name: MacOS

on:
   push:
      branches: [ RC_1_2 RC_2_0 master ]
      paths-ignore:
         - bindings/python/**
   pull_request:
      paths-ignore:
         - bindings/python/**

concurrency:
   group: ${{ github.ref }}-${{ github.workflow }}-${{ github.event_name }}
   cancel-in-progress: true

env:
   HOMEBREW_NO_INSTALLED_DEPENDENTS_CHECK: 1
   HOMEBREW_NO_AUTO_UPDATE: 1

jobs:

   test:
      name: Tests
      runs-on: macos-latest
      continue-on-error: true

      strategy:
         matrix:
            config: [ crypto=built-in, webtorrent=on deprecated-functions=off ]

      steps:
      - name: checkout
        uses: actions/checkout@v4
        with:
<<<<<<< HEAD
           submodules: recursive
=======
           submodules: true
           fetch-depth: 1
           filter: tree:0
>>>>>>> d3eef890

      - uses: Chocobo1/setup-ccache-action@v1
        with:
          override_cache_key: ccache-macos-test-${{ matrix.config }}-${{ github.base_ref }}
          ccache_options: |
            max_size=1G

      - name: install boost
        run: |
          brew install boost-build boost openssl@1.1
          pip3 install websockets --break-system-packages
          echo "using darwin ;" >>~/user-config.jam

      - name: build and run tests
        run: (cd test; b2 ${{ matrix.config }} -l400 warnings-as-errors=on debug-iterators=on invariant-checks=full asserts=on deterministic-tests)

      - name: run tests (flaky)
        uses: nick-fields/retry@v3
        with:
          timeout_minutes: 30
          retry_wait_seconds: 1
          max_attempts: 3
          command: (cd test; b2 ${{ matrix.config }} -l400 warnings-as-errors=on debug-iterators=on invariant-checks=full asserts=on)


   sim:
      name: Simulations
      runs-on: macos-latest

      steps:
      - name: checkout
        uses: actions/checkout@v4
        with:
           submodules: true
           fetch-depth: 1
           filter: tree:0

      - uses: Chocobo1/setup-ccache-action@v1
        with:
          override_cache_key: ccache-macos-sim-${{ github.base_ref }}
          ccache_options: |
            max_size=1G

      - name: install boost
        run: |
          brew install boost-build boost openssl@1.1
          echo "using darwin ;" >>~/user-config.jam

      - name: build and run simulations
        run: |
          cd simulation
          b2 -l400 debug-iterators=on invariant-checks=full asserts=on


   build:
      name: Build
      runs-on: macos-latest
      continue-on-error: true

      strategy:
         matrix:
            config: [ crypto=built-in, release ]

      steps:
      - name: checkout
        uses: actions/checkout@v4
        with:
           submodules: true
           fetch-depth: 1
           filter: tree:0

      - uses: Chocobo1/setup-ccache-action@v1
        with:
          override_cache_key: ccache-macos-build-${{ matrix.config }}-${{ github.base_ref }}
          ccache_options: |
            max_size=1G

      - name: install boost
        run: |
          brew install boost-build boost openssl@1.1
          echo "using darwin ;" >>~/user-config.jam

      - name: build library
        run: |
          b2 ${{ matrix.config }} -l400 warnings-as-errors=on


   ios_build:
      name: Build iOS
      runs-on: macos-latest
      continue-on-error: true

      steps:
      - name: checkout
        uses: actions/checkout@v4
        with:
           submodules: true
           fetch-depth: 1
           filter: tree:0

      - name: install boost
        run: |
          git clone --depth=1 --recurse-submodules -j10 --branch=boost-1.78.0 https://github.com/boostorg/boost.git
          cd boost
          ./bootstrap.sh

      - name: boost headers
        run: |
          cd boost
          ./b2 headers
          cp b2 ..

      - name: user-config
        run: |
          echo "using darwin : ios_sim : clang++ : <compileflags>-Wno-deprecated-declarations
          <compileflags>\"-isysroot /Applications/Xcode.app/Contents/Developer/Platforms/iPhoneSimulator.platform/Developer/SDKs/iPhoneSimulator.sdk\"
          <compileflags>-mios-simulator-version-min=12
          <compileflags>-fobjc-abi-version=2
          <linkflags>\"-isysroot /Applications/Xcode.app/Contents/Developer/Platforms/iPhoneSimulator.platform/Developer/SDKs/iPhoneSimulator.sdk\"
          <linkflags>-mios-simulator-version-min=12
          <linkflags>-fobjc-abi-version=2 ;" >>~/user-config.jam;

          echo "using darwin : ios : clang++ : <compileflags>-Wno-deprecated-declarations
          <compileflags>\"-isysroot /Applications/Xcode.app/Contents/Developer/Platforms/iPhoneOS.platform/Developer/SDKs/iPhoneOS.sdk\"
          <compileflags>-mios-version-min=12
          <compileflags>\"-arch arm64\"
          <compileflags>-fobjc-abi-version=2
          <linkflags>\"-isysroot /Applications/Xcode.app/Contents/Developer/Platforms/iPhoneOS.platform/Developer/SDKs/iPhoneOS.sdk\"
          <linkflags>-mios-version-min=12
          <linkflags>\"-arch arm64\"
          <linkflags>-fobjc-abi-version=2 ;" >>~/user-config.jam;

      - name: build library
        run: |
          BOOST_ROOT=boost ./b2 -l400 cxxstd=14 target-os=iphone crypto=built-in darwin-ios darwin-ios_sim address-model=64 link=static<|MERGE_RESOLUTION|>--- conflicted
+++ resolved
@@ -32,13 +32,9 @@
       - name: checkout
         uses: actions/checkout@v4
         with:
-<<<<<<< HEAD
            submodules: recursive
-=======
-           submodules: true
            fetch-depth: 1
            filter: tree:0
->>>>>>> d3eef890
 
       - uses: Chocobo1/setup-ccache-action@v1
         with:

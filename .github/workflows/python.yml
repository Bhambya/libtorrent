name: Python bindings

on:
   push:
      branches: [ RC_1_2 RC_2_0 master ]
      paths:
      - src/**
      - include/**
      - deps/**
      - Jamfile
      - Jamroot.jam
      - bindings/python/**
      - setup.py
      - setup.cfg
      - tox.ini
      - pyproject.toml
   pull_request:
      paths:
      - src/**
      - include/**
      - deps/**
      - Jamfile
      - Jamroot.jam
      - bindings/python/**
      - setup.py
      - setup.cfg
      - tox.ini
      - pyproject.toml

concurrency:
   group: ${{ github.ref }}-${{ github.workflow }}-${{ github.event_name }}
   cancel-in-progress: true

jobs:

  test:
    name: build
    runs-on: ${{ matrix.os }}

    strategy:
      # on linux and mac, the boost libraries are fixed to a python version.
      # since we install boost from repos on those systems, we must use the
      # matching python versions
      matrix:
        include:
          - os: ubuntu-20.04
            python-version: 3.8
          - os: macos-latest
            python-version: "3.11"
          - os: windows-2019
            python-version: 3.6

    steps:
    - uses: actions/checkout@v3
      with:
        submodules: true

    # Note:
    #  - on mac and linux images, 'python' is python2 and 'python3' is
    #    python3
    #  - on windows, neither 'python' nor 'python3' is in PATH by default
    #  - setup-python sets up PATH so 'python' and 'python3' point to the
    #    requested version on mac and linux, but on windows it only sets up
    #    'python'.
    - uses: actions/setup-python@v2
      with:
         python-version: ${{ matrix.python-version }}

    - name: install tox
      run: |
        python3 -m pip install --upgrade pip
        python3 -m pip install --upgrade tox

    - name: dependencies (MacOS)
      if: runner.os == 'macOS'
      run: |
        brew install boost-build boost boost-python3 python@3.12 openssl@1.1
        export PATH=$(brew --prefix)/opt/python@3.12/bin:$PATH

    - name: update package lists (linux)
      if: runner.os == 'Linux'
      continue-on-error: true
      run: |
        sudo apt update

    - uses: Chocobo1/setup-ccache-action@v1
      if: runner.os != 'Windows'
      with:
        update_packager_index: false
        override_cache_key: ccache-python-${{ matrix.os }}-${{ github.base_ref }}
        ccache_options: |
          max_size=500M

    - name: dependencies (linux)
      if: runner.os == 'Linux'
      run: |
        sudo apt install libboost-tools-dev libboost-python-dev libboost-dev libboost-system-dev python3 python3-setuptools libssl-dev

    - name: install boost (windows)
      if: runner.os == 'Windows'
      shell: cmd
      run: |
        git clone --depth=1 --recurse-submodules -j10 --branch=boost-1.78.0 https://github.com/boostorg/boost.git
        cd boost
        bootstrap.bat

    - name: boost headers (windows)
      if: runner.os == 'Windows'
      shell: cmd
      run: |
        cd boost
        .\b2 headers

    - name: install openssl (windows)
      if: runner.os == 'Windows'
      uses: nick-fields/retry@v2
      with:
        shell: cmd
        timeout_minutes: 5
        retry_wait_seconds: 4
        max_attempts: 3
        command: choco install openssl --limitoutput --no-progress

    - name: build/test with tox (windows)
      if: runner.os == 'Windows'
      shell: cmd
      run: |
        set BOOST_ROOT=%CD%\boost
        set PATH=%BOOST_ROOT%;%PATH%
        set PYTHON_INTERPRETER=python
        tox -e py

    - name: build no-deprecated (Linux)
      if: runner.os == 'Linux'
      run: |
        cd bindings/python
        python3 setup.py build_ext --b2-args "deprecated-functions=off"

<<<<<<< HEAD
=======
    - name: build/install (Linux)
      if: runner.os == 'Linux'
      run: |
        cd bindings/python
        python3 setup.py build_ext install --user --prefix=

    - name: build/install (MacOS)
      if: runner.os == 'macOS'
      run: |
        # Install to Homebrew's python site-packages. no need for --user and --prefix
        cd bindings/python
        export PATH=$(brew --prefix)/opt/python@3.12/bin:$PATH
        python3.12 setup.py build_ext install --install-lib $(brew --prefix)/lib/python3.12/site-packages

>>>>>>> 76dd5b4a
    - name: tests (Linux)
      if: runner.os == 'Linux'
      run: |
        # Exporting SYSTEM_VERSION_COMPAT=0 helps pip allow install macos 11 tagged wheels. Ref https://github.com/pypa/packaging/issues/497
        export SYSTEM_VERSION_COMPAT=0
        tox -e py

    - name: tests (MacOS)
      if: runner.os == 'macOS'
      run: |
<<<<<<< HEAD
        # Exporting SYSTEM_VERSION_COMPAT=0 helps pip allow install macos 11 tagged wheels. Ref https://github.com/pypa/packaging/issues/497
        export SYSTEM_VERSION_COMPAT=0
        export PYTHON_INTERPRETER=$(brew --prefix)/opt/python@3.11/bin/python3
        tox -e py
=======
        cd bindings/python
        export PATH=$(brew --prefix)/opt/python@3.12/bin:$PATH
        python3.12 test.py
>>>>>>> 76dd5b4a
<|MERGE_RESOLUTION|>--- conflicted
+++ resolved
@@ -46,7 +46,7 @@
           - os: ubuntu-20.04
             python-version: 3.8
           - os: macos-latest
-            python-version: "3.11"
+            python-version: "3.12"
           - os: windows-2019
             python-version: 3.6
 
@@ -136,23 +136,6 @@
         cd bindings/python
         python3 setup.py build_ext --b2-args "deprecated-functions=off"
 
-<<<<<<< HEAD
-=======
-    - name: build/install (Linux)
-      if: runner.os == 'Linux'
-      run: |
-        cd bindings/python
-        python3 setup.py build_ext install --user --prefix=
-
-    - name: build/install (MacOS)
-      if: runner.os == 'macOS'
-      run: |
-        # Install to Homebrew's python site-packages. no need for --user and --prefix
-        cd bindings/python
-        export PATH=$(brew --prefix)/opt/python@3.12/bin:$PATH
-        python3.12 setup.py build_ext install --install-lib $(brew --prefix)/lib/python3.12/site-packages
-
->>>>>>> 76dd5b4a
     - name: tests (Linux)
       if: runner.os == 'Linux'
       run: |
@@ -163,13 +146,7 @@
     - name: tests (MacOS)
       if: runner.os == 'macOS'
       run: |
-<<<<<<< HEAD
         # Exporting SYSTEM_VERSION_COMPAT=0 helps pip allow install macos 11 tagged wheels. Ref https://github.com/pypa/packaging/issues/497
         export SYSTEM_VERSION_COMPAT=0
-        export PYTHON_INTERPRETER=$(brew --prefix)/opt/python@3.11/bin/python3
-        tox -e py
-=======
-        cd bindings/python
-        export PATH=$(brew --prefix)/opt/python@3.12/bin:$PATH
-        python3.12 test.py
->>>>>>> 76dd5b4a
+        export PYTHON_INTERPRETER=$(brew --prefix)/opt/python@3.12/bin/python3
+        tox -e py
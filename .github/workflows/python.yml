--- conflicted
+++ resolved
@@ -46,17 +46,13 @@
       # since we install boost from repos on those systems, we must use the
       # matching python versions
       matrix:
-<<<<<<< HEAD
         include:
-          - os: ubuntu-20.04
+          - os: ubuntu-24.04
             python-version: 3.8
           - os: macos-latest
             python-version: "3.12"
           - os: windows-2022
             python-version: 3.6
-=======
-        os: [ubuntu-24.04, macos-latest, windows-latest ]
->>>>>>> 06be134b
 
     steps:
     - uses: actions/checkout@v4
@@ -136,23 +132,6 @@
         cd bindings/python
         python3 setup.py build_ext --b2-args "deprecated-functions=off"
 
-<<<<<<< HEAD
-=======
-    - name: build/install (Linux)
-      if: runner.os == 'Linux'
-      run: |
-        cd bindings/python
-        python3 setup.py build_ext install --user --prefix=
-
-    - name: build/install (MacOS)
-      if: runner.os == 'macOS'
-      run: |
-        # Install to Homebrew's python site-packages. no need for --user and --prefix
-        cd bindings/python
-        export PATH=$(brew --prefix)/opt/python@3.13/bin:$PATH
-        python3.13 setup.py build_ext install --install-lib $(brew --prefix)/lib/python3.13/site-packages
-
->>>>>>> 06be134b
     - name: tests (Linux)
       if: runner.os == 'Linux'
       run: |
@@ -163,13 +142,7 @@
     - name: tests (MacOS)
       if: runner.os == 'macOS'
       run: |
-<<<<<<< HEAD
         # Exporting SYSTEM_VERSION_COMPAT=0 helps pip allow install macos 11 tagged wheels. Ref https://github.com/pypa/packaging/issues/497
         export SYSTEM_VERSION_COMPAT=0
         export PYTHON_INTERPRETER=$(brew --prefix)/opt/python@3.12/bin/python3
-        tox -e py
-=======
-        cd bindings/python
-        export PATH=$(brew --prefix)/opt/python@3.13/bin:$PATH
-        python3.13 test.py
->>>>>>> 06be134b
+        tox -e py
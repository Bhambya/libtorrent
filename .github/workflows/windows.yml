name: Windows

on:
   push:
      branches: [ RC_1_2 RC_2_0 master ]
      paths-ignore:
         - bindings/python/**
   pull_request:
      paths-ignore:
         - bindings/python/**

defaults:
   run:
      shell: cmd

concurrency:
   group: ${{ github.ref }}-${{ github.workflow }}-${{ github.event_name }}
   cancel-in-progress: true

jobs:

   tests:
      name: Test
      runs-on: windows-latest
      continue-on-error: true

      strategy:
         matrix:
           include:
             - config: address-model=32 crypto=built-in
             - config: address-model=64
             - config: release

      steps:
      - name: checkout
        uses: actions/checkout@v4
        with:
           submodules: true
           fetch-depth: 1
           filter: tree:0

      - name: install boost
        run: |
          git clone --depth=1 --recurse-submodules -j10 --branch=boost-1.78.0 https://github.com/boostorg/boost.git
          cd boost
          bootstrap.bat

      - name: boost headers
        run: |
          cd boost
          .\b2 headers

      - name: tests (deterministic)
        run: |
          set BOOST_ROOT=%CD%\boost
          set PATH=%BOOST_ROOT%;%PATH%
          set PYTHON_INTERPRETER=python
          cd test
          b2 -l400 msvc-version-macro=on warnings=all warnings-as-errors=on ${{ matrix.config }} deterministic-tests


      - name: tests (flaky)
        run: |
          set BOOST_ROOT=%CD%\boost
          set PATH=%BOOST_ROOT%;%PATH%
          set PYTHON_INTERPRETER=python
          cd test
          set c=3
          :retry
          if %c%==0 exit /B 1
          set /a c = %c% -1
          b2 -l400 msvc-version-macro=on warnings=all warnings-as-errors=on ${{ matrix.config }}
          if %errorlevel%==0 exit /B 0
          if %c% gtr 0 goto retry
          exit /B 1

   simulations:
      name: Simulations
      runs-on: windows-2022

      steps:
      - name: checkout
        uses: actions/checkout@v4
        with:
           submodules: true
           fetch-depth: 1
           filter: tree:0

      - name: install boost
        run: |
          git clone --depth=1 --recurse-submodules -j10 --branch=boost-1.78.0 https://github.com/boostorg/boost.git
          cd boost
          bootstrap.bat

      - name: boost headers
        run: |
          cd boost
          .\b2 headers

      - shell: pwsh
        run: |
          echo "BOOST_ROOT=$(pwd)/boost" >> $env:GITHUB_ENV
          echo "$(pwd)/boost" >> $env:GITHUB_PATH

  # debug iterators are turned off here because msvc has issues with noexcept
  # specifiers when debug iterators are enabled. Specifically, constructors that
  # allocate memory are still marked as noexcept. That results in program
  # termination
  # the IOCP backend in asio appears to have an issue where it hangs under
  # certain unexpected terminations (through exceptions)
      - name: build sims
        run: |
          echo %BOOST_ROOT%
          echo %PATH%
          cd simulation
          b2 --hash release msvc-version-macro=on address-model=64 link=static debug-iterators=off invariant-checks=on define=BOOST_ASIO_DISABLE_IOCP asserts=on testing.execute=off

      - name: run sims
        uses: nick-fields/retry@v3
        with:
          max_attempts: 3
          timeout_minutes: 120
          command: |
            cd simulation
<<<<<<< HEAD
            b2 --hash -l800 release address-model=64 link=static debug-iterators=off invariant-checks=on define=BOOST_ASIO_DISABLE_IOCP asserts=on
=======
            b2 --hash -l700 release msvc-version-macro=on address-model=64 link=static debug-iterators=off invariant-checks=on define=BOOST_ASIO_DISABLE_IOCP asserts=on
>>>>>>> d3eef890

   build:
      name: Build
      runs-on: windows-2022
      continue-on-error: true

      strategy:
         matrix:
           include:
             - config: asio-debugging=on picker-debugging=on windows-version=vista
             # the Windows Store API build is disabled because boost.container
             # contains a .c file that cannot be built with /ZW in msvc
             #- config: windows-api=store windows-version=win10
             - config: deprecated-functions=off

      steps:
      - name: checkout
        uses: actions/checkout@v4
        with:
           submodules: true
           fetch-depth: 1
           filter: tree:0

      - name: install boost
        run: |
          git clone --depth=1 --recurse-submodules -j10 --branch=boost-1.78.0 https://github.com/boostorg/boost.git
          cd boost
          bootstrap.bat

      - name: boost headers
        run: |
          cd boost
          .\b2 headers

      - name: build library
        run: |
          set BOOST_ROOT=%CD%\boost
          set PATH=%BOOST_ROOT%;%PATH%
<<<<<<< HEAD
          b2 ${{ matrix.config }} address-model=64 warnings=all warnings-as-errors=on
=======
          b2 ${{ matrix.config }} cxxstd=14 msvc-version-macro=on address-model=64 warnings=all warnings-as-errors=on
>>>>>>> d3eef890

      - name: build examples
        if: ${{ ! contains(matrix.config, 'windows-api=store') }}
        run: |
          set BOOST_ROOT=%CD%\boost
          set PATH=%BOOST_ROOT%;%PATH%
          cd examples
          b2 ${{ matrix.config }} msvc-version-macro=on address-model=64 warnings=all warnings-as-errors=on

      - name: build tools
        if: ${{ ! contains(matrix.config, 'windows-api=store') }}
        run: |
          set BOOST_ROOT=%CD%\boost
          set PATH=%BOOST_ROOT%;%PATH%
          cd tools
          b2 ${{ matrix.config }} msvc-version-macro=on address-model=64 warnings=all warnings-as-errors=on

   mingw:
      name: MingW
      runs-on: windows-latest
      continue-on-error: true

      strategy:
         matrix:
           include:
             - config: address-model=64

      steps:
      - name: checkout
        uses: actions/checkout@v4
        with:
           submodules: true
           fetch-depth: 1
           filter: tree:0

      - name: install boost
        run: |
          git clone --depth=1 --recurse-submodules -j10 --branch=boost-1.78.0 https://github.com/boostorg/boost.git
          cd boost
          bootstrap.bat

      - name: boost headers
        run: |
          cd boost
          .\b2 headers

      - name: Set up MinGW
        uses: egor-tensin/setup-mingw@v2
        with:
          static: 0
          platform: x64

      - name: tests (deterministic)
        run: |
          set BOOST_ROOT=%CD%\boost
          set PATH=%BOOST_ROOT%;%PATH%
          set PYTHON_INTERPRETER=python
          cd test
          b2 toolset=gcc link=static asserts=on release target-os=windows -l400 warnings=all warnings-as-errors=on ${{ matrix.config }} cxxflags=-Wno-error=array-bounds cxxflags=-Wno-error=stringop-overflow deterministic-tests testing.execute=off<|MERGE_RESOLUTION|>--- conflicted
+++ resolved
@@ -122,11 +122,7 @@
           timeout_minutes: 120
           command: |
             cd simulation
-<<<<<<< HEAD
-            b2 --hash -l800 release address-model=64 link=static debug-iterators=off invariant-checks=on define=BOOST_ASIO_DISABLE_IOCP asserts=on
-=======
-            b2 --hash -l700 release msvc-version-macro=on address-model=64 link=static debug-iterators=off invariant-checks=on define=BOOST_ASIO_DISABLE_IOCP asserts=on
->>>>>>> d3eef890
+            b2 --hash -l800 release msvc-version-macro=on address-model=64 link=static debug-iterators=off invariant-checks=on define=BOOST_ASIO_DISABLE_IOCP asserts=on
 
    build:
       name: Build
@@ -165,11 +161,7 @@
         run: |
           set BOOST_ROOT=%CD%\boost
           set PATH=%BOOST_ROOT%;%PATH%
-<<<<<<< HEAD
-          b2 ${{ matrix.config }} address-model=64 warnings=all warnings-as-errors=on
-=======
-          b2 ${{ matrix.config }} cxxstd=14 msvc-version-macro=on address-model=64 warnings=all warnings-as-errors=on
->>>>>>> d3eef890
+          b2 ${{ matrix.config }} msvc-version-macro=on address-model=64 warnings=all warnings-as-errors=on
 
       - name: build examples
         if: ${{ ! contains(matrix.config, 'windows-api=store') }}

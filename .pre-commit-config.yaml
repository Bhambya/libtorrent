--- conflicted
+++ resolved
@@ -66,22 +66,8 @@
   hooks:
     - id: autoflake
       args: [--in-place, --remove-unused-variables, --remove-all-unused-imports, --remove-duplicate-keys]
-<<<<<<< HEAD
-- repo: https://github.com/python/black
-  rev: 22.10.0
-=======
-      # Avoiding PR bloat
-      exclude: |
-          (?x)^(
-               bindings/python/test.py|
-               tools/benchmark_checking.py|
-               tools/copyright.py|
-               tools/gen_convenience_header.py|
-               tools/libtorrent_lldb.py
-          )
 - repo: https://github.com/psf/black
   rev: 23.3.0
->>>>>>> 72089968
   hooks:
     - id: black
       # Avoiding PR bloat

--- conflicted
+++ resolved
@@ -58,12 +58,7 @@
   # we have to use python from brew rather than the system provided python
   # because of OSX System Integrity Protection, which prevents injecting
   # user-libraries (i.e. python modules) into system binaries (i.e. /usr/bin/python)
-<<<<<<< HEAD
-  - 'if [[ $TRAVIS_OS_NAME == "osx" && "$python" == "1" ]]; then travis_retry brew install boost-python; brew upgrade python2; fi'
   - 'if [ "$docs" = "1" ]; then
-=======
-  - 'if [[ $TRAVIS_OS_NAME == "osx" && $docs = "1" ]]; then
->>>>>>> f052480e
     easy_install --user docutils;
     mkdir -p /Users/travis/Library/Python/2.7/lib/python/site-packages;
     echo ''import site; site.addsitedir("/usr/local/lib/python2.7/site-packages")'' >> /Users/travis/Library/Python/2.7/lib/python/site-packages/homebrew.pth;
@@ -72,7 +67,7 @@
     travis_retry brew install graphviz hunspell;
     easy_install --user Pillow;
     fi'
-  - 'if [[ $TRAVIS_OS_NAME == "osx" ]]; then travis_retry brew install boost-python python2; fi'
+  - 'if [[ $TRAVIS_OS_NAME == "osx" && "$python" == "1" ]]; then travis_retry brew install boost-python python2; fi'
 
   - if [ "$coverage" == "1" ]; then
     pip install --user codecov;

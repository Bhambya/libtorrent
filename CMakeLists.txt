--- conflicted
+++ resolved
@@ -507,54 +507,6 @@
 set(THREADS_PREFER_PTHREAD_FLAG ON)
 find_public_dependency(Threads REQUIRED)
 
-<<<<<<< HEAD
-=======
-if(CMAKE_CXX_COMPILER_ID MATCHES Clang)
-	add_compile_options(
-		-Weverything
-		-Wno-c++98-compat-pedantic
-		-Wno-c++11-compat-pedantic
-		-Wno-padded
-		-Wno-alloca
-		-Wno-global-constructors
-		-Wno-exit-time-destructors
-		-Wno-weak-vtables
-		-Wno-return-std-move-in-c++11
-		-Wno-unsafe-buffer-usage
-		-Wno-unknown-warning-option
-		-Wno-switch-default
-	)
-elseif(CMAKE_CXX_COMPILER_ID MATCHES GNU)
-	add_compile_options(
-		-Wall
-		-Wextra
-		-Wpedantic
-		-Wvla
-		-Wno-noexcept-type
-		-Wno-format-zero-length
-		-ftemplate-depth=512
-	)
-elseif(MSVC)
-	add_compile_options(
-		/W4
-		# C4251: 'identifier' : class 'type' needs to have dll-interface to be
-		#        used by clients of class 'type2'
-		/wd4251
-		# C4268: 'identifier' : 'const' static/global data initialized
-		#        with compiler generated default constructor fills the object with zeros
-		/wd4268
-		# C4275: non DLL-interface classkey 'identifier' used as base for
-		#        DLL-interface classkey 'identifier'
-		/wd4275
-		# C4373: virtual function overrides, previous versions of the compiler
-		#        did not override when parameters only differed by const/volatile qualifiers
-		/wd4373
-		# C4503: 'identifier': decorated name length exceeded, name was truncated
-		/wd4503
-	)
-endif()
-
->>>>>>> 21cbbf74
 if(static_runtime)
 	if (MSVC)
 		set(CMAKE_MSVC_RUNTIME_LIBRARY "MultiThreaded$<$<CONFIG:Debug>:Debug>")
@@ -641,6 +593,7 @@
 		-Wno-return-std-move-in-c++11
 		-Wno-unsafe-buffer-usage
 		-Wno-unknown-warning-option
+		-Wno-switch-default
 	)
 elseif(CMAKE_CXX_COMPILER_ID MATCHES GNU)
 	target_compile_options(torrent-rasterbar PRIVATE

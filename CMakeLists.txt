cmake_minimum_required(VERSION 3.16.0 FATAL_ERROR) # Configurable policies: <= CMP0097

cmake_policy(SET CMP0091 NEW)
cmake_policy(SET CMP0092 NEW)

list(APPEND CMAKE_MODULE_PATH ${CMAKE_CURRENT_SOURCE_DIR}/cmake/Modules)
include(LibtorrentMacros)

read_version("${CMAKE_CURRENT_SOURCE_DIR}/include/libtorrent/version.hpp" VER_MAJOR VER_MINOR VER_TINY)

project(libtorrent
	DESCRIPTION "Bittorrent library"
	VERSION ${VER_MAJOR}.${VER_MINOR}.${VER_TINY}
)
set (SOVERSION "${VER_MAJOR}.${VER_MINOR}")

include(GNUInstallDirs)
include(GeneratePkgConfig)

set(libtorrent_include_files
	add_torrent_params.hpp
	address.hpp
	alert.hpp
	alert_types.hpp
	announce_entry.hpp
	assert.hpp
	bdecode.hpp
	bencode.hpp
	bitfield.hpp
	client_data.hpp
	close_reason.hpp
	config.hpp
	create_torrent.hpp
	disk_buffer_holder.hpp
	disk_interface.hpp
	disk_observer.hpp
	download_priority.hpp
	entry.hpp
	error.hpp
	error_code.hpp
	extensions.hpp
	file_storage.hpp
	fingerprint.hpp
	flags.hpp
	fwd.hpp
	gzip.hpp
	hasher.hpp
	hex.hpp
	i2p_stream.hpp
	identify_client.hpp
	index_range.hpp
	io_service.hpp
	ip_filter.hpp
	libtorrent.hpp
	magnet_uri.hpp
	mmap_disk_io.hpp
	natpmp.hpp
	operations.hpp
	peer_class.hpp
	peer_class_type_filter.hpp
	peer_connection_handle.hpp
	peer_connection_interface.hpp
	peer_id.hpp
	peer_info.hpp
	peer_request.hpp
	performance_counters.hpp
	pex_flags.hpp
	piece_block.hpp
	portmap.hpp
	read_resume_data.hpp
	session.hpp
	session_handle.hpp
	session_params.hpp
	session_settings.hpp
	session_stats.hpp
	session_status.hpp
	session_types.hpp
	settings_pack.hpp
	sha1_hash.hpp
	socket.hpp
	socket_type.hpp
	socks5_stream.hpp
	span.hpp
	storage_defs.hpp
	string_view.hpp
	time.hpp
	torrent_flags.hpp
	torrent_handle.hpp
	torrent_info.hpp
	torrent_status.hpp
	tracker_event.hpp
	units.hpp
	upnp.hpp
	version.hpp
	write_resume_data.hpp
)

set(libtorrent_kademlia_include_files
	announce_flags.hpp
	dht_observer.hpp
	dht_settings.hpp
	dht_state.hpp
	dht_storage.hpp
	dht_tracker.hpp
	direct_request.hpp
	dos_blocker.hpp
	ed25519.hpp
	find_data.hpp
	get_item.hpp
	get_peers.hpp
	io.hpp
	item.hpp
	msg.hpp
	node.hpp
	node_entry.hpp
	node_id.hpp
	observer.hpp
	put_data.hpp
	refresh.hpp
	routing_table.hpp
	rpc_manager.hpp
	sample_infohashes.hpp
	traversal_algorithm.hpp
	types.hpp
)

set(libtorrent_extensions_include_files
	smart_ban.hpp
	ut_metadata.hpp
	ut_pex.hpp
)

set(libtorrent_aux_include_files
	alert_manager.hpp
	aligned_storage.hpp
	alloca.hpp
	allocating_handler.hpp
	apply_pad_files.hpp
	array.hpp
	bandwidth_limit.hpp
	bandwidth_manager.hpp
	bandwidth_queue_entry.hpp
	bandwidth_socket.hpp
	bind_to_device.hpp
	bloom_filter.hpp
	bt_peer_connection.hpp
	buffer.hpp
	byteswap.hpp
	chained_buffer.hpp
	choker.hpp
	copy_ptr.hpp
	cpuid.hpp
	crc32c.hpp
	deadline_timer.hpp
	debug.hpp
	deferred_handler.hpp
	deprecated.hpp
	deque.hpp
	dev_random.hpp
	directory.hpp
	disable_warnings_pop.hpp
	disable_warnings_push.hpp
	disk_buffer_pool.hpp
	disk_io_job.hpp
	disk_io_thread_pool.hpp
	disk_job_fence.hpp
	disk_job_pool.hpp
	ed25519.hpp
	enum_net.hpp
	escape_string.hpp
	export.hpp
	ffs.hpp
	file.hpp
	file_progress.hpp
	file_view_pool.hpp
	has_block.hpp
	hash_picker.hpp
	heterogeneous_queue.hpp
	http_connection.hpp
	http_parser.hpp
	http_stream.hpp
	http_tracker_connection.hpp
	instantiate_connection.hpp
	invariant_check.hpp
	io.hpp
	io_bytes.hpp
	ip_helpers.hpp
	ip_notifier.hpp
	ip_voter.hpp
	keepalive.hpp
	link.hpp
	listen_socket_handle.hpp
	lsd.hpp
	merkle.hpp
	merkle_tree.hpp
	mmap_storage.hpp
	netlink.hpp
	noexcept_movable.hpp
	numeric_cast.hpp
	packet_buffer.hpp
	packet_pool.hpp
	parse_url.hpp
	part_file.hpp
	path.hpp
	peer.hpp
	peer_class_set.hpp
	peer_connection.hpp
	peer_list.hpp
	piece_block_progress.hpp
	piece_picker.hpp
	platform_util.hpp
	polymorphic_socket.hpp
	pool.hpp
	portmap.hpp
	posix_part_file.hpp
	posix_storage.hpp
	proxy_base.hpp
	proxy_settings.hpp
	puff.hpp
	random.hpp
	range.hpp
	receive_buffer.hpp
	request_blocks.hpp
	resolve_links.hpp
	resolver.hpp
	resolver_interface.hpp
	rtc_signaling.hpp
	rtc_stream.hpp
	scope_end.hpp
	session_call.hpp
	session_impl.hpp
	session_interface.hpp
	session_settings.hpp
	session_udp_sockets.hpp
	set_socket_buffer.hpp
<<<<<<< HEAD
	sha1.hpp
	sha256.hpp
	sha512.hpp
	sliding_average.hpp
	socket_io.hpp
=======
	set_traffic_class.hpp
	set_traffic_class.hpp
>>>>>>> 8e6e3c2d
	socket_type.hpp
	ssl.hpp
	ssl_stream.hpp
	stack_allocator.hpp
	stat.hpp
	stat_cache.hpp
	storage_free_list.hpp
	storage_utils.hpp
	string_ptr.hpp
	string_util.hpp
	strview_less.hpp
	suggest_piece.hpp
	tailqueue.hpp
	throw.hpp
	time.hpp
	timestamp_history.hpp
	torrent.hpp
	torrent_impl.hpp
	torrent_list.hpp
	torrent_peer.hpp
	torrent_peer_allocator.hpp
	tracker_manager.hpp
	udp_socket.hpp
	udp_tracker_connection.hpp
	union_endpoint.hpp
	unique_ptr.hpp
	utf8.hpp
	utp_socket_manager.hpp
	utp_stream.hpp
	vector.hpp
	vector_utils.hpp
	web_connection_base.hpp
	web_peer_connection.hpp
	websocket_stream.hpp
	websocket_tracker_connection.hpp
	win_crypto_provider.hpp
	win_util.hpp
	xml_parse.hpp
)

set(try_signal_include_files
	try_signal
	signal_error_code
	try_signal_mingw
	try_signal_msvc
	try_signal_posix
)

set(sources
	add_torrent_params.cpp
	alert.cpp
	alert_manager.cpp
	announce_entry.cpp
	assert.cpp
	bandwidth_limit.cpp
	bandwidth_manager.cpp
	bandwidth_queue_entry.cpp
	bdecode.cpp
	bitfield.cpp
	bloom_filter.cpp
	bt_peer_connection.cpp
	chained_buffer.cpp
	choker.cpp
	close_reason.cpp
	cpuid.cpp
	crc32c.cpp
	create_torrent.cpp
	directory.cpp
	disabled_disk_io.cpp
	disk_buffer_holder.cpp
	disk_buffer_pool.cpp
	disk_io_job.cpp
	disk_io_thread_pool.cpp
	disk_job_fence.cpp
	disk_job_pool.cpp
	entry.cpp
	enum_net.cpp
	error_code.cpp
	escape_string.cpp
	ffs.cpp
	file.cpp
	file_progress.cpp
	file_storage.cpp
	file_view_pool.cpp
	fingerprint.cpp
	generate_peer_id.cpp
	gzip.cpp
	hash_picker.cpp
	hasher.cpp
	hex.cpp
	http_connection.cpp
	http_parser.cpp
	http_tracker_connection.cpp
	i2p_stream.cpp
	identify_client.cpp
	instantiate_connection.cpp
	ip_filter.cpp
	ip_helpers.cpp
	ip_notifier.cpp
	ip_voter.cpp
	listen_socket_handle.cpp
	lsd.cpp
	magnet_uri.cpp
	merkle.cpp
	merkle_tree.cpp
	mmap.cpp
	mmap_disk_io.cpp
	mmap_storage.cpp
	natpmp.cpp
	packet_buffer.cpp
	parse_url.cpp
	part_file.cpp
	path.cpp
	peer_class.cpp
	peer_class_set.cpp
	peer_connection.cpp
	peer_connection_handle.cpp
	peer_info.cpp
	peer_list.cpp
	performance_counters.cpp
	piece_picker.cpp
	platform_util.cpp
	posix_disk_io.cpp
	posix_part_file.cpp
	posix_storage.cpp
	proxy_base.cpp
	proxy_settings.cpp
	puff.cpp
	random.cpp
	read_resume_data.cpp
	receive_buffer.cpp
	request_blocks.cpp
	resolve_links.cpp
	resolver.cpp
	rtc_signaling.cpp
	rtc_stream.cpp
	session.cpp
	session_call.cpp
	session_handle.cpp
	session_impl.cpp
	session_params.cpp
	session_settings.cpp
	session_stats.cpp
	settings_pack.cpp
	sha1.cpp
	sha1_hash.cpp
	sha256.cpp
	socket_io.cpp
	socket_type.cpp
	socks5_stream.cpp
	ssl.cpp
	stack_allocator.cpp
	stat.cpp
	stat_cache.cpp
	storage_utils.cpp
	string_util.cpp
	time.cpp
	timestamp_history.cpp
	torrent.cpp
	torrent_handle.cpp
	torrent_info.cpp
	torrent_peer.cpp
	torrent_peer_allocator.cpp
	torrent_status.cpp
	tracker_manager.cpp
	udp_socket.cpp
	udp_tracker_connection.cpp
	upnp.cpp
	utf8.cpp
	utp_socket_manager.cpp
	utp_stream.cpp
	version.cpp
	web_connection_base.cpp
	web_peer_connection.cpp
	websocket_stream.cpp
	websocket_tracker_connection.cpp
	write_resume_data.cpp
	xml_parse.cpp

# -- extensions --
	smart_ban.cpp
	ut_pex.cpp
	ut_metadata.cpp
)

# -- kademlia --
set(kademlia_sources
	dht_settings.cpp
	dht_state.cpp
	dht_storage.cpp
	dht_tracker.cpp
	dos_blocker.cpp
	ed25519.cpp
	find_data.cpp
	get_item.cpp
	get_peers.cpp
	item.cpp
	msg.cpp
	node.cpp
	node_entry.cpp
	node_id.cpp
	put_data.cpp
	refresh.cpp
	routing_table.cpp
	rpc_manager.cpp
	sample_infohashes.cpp
	traversal_algorithm.cpp
)

# -- ed25519 --
set(ed25519_sources
	add_scalar.cpp
	fe.cpp
	ge.cpp
	key_exchange.cpp
	keypair.cpp
	sc.cpp
	sign.cpp
	verify.cpp
	sha512.cpp
	hasher512.cpp
)

set(try_signal_sources
	try_signal.cpp
	signal_error_code.cpp
)

list(TRANSFORM sources PREPEND "src/")
list(TRANSFORM kademlia_sources PREPEND "src/kademlia/")
list(TRANSFORM ed25519_sources PREPEND "src/ed25519/")
list(TRANSFORM libtorrent_include_files PREPEND "include/libtorrent/")
list(TRANSFORM libtorrent_extensions_include_files PREPEND "include/libtorrent/extensions/")
list(TRANSFORM libtorrent_aux_include_files PREPEND "include/libtorrent/aux_/")
list(TRANSFORM libtorrent_kademlia_include_files PREPEND "include/libtorrent/kademlia/")
list(TRANSFORM try_signal_sources PREPEND "deps/try_signal/")

# these options control target creation and thus have to be declared before the add_library() call
feature_option(BUILD_SHARED_LIBS "build libtorrent as a shared library" ON)
feature_option(static_runtime "build libtorrent with static runtime" OFF)

find_public_dependency(Threads REQUIRED)

<<<<<<< HEAD
=======
if(CMAKE_CXX_COMPILER_ID MATCHES Clang)
	add_compile_options(
		-Weverything
		-Wno-c++98-compat-pedantic
		-Wno-c++11-compat-pedantic
		-Wno-padded
		-Wno-alloca
		-Wno-global-constructors
		-Wno-exit-time-destructors
		-Wno-weak-vtables
		-Wno-return-std-move-in-c++11
		-Wno-unknown-warning-option
	)
elseif(CMAKE_CXX_COMPILER_ID MATCHES GNU)
	add_compile_options(
		-Wall
		-Wextra
		-Wpedantic
		-Wvla
		-Wno-noexcept-type
		-Wno-format-zero-length
		-ftemplate-depth=512
	)
elseif(MSVC)
	add_compile_options(
		/W4
		# C4251: 'identifier' : class 'type' needs to have dll-interface to be
		#        used by clients of class 'type2'
		/wd4251
		# C4268: 'identifier' : 'const' static/global data initialized
		#        with compiler generated default constructor fills the object with zeros
		/wd4268
		# C4275: non DLL-interface classkey 'identifier' used as base for
		#        DLL-interface classkey 'identifier'
		/wd4275
		# C4373: virtual function overrides, previous versions of the compiler
		#        did not override when parameters only differed by const/volatile qualifiers
		/wd4373
		# C4503: 'identifier': decorated name length exceeded, name was truncated
		/wd4503
	)
endif()

>>>>>>> 8e6e3c2d
if(static_runtime)
	if (MSVC)
		set(CMAKE_MSVC_RUNTIME_LIBRARY "MultiThreaded$<$<CONFIG:Debug>:Debug>")
	else()
		include(ucm_flags)
		ucm_set_runtime(STATIC)
	endif()
	set(Boost_USE_MULTITHREADED ON)
	set(Boost_USE_STATIC_RUNTIME ON)
	set(OPENSSL_MSVC_STATIC_RT ON)
endif()

if (NOT BUILD_SHARED_LIBS)
	set(Boost_USE_STATIC_LIBS ON)
	set(OPENSSL_USE_STATIC_LIBS ON)
endif()

add_library(torrent-rasterbar
	${sources}
	${try_signal_sources}
	${libtorrent_include_files}
	${libtorrent_extensions_include_files}
	${libtorrent_aux_include_files}
)

# C++ 17 support is required
target_compile_features(torrent-rasterbar
	PUBLIC
		cxx_std_17
)

if (BUILD_SHARED_LIBS)
	target_compile_definitions(torrent-rasterbar
		PRIVATE TORRENT_BUILDING_SHARED
		INTERFACE TORRENT_LINKING_SHARED
	)
endif()

set_target_properties(torrent-rasterbar
	PROPERTIES
		CXX_VISIBILITY_PRESET "hidden"
		VISIBILITY_INLINES_HIDDEN "true"
		VERSION ${PROJECT_VERSION}
		SOVERSION ${SOVERSION}
)

target_include_directories(torrent-rasterbar PUBLIC
	$<BUILD_INTERFACE:${CMAKE_CURRENT_SOURCE_DIR}/include>
	$<INSTALL_INTERFACE:${CMAKE_INSTALL_INCLUDEDIR}>
	PRIVATE deps/try_signal
)

target_compile_definitions(torrent-rasterbar
	PUBLIC
		$<$<CONFIG:Debug>:TORRENT_USE_ASSERTS>
		BOOST_ASIO_ENABLE_CANCELIO
		BOOST_ASIO_NO_DEPRECATED
		_SILENCE_CXX17_ALLOCATOR_VOID_DEPRECATION_WARNING
	PRIVATE
		TORRENT_BUILDING_LIBRARY
		_FILE_OFFSET_BITS=64
		BOOST_EXCEPTION_DISABLE
		BOOST_ASIO_HAS_STD_CHRONO
)

target_link_libraries(torrent-rasterbar
	PUBLIC
		Threads::Threads
)

if(CMAKE_CXX_COMPILER_ID MATCHES Clang)
	target_compile_options(torrent-rasterbar PRIVATE
		-Weverything
		-Wno-documentation
		-Wno-c++98-compat-pedantic
		-Wno-c++11-compat-pedantic
		-Wno-padded
		-Wno-alloca
		-Wno-global-constructors
		-Wno-exit-time-destructors
		-Wno-weak-vtables
		-Wno-return-std-move-in-c++11
		-Wno-unknown-warning-option
	)
elseif(CMAKE_CXX_COMPILER_ID MATCHES GNU)
	target_compile_options(torrent-rasterbar PRIVATE
		-Wall
		-Wextra
		-Wpedantic
		-Wparentheses
		-Wvla
		-Wno-c++11-compat
		-Wno-format-zero-length
		-Wno-noexcept-type
		-ftemplate-depth=512
	)
elseif(MSVC)
	target_compile_options(torrent-rasterbar PRIVATE
		# https://devblogs.microsoft.com/cppblog/msvc-now-correctly-reports-__cplusplus/
		/Zc:__cplusplus
		/W4
		# C4251: 'identifier' : class 'type' needs to have dll-interface to be
		#        used by clients of class 'type2'
		/wd4251
		# C4268: 'identifier' : 'const' static/global data initialized
		#        with compiler generated default constructor fills the object with zeros
		/wd4268
		# C4275: non DLL-interface classkey 'identifier' used as base for
		#        DLL-interface classkey 'identifier'
		/wd4275
		# C4373: virtual function overrides, previous versions of the compiler
		#        did not override when parameters only differed by const/volatile qualifiers
		/wd4373
		# C4503: 'identifier': decorated name length exceeded, name was truncated
		/wd4503
	)
endif()

# Unconditional platform-specific settings
if (WIN32)
	target_link_libraries(torrent-rasterbar
		PUBLIC
			bcrypt mswsock ws2_32 iphlpapi
			debug dbghelp crypt32
	)

	add_definitions(-D_WIN32_WINNT=0x0600) # target Windows Vista or later

	target_compile_definitions(torrent-rasterbar
		PUBLIC WIN32_LEAN_AND_MEAN # prevent winsock1 to be included
	)

	if (MSVC)
		target_compile_definitions(torrent-rasterbar
			PUBLIC
				BOOST_ALL_NO_LIB
				_SCL_SECURE_NO_DEPRECATE _CRT_SECURE_NO_DEPRECATE # disable bogus deprecation warnings on msvc8
		)
		target_compile_options(torrent-rasterbar
			PRIVATE
				# https://docs.microsoft.com/en-us/cpp/build/reference/utf-8-set-source-and-executable-character-sets-to-utf-8?view=msvc-170
				/utf-8
				# https://devblogs.microsoft.com/cppblog/msvc-now-correctly-reports-__cplusplus/
				/Zc:__cplusplus
				/MP # for multi-core compilation
				/bigobj # increase the number of sections for obj files
		)
		set_target_properties(torrent-rasterbar PROPERTIES LINK_FLAGS_RELEASE "/OPT:ICF=5 /OPT:REF")
	endif()
endif()

if (ANDROID)
	target_link_libraries(torrent-rasterbar PRIVATE ${CMAKE_DL_LIBS})
endif()

if (APPLE)
	# for ip_notifier
	target_link_libraries(torrent-rasterbar PRIVATE "-framework CoreFoundation" "-framework SystemConfiguration")
endif()

# check if we need to link with libatomic (not needed on MSVC)
if (NOT Windows)
	# TODO: migrate to CheckSourceCompiles in CMake >= 3.19
	include(CheckCXXSourceCompiles)

	set(ATOMICS_TEST_SOURCE [=[
		#include <atomic>
		#include <cstdint>
		std::atomic<int> x{0};
		int main() {
			x.fetch_add(1, std::memory_order_relaxed);
			return 0;
		}
	]=])
	string(REPLACE "std::atomic<int>" "std::atomic<std::int64_t>" ATOMICS64_TEST_SOURCE "${ATOMICS_TEST_SOURCE}")

	if(APPLE)
		set(CMAKE_REQUIRED_FLAGS "-std=c++11")
	endif()
	check_cxx_source_compiles("${ATOMICS_TEST_SOURCE}" HAVE_CXX_ATOMICS_WITHOUT_LIB)
	check_cxx_source_compiles("${ATOMICS64_TEST_SOURCE}" HAVE_CXX_ATOMICS64_WITHOUT_LIB)
	if((NOT HAVE_CXX_ATOMICS_WITHOUT_LIB) OR (NOT HAVE_CXX_ATOMICS64_WITHOUT_LIB))
		set(CMAKE_REQUIRED_LIBRARIES "atomic")
		check_cxx_source_compiles("${ATOMICS_TEST_SOURCE}" HAVE_CXX_ATOMICS_WITH_LIB)
		check_cxx_source_compiles("${ATOMICS64_TEST_SOURCE}" HAVE_CXX_ATOMICS64_WITH_LIB)
		if ((NOT HAVE_CXX_ATOMICS_WITH_LIB) OR (NOT HAVE_CXX_ATOMICS64_WITH_LIB))
			message(STATUS, "No native support for std::atomic, or libatomic not found! Build link step may fail")
		else()
			message(STATUS "Linking with libatomic for atomics support")
			unset(CMAKE_REQUIRED_LIBRARIES)
			target_link_libraries(torrent-rasterbar PUBLIC atomic)
		endif()
	endif()
	if(APPLE)
		unset(CMAKE_REQUIRED_FLAGS)
	endif()
endif()

feature_option(build_tests "build tests" OFF)
feature_option(build_examples "build examples" OFF)
feature_option(build_tools "build tools" OFF)
feature_option(python-bindings "build python bindings" OFF)
feature_option(python-egg-info "generate python egg info" OFF)
feature_option(python-install-system-dir "Install python bindings to the system installation directory rather than the CMake installation prefix" OFF)

# these options require existing target
feature_option(dht "enable support for Mainline DHT" ON)
target_optional_compile_definitions(torrent-rasterbar PUBLIC FEATURE NAME deprecated-functions DEFAULT ON
	DESCRIPTION "enable deprecated functions for backwards compatibility" DISABLED TORRENT_NO_DEPRECATE)
feature_option(encryption "Enables encryption in libtorrent" ON)
feature_option(exceptions "build with exception support" ON)
feature_option(gnutls "build using GnuTLS instead of OpenSSL" OFF)
target_optional_compile_definitions(torrent-rasterbar PUBLIC FEATURE NAME extensions DEFAULT ON
	DESCRIPTION "Enables protocol extensions" DISABLED TORRENT_DISABLE_EXTENSIONS)
target_optional_compile_definitions(torrent-rasterbar PUBLIC FEATURE NAME i2p DEFAULT ON
	DESCRIPTION "build with I2P support" DISABLED TORRENT_USE_I2P=0)
target_optional_compile_definitions(torrent-rasterbar PUBLIC FEATURE NAME webtorrent DEFAULT OFF
	DESCRIPTION "build with WebTorrent support" DISABLED TORRENT_USE_RTC=0)
target_optional_compile_definitions(torrent-rasterbar PUBLIC FEATURE NAME logging DEFAULT ON
	DESCRIPTION "build with logging" DISABLED TORRENT_DISABLE_LOGGING)
target_optional_compile_definitions(torrent-rasterbar PUBLIC FEATURE NAME mutable-torrents DEFAULT ON
	DESCRIPTION "Enables mutable torrent support" DISABLED TORRENT_DISABLE_MUTABLE_TORRENTS)
target_optional_compile_definitions(torrent-rasterbar PUBLIC FEATURE NAME streaming DEFAULT ON
	DESCRIPTION "Enables support for piece deadline" DISABLED TORRENT_DISABLE_STREAMING)

if(NOT gnutls)
	find_public_dependency(OpenSSL)
	set_package_properties(OpenSSL
		PROPERTIES
			URL "https://www.openssl.org/"
			DESCRIPTION "Full-strength general purpose cryptography library"
			TYPE RECOMMENDED
			PURPOSE "Provides HTTPS support to libtorrent"
	)

	if(TARGET OpenSSL::SSL)
		# TODO: needed until https://gitlab.kitware.com/cmake/cmake/issues/19263 is fixed
		if(WIN32 AND OPENSSL_USE_STATIC_LIBS)
			target_link_libraries(torrent-rasterbar PRIVATE crypt32)
		endif()
		target_link_libraries(torrent-rasterbar PUBLIC OpenSSL::SSL)
		target_compile_definitions(torrent-rasterbar
			PUBLIC
				TORRENT_USE_OPENSSL
				TORRENT_USE_LIBCRYPTO
				TORRENT_SSL_PEERS
				OPENSSL_NO_SSL2)
	endif()
endif()

if(gnutls OR NOT TARGET OpenSSL::SSL)
	find_public_dependency(GnuTLS)
	set_package_properties(GnuTLS
		PROPERTIES
			URL "https://www.gnutls.org/"
			DESCRIPTION "GnuTLS is a free software implementation of the TLS and DTLS protocols"
			TYPE RECOMMENDED
			PURPOSE "Provides HTTPS support to libtorrent"
	)
	if(GNUTLS_FOUND)
		target_link_libraries(torrent-rasterbar PUBLIC GnuTLS::GnuTLS)
		target_compile_definitions(torrent-rasterbar
			PUBLIC
				TORRENT_USE_GNUTLS
				TORRENT_SSL_PEERS)
		target_include_directories(torrent-rasterbar PUBLIC
			$<BUILD_INTERFACE:${CMAKE_CURRENT_SOURCE_DIR}/deps/asio-gnutls/include>
            $<INSTALL_INTERFACE:${CMAKE_INSTALL_INCLUDEDIR}>)
		install(DIRECTORY deps/asio-gnutls/include/ DESTINATION ${CMAKE_INSTALL_INCLUDEDIR})
	elseif(gnutls)
		message(FATAL_ERROR "GnuTLS library not found")
	endif()
endif()

if (NOT GNUTLS_FOUND AND NOT TARGET OpenSSL::SSL)
	if(TARGET OpenSSL::Crypto)
		target_link_libraries(torrent-rasterbar PUBLIC OpenSSL::Crypto)
		target_compile_definitions(torrent-rasterbar PUBLIC TORRENT_USE_LIBCRYPTO)
	else()
		find_public_dependency(LibGcrypt)
		set_package_properties(LibGcrypt
			PROPERTIES
				URL "https://www.gnupg.org/software/libgcrypt/index.html"
				DESCRIPTION "A general purpose cryptographic library"
				TYPE RECOMMENDED
				PURPOSE "Use GCrypt instead of the built-in functions for RC4 and SHA1"
		)
		if (LibGcrypt_FOUND)
			target_compile_definitions(torrent-rasterbar PUBLIC TORRENT_USE_LIBGCRYPT)
			target_link_libraries(torrent-rasterbar PRIVATE LibGcrypt::LibGcrypt)
		endif()
	endif()
endif()

if (encryption)
	target_sources(torrent-rasterbar PRIVATE include/libtorrent/aux_/pe_crypto.hpp src/pe_crypto.cpp)
else()
	target_compile_definitions(torrent-rasterbar PUBLIC TORRENT_DISABLE_ENCRYPTION)
endif()

if (dht)
	target_sources(torrent-rasterbar PRIVATE
		${libtorrent_kademlia_include_files}
		include/libtorrent/aux_/hasher512.hpp
		${kademlia_sources}
		${ed25519_sources}
	)
else()
	target_compile_definitions(torrent-rasterbar PUBLIC TORRENT_DISABLE_DHT)
endif()

if (webtorrent)
	option(NO_WEBSOCKET "Disable WebSocket support in libdatachannel" ON)
	option(NO_MEDIA "Disable media transport support in libdatachannel" ON)
	if(GNUTLS_FOUND)
		option(USE_GNUTLS "Use GnuTLS instead of OpenSSL for libdatachannel" ON)
	else()
		option(USE_GNUTLS "Use GnuTLS instead of OpenSSL for libdatachannel" OFF)
	endif()
	add_subdirectory(deps/libdatachannel EXCLUDE_FROM_ALL)
	if(CMAKE_CXX_COMPILER_ID MATCHES Clang|GNU)
		target_compile_options(datachannel-static PRIVATE
			-Wno-pedantic
			-Wno-unused-parameter
			-Wno-unused-variable
			-Wno-format-nonliteral)
	endif()
endif()

# Boost
find_public_dependency(Boost REQUIRED)
target_link_libraries(torrent-rasterbar PUBLIC Boost::headers)
if (Boost_MAJOR_VERSION LESS_EQUAL 1 AND Boost_MINOR_VERSION LESS 69)
	find_package(Boost REQUIRED COMPONENTS system)
	target_link_libraries(torrent-rasterbar PUBLIC Boost::system)
endif()

if (exceptions)
	if (MSVC)
		target_compile_options(torrent-rasterbar PUBLIC /EHsc)
	else (MSVC)
		target_compile_options(torrent-rasterbar PUBLIC -fexceptions)
	endif (MSVC)
else()
	if (MSVC)
		target_compile_definitions(torrent-rasterbar PUBLIC _HAS_EXCEPTIONS=0)
	else (MSVC)
		target_compile_options(torrent-rasterbar PUBLIC -fno-exceptions)
	endif (MSVC)
endif()

# developer options
option(developer-options "Activates options useful for a developer")
if(developer-options)
	set(asserts "auto" CACHE STRING "use assertions")
	set_property(CACHE asserts PROPERTY STRINGS auto on off production system)
	if ("${asserts}" MATCHES "on|production|system")
		target_compile_definitions(torrent-rasterbar PUBLIC TORRENT_USE_ASSERTS=1)
	endif()
	if ("${asserts}" STREQUAL "production")
		target_compile_definitions(torrent-rasterbar PUBLIC TORRENT_PRODUCTION_ASSERTS=1)
	elseif("${asserts}" STREQUAL "system")
		target_compile_definitions(torrent-rasterbar PUBLIC TORRENT_USE_SYSTEM_ASSERTS=1)
	endif()

	target_optional_compile_definitions(torrent-rasterbar PUBLIC NAME asio-debugging DEFAULT OFF
		ENABLED TORRENT_ASIO_DEBUGGING)
	target_optional_compile_definitions(torrent-rasterbar PUBLIC NAME picker-debugging DEFAULT OFF
		ENABLED TORRENT_DEBUG_REFCOUNTS)
	set(invariant-checks "off" CACHE STRING "")
	set_property(CACHE invariant-checks PROPERTY STRINGS off on full)
	if (invariant-checks MATCHES "on|full")
		target_compile_definitions(torrent-rasterbar PUBLIC TORRENT_USE_INVARIANT_CHECKS=1)
	endif()
	if (invariant-checks STREQUAL "full")
		target_compile_definitions(torrent-rasterbar PUBLIC TORRENT_EXPENSIVE_INVARIANT_CHECKS)
	endif()

	target_optional_compile_definitions(torrent-rasterbar PUBLIC NAME utp-log DEFAULT OFF
		ENABLED TORRENT_UTP_LOG_ENABLE)
	target_optional_compile_definitions(torrent-rasterbar PUBLIC NAME simulate-slow-read DEFAULT OFF
		ENABLED TORRENT_SIMULATE_SLOW_READ)
	option(debug-iterators "" OFF)
	if (debug-iterators)
		if (MSVC)
			target_compile_definitions(torrent-rasterbar PUBLIC _ITERATOR_DEBUG_LEVEL=2)
		endif()
		if(CMAKE_CXX_COMPILER_ID MATCHES "GNU")
			target_compile_definitions(torrent-rasterbar PUBLIC _GLIBCXX_DEBUG _GLIBCXX_DEBUG_PEDANTIC)
		endif()
	endif()
	target_optional_compile_definitions(torrent-rasterbar PUBLIC NAME profile-calls DEFAULT OFF
		ENABLED TORRENT_PROFILE_CALLS=1)
endif()

# This is best effort attempt to propagate whether the library was built with
# C++11 or not. It affects the ABI of entry. A client building with C++14 and
# linking against a libtorrent binary built with C++11 can still define
# TORRENT_CXX11_ABI
if ("${CMAKE_CXX_STANDARD}" STREQUAL "11")
	target_compile_definitions(torrent-rasterbar PUBLIC TORRENT_CXX11_ABI)
endif()

# There is little to none support for using pkg-config with MSVC and most users won't bother with it.
# However, msys is a linux-like platform on Windows that do support/prefer using pkg-config.
if (NOT MSVC)
	generate_and_install_pkg_config_file(torrent-rasterbar libtorrent-rasterbar)
endif()

include(CheckCXXCompilerFlag)

add_subdirectory(bindings)

if(webtorrent)
	target_link_libraries(torrent-rasterbar PRIVATE LibDataChannel::LibDataChannelStatic)

	# Boost.JSON was added to Boost in version 1.75
	find_package(Boost OPTIONAL_COMPONENTS json)
	target_compile_definitions(torrent-rasterbar PRIVATE BOOST_JSON_HEADER_ONLY)
	if(Boost_JSON_FOUND)
		target_link_libraries(torrent-rasterbar PUBLIC Boost::json)
	else()
		# Fallback to the submodule
		target_include_directories(torrent-rasterbar PRIVATE deps/json/include)
	endif()
endif()

if(IS_ABSOLUTE "${CMAKE_INSTALL_LIBDIR}")
	file(RELATIVE_PATH CMAKE_INSTALL_LIBDIR "${CMAKE_INSTALL_PREFIX}" "${CMAKE_INSTALL_LIBDIR}")
endif()

install(TARGETS torrent-rasterbar EXPORT LibtorrentRasterbarTargets
	LIBRARY DESTINATION ${CMAKE_INSTALL_LIBDIR}
	ARCHIVE DESTINATION ${CMAKE_INSTALL_LIBDIR}
	RUNTIME DESTINATION ${CMAKE_INSTALL_BINDIR}
)
install(DIRECTORY include/libtorrent DESTINATION ${CMAKE_INSTALL_INCLUDEDIR} FILES_MATCHING PATTERN "*.h*")

# === generate a CMake Config File ===
include(CMakePackageConfigHelpers)
set(ConfigPackageLocation ${CMAKE_INSTALL_LIBDIR}/cmake/LibtorrentRasterbar)
string(REGEX REPLACE "([^;]+)" "find_dependency(\\1)" _find_dependency_calls "${_package_dependencies}")
string(REPLACE ";" "\n" _find_dependency_calls "${_find_dependency_calls}")

write_basic_package_version_file(
	"${CMAKE_CURRENT_BINARY_DIR}/LibtorrentRasterbar/LibtorrentRasterbarConfigVersion.cmake"
	VERSION ${libtorrent_VERSION}
	COMPATIBILITY AnyNewerVersion
)

export(EXPORT LibtorrentRasterbarTargets
	FILE "${CMAKE_CURRENT_BINARY_DIR}/LibtorrentRasterbar/LibtorrentRasterbarTargets.cmake"
	NAMESPACE LibtorrentRasterbar::
)

configure_package_config_file(LibtorrentRasterbarConfig.cmake.in
	"${CMAKE_CURRENT_BINARY_DIR}/LibtorrentRasterbar/LibtorrentRasterbarConfig.cmake"
	INSTALL_DESTINATION "${ConfigPackageLocation}"
	NO_SET_AND_CHECK_MACRO
	NO_CHECK_REQUIRED_COMPONENTS_MACRO
)

install(EXPORT LibtorrentRasterbarTargets
	NAMESPACE
		LibtorrentRasterbar::
	DESTINATION
		${ConfigPackageLocation}
)
install(
	FILES
		"${CMAKE_CURRENT_BINARY_DIR}/LibtorrentRasterbar/LibtorrentRasterbarConfig.cmake"
		"${CMAKE_CURRENT_BINARY_DIR}/LibtorrentRasterbar/LibtorrentRasterbarConfigVersion.cmake"
	DESTINATION
		${ConfigPackageLocation}
)

install(
	FILES
		${CMAKE_CURRENT_SOURCE_DIR}/examples/cmake/FindLibtorrentRasterbar.cmake
	DESTINATION
		${CMAKE_INSTALL_DATADIR}/cmake/Modules
)

if (MSVC)
	set_target_properties(torrent-rasterbar
	PROPERTIES
		PDB_NAME torrent-rasterbar
		PDB_OUTPUT_DIRECTORY ${CMAKE_BINARY_DIR}
		COMPILE_PDB_NAME torrent-rasterbar
		COMPILE_PDB_OUTPUT_DIRECTORY ${CMAKE_BINARY_DIR}
	)

	if (static_runtime)
		set(PDB_INSTALL_DIR lib)
	else()
		set(PDB_INSTALL_DIR bin)
	endif()

	install(
		FILES
			${CMAKE_BINARY_DIR}/torrent-rasterbar.pdb
		DESTINATION
			${PDB_INSTALL_DIR}
		CONFIGURATIONS
			Debug RelWithDebInfo
		OPTIONAL
	)
endif()

# === build tools ===
if (build_tools)
	add_subdirectory(tools)
endif()

# === build examples ===
if (build_examples)
	add_subdirectory(examples)
endif()

# === build tests ===
if(build_tests)
	enable_testing()
	# this will make some internal functions available in the DLL interface
	target_compile_definitions(torrent-rasterbar PUBLIC TORRENT_EXPORT_EXTRA)
	add_subdirectory(test)
endif()

feature_summary(DEFAULT_DESCRIPTION WHAT ALL)<|MERGE_RESOLUTION|>--- conflicted
+++ resolved
@@ -233,16 +233,12 @@
 	session_settings.hpp
 	session_udp_sockets.hpp
 	set_socket_buffer.hpp
-<<<<<<< HEAD
+	set_traffic_class.hpp
 	sha1.hpp
 	sha256.hpp
 	sha512.hpp
 	sliding_average.hpp
 	socket_io.hpp
-=======
-	set_traffic_class.hpp
-	set_traffic_class.hpp
->>>>>>> 8e6e3c2d
 	socket_type.hpp
 	ssl.hpp
 	ssl_stream.hpp
@@ -486,52 +482,6 @@
 
 find_public_dependency(Threads REQUIRED)
 
-<<<<<<< HEAD
-=======
-if(CMAKE_CXX_COMPILER_ID MATCHES Clang)
-	add_compile_options(
-		-Weverything
-		-Wno-c++98-compat-pedantic
-		-Wno-c++11-compat-pedantic
-		-Wno-padded
-		-Wno-alloca
-		-Wno-global-constructors
-		-Wno-exit-time-destructors
-		-Wno-weak-vtables
-		-Wno-return-std-move-in-c++11
-		-Wno-unknown-warning-option
-	)
-elseif(CMAKE_CXX_COMPILER_ID MATCHES GNU)
-	add_compile_options(
-		-Wall
-		-Wextra
-		-Wpedantic
-		-Wvla
-		-Wno-noexcept-type
-		-Wno-format-zero-length
-		-ftemplate-depth=512
-	)
-elseif(MSVC)
-	add_compile_options(
-		/W4
-		# C4251: 'identifier' : class 'type' needs to have dll-interface to be
-		#        used by clients of class 'type2'
-		/wd4251
-		# C4268: 'identifier' : 'const' static/global data initialized
-		#        with compiler generated default constructor fills the object with zeros
-		/wd4268
-		# C4275: non DLL-interface classkey 'identifier' used as base for
-		#        DLL-interface classkey 'identifier'
-		/wd4275
-		# C4373: virtual function overrides, previous versions of the compiler
-		#        did not override when parameters only differed by const/volatile qualifiers
-		/wd4373
-		# C4503: 'identifier': decorated name length exceeded, name was truncated
-		/wd4503
-	)
-endif()
-
->>>>>>> 8e6e3c2d
 if(static_runtime)
 	if (MSVC)
 		set(CMAKE_MSVC_RUNTIME_LIBRARY "MultiThreaded$<$<CONFIG:Debug>:Debug>")

--- conflicted
+++ resolved
@@ -1,4 +1,3 @@
-<<<<<<< HEAD
 	* expose session_params in python bindings
 	* fix (deprecated) use of add_torrent_params::info_hash
 	* fix issue creating and loading v2 torrents with empty files. Improves
@@ -70,11 +69,9 @@
 	* added support for GnuTLS for HTTPS and torrents over SSL
 
 
-=======
 	* fix issue of accruing unlimited DHT node candidates when DHT is disabled
 	* fix bug in parsing chunked encoding
 	* fix incorrect reporting of active_duration when entering graceful-pause
->>>>>>> db391f47
 	* fix python binding for functions taking string_view
 	* fix python binding for torrent_info constructor overloads
 	* issue python deprecation warnings for some deprecated functions in the python bindings

<<<<<<< HEAD
	* renamed debug_notification to connect_notification
	* when updating listen sockets, only post alerts for new ones
	* deprecate anonymous_mode_alert
	* deprecated force_proxy setting (when set, the proxy is always used)
	* add support for Port Control Protocol (PCP)
	* deliver notification of alerts being dropped via alerts_dropped_alert
	* deprecated alert::progress_notification alert category, split into
	  finer grained categories
	* update plugin interface functions for improved type-safety
	* implemented support magnet URI extension, select specific file indices
	  for download, BEP53
	* make tracker keys multi-homed. remove set_key() function on session.
	* add flags()/set_flags()/unset_flags() to torrent_handle, deprecate individual functions
	* added alert for block being sent to the send buffer
	* drop support for windows compilers without std::wstring
	* implemented support for DHT infohash indexing, BEP51
	* removed deprecated support for file_base in file_storage
	* added support for running separate DHT nodes on each network interface
	* added support for establishing UTP connections on any network interface
	* added support for sending tracker announces on every network interface
	* introduce "lt" namespace alias
	* need_save_resume_data() will no longer return true every 15 minutes
	* make the file_status interface explicitly public types
	* added resolver_cache_timeout setting for internal host name resolver
	* make parse_magnet_uri take a string_view instead of std::string
	* deprecate add_torrent_params::url field. use parse_magnet_uri instead
	* optimize download queue management
	* deprecated (undocumented) file:// urls
	* add limit for number of web seed connections
	* added support for retrieval of DHT live nodes
	* complete UNC path support
	* add packets pool allocator
	* remove disk buffer pool allocator
	* fix last_upload and last_download overflow after 9 hours in past
	* python binding add more add_torrent_params fields and an invalid key check
	* introduce introduce distinct types for peer_class_t, piece_index_t and
	  file_index_t.
	* fix crash caused by empty bitfield
	* removed disk-access-log build configuration
	* removed mmap_cache feature
	* strengthened type safety in handling of piece and file indices
	* deprecate identify_client() and fingerprint type
	* make sequence number for mutable DHT items backed by std::int64_t
	* tweaked storage_interface to have stronger type safety
	* deprecate relative times in torrent_status, replaced by std::chrono::time_point
	* refactor in alert types to use more const fields and more clear API
	* changed session_stats_alert counters type to signed (std::int64_t)
	* remove torrent eviction/ghost torrent feature
	* include target in DHT lookups, when queried from the session
	* improve support for HTTP redirects for web seeds
	* use string_view in entry interface
	* deprecate "send_stats" property on trackers (since lt_tracker extension has
	  been removed)
	* remove deprecate session_settings API (use settings_pack instead)
	* improve file layout optimization when creating torrents with padfiles
	* remove remote_dl_rate feature
	* source code migration from boost::shared_ptr to std::shared_ptr
	* storage_interface API changed to use span and references
	* changes in public API to work with std::shared_ptr<torrent_info>
	* extensions API changed to use span and std::shared_ptr
	* plugin API changed to handle DHT requests using string_view
	* removed support for lt_trackers and metadata_transfer extensions
	  (pre-dating ut_metadata)
	* support windows' CryptoAPI for SHA-1
	* separated ssl and crypto options in build
	* remove lazy-bitfield feature
	* simplified suggest-read-cache feature to not depend on disk threads
	* removed option to disable contiguous receive buffers
	* deprecated public to_hex() and from_hex() functions
	* separated address and port fields in listen alerts
	* added support for parsing new x.pe parameter from BEP 9
	* peer_blocked_alert now derives from peer_alert
	* transitioned exception types to system_error
	* made alerts move-only
	* move files one-by-one when moving storage for a torrent
	* removed RSS support
	* removed feature to resolve country for peers
	* added support for BEP 32, "IPv6 extension for DHT"
	* overhauled listen socket and UDP socket handling, improving multi-home
	  support and bind-to-device
	* resume data is now communicated via add_torrent_params objects
	* added new read_resume_data()/write_resume_data functions to write bencoded,
	  backwards compatible resume files
	* removed deprecated fields from add_torrent_params
	* deprecate "resume_data" field in add_torrent_params
	* improved support for bind-to-device
	* deprecated ssl_listen, SSL sockets are specified in listen_interfaces now
	* improved support for listening on multiple sockets and interfaces
	* resume data no longer has timestamps of files
	* require C++11 to build libtorrent

=======
1.1.10 release

	* fix issue in udp_socket with unusual socket failure
>>>>>>> 200bb494
	* split progress_notification alert category into file-, piece- and block progress
	* utp close-reason fix
	* exposed default add_torrent_params flags to python bindings
	* fix redundant flushes of partfile metadata
	* add option to ignore min-interval from trackers on force-reannounce
	* raise default setting for active_limit
	* fall back to copy+remove if rename_file fails
	* improve handling of filesystems not supporting fallocate()
	* force-proxy no longer disables DHT
	* improve connect-boost feature, to make new torrents quickly connect peers

1.1.9 release

	* save both file and piece priorities in resume file
	* added missing stats_metric python binding
	* uTP connections are no longer exempt from rate limits by default
	* fix exporting files from partfile while seeding
	* fix potential deadlock on Windows, caused by performing restricted
	  tasks from within DllMain
	* fix issue when subsequent file priority updates cause torrent to stop

1.1.8 release

	* coalesce reads and writes by default on windows
	* fixed disk I/O performance of checking hashes and creating torrents
	* fix race condition in part_file
	* fix part_file open mode compatibility test
	* fixed race condition in random number generator
	* fix race condition in stat_cache (disk storage)
	* improve error handling of failing to change file priority
	  The API for custom storage implementations was altered
	* set the hidden attribute when creating the part file
	* fix tracker announces reporting more data downloaded than the size of the torrent
	* fix recent regression with force_proxy setting

1.1.7 release

	* don't perform DNS lookups for the DHT bootstrap unless DHT is enabled
	* fix issue where setting file/piece priority would stop checking
	* expose post_dht_stats() to python binding
	* fix backwards compatibility to downloads without partfiles
	* improve part-file related error messages
	* fix reporting &redundant= in tracker announces
	* fix tie-break in duplicate peer connection disconnect logic
	* fix issue with SSL tracker connections left in CLOSE_WAIT state
	* defer truncating existing files until the first time we write to them
	* fix issue when receiving a torrent with 0-sized padfiles as magnet link
	* fix issue resuming 1.0.x downloads with a file priority 0
	* fix torrent_status::next_announce
	* fix pad-file scalability issue
	* made coalesce_reads/coalesce_writes settings take effect on linux and windows
	* use unique peer_ids per connection
	* fix iOS build on recent SDK
	* fix tracker connection bind issue for IPv6 trackers
	* fix error handling of some merkle torrents
	* fix error handling of unsupported hard-links

1.1.6 release

	* deprecate save_encryption_settings (they are part of the normal settings)
	* add getters for peer_class_filter and peer_class_type_filter
	* make torrent_handler::set_priority() to use peer_classes
	* fix support for boost-1.66 (requires C++11)
	* fix i2p support
	* fix loading resume data when in seed mode
	* fix part-file creation race condition
	* fix issue with initializing settings on session construction
	* fix issue with receiving interested before metadata
	* fix IPv6 tracker announce issue
	* restore path sanitization behavior of ":"
	* fix listen socket issue when disabling "force_proxy" mode
	* fix full allocation failure on APFS

1.1.5 release

	* fix infinite loop when parsing certain invalid magnet links
	* fix parsing of torrents with certain invalid filenames
	* fix leak of torrent_peer objecs (entries in peer_list)
	* fix leak of peer_class objects (when setting per-torrent rate limits)
	* expose peer_class API to python binding
	* fix integer overflow in whole_pieces_threshold logic
	* fix uTP path MTU discovery issue on windows (DF bit was not set correctly)
	* fix python binding for torrent_handle, to be hashable
	* fix IPv6 tracker support by performing the second announce in more cases
	* fix utf-8 encoding check in torrent parser
	* fix infinite loop when parsing maliciously crafted torrents
	* fix invalid read in parse_int in bdecoder
	* fix issue with very long tracker- and web seed URLs
	* don't attempt to create empty files on startup, if they already exist
	* fix force-recheck issue (new files would not be picked up)
	* fix inconsistency in file_priorities and override_resume_data behavior
	* fix paused torrents not generating a state update when their ul/dl rate
	  transitions to zero

1.1.4 release

	* corrected missing const qualifiers on bdecode_node
	* fix changing queue position of paused torrents (1.1.3 regression)
	* fix re-check issue after move_storage
	* handle invalid arguments to set_piece_deadline()
	* move_storage did not work for torrents without metadata
	* improve shutdown time by only announcing to trackers whose IP we know
	* fix python3 portability issue in python binding
	* delay 5 seconds before reconnecting socks5 proxy for UDP ASSOCIATE
	* fix NAT-PMP crash when removing a mapping at the wrong time
	* improve path sanitization (filter unicode text direction characters)
	* deprecate partial_piece_info::piece_state
	* bind upnp requests to correct local address
	* save resume data when removing web seeds
	* fix proxying of https connections
	* fix race condition in disk I/O storage class
	* fix http connection timeout on multi-homed hosts
	* removed depdendency on boost::uintptr_t for better compatibility
	* fix memory leak in the disk cache
	* fix double free in disk cache
	* forward declaring libtorrent types is discouraged. a new fwd.hpp header is provided

1.1.3 release

	* removed (broken) support for incoming connections over socks5
	* restore announce_entry's timestamp fields to posix time in python binding
	* deprecate torrent_added_alert (in favor of add_torrent_alert)
	* fix python binding for parse_magnet_uri
	* fix minor robustness issue in DHT bootstrap logic
	* fix issue where torrent_status::num_seeds could be negative
	* document deprecation of dynamic loading/unloading of torrents
	* include user-agent in tracker announces in anonymous_mode for private torrents
	* add support for IPv6 peers from udp trackers
	* correctly URL encode the IPv6 argument to trackers
	* fix default file pool size on windows
	* fix bug where settings_pack::file_pool_size setting was not being honored
	* add feature to periodically close files (to make windows clear disk cache)
	* fix bug in torrent_handle::file_status
	* fix issue with peers not updated on metadata from magnet links

1.1.2 release

	* default TOS marking to 0x20
	* fix invalid access when leaving seed-mode with outstanding hash jobs
	* fix ABI compatibility issue introduced with preformatted entry type
	* add web_seed_name_lookup_retry to session_settings
	* slightly improve proxy settings backwards compatibility
	* add function to get default settings
	* updating super seeding would include the torrent in state_update_alert
	* fix issue where num_seeds could be greater than num_peers in torrent_status
	* finished non-seed torrents can also be in super-seeding mode
	* fix issue related to unloading torrents
	* fixed finished-time calculation
	* add missing min_memory_usage() and high_performance_seed() settings presets to python
	* fix stat cache issue that sometimes would produce incorrect resume data
	* storage optimization to peer classes
	* fix torrent name in alerts of builds with deprecated functions
	* make torrent_info::is_valid() return false if torrent failed to load
	* fix per-torrent rate limits for >256 peer classes
	* don't load user_agent and peer_fingerprint from session_state
	* fix file rename issue with name prefix matching torrent name
	* fix division by zero when setting tick_interval > 1000
	* fix move_storage() to its own directory (would delete the files)
	* fix socks5 support for UDP
	* add setting urlseed_max_request_bytes to handle large web seed requests
	* fix python build with CC/CXX environment
	* add trackers from add_torrent_params/magnet links to separate tiers
	* fix resumedata check issue with files with priority 0
	* deprecated mmap_cache feature
	* add utility function for generating peer ID fingerprint
	* fix bug in last-seen-complete
	* remove file size limit in torrent_info filename constructor
	* fix tail-padding for last file in create_torrent
	* don't send user-agent in metadata http downloads or UPnP requests when
	  in anonymous mode
	* fix internal resolve links lookup for mutable torrents
	* hint DHT bootstrap nodes of actual bootstrap request

1.1.1 release

	* update puff.c for gzip inflation
	* add dht_bootstrap_node a setting in settings_pack (and add default)
	* make pad-file and symlink support conform to BEP47
	* fix piece picker bug that could result in division by zero
	* fix value of current_tracker when all tracker failed
	* deprecate lt_trackers extension
	* remove load_asnum_db and load_country_db from python bindings
	* fix crash in session::get_ip_filter when not having set one
	* fix filename escaping when repairing torrents with broken web seeds
	* fix bug where file_completed_alert would not be posted unless file_progress
	  had been queries by the client
	* move files one-by-one when moving storage for a torrent
	* fix bug in enum_net() for BSD and Mac
	* fix bug in python binding of announce_entry
	* fixed bug related to flag_merge_resume_http_seeds flag in add_torrent_params
	* fixed inverted priority of incoming piece suggestions
	* optimize allow-fast logic
	* fix issue where FAST extension messages were not used during handshake
	* fixed crash on invalid input in http_parser
	* upgraded to libtommath 1.0
	* fixed parsing of IPv6 endpoint with invalid port character separator
	* added limited support for new x.pe parameter from BEP 9
	* fixed dht stats counters that weren't being updated
	* make sure add_torrent_alert is always posted before other alerts for
	  the torrent
	* fixed peer-class leak when settings per-torrent rate limits
	* added a new "preformatted" type to bencode entry variant type
	* improved Socks5 support and test coverage
	* fix set_settings in python binding
	* Added missing alert categories in python binding
	* Added dht_get_peers_reply_alert alert in python binding
	* fixed updating the node id reported to peers after changing IPs

1.1.0 release

	* improve robustness and performance of uTP PMTU discovery
	* fix duplicate ACK issue in uTP
	* support filtering which parts of session state are loaded by load_state()
	* deprecate support for adding torrents by HTTP URL
	* allow specifying which tracker to scrape in scrape_tracker
	* tracker response alerts from user initiated announces/scrapes are now
	  posted regardless of alert mask
	* improve DHT performance when changing external IP (primarily affects
	  bootstrapping).
	* add feature to stop torrents immediately after checking files is done
	* make all non-auto managed torrents exempt from queuing logic, including
	  checking torrents.
	* add option to not proxy tracker connections through proxy
	* removed sparse-regions feature
	* support using 0 disk threads (to perform disk I/O in network thread)
	* removed deprecated handle_alert template
	* enable logging build config by default (but alert mask disabled by default)
	* deprecated RSS API
	* experimental support for BEP 38, "mutable torrents"
	* replaced lazy_bdecode with a new bdecoder that's a lot more efficient
	* deprecate time functions, expose typedefs of boost::chrono in the
	  libtorrent namespace instead
	* deprecate file_base feature in file_storage/torrent_info
	* changed default piece and file priority to 4 (previously 1)
	* improve piece picker support for reverse picking (used for snubbed peers)
	  to not cause priority inversion for regular peers
	* improve piece picker to better support torrents with very large pieces
	  and web seeds. (request large contiguous ranges, but not necessarily a
	  whole piece).
	* deprecated session_status and session::status() in favor of performance
	  counters.
	* improve support for HTTP where one direction of the socket is shut down.
	* remove internal fields from web_seed_entry
	* separate crypto library configuration <crypto> and whether to support
	  bittorrent protocol encryption <encryption>
	* simplify bittorrent protocol encryption by just using internal RC4
	  implementation.
	* optimize copying torrent_info and file_storage objects
	* cancel non-critical DNS lookups when shutting down, to cut down on
	  shutdown delay.
	* greatly simplify the debug logging infrastructure. logs are now delivered
	  as alerts, and log level is controlled by the alert mask.
	* removed auto_expand_choker. use rate_based_choker instead
	* optimize UDP tracker packet handling
	* support SSL over uTP connections
	* support web seeds that resolve to multiple IPs
	* added auto-sequential feature. download well-seeded torrents in-order
	* removed built-in GeoIP support (this functionality is orthogonal to
	  libtorrent)
	* deprecate proxy settings in favor of regular settings
	* deprecate separate settings for peer protocol encryption
	* support specifying listen interfaces and outgoing interfaces as device
	  names (eth0, en2, tun0 etc.)
	* support for using purgrable memory as disk cache on Mac OS.
	* be more aggressive in corking sockets, to coalesce messages into larger
	  packets.
	* pre-emptively unchoke peers to save one round-trip at connection start-up.
	* add session constructor overload that takes a settings_pack
	* torrent_info is no longer an intrusive_ptr type. It is held by shared_ptr.
	  This is a non-backwards compatible change
	* move listen interface and port to the settings
	* move use_interfaces() to be a setting
	* extend storage interface to allow deferred flushing and flush the part-file
	  metadata periodically
	* make statistics propagate instantly rather than on the second tick
	* support for partfiles, where partial pieces belonging to skipped files are
	  put
	* support using multiple threads for socket operations (especially useful for
	  high performance SSL connections)
	* allow setting rate limits for arbitrary peer groups. Generalizes
	  per-torrent rate limits, and local peer limits
	* improved disk cache complexity O(1) instead of O(log(n))
	* add feature to allow storing disk cache blocks in an mmapped file
	  (presumably on an SSD)
	* optimize peer connection distribution logic across torrents to scale
	  better with many torrents
	* replaced std::map with boost::unordered_map for torrent list, to scale
	  better with many torrents
	* optimized piece picker
	* optimized disk cache
	* optimized .torrent file parsing
	* optimized initialization of storage when adding a torrent
	* added support for adding torrents asynchronously (for improved startup
	  performance)
	* added support for asynchronous disk I/O
	* almost completely changed the storage interface (for custom storage)
	* added support for hashing pieces in multiple threads

	* fix padfile issue
	* fix PMTUd bug
	* update puff to fix gzip crash

1.0.10 release

	* fixed inverted priority of incoming piece suggestions
	* fixed crash on invalid input in http_parser
	* added a new "preformatted" type to bencode entry variant type
	* fix division by zero in super-seeding logic

1.0.9 release

	* fix issue in checking outgoing interfaces (when that option is enabled)
	* python binding fix for boost-1.60.0
	* optimize enumeration of network interfaces on windows
	* improve reliability of binding listen sockets
	* support SNI in https web seeds and trackers
	* fix unhandled exception in DHT when receiving a DHT packet over IPv6

1.0.8 release

	* fix bug where web seeds were not used for torrents added by URL
	* fix support for symlinks on windows
	* fix long filename issue (on unixes)
	* fixed performance bug in DHT torrent eviction
	* fixed win64 build (GetFileAttributesEx)
	* fixed bug when deleting files for magnet links before they had metadata

1.0.7 release

	* fix bug where loading settings via load_state() would not trigger all
	  appropriate actions
	* fix bug where 32 bit builds could use more disk cache than the virtual
	  address space (when set to automatic)
	* fix support for torrents with > 500'000 pieces
	* fix ip filter bug when banning peers
	* fix IPv6 IP address resolution in URLs
	* introduce run-time check for torrent info-sections beeing too large
	* fix web seed bug when using proxy and proxy-peer-connections=false
	* fix bug in magnet link parser
	* introduce add_torrent_params flags to merge web seeds with resume data
	  (similar to trackers)
	* fix bug where dont_count_slow_torrents could not be disabled
	* fix fallocate hack on linux (fixes corruption on some architectures)
	* fix auto-manage bug with announce to tracker/lsd/dht limits
	* improve DHT routing table to not create an unbalanced tree
	* fix bug in uTP that would cause any connection taking more than one second
	  to connect be timed out (introduced in the vulnerability path)
	* fixed falling back to sending UDP packets direct when socks proxy fails
	* fixed total_wanted bug (when setting file priorities in add_torrent_params)
	* fix python3 compatibility with sha1_hash

1.0.6 release

	* fixed uTP vulnerability
	* make utf8 conversions more lenient
	* fix loading of piece priorities from resume data
	* improved seed-mode handling (seed-mode will now automatically be left when
	  performing operations implying it's not a seed)
	* fixed issue with file priorities and override resume data
	* fix request queue size performance issue
	* slightly improve UDP tracker performance
	* fix http scrape
	* add missing port mapping functions to python binding
	* fix bound-checking issue in bdecoder
	* expose missing dht_settings fields to python
	* add function to query the DHT settings
	* fix bug in 'dont_count_slow_torrents' feature, which would start too many
	  torrents

1.0.5 release

	* improve ip_voter to avoid flapping
	* fixed bug when max_peerlist_size was set to 0
	* fix issues with missing exported symbols when building dll
	* fix division by zero bug in edge case while connecting peers

1.0.4 release

	* fix bug in python binding for file_progress on torrents with no metadata
	* fix assert when removing a connected web seed
	* fix bug in tracker timeout logic
	* switch UPnP post back to HTTP 1.1
	* support conditional DHT get
	* OpenSSL build fixes
	* fix DHT scrape bug

1.0.3 release

	* python binding build fix for boost-1.57.0
	* add --enable-export-all option to configure script, to export all symbols
	  from libtorrent
	* fix if_nametoindex build error on windows
	* handle overlong utf-8 sequences
	* fix link order bug in makefile for python binding
	* fix bug in interest calculation, causing premature disconnects
	* tweak flag_override_resume_data semantics to make more sense (breaks
	  backwards compatibility of edge-cases)
	* improve DHT bootstrapping and periodic refresh
	* improve DHT maintanence performance (by pinging instead of full lookups)
	* fix bug in DHT routing table node-id prefix optimization
	* fix incorrect behavior of flag_use_resume_save_path
	* fix protocol race-condition in super seeding mode
	* support read-only DHT nodes
	* remove unused partial hash DHT lookups
	* remove potentially privacy leaking extension (non-anonymous mode)
	* peer-id connection ordering fix in anonymous mode
	* mingw fixes

1.0.2 release

	* added missing force_proxy to python binding
	* anonymous_mode defaults to false
	* make DHT DOS detection more forgiving to bursts
	* support IPv6 multicast in local service discovery
	* simplify CAS function in DHT put
	* support IPv6 traffic class (via the TOS setting)
	* made uTP re-enter slow-start after time-out
	* fixed uTP upload performance issue
	* fix missing support for DHT put salt

1.0.1 release

	* fix alignment issue in bitfield
	* improved error handling of gzip
	* fixed crash when web seeds redirect
	* fix compiler warnings

1.0 release

	* fix bugs in convert_to/from_native() on windows
	* fix support for web servers not supporting keepalive
	* support storing save_path in resume data
	* don't use full allocation on network drives (on windows)
	* added clear_piece_deadlines() to remove all piece deadlines
	* improve queuing logic of inactive torrents (dont_count_slow_torrents)
	* expose optimistic unchoke logic to plugins
	* fix issue with large UDP packets on windows
	* remove set_ratio() feature
	* improve piece_deadline/streaming
	* honor pieces with priority 7 in sequential download mode
	* simplified building python bindings
	* make ignore_non_routers more forgiving in the case there are no UPnP
	  devices at a known router. Should improve UPnP compatibility.
	* include reason in peer_blocked_alert
	* support magnet links wrapped in .torrent files
	* rate limiter optimization
	* rate limiter overflow fix (for very high limits)
	* non-auto-managed torrents no longer count against the torrent limits
	* handle DHT error responses correctly
	* allow force_announce to only affect a single tracker
	* add moving_storage field to torrent_status
	* expose UPnP and NAT-PMP mapping in session object
	* DHT refactoring and support for storing arbitrary data with put and get
	* support building on android
	* improved support for web seeds that don't support keep-alive
	* improve DHT routing table to return better nodes (lower RTT and closer
	  to target)
	* don't use pointers to resume_data and file_priorities in
	  add_torrent_params
	* allow moving files to absolute paths, out of the download directory
	* make move_storage more generic to allow both overwriting files as well
	  as taking existing ones
	* fix choking issue at high upload rates
	* optimized rate limiter
	* make disk cache pool allocator configurable
	* fix library ABI to not depend on logging being enabled
	* use hex encoding instead of base32 in create_magnet_uri
	* include name, save_path and torrent_file in torrent_status, for
	  improved performance
	* separate anonymous mode and force-proxy mode, and tighten it up a bit
	* add per-tracker scrape information to announce_entry
	* report errors in read_piece_alert
	* DHT memory optimization
	* improve DHT lookup speed
	* improve support for windows XP and earlier
	* introduce global connection priority for improved swarm performance
	* make files deleted alert non-discardable
	* make built-in sha functions not conflict with libcrypto
	* improve web seed hash failure case
	* improve DHT lookup times
	* uTP path MTU discovery improvements
	* optimized the torrent creator optimizer to scale significantly better
	  with more files
	* fix uTP edge case where udp socket buffer fills up
	* fix nagle implementation in uTP

	* fix bug in error handling in protocol encryption

0.16.18 release

	* fix uninitialized values in DHT DOS mitigation
	* fix error handling in file::phys_offset
	* fix bug in HTTP scrape response parsing
	* enable TCP keepalive for socks5 connection for UDP associate
	* fix python3 support
	* fix bug in lt_donthave extension
	* expose i2p_alert to python. cleaning up of i2p connection code
	* fixed overflow and download performance issue when downloading at high rates
	* fixed bug in add_torrent_alert::message for magnet links
	* disable optimistic disconnects when connection limit is low
	* improved error handling of session::listen_on
	* suppress initial 'completed' announce to trackers added with replace_trackers
	  after becoming a seed
	* SOCKS4 fix for trying to connect over IPv6
	* fix saving resume data when removing all trackers
	* fix bug in udp_socket when changing socks5 proxy quickly

0.16.17 release

	* don't fall back on wildcard port in UPnP
	* fix local service discovery for magnet links
	* fix bitfield issue in file_storage
	* added work-around for MingW issue in file I/O
	* fixed sparse file detection on windows
	* fixed bug in gunzip
	* fix to use proxy settings when adding .torrent file from URL
	* fix resume file issue related to daylight savings time on windows
	* improve error checking in lazy_bdecode

0.16.16 release

	* add missing add_files overload to the python bindings
	* improve error handling in http gunzip
	* fix debug logging for banning web seeds
	* improve support for de-selected files in full allocation mode
	* fix dht_bootstrap_alert being posted
	* SetFileValidData fix on windows (prevents zero-fill)
	* fix minor lock_files issue on unix

0.16.15 release

	* fix mingw time_t 64 bit issue
	* fix use of SetFileValidData on windows
	* fix crash when using full allocation storage mode
	* improve error_code and error_category support in python bindings
	* fix python binding for external_ip_alert

0.16.14 release

	* make lt_tex more robust against bugs and malicious behavior
	* HTTP chunked encoding fix
	* expose file_granularity flag to python bindings
	* fix DHT memory error
	* change semantics of storage allocation to allocate on first write rather
	  than on startup (behaves better with changing file priorities)
	* fix resend logic in response to uTP SACK messages
	* only act on uTP RST packets with correct ack_nr
	* make uTP errors log in normal log mode (not require verbose)
	* deduplicate web seed entries from torrent files
	* improve error reporting from lazy_decode()

0.16.13 release

	* fix auto-manage issue when pausing session
	* fix bug in non-sparse mode on windows, causing incorrect file errors to
	  be generated
	* fix set_name() on file_storage actually affecting save paths
	* fix large file support issue on mingw
	* add some error handling to set_piece_hashes()
	* fix completed-on timestamp to not be clobbered on each startup
	* fix deadlock caused by some UDP tracker failures
	* fix potential integer overflow issue in timers on windows
	* minor fix to peer_proportional mixed_mode algorithm (TCP limit could go
	  too low)
	* graceful pause fix
	* i2p fixes
	* fix issue when loading certain malformed .torrent files
	* pass along host header with http proxy requests and possible
	  http_connection shutdown hang

0.16.12 release

	* fix building with C++11
	* fix IPv6 support in UDP socket (uTP)
	* fix mingw build issues
	* increase max allowed outstanding piece requests from peers
	* uTP performance improvement. only fast retransmit one packet at a time
	* improve error message for 'file too short'
	* fix piece-picker stat bug when only selecting some files for download
	* fix bug in async_add_torrent when settings file_priorities
	* fix boost-1.42 support for python bindings
	* fix memory allocation issue (virtual addres space waste) on windows

0.16.11 release

	* fix web seed URL double escape issue
	* fix string encoding issue in alert messages
	* fix SSL authentication issue
	* deprecate std::wstring overloads. long live utf-8
	* improve time-critical pieces feature (streaming)
	* introduce bandwidth exhaustion attack-mitigation in allowed-fast pieces
	* python binding fix issue where torrent_info objects where destructing when
	  their torrents were deleted
	* added missing field to scrape_failed_alert in python bindings
	* GCC 4.8 fix
	* fix proxy failure semantics with regards to anonymous mode
	* fix round-robin seed-unchoke algorithm
	* add bootstrap.sh to generage configure script and run configure
	* fix bug in SOCK5 UDP support
	* fix issue where torrents added by URL would not be started immediately

0.16.10 release

	* fix encryption level handle invalid values
	* add a number of missing functions to the python binding
	* fix typo in Jamfile for building shared libraries
	* prevent tracker exchange for magnet links before metadata is received
	* fix crash in make_magnet_uri when generating links longer than 1024
	  characters
	* fix hanging issue when closing files on windows (completing a download)
	* fix piece picking edge case that could cause torrents to get stuck at
	  hash failure
	* try unencrypted connections first, and fall back to encryption if it
	  fails (performance improvement)
	* add missing functions to python binding (flush_cache(), remap_files()
	  and orig_files())
	* improve handling of filenames that are invalid on windows
	* support 'implied_port' in DHT announce_peer
	* don't use pool allocator for disk blocks (cache may now return pages
	  to the kernel)

0.16.9 release

	* fix long filename truncation on windows
	* distinguish file open mode when checking files and downloading/seeding
	  with bittorrent. updates storage interface
	* improve file_storage::map_file when dealing with invalid input
	* improve handling of invalid utf-8 sequences in strings in torrent files
	* handle more cases of broken .torrent files
	* fix bug filename collision resolver
	* fix bug in filename utf-8 verification
	* make need_save_resume() a bit more robust
	* fixed sparse flag manipulation on windows
	* fixed streaming piece picking issue

0.16.8 release

	* make rename_file create missing directories for new filename
	* added missing python function: parse_magnet_uri
	* fix alerts.all_categories in python binding
	* fix torrent-abort issue which would cancel name lookups of other torrents
	* make torrent file parser reject invalid path elements earlier
	* fixed piece picker bug when using pad-files
	* fix read-piece response for cancelled deadline-pieces
	* fixed file priority vector-overrun
	* fix potential packet allocation alignment issue in utp
	* make 'close_redudnant_connections' cover more cases
	* set_piece_deadline() also unfilters the piece (if its priority is 0)
	* add work-around for bug in windows vista and earlier in
	  GetOverlappedResult
	* fix traversal algorithm leak in DHT
	* fix string encoding conversions on windows
	* take torrent_handle::query_pieces into account in torrent_handle::statue()
	* honor trackers responding with 410
	* fixed merkle tree torrent creation bug
	* fixed crash with empty url-lists in torrent files
	* added missing max_connections() function to python bindings

0.16.7 release

	* fix string encoding in error messages
	* handle error in read_piece and set_piece_deadline when torrent is removed
	* DHT performance improvement
	* attempt to handle ERROR_CANT_WAIT disk error on windows
	* improve peers exchanged over PEX
	* fixed rare crash in ut_metadata extension
	* fixed files checking issue
	* added missing pop_alerts() to python bindings
	* fixed typos in configure script, inversing some feature-enable/disable flags
	* added missing flag_update_subscribe to python bindings
	* active_dht_limit, active_tracker_limit and active_lsd_limit now
	  interpret -1 as infinite

0.16.6 release

	* fixed verbose log error for NAT holepunching
	* fix a bunch of typos in python bindings
	* make get_settings available in the python binding regardless of
	  deprecated functions
	* fix typo in python settings binding
	* fix possible dangling pointer use in peer list
	* fix support for storing arbitrary data in the DHT
	* fixed bug in uTP packet circle buffer
	* fix potential crash when using torrent_handle::add_piece
	* added missing add_torrent_alert to python binding

0.16.5 release

	* udp socket refcounter fix
	* added missing async_add_torrent to python bindings
	* raised the limit for bottled http downloads to 2 MiB
	* add support for magnet links and URLs in python example client
	* fixed typo in python bindings' add_torrent_params
	* introduce a way to add built-in plugins from python
	* consistently disconnect the same peer when two peers simultaneously connect
	* fix local endpoint queries for uTP connections
	* small optimization to local peer discovery to ignore our own broadcasts
	* try harder to bind the udp socket (uTP, DHT, UDP-trackers, LSD) to the
	  same port as TCP
	* relax file timestamp requirements for accepting resume data
	* fix performance issue in web seed downloader (coalescing of blocks
	  sometimes wouldn't work)
	* web seed fixes (better support for torrents without trailing / in
	  web seeds)
	* fix some issues with SSL over uTP connections
	* fix UDP trackers trying all endpoints behind the hostname

0.16.4 release

	* raise the default number of torrents allowed to announce to trackers
	  to 1600
	* improve uTP slow start behavior
	* fixed UDP socket error causing it to fail on Win7
	* update use of boost.system to not use deprecated functions
	* fix GIL issue in python bindings. Deprecated extension support in python
	* fixed bug where setting upload slots to -1 would not mean infinite
	* extend the UDP tracker protocol to include the request string from the
	  tracker URL
	* fix mingw build for linux crosscompiler

0.16.3 release

	* fix python binding backwards compatibility in replace_trackers
	* fix possible starvation in metadata extension
	* fix crash when creating torrents and optimizing file order with pad files
	* disable support for large MTUs in uTP until it is more reliable
	* expose post_torrent_updates and state_update_alert to python bindings
	* fix incorrect SSL error messages
	* fix windows build of shared library with openssl
	* fix race condition causing shutdown hang

0.16.2 release

	* fix permissions issue on linux with noatime enabled for non-owned files
	* use random peer IDs in anonymous mode
	* fix move_storage bugs
	* fix unnecessary dependency on boost.date_time when building boost.asio as separate compilation
	* always use SO_REUSEADDR and deprecate the flag to turn it on
	* add python bindings for SSL support
	* minor uTP tweaks
	* fix end-game mode issue when some files are selected to not be downloaded
	* improve uTP slow start
	* make uTP less aggressive resetting cwnd when idle

0.16.1 release

	* fixed crash when providing corrupt resume data
	* fixed support for boost-1.44
	* fixed reversed semantics of queue_up() and queue_down()
	* added missing functions to python bindings (file_priority(), set_dht_settings())
	* fixed low_prio_disk support on linux
	* fixed time critical piece accounting in the request queue
	* fixed semantics of rate_limit_utp to also ignore per-torrent limits
	* fixed piece sorting bug of deadline pieces
	* fixed python binding build on Mac OS and BSD
	* fixed UNC path normalization (on windows, unless UNC paths are disabled)
	* fixed possible crash when enabling multiple connections per IP
	* fixed typo in win vista specific code, breaking the build
	* change default of rate_limit_utp to true
	* fixed DLL export issue on windows (when building a shared library linking statically against boost)
	* fixed FreeBSD build
	* fixed web seed performance issue with pieces > 1 MiB
	* fixed unchoke logic when using web seeds
	* fixed compatibility with older versions of boost (down to boost 1.40)

0.16 release

	* support torrents with more than 262000 pieces
	* make tracker back-off configurable
	* don't restart the swarm after downloading metadata from magnet links
	* lower the default tracker retry intervals
	* support banning web seeds sending corrupt data
	* don't let hung outgoing connection attempts block incoming connections
	* improve SSL torrent support by using SNI and a single SSL listen socket
	* improved peer exchange performance by sharing incoming connections which advertize listen port 
	* deprecate set_ratio(), and per-peer rate limits
	* add web seed support for torrents with pad files
	* introduced a more scalable API for torrent status updates (post_torrent_updates()) and updated client_test to use it
	* updated the API to add_torrent_params turning all bools into flags of a flags field
	* added async_add_torrent() function to significantly improve performance when
	  adding many torrents
	* change peer_states to be a bitmask (bw_limit, bw_network, bw_disk)
	* changed semantics of send_buffer_watermark_factor to be specified as a percentage
	* add incoming_connection_alert for logging all successful incoming connections
	* feature to encrypt peer connections with a secret AES-256 key stored in .torrent file
	* deprecated compact storage allocation
	* close files in separate thread on systems where close() may block (Mac OS X for instance)
	* don't create all directories up front when adding torrents
	* support DHT scrape
	* added support for fadvise/F_RDADVISE for improved disk read performance
	* introduced pop_alerts() which pops the entire alert queue in a single call
	* support saving metadata in resume file, enable it by default for magnet links
	* support for receiving multi announce messages for local peer discovery
	* added session::listen_no_system_port flag to prevent libtorrent from ever binding the listen socket to port 0
	* added option to not recheck on missing or incomplete resume data
	* extended stats logging with statistics=on builds
	* added new session functions to more efficiently query torrent status
	* added alerts for added and removed torrents
	* expanded plugin interface to support session wide states
	* made the metadata block requesting algorithm more robust against hash check failures
	* support a separate option to use proxies for peers or not
	* pausing the session now also pauses checking torrents
	* moved alert queue size limit into session_settings
	* added support for DHT rss feeds (storing only)
	* added support for RSS feeds
	* fixed up some edge cases in DHT routing table and improved unit test of it
	* added error category and error codes for HTTP errors
	* made the DHT implementation slightly more robust against routing table poisoning and node ID spoofing
	* support chunked encoding in http downloads (http_connection)
	* support adding torrents by url to the .torrent file
	* support CDATA tags in xml parser
	* use a python python dictionary for settings instead of session_settings object (in python bindings)
	* optimized metadata transfer (magnet link) startup time (shaved off about 1 second)
	* optimized swarm startup time (shaved off about 1 second)
	* support DHT name lookup
	* optimized memory usage of torrent_info and file_storage, forcing some API changes
	  around file_storage and file_entry
	* support trackerid tracker extension
	* graceful peer disconnect mode which finishes transactions before disconnecting peers
	* support chunked encoding for web seeds
	* uTP protocol support
	* resistance towards certain flood attacks
	* support chunked encoding for web seeds (only for BEP 19, web seeds)
	* optimized session startup time
	* support SSL for web seeds, through all proxies
	* support extending web seeds with custom authorization and extra headers
	* settings that are not changed from the default values are not saved
	  in the session state
	* made seeding choking algorithm configurable
	* deprecated setters for max connections, max half-open, upload and download
	  rates and unchoke slots. These are now set through session_settings
	* added functions to query an individual peer's upload and download limit
	* full support for BEP 21 (event=paused)
	* added share-mode feature for improving share ratios
	* merged all proxy settings into a single one
	* improved SOCKS5 support by proxying hostname lookups
	* improved support for multi-homed clients
	* added feature to not count downloaded bytes from web seeds in stats
	* added alert for incoming local service discovery messages
	* added option to set file priorities when adding torrents
	* removed the session mutex for improved performance
	* added upload and download activity timer stats for torrents
	* made the reuse-address flag configurable on the listen socket
	* moved UDP trackers over to use a single socket
	* added feature to make asserts log to a file instead of breaking the process
	  (production asserts)
	* optimized disk I/O cache clearing
	* added feature to ask a torrent if it needs to save its resume data or not
	* added setting to ignore file modification time when loading resume files
	* support more fine-grained torrent states between which peer sources it
	  announces to
	* supports calculating sha1 file-hashes when creating torrents
	* made the send_buffer_watermark performance warning more meaningful
	* supports complete_ago extension
	* dropped zlib as a dependency and builds using puff.c instead
	* made the default cache size depend on available physical RAM
	* added flags to torrent::status() that can filter which values are calculated
	* support 'explicit read cache' which keeps a specific set of pieces
	  in the read cache, without implicitly caching other pieces
	* support sending suggest messages based on what's in the read cache
	* clear sparse flag on files that complete on windows
	* support retry-after header for web seeds
	* replaced boost.filesystem with custom functions
	* replaced dependency on boost.thread by asio's internal thread primitives
	* added support for i2p torrents
	* cleaned up usage of MAX_PATH and related macros
	* made it possible to build libtorrent without RTTI support
	* added support to build with libgcrypt and a shipped version of libtommath
	* optimized DHT routing table memory usage
	* optimized disk cache to work with large caches
	* support variable number of optimistic unchoke slots and to dynamically
	  adjust based on the total number of unchoke slots
	* support for BitTyrant choker algorithm
	* support for automatically start torrents when they receive an
	  incoming connection
	* added more detailed instrumentation of the disk I/O thread

0.15.11 release

	* fixed web seed bug, sometimes causing infinite loops
	* fixed race condition when setting session_settings immediately after creating session
	* give up immediately when failing to open a listen socket (report the actual error)
	* restored ABI compatibility with 0.15.9
	* added missing python bindings for create_torrent and torrent_info

0.15.10 release

	* fix 'parameter incorrect' issue when using unbuffered IO on windows
	* fixed UDP socket error handling on windows
	* fixed peer_tos (type of service) setting
	* fixed crash when loading resume file with more files than the torrent in it
	* fix invalid-parameter error on windows when disabling filesystem disk cache
	* fix connection queue issue causing shutdown delays
	* fixed mingw build
	* fix overflow bug in progress_ppm field
	* don't filter local peers received from a non-local tracker
	* fix python deadlock when using python extensions
	* fixed small memory leak in DHT

0.15.9 release

	* added some functions missing from the python binding
	* fixed rare piece picker bug
	* fixed invalid torrent_status::finished_time
	* fixed bugs in dont-have and upload-only extension messages
	* don't open files in random-access mode (speeds up hashing)

0.15.8 release

	* allow NULL to be passed to create_torrent::set_comment and create_torrent::set_creator
	* fix UPnP issue for routers with multiple PPPoE connections
	* fix issue where event=stopped announces wouldn't be sent when closing session
	* fix possible hang in file::readv() on windows
	* fix CPU busy loop issue in tracker announce logic
	* honor IOV_MAX when using writev and readv
	* don't post 'operation aborted' UDP errors when changing listen port
	* fix tracker retry logic, where in some configurations the next tier would not be tried
	* fixed bug in http seeding logic (introduced in 0.15.7)
	* add support for dont-have extension message
	* fix for set_piece_deadline
	* add reset_piece_deadline function
	* fix merkle tree torrent assert

0.15.7 release

	* exposed set_peer_id to python binding
	* improve support for merkle tree torrent creation
	* exposed comparison operators on torrent_handle to python
	* exposed alert error_codes to python
	* fixed bug in announce_entry::next_announce_in and min_announce_in
	* fixed sign issue in set_alert_mask signature
	* fixed unaligned disk access for unbuffered I/O in windows
	* support torrents whose name is empty
	* fixed connection limit to take web seeds into account as well
	* fixed bug when receiving a have message before having the metadata
	* fixed python bindings build with disabled DHT support
	* fixed BSD file allocation issue
	* fixed bug in session::delete_files option to remove_torrent

0.15.6 release

	* fixed crash in udp trackers when using SOCKS5 proxy
	* fixed reconnect delay when leaving upload only mode
	* fixed default values being set incorrectly in add_torrent_params through add_magnet_uri in python bindings
	* implemented unaligned write (for unbuffered I/O)
	* fixed broadcast_lsd option
	* fixed udp-socket race condition when using a proxy
	* end-game mode optimizations
	* fixed bug in udp_socket causing it to issue two simultaneous async. read operations
	* fixed mingw build
	* fixed minor bug in metadata block requester (for magnet links)
	* fixed race condition in iconv string converter
	* fixed error handling in torrent_info constructor
	* fixed bug in torrent_info::remap_files
	* fix python binding for wait_for_alert
	* only apply privileged port filter to DHT-only peers

0.15.5 release

	* support DHT extension to report external IPs
	* fixed rare crash in http_connection's error handling
	* avoid connecting to peers listening on ports < 1024
	* optimized piece picking to not cause busy loops in some end-game modes
	* fixed python bindings for tcp::endpoint
	* fixed edge case of pad file support
	* limit number of torrents tracked by DHT
	* fixed bug when allow_multiple_connections_per_ip was enabled
	* potential WOW64 fix for unbuffered I/O (windows)
	* expose set_alert_queue_size_limit to python binding
	* support dht nodes in magnet links
	* support 100 Continue HTTP responses
	* changed default choker behavior to use 8 unchoke slots (instead of being rate based)
	* fixed error reporting issue in disk I/O thread
	* fixed file allocation issues on linux
	* fixed filename encoding and decoding issue on platforms using iconv
	* reports redundant downloads to tracker, fixed downloaded calculation to
	  be more stable when not including redundant. Improved redundant data accounting
	  to be more accurate
	* fixed bugs in http seed connection and added unit test for it
	* fixed error reporting when fallocate fails
	* deprecate support for separate proxies for separate kinds of connections

0.15.4 release

	* fixed piece picker issue triggered by hash failure and timed out requests to the piece
	* fixed optimistic unchoke issue when setting per torrent unchoke limits
	* fixed UPnP shutdown issue
	* fixed UPnP DeletePortmapping issue
	* fixed NAT-PMP issue when adding the same mapping multiple times
	* no peers from tracker when stopping is no longer an error
	* improved web seed retry behavior
	* fixed announce issue

0.15.3 release

	* fixed announce bug where event=completed would not be sent if it violated the
	  min-announce of the tracker
	* fixed limitation in rate limiter
	* fixed build error with boost 1.44

0.15.2 release

	* updated compiler to msvc 2008 for python binding
	* restored default fail_limit to unlimited on all trackers
	* fixed rate limit bug for DHT
	* fixed SOCKS5 bug for routing UDP packets
	* fixed bug on windows when verifying resume data for a torrent where
	  one of its directories had been removed
	* fixed race condition in peer-list with DHT
	* fix force-reannounce and tracker retry issue

0.15.1 release

	* fixed rare crash when purging the peer list
	* fixed race condition around m_abort in session_impl
	* fixed bug in web_peer_connection which could cause a hang when downloading
	  from web servers
	* fixed bug in metadata extensions combined with encryption
	* refactored socket reading code to not use async. operations unnecessarily
	* some timer optimizations
	* removed the reuse-address flag on the listen socket
	* fixed bug where local peer discovery and DHT wouldn't be announced to without trackers
	* fixed bug in bdecoder when decoding invalid messages
	* added build warning when building with UNICODE but the standard library
	  doesn't provide std::wstring
	* fixed add_node python binding
	* fixed issue where trackers wouldn't tried immediately when the previous one failed
	* fixed synchronization issue between download queue and piece picker
	* fixed bug in udp tracker scrape response parsing
	* fixed bug in the disk thread that could get triggered under heavy load
	* fixed bug in add_piece() that would trigger asserts
	* fixed vs 2010 build
	* recognizes more clients in identify_client()
	* fixed bug where trackers wouldn't be retried if they failed
	* slight performance fix in disk elevator algorithm
	* fixed potential issue where a piece could be checked twice
	* fixed build issue on windows related to GetCompressedSize()
	* fixed deadlock when starting torrents with certain invalid tracker URLs
	* fixed iterator bug in disk I/O thread
	* fixed FIEMAP support on linux
	* fixed strict aliasing warning on gcc
	* fixed inconsistency when creating torrents with symlinks
	* properly detect windows version to initialize half-open connection limit
	* fixed bug in url encoder where $ would not be encoded

0.15 release

	* introduced a session state save mechanism. load_state() and save_state().
	  this saves all session settings and state (except torrents)
	* deprecated dht_state functions and merged it with the session state
	* added support for multiple trackers in magnet links
	* added support for explicitly flushing the disk cache
	* added torrent priority to affect bandwidth allocation for its peers
	* reduced the number of floating point operations (to better support
	  systems without FPU)
	* added new alert when individual files complete
	* added support for storing symbolic links in .torrent files
	* added support for uTorrent interpretation of multi-tracker torrents
	* handle torrents with duplicate filenames
	* piece timeouts are adjusted to download rate limits
	* encodes urls in torrent files that needs to be encoded
	* fixed not passing &supportcrypto=1 when encryption is disabled
	* introduced an upload mode, which torrents are switched into when
	  it hits a disk write error, instead of stopping the torrent.
	  this lets libtorrent keep uploading the parts it has when it
	  encounters a disk-full error for instance
	* improved disk error handling and expanded use of error_code in
	  error reporting. added a bandwidth state, bw_disk, when waiting
	  for the disk io thread to catch up writing buffers
	* improved read cache memory efficiency
	* added another cache flush algorithm to write the largest
	  contiguous blocks instead of the least recently used
	* introduced a mechanism to be lighter on the disk when checking torrents
	* applied temporary memory storage optimization to when checking
	  a torrent as well
	* removed hash_for_slot() from storage_interface. It is now implemented
	  by using the readv() function from the storage implementation
	* improved IPv6 support by announcing twice when necessary
	* added feature to set a separate global rate limit for local peers
	* added preset settings for low memory environments and seed machines
	  min_memory_usage() and high_performance_seeder()
	* optimized overall memory usage for DHT nodes and requests, peer
	  entries and disk buffers
	* change in API for block_info in partial_piece_info, instead of
	  accessing 'peer', call 'peer()'
	* added support for fully automatic unchoker (no need to specify
	  number of upload slots). This is on by default
	* added support for changing socket buffer sizes through
	  session_settings
	* added support for merkle hash tree torrents (.merkle.torrent)
	* added 'seed mode', which assumes that all files are complete
	  and checks hashes lazily, as blocks are requested
	* added new extension for file attributes (executable and hidden)
	* added support for unbuffered I/O for aligned files
	* added workaround for sparse file issue on Windows Vista
	* added new lt_trackers extension to exchange trackers between
	  peers
	* added support for BEP 17 http seeds
	* added read_piece() to read pieces from torrent storage
	* added option for udp tracker preference
	* added super seeding
	* added add_piece() function to inject data from external sources
	* add_tracker() function added to torrent_handle
	* if there is no working tracker, current_tracker is the
	  tracker that is currently being tried
	* torrents that are checking can now be paused, which will
	  pause the checking
	* introduced another torrent state, checking_resume_data, which
	  the torrent is in when it's first added, and is comparing
	  the files on disk with the resume data
	* DHT bandwidth usage optimizations
	* rate limited DHT send socket
	* tracker connections are now also subject to IP filtering
	* improved optimistic unchoke logic
	* added monitoring of the DHT lookups
	* added bandwidth reports for estimated TCP/IP overhead and DHT
	* includes DHT traffic in the rate limiter
	* added support for bitcomet padding files
	* improved support for sparse files on windows
	* added ability to give seeding torrents preference to active slots
	* added torrent_status::finished_time
	* automatically caps files and connections by default to rlimit
	* added session::is_dht_running() function
	* added torrent_handle::force_dht_announce()
	* added torrent_info::remap_files()
	* support min_interval tracker extension
	* added session saving and loading functions
	* added support for min-interval in tracker responses
	* only keeps one outstanding duplicate request per peer
	  reduces waste download, specifically when streaming
	* added support for storing per-peer rate limits across reconnects
	* improved fallocate support
	* fixed magnet link issue when using resume data
	* support disk I/O priority settings
	* added info_hash to torrent_deleted_alert
	* improved LSD performance and made the interval configurable
	* improved UDP tracker support by caching connect tokens
	* fast piece optimization

release 0.14.10

	* fixed udp tracker race condition
	* added support for torrents with odd piece sizes
	* fixed issue with disk read cache not being cleared when removing torrents
	* made the DHT socket bind to the same interface as the session
	* fixed issue where an http proxy would not be used on redirects
	* Solaris build fixes
	* disabled buggy disconnect_peers feature

release 0.14.9

	* disabled feature to drop requests after having been skipped too many times
	* fixed range request bug for files larger than 2 GB in web seeds
	* don't crash when trying to create torrents with 0 files
	* fixed big_number __init__ in python bindings
	* fixed optimistic unchoke timer
	* fixed bug where torrents with incorrectly formatted web seed URLs would be
	  connected multiple times
	* fixed MinGW support
	* fixed DHT bootstrapping issue
	* fixed UDP over SOCKS5 issue
	* added support for "corrupt" tracker announce
	* made end-game mode less aggressive

release 0.14.8

	* ignore unkown metadata messages
	* fixed typo that would sometimes prevent queued torrents to be checked
	* fixed bug in auto-manager where active_downloads and active_seeds would
	  sometimes be used incorrectly
	* force_recheck() no longer crashes on torrents with no metadata
	* fixed broadcast socket regression from 0.14.7
	* fixed hang in NATPMP when shut down while waiting for a response
	* fixed some more error handling in bdecode

release 0.14.7

	* fixed deadlock in natpmp
	* resume data alerts are always posted, regardless of alert mask
	* added wait_for_alert to python binding
	* improved invalid filename character replacement
	* improved forward compatibility in DHT
	* added set_piece_hashes that takes a callback to the python binding
	* fixed division by zero in get_peer_info()
	* fixed bug where pieces may have been requested before the metadata
	  was received
	* fixed incorrect error when deleting files from a torrent where
	  not all files have been created
	* announces torrents immediately to the DHT when it's started
	* fixed bug in add_files that would fail to recurse if the path
	  ended with a /
	* fixed bug in error handling when parsing torrent files
	* fixed file checking bug when renaming a file before checking the torrent
	* fixed race conditon when receiving metadata from swarm
	* fixed assert in ut_metadata plugin
	* back-ported some fixes for building with no exceptions
	* fixed create_torrent when passing in a path ending with /
	* fixed move_storage when source doesn't exist
	* fixed DHT state save bug for node-id
	* fixed typo in python binding session_status struct
	* broadcast sockets now join every network interface (used for UPnP and
	  local peer discovery)

release 0.14.6

	* various missing include fixes to be buildable with boost 1.40
	* added missing functions to python binding related to torrent creation
	* fixed to add filename on web seed urls that lack it
	* fixed BOOST_ASIO_HASH_MAP_BUCKETS define for boost 1.39
	* fixed checking of fast and suggest messages when used with magnet links
	* fixed bug where web seeds would not disconnect if being resolved when
	  the torrent was paused
	* fixed download piece performance bug in piece picker
	* fixed bug in connect candidate counter
	* replaces invalid filename characters with .
	* added --with-libgeoip option to configure script to allow building and
	  linking against system wide library
	* fixed potential pure virtual function call in extensions on shutdown
	* fixed disk buffer leak in smart_ban extension

release 0.14.5

	* fixed bug when handling malformed webseed urls and an http proxy
	* fixed bug when setting unlimited upload or download rates for torrents
	* fix to make torrent_status::list_peers more accurate.
	* fixed memory leak in disk io thread when not using the cache
	* fixed bug in connect candidate counter
	* allow 0 upload slots
	* fixed bug in rename_file(). The new name would not always be saved in
	  the resume data
	* fixed resume data compatibility with 0.13
	* fixed rare piece-picker bug
	* fixed bug where one allowed-fast message would be sent even when
	  disabled
	* fixed race condition in UPnP which could lead to crash
	* fixed inversed seed_time ratio logic
	* added get_ip_filter() to session

release 0.14.4

	* connect candidate calculation fix
	* tightened up disk cache memory usage
	* fixed magnet link parser to accept hex-encoded info-hashes
	* fixed inverted logic when picking which peers to connect to
	  (should mean a slight performance improvement)
	* fixed a bug where a failed rename_file() would leave the storage
	  in an error state which would pause the torrent
	* fixed case when move_storage() would fail. Added a new alert
	  to be posted when it does
	* fixed crash bug when shutting down while checking a torrent
	* fixed handling of web seed urls that didn't end with a
	  slash for multi-file torrents
	* lowered the default connection speed to 10 connection attempts
	  per second
	* optimized memory usage when checking files fails
	* fixed bug when checking a torrent twice
	* improved handling of out-of-memory conditions in disk I/O thread
	* fixed bug when force-checking a torrent with partial pieces
	* fixed memory leak in disk cache
	* fixed torrent file path vulnerability
	* fixed upnp
	* fixed bug when dealing with clients that drop requests (i.e. BitComet)
	  fixes assert as well

release 0.14.3

	* added python binding for create_torrent
	* fixed boost-1.38 build
	* fixed bug where web seeds would be connected before the files
	  were checked
	* fixed filename bug when using wide characters
	* fixed rare crash in peer banning code
	* fixed potential HTTP compatibility issue
	* fixed UPnP crash
	* fixed UPnP issue where the control url contained the base url
	* fixed a replace_trackers bug
	* fixed bug where the DHT port mapping would not be removed when
	  changing DHT port
	* fixed move_storage bug when files were renamed to be moved out
	  of the root directory
	* added error handling for set_piece_hashes
	* fixed missing include in enum_if.cpp
	* fixed dual IP stack issue
	* fixed issue where renamed files were sometimes not saved in resume data
	* accepts tracker responses with no 'peers' field, as long as 'peers6'
	  is present
	* fixed CIDR-distance calculation in the precense of IPv6 peers
	* save partial resume data for torrents that are queued for checking
	  or checking, to maintain stats and renamed files
	* Don't try IPv6 on windows if it's not installed
	* move_storage fix
	* fixed potential crash on shutdown
	* fixed leaking exception from bdecode on malformed input
	* fixed bug where connection would hang when receiving a keepalive
	* fixed bug where an asio exception could be thrown when resolving
	  peer countries
	* fixed crash when shutting down while checking a torrent
	* fixed potential crash in connection_queue when a peer_connection
	  fail to open its socket

release 0.14.2

	* added missing functions to the python bindings torrent_info::map_file,
	  torrent_info::map_block and torrent_info::file_at_offset.
	* removed support for boost-1.33 and earlier (probably didn't work)
	* fixed potential freezes issues at shutdown
	* improved error message for python setup script
	* fixed bug when torrent file included announce-list, but no valid
	  tracker urls
	* fixed bug where the files requested from web seeds would be the
	  renamed file names instead of the original file names in the torrent.
	* documentation fix of queing section
	* fixed potential issue in udp_socket (affected udp tracker support)
	* made name, comment and created by also be subject to utf-8 error
	  correction (filenames already were)
	* fixed dead-lock when settings DHT proxy
	* added missing export directives to lazy_entry
	* fixed disk cache expiry settings bug (if changed, it would be set
	  to the cache size)
	* fixed bug in http_connection when binding to a particular IP
	* fixed typo in python binding (torrent_handle::piece_prioritize should
	  be torrent_handle::piece_priorities)
	* fixed race condition when saving DHT state
	* fixed bugs related to lexical_cast being locale dependent
	* added support for SunPro C++ compiler
	* fixed bug where messeges sometimes could be encrypted in the
	  wrong order, for encrypted connections.
	* fixed race condition where torrents could get stuck waiting to
	  get checked
	* fixed mapped files bug where it wouldn't be properly restored
	  from resume data properly
	* removed locale dependency in xml parser (caused asserts on windows)
	* fixed bug when talking to https 1.0 servers
	* fixed UPnP bug that could cause stack overflow

release 0.14.1

	* added converter for python unicode strings to utf-8 paths
	* fixed bug in http downloader where the host field did not
	  include the port number
	* fixed headers to not depend on NDEBUG, which would prohibit
	  linking a release build of libtorrent against a debug application
	* fixed bug in disk I/O thread that would make the thread
	  sometimes quit when an error occurred
	* fixed DHT bug
	* fixed potential shutdown crash in disk_io_thread
	* fixed usage of deprecated boost.filsystem functions
	* fixed http_connection unit test
	* fixed bug in DHT when a DHT state was loaded
	* made rate limiter change in 0.14 optional (to take estimated
	  TCP/IP overhead into account)
	* made the python plugin buildable through the makefile
	* fixed UPnP bug when url base ended with a slash and
	  path started with a slash
	* fixed various potentially leaking exceptions
	* fixed problem with removing torrents that are checking
	* fixed documentation bug regarding save_resume_data()
	* added missing documentation on torrent creation
	* fixed bugs in python client examples
	* fixed missing dependency in package-config file
	* fixed shared geoip linking in Jamfile
	* fixed python bindings build on windows and made it possible
	  to generate a windows installer
	* fixed bug in NAT-PMP implementation

release 0.14

	* deprecated add_torrent() in favor of a new add_torrent()
	  that takes a struct with parameters instead. Torrents
	  are paused and auto managed by default.
	* removed 'connecting_to_tracker' torrent state. This changes
	  the enum values for the other states.
	* Improved seeding and choking behavior.
	* Fixed rare buffer overrun bug when calling get_download_queue
	* Fixed rare bug where torrent could be put back into downloading
	  state even though it was finished, after checking files.
	* Fixed rename_file to work before the file on disk has been
	  created.
	* Fixed bug in tracker connections in case of errors caused
	  in the connection constructor.
	* Updated alert system to be filtered by category instead of
	  severity level. Alerts can generate a message through
	  alert::message().
	* Session constructor will now start dht, upnp, natpmp, lsd by
	  default. Flags can be passed in to the constructor to not
	  do this, if these features are to be enabled and disabled
	  at a later point.
	* Removed 'connecting_to_tracker' torrent state
	* Fix bug where FAST pieces were cancelled on choke
	* Fixed problems with restoring piece states when hash failed.
	* Minimum peer reconnect time fix. Peers with no failures would
	  reconnect immediately.
	* Improved web seed error handling
	* DHT announce fixes and off-by-one loop fix
	* Fixed UPnP xml parse bug where it would ignore the port number
	  for the control url.
	* Fixed bug in torrent writer where the private flag was added
	  outside of the info dictionary
	* Made the torrent file parser less strict of what goes in the
	  announce-list entry
	* Fixed type overflow bug where some statistics was incorrectly
	  reported for file larger than 2 GB
	* boost-1.35 support
	* Fixed bug in statistics from web server peers where it sometimes
	  could report too many bytes downloaded.
	* Fixed bug where statistics from the last second was lost when
	  disconnecting a peer.
	* receive buffer optimizations (memcpy savings and memory savings)
	* Support for specifying the TOS byte for peer traffic.
	* Basic support for queueing of torrents.
	* Better bias to give connections to downloading torrents
	  with fewer peers.
	* Optimized resource usage (removed the checking thread)
	* Support to bind outgoing connections to specific ports
	* Disk cache support.
	* New, more memory efficient, piece picker with sequential download
	  support (instead of the more complicated sequential download threshold).
	* Auto Upload slots. Automtically opens up more slots if
	  upload limit is not met.
	* Improved NAT-PMP support by querying the default gateway
	* Improved UPnP support by ignoring routers not on the clients subnet.

release 0.13
	
	* Added scrape support
	* Added add_extension() to torrent_handle. Can instantiate
	  extensions for torrents while downloading
	* Added support for remove_torrent to delete the files as well
	* Fixed issue with failing async_accept on windows
	* DHT improvements, proper error messages are now returned when
	  nodes sends bad packets
	* Optimized the country table used to resolve country of peers
	* Copying optimization for sending data. Data is no longer copied from
	  the disk I/O buffer to the send buffer.
	* Buffer optimization to use a raw buffer instead of std::vector<char>
	* Improved file storage to use sparse files
	* Updated python bindings
	* Added more clients to the identifiable clients list.
	* Torrents can now be started in paused state (to better support queuing)
	* Improved IPv6 support (support for IPv6 extension to trackers and
	  listens on both IPv6 and IPv4 interfaces).
	* Improved asserts used. Generates a stacktrace on linux
	* Piece picker optimizations and improvements
	* Improved unchoker, connection limit and rate limiter
	* Support for FAST extension
	* Fixed invalid calculation in DHT node distance
	* Fixed bug in URL parser that failed to parse IPv6 addresses
	* added peer download rate approximation
	* added port filter for outgoing connection (to prevent
	  triggering firewalls)
	* made most parameters configurable via session_settings
	* added encryption support
	* added parole mode for peers whose data fails the hash check.
	* optimized heap usage in piece-picker and web seed downloader.
	* fixed bug in DHT where older write tokens weren't accepted.
	* added support for sparse files.
	* introduced speed categories for peers and pieces, to separate
	  slow and fast peers.
	* added a half-open tcp connection limit that takes all connections
	  in to account, not just peer connections.
	* added alerts for filtered IPs.
	* added support for SOCKS4 and 5 proxies and HTTP CONNECT proxies.
	* fixed proper distributed copies calculation.
	* added option to use openssl for sha-1 calculations.
	* optimized the piece picker in the case where a peer is a seed.
	* added support for local peer discovery
	* removed the dependency on the compiled boost.date_time library
	* deprecated torrent_info::print()
	* added UPnP support
	* fixed problem where peer interested flags were not updated correctly
	  when pieces were filtered
	* improvements to ut_pex messages, including support for seed flag
	* prioritizes upload bandwidth to peers that might send back data
	* the following functions have been deprecated:
	  	void torrent_handle::filter_piece(int index, bool filter) const;
	  	void torrent_handle::filter_pieces(std::vector<bool> const& pieces) const;
	  	bool torrent_handle::is_piece_filtered(int index) const;
	  	std::vector<bool> torrent_handle::filtered_pieces() const;
	  	void torrent_handle::filter_files(std::vector<bool> const& files) const;
	  
	  instead, use the piece_priority functions.
	  
	* added support for NAT-PMP
	* added support for piece priorities. Piece filtering is now set as
	  a priority
	* Fixed crash when last piece was smaller than one block and reading
	  fastresume data for that piece
	* Makefiles should do a better job detecting boost
	* Fixed crash when all tracker urls are removed
	* Log files can now be created at user supplied path
	* Log files failing to create is no longer fatal
	* Fixed dead-lock in torrent_handle
	* Made it build with boost 1.34 on windows
	* Fixed bug in URL parser that failed to parse IPv6 addresses
	* Fixed bug in DHT, related to IPv6 nodes
	* DHT accepts transaction IDs that have garbage appended to them
	* DHT logs messages that it fails to decode

release 0.12

	* fixes to make the DHT more compatible
	* http seed improvements including error reporting and url encoding issues.
	* fixed bug where directories would be left behind when moving storage
	  in some cases.
	* fixed crashing bug when restarting or stopping the DHT.
	* added python binding, using boost.python
	* improved character conversion on windows when strings are not utf-8.
	* metadata extension now respects the private flag in the torrent.
	* made the DHT to only be used as a fallback to trackers by default.
	* added support for HTTP redirection support for web seeds.
	* fixed race condition when accessing a torrent that was checking its
	  fast resume data.
	* fixed a bug in the DHT which could be triggered if the network was
	  dropped or extremely rare cases.
	* if the download rate is limited, web seeds will now only use left-over
	  bandwidth after all bt peers have used up as much bandwidth as they can.
	* added the possibility to have libtorrent resolve the countries of
	  the peers in torrents.
	* improved the bandwidth limiter (it now implements a leaky bucket/node bucket).
	* improved the HTTP seed downloader to report accurate progress.
	* added more client peer-id signatures to be recognized.
	* added support for HTTP servers that skip the CR before the NL at line breaks.
	* fixed bug in the HTTP code that only accepted headers case sensitive.
	* fixed bug where one of the session constructors didn't initialize boost.filesystem. 
	* fixed bug when the initial checking of a torrent fails with an exception.
	* fixed bug in DHT code which would send incorrect announce messages.
	* fixed bug where the http header parser was case sensitive to the header
	  names.
	* Implemented an optmization which frees the piece_picker once a torrent
	  turns into a seed.
	* Added support for uT peer exchange extension, implemented by Massaroddel.
	* Modified the quota management to offer better bandwidth balancing
	  between peers.
	* logging now supports multiple sessions (different sessions now log
	  to different directories).
	* fixed random number generator seed problem, generating the same
	  peer-id for sessions constructed the same second.
	* added an option to accept multiple connections from the same IP.
	* improved tracker logging.
	* moved the file_pool into session. The number of open files is now
	  limited per session.
	* fixed uninitialized private flag in torrent_info
	* fixed long standing issue with file.cpp on windows. Replaced the low level
	  io functions used on windows.
	* made it possible to associate a name with torrents without metadata.
	* improved http-downloading performance by requesting entire pieces via
	  http.
	* added plugin interface for extensions. And changed the interface for
	  enabling extensions.

release 0.11

	* added support for incorrectly encoded paths in torrent files
	  (assumes Latin-1 encoding and converts to UTF-8).
	* added support for destructing session objects asynchronously.
	* fixed bug with file_progress() with files = 0 bytes
	* fixed a race condition bug in udp_tracker_connection that could
	  cause a crash.
	* fixed bug occuring when increasing the sequenced download threshold
	  with max availability lower than previous threshold.
	* fixed an integer overflow bug occuring when built with gcc 4.1.x
	* fixed crasing bug when closing while checking a torrent
	* fixed bug causing a crash with a torrent with piece length 0
	* added an extension to the DHT network protocol to support the
	  exchange of nodes with IPv6 addresses.
	* modified the ip_filter api slightly to support IPv6
	* modified the api slightly to make sequenced download threshold
	  a per torrent-setting.
	* changed the address type to support IPv6
	* fixed bug in piece picker which would not behave as
	  expected with regard to sequenced download threshold.
	* fixed bug with file_progress() with files > 2 GB.
	* added --enable-examples option to configure script.
	* fixed problem with the resource distribution algorithm
	  (controlling e.g upload/download rates).
	* fixed incorrect asserts in storage related to torrents with
	  zero-sized files.
	* added support for trackerless torrents (with kademlia DHT).
	* support for torrents with the private flag set.
	* support for torrents containing bootstrap nodes for the
	  DHT network.
	* fixed problem with the configure script on FreeBSD.
	* limits the pipelining used on url-seeds.
	* fixed problem where the shutdown always would delay for
	  session_settings::stop_tracker_timeout seconds.
	* session::listen_on() won't reopen the socket in case the port and
	  interface is the same as the one currently in use.
	* added http proxy support for web seeds.
	* fixed problem where upload and download stats could become incorrect
	  in case of high cpu load.
	* added more clients to the identifiable list.
	* fixed fingerprint parser to cope with latest Mainline versions.

release 0.10

	* fixed a bug where the requested number of peers in a tracker request could
	  be too big.
	* fixed a bug where empty files were not created in full allocation mode.
	* fixed a bug in storage that would, in rare cases, fail to do a
	  complete check.
	* exposed more settings for tweaking parameters in the piece-picker,
	  downloader and uploader (http_settings replaced by session_settings).
	* tweaked default settings to improve high bandwidth transfers.
	* improved the piece picker performance and made it possible to download
	  popular pieces in sequence to improve disk performance.
	* added the possibility to control upload and download limits per peer.
	* fixed problem with re-requesting skipped pieces when peer was sending pieces
	  out of fifo-order.
	* added support for http seeding (the GetRight protocol)
	* renamed identifiers called 'id' in the public interface to support linking
	  with Objective.C++
	* changed the extensions protocol to use the new one, which is also
	  implemented by uTorrent.
	* factorized the peer_connection and added web_peer_connection which is
	  able to download from http-sources.
	* converted the network code to use asio (resulted in slight api changes
	  dealing with network addresses).
	* made libtorrent build in vc7 (patches from Allen Zhao)
	* fixed bug caused when binding outgoing connections to a non-local interface.
	* add_torrent() will now throw if called while the session object is
	  being closed.
	* added the ability to limit the number of simultaneous half-open
	  TCP connections. Flags in peer_info has been added.

release 0.9.1

	* made the session disable file name checks within the boost.filsystem library
	* fixed race condition in the sockets
	* strings that are invalid utf-8 strings are now decoded with the
	  local codepage on windows
	* added the ability to build libtorrent both as a shared library
	* client_test can now monitor a directory for torrent files and automatically
	  start and stop downloads while running
	* fixed problem with file_size() when building on windows with unicode support
	* added a new torrent state, allocating
	* added a new alert, metadata_failed_alert
	* changed the interface to session::add_torrent for some speed optimizations.
	* greatly improved the command line control of the example client_test.
	* fixed bug where upload rate limit was not being applied.
	* files that are being checked will no longer stall files that don't need
	  checking.
	* changed the way libtorrent identifies support for its excentions
	  to look for 'ext' at the end of the peer-id.
	* improved performance by adding a circle buffer for the send buffer.
	* fixed bugs in the http tracker connection when using an http proxy.
	* fixed problem with storage's file pool when creating torrents and then
	  starting to seed them.
	* hard limit on remote request queue and timeout on requests (a timeout
	  triggers rerequests). This makes libtorrent work much better with
	  "broken" clients like BitComet which may ignore requests.

Initial release 0.9

	* multitracker support
	* serves multiple torrents on a single port and a single thread
	* supports http proxies and proxy authentication
	* gzipped tracker-responses
	* block level piece picker
	* queues torrents for file check, instead of checking all of them in parallel
	* uses separate threads for checking files and for main downloader
	* upload and download rate limits
	* piece-wise, unordered, incremental file allocation
	* fast resume support
	* supports files > 2 gigabytes
	* supports the no_peer_id=1 extension
	* support for udp-tracker protocol
	* number of connections limit
	* delays sending have messages
	* can resume pieces downloaded in any order
	* adjusts the length of the request queue depending on download rate
	* supports compact=1
	* selective downloading
	* ip filter
<|MERGE_RESOLUTION|>--- conflicted
+++ resolved
@@ -1,4 +1,3 @@
-<<<<<<< HEAD
 	* renamed debug_notification to connect_notification
 	* when updating listen sockets, only post alerts for new ones
 	* deprecate anonymous_mode_alert
@@ -90,11 +89,9 @@
 	* resume data no longer has timestamps of files
 	* require C++11 to build libtorrent
 
-=======
 1.1.10 release
 
 	* fix issue in udp_socket with unusual socket failure
->>>>>>> 200bb494
 	* split progress_notification alert category into file-, piece- and block progress
 	* utp close-reason fix
 	* exposed default add_torrent_params flags to python bindings

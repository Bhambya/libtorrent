<<<<<<< HEAD
2.0 release

	* dropped depenency on iconv
	* deprecate set_file_hash() in torrent creator, as it's superceded by v2 torrents
	* deprecate mutable access to info_section in torrent_info
	* removed deprecated lazy_entry/lazy_bdecode
	* stats_alert deprecated
	* remove bittyrant choking algorithm
	* update userdata in add_torrent_params to be type-safe and add to torrent_handle
	* add ip_filter to session_params
	* added support for wolfSSL for SHA-1 hash and HTTPS (no Torrents over SSL)
	* requires OpenSSL minimum version 1.0.0 with SNI support
	* deprecated save_state() and load_state() on session in favour of new
	  write_session_params() and read_session_params()
	* added support for BitTorrent v2 (see docs/upgrade_to_2.0.html)
	* create_torrent() pad_file_limit parameter removed
	* create_torrent() merkle- and optimize-alignment flags removed
	* merkle_tree removed from add_torrent_params
	* announce_entry expose information per v1 and v2 info-hash announces
	* deprecated sha1_hash info_hash members on torrent_removed_alert,
	  torrent_deleted_alert, torrent_delete_failed_alert and add_torrent_params
	* undeprecate error_file_metadata for torrent errors related to its metadata
	* remove support for adding a torrent under a UUID (used for previous RSS support)
	* remove deprecated feature to add torrents by file:// URL
	* remove deprecated feature to download .torrent file from URL
	* requires boost >= 1.66 to build
	* update networking API to networking TS compatible boost.asio
	* overhauled disk I/O subsystem to use memory mapped files (where available)
	* libtorrent now requires C++14 to build
	* added support for GnuTLS for HTTPS and torrents over SSL
=======
	* use a different error code than host-unreachable, when skipping tracker announces
>>>>>>> fb89cd93

1.2.10 released

	* fix regression in python binding for move_storage()
	* improve stat_file() performance on Windows
	* fix issue with loading invalid torrents with only 0-sized files
	* fix to avoid large stack allocations

1.2.9 released

	* add macro TORRENT_CXX11_ABI for clients building with C++14 against
	  libtorrent build with C++11
	* refreshed m4 scripts for autotools
	* removed deprecated wstring overloads on non-windows systems
	* drop dependency on Unicode's ConvertUTF code (which had a license
	  incompatible with Debian)
	* fix bugs exposed on big-endian systems
	* fix detection of hard-links not being supported by filesystem
	* fixed resume data regression for seeds with prio 0 files

1.2.8 released

	* validate UTF-8 encoding of client version strings from peers
	* don't time out tracker announces as eagerly while resolving hostnames
	* fix NAT-PMP shutdown issue
	* improve hostname lookup by merging identical lookups
	* fix network route enumeration for large routing tables
	* fixed issue where pop_alerts() could return old, invalid alerts
	* fix issue when receiving have-all message before the metadata
	* don't leave lingering part files handles open
	* disallow calling add_piece() during checking
	* fix incorrect filename truncation at multi-byte character
	* always announce listen port 1 when using a proxy

1.2.7 released

	* add set_alert_fd in python binding, to supersede set_alert_notify
	* fix bug in part files > 2 GiB
	* add function to clear the peer list for a torrent
	* fix resume data functions to save/restore more torrent flags
	* limit number of concurrent HTTP announces
	* fix queue position for force_rechecking a torrent that is not auto-managed
	* improve rate-based choker documentation, and minor tweak
	* undeprecate upnp_ignore_nonrouters (but refering to devices on our subnet)
	* increase default tracker timeout
	* retry failed socks5 server connections
	* allow UPnP lease duration to be changed after device discovery
	* fix IPv6 address change detection on Windows

1.2.6 released

	* fix peer timeout logic
	* simplify proxy handling. A proxy now overrides listen_interfaces
	* fix issues when configured to use a non-default choking algorithm
	* fix issue in reading resume data
	* revert NXDOMAIN change from 1.2.4
	* don't open any listen sockets if listen_interfaces is empty or misconfigured
	* fix bug in auto disk cache size logic
	* fix issue with outgoing_interfaces setting, where bind() would be called twice
	* add build option to disable share-mode
	* support validation of HTTPS trackers
	* deprecate strict super seeding mode
	* make UPnP port-mapping lease duration configurable
	* deprecate the bittyrant choking algorithm
	* add build option to disable streaming

1.2.5 release

	* announce port=1 instead of port=0, when there is no listen port
	* fix LSD over IPv6
	* support TCP_NOTSENT_LOWAT on Linux
	* fix correct interface binding of local service discovery multicast
	* fix issue with knowing which interfaces to announce to trackers and DHT
	* undeprecate settings_pack::dht_upload_rate_limit

1.2.4 release

	* fix binding TCP and UDP sockets to the same port, when specifying port 0
	* fix announce_to_all_trackers and announce_to_all_tiers behavior
	* fix suggest_read_cache setting
	* back-off tracker hostname looksups resulting in NXDOMAIN
	* lower SOCKS5 UDP keepalive timeout
	* fix external IP voting for multi-homed DHT nodes
	* deprecate broadcast_lsd setting. Just use multicast
	* deprecate upnp_ignore_nonrouters setting
	* don't attempt sending event=stopped if event=start never succeeded
	* make sure &key= stays consistent between different source IPs (as mandated by BEP7)
	* fix binding sockets to outgoing interface
	* add new socks5_alert to trouble shoot SOCKS5 proxies

1.2.3 release

	* fix erroneous event=completed tracker announce when checking files
	* promote errors in parsing listen_interfaces to post listen_failed_alert
	* fix bug in protocol encryption/obfuscation
	* fix buffer overflow in SOCKS5 UDP logic
	* fix issue of rapid calls to file_priority() clobbering each other
	* clear tracker errors on success
	* optimize setting with unlimited unchoke slots
	* fixed restoring of trackers, comment, creation date and created-by in resume data
	* fix handling of torrents with too large pieces
	* fixed division by zero in anti-leech choker
	* fixed bug in torrent_info::swap

1.2.2 release

	* fix cases where the disable_hash_checks setting was not honored
	* fix updating of is_finished torrent status, when changing piece priorities
	* fix regression in &left= reporting when adding a seeding torrent
	* fix integer overflow in http parser
	* improve sanitation of symlinks, to support more complex link targets
	* add DHT routing table affinity for BEP 42 nodes
	* add torrent_info constructor overloads to control torrent file limits
	* feature to disable DHT, PEX and LSD per torrent
	* fix issue where trackers from magnet links were not included in create_torrent()
	* make peer_info::client a byte array in python binding
	* pick contiguous pieces from peers with high download rate
	* fix error handling of moving storage to a drive letter that isn't mounted
	* fix HTTP Host header when using proxy

1.2.1 release

	* add dht_pkt_alert and alerts_dropped_alert to python bindings
	* fix python bindins for block_uploaded_alert
	* optimize resolving duplicate filenames in loading torrent files
	* fix python binding of dht_settings
	* tighten up various input validation checks
	* fix create_torrent python binding
	* update symlinks to conform to BEP 47
	* fix python bindings for peer_info
	* support creating symlinks, for torrents with symlinks in them
	* fix error in seed_mode flag
	* support magnet link parameters with number siffixes
	* consistently use "lt" namespace in examples and documentation
	* fix Mingw build to use native cryptoAPI
	* uPnP/NAT-PMP errors no longer set the client's advertised listen port to zero

1.2 release

	* requires boost >= 1.58 to build
	* tweak heuristic of how to interpret url seeds in multi-file torrents
	* support &ipv4= tracker argument for private torrents
	* renamed debug_notification to connect_notification
	* when updating listen sockets, only post alerts for new ones
	* deprecate anonymous_mode_alert
	* deprecated force_proxy setting (when set, the proxy is always used)
	* add support for Port Control Protocol (PCP)
	* deliver notification of alerts being dropped via alerts_dropped_alert
	* deprecated alert::progress_notification alert category, split into
	  finer grained categories
	* update plugin interface functions for improved type-safety
	* implemented support magnet URI extension, select specific file indices
	  for download, BEP53
	* make tracker keys multi-homed. remove set_key() function on session.
	* add flags()/set_flags()/unset_flags() to torrent_handle, deprecate individual functions
	* added alert for block being sent to the send buffer
	* drop support for windows compilers without std::wstring
	* implemented support for DHT info hash indexing, BEP51
	* removed deprecated support for file_base in file_storage
	* added support for running separate DHT nodes on each network interface
	* added support for establishing UTP connections on any network interface
	* added support for sending tracker announces on every network interface
	* introduce "lt" namespace alias
	* need_save_resume_data() will no longer return true every 15 minutes
	* make the file_status interface explicitly public types
	* added resolver_cache_timeout setting for internal host name resolver
	* make parse_magnet_uri take a string_view instead of std::string
	* deprecate add_torrent_params::url field. use parse_magnet_uri instead
	* optimize download queue management
	* deprecated (undocumented) file:// urls
	* add limit for number of web seed connections
	* added support for retrieval of DHT live nodes
	* complete UNC path support
	* add packets pool allocator
	* remove disk buffer pool allocator
	* fix last_upload and last_download overflow after 9 hours in past
	* python binding add more add_torrent_params fields and an invalid key check
	* introduce introduce distinct types for peer_class_t, piece_index_t and
	  file_index_t.
	* fix crash caused by empty bitfield
	* removed disk-access-log build configuration
	* removed mmap_cache feature
	* strengthened type safety in handling of piece and file indices
	* deprecate identify_client() and fingerprint type
	* make sequence number for mutable DHT items backed by std::int64_t
	* tweaked storage_interface to have stronger type safety
	* deprecate relative times in torrent_status, replaced by std::chrono::time_point
	* refactor in alert types to use more const fields and more clear API
	* changed session_stats_alert counters type to signed (std::int64_t)
	* remove torrent eviction/ghost torrent feature
	* include target in DHT lookups, when queried from the session
	* improve support for HTTP redirects for web seeds
	* use string_view in entry interface
	* deprecate "send_stats" property on trackers (since lt_tracker extension has
	  been removed)
	* remove deprecate session_settings API (use settings_pack instead)
	* improve file layout optimization when creating torrents with padfiles
	* remove remote_dl_rate feature
	* source code migration from boost::shared_ptr to std::shared_ptr
	* storage_interface API changed to use span and references
	* changes in public API to work with std::shared_ptr<torrent_info>
	* extensions API changed to use span and std::shared_ptr
	* plugin API changed to handle DHT requests using string_view
	* removed support for lt_trackers and metadata_transfer extensions
	  (pre-dating ut_metadata)
	* support windows' CryptoAPI for SHA-1
	* separated ssl and crypto options in build
	* remove lazy-bitfield feature
	* simplified suggest-read-cache feature to not depend on disk threads
	* removed option to disable contiguous receive buffers
	* deprecated public to_hex() and from_hex() functions
	* separated address and port fields in listen alerts
	* added support for parsing new x.pe parameter from BEP 9
	* peer_blocked_alert now derives from peer_alert
	* transitioned exception types to system_error
	* made alerts move-only
	* move files one-by-one when moving storage for a torrent
	* removed RSS support
	* removed feature to resolve country for peers
	* added support for BEP 32, "IPv6 extension for DHT"
	* overhauled listen socket and UDP socket handling, improving multi-home
	  support and bind-to-device
	* resume data is now communicated via add_torrent_params objects
	* added new read_resume_data()/write_resume_data functions to write bencoded,
	  backwards compatible resume files
	* removed deprecated fields from add_torrent_params
	* deprecate "resume_data" field in add_torrent_params
	* improved support for bind-to-device
	* deprecated ssl_listen, SSL sockets are specified in listen_interfaces now
	* improved support for listening on multiple sockets and interfaces
	* resume data no longer has timestamps of files
	* require C++11 to build libtorrent

	* replace use of boost-endian with boost-predef

1.1.12 release

	* uTP performance fixes

1.1.11 release

	* fix move_storage with save_path with a trailing slash
	* fix tracker announce issue, advertising port 0 in secondary IPv6 announce
	* fix missing boost/noncopyable.hpp includes
	* fix python binding for torrent_info::creation_date()

1.1.10 release

	* fix issue in udp_socket with unusual socket failure
	* split progress_notification alert category into file-, piece- and block progress
	* utp close-reason fix
	* exposed default add_torrent_params flags to python bindings
	* fix redundant flushes of partfile metadata
	* add option to ignore min-interval from trackers on force-reannounce
	* raise default setting for active_limit
	* fall back to copy+remove if rename_file fails
	* improve handling of filesystems not supporting fallocate()
	* force-proxy no longer disables DHT
	* improve connect-boost feature, to make new torrents quickly connect peers

1.1.9 release

	* save both file and piece priorities in resume file
	* added missing stats_metric python binding
	* uTP connections are no longer exempt from rate limits by default
	* fix exporting files from partfile while seeding
	* fix potential deadlock on Windows, caused by performing restricted
	  tasks from within DllMain
	* fix issue when subsequent file priority updates cause torrent to stop

1.1.8 release

	* coalesce reads and writes by default on windows
	* fixed disk I/O performance of checking hashes and creating torrents
	* fix race condition in part_file
	* fix part_file open mode compatibility test
	* fixed race condition in random number generator
	* fix race condition in stat_cache (disk storage)
	* improve error handling of failing to change file priority
	  The API for custom storage implementations was altered
	* set the hidden attribute when creating the part file
	* fix tracker announces reporting more data downloaded than the size of the torrent
	* fix recent regression with force_proxy setting

1.1.7 release

	* don't perform DNS lookups for the DHT bootstrap unless DHT is enabled
	* fix issue where setting file/piece priority would stop checking
	* expose post_dht_stats() to python binding
	* fix backwards compatibility to downloads without partfiles
	* improve part-file related error messages
	* fix reporting &redundant= in tracker announces
	* fix tie-break in duplicate peer connection disconnect logic
	* fix issue with SSL tracker connections left in CLOSE_WAIT state
	* defer truncating existing files until the first time we write to them
	* fix issue when receiving a torrent with 0-sized padfiles as magnet link
	* fix issue resuming 1.0.x downloads with a file priority 0
	* fix torrent_status::next_announce
	* fix pad-file scalability issue
	* made coalesce_reads/coalesce_writes settings take effect on linux and windows
	* use unique peer_ids per connection
	* fix iOS build on recent SDK
	* fix tracker connection bind issue for IPv6 trackers
	* fix error handling of some merkle torrents
	* fix error handling of unsupported hard-links

1.1.6 release

	* deprecate save_encryption_settings (they are part of the normal settings)
	* add getters for peer_class_filter and peer_class_type_filter
	* make torrent_handler::set_priority() to use peer_classes
	* fix support for boost-1.66 (requires C++11)
	* fix i2p support
	* fix loading resume data when in seed mode
	* fix part-file creation race condition
	* fix issue with initializing settings on session construction
	* fix issue with receiving interested before metadata
	* fix IPv6 tracker announce issue
	* restore path sanitization behavior of ":"
	* fix listen socket issue when disabling "force_proxy" mode
	* fix full allocation failure on APFS

1.1.5 release

	* fix infinite loop when parsing certain invalid magnet links
	* fix parsing of torrents with certain invalid filenames
	* fix leak of torrent_peer objecs (entries in peer_list)
	* fix leak of peer_class objects (when setting per-torrent rate limits)
	* expose peer_class API to python binding
	* fix integer overflow in whole_pieces_threshold logic
	* fix uTP path MTU discovery issue on windows (DF bit was not set correctly)
	* fix python binding for torrent_handle, to be hashable
	* fix IPv6 tracker support by performing the second announce in more cases
	* fix utf-8 encoding check in torrent parser
	* fix infinite loop when parsing maliciously crafted torrents
	* fix invalid read in parse_int in bdecoder (CVE-2017-9847)
	* fix issue with very long tracker- and web seed URLs
	* don't attempt to create empty files on startup, if they already exist
	* fix force-recheck issue (new files would not be picked up)
	* fix inconsistency in file_priorities and override_resume_data behavior
	* fix paused torrents not generating a state update when their ul/dl rate
	  transitions to zero

1.1.4 release

	* corrected missing const qualifiers on bdecode_node
	* fix changing queue position of paused torrents (1.1.3 regression)
	* fix re-check issue after move_storage
	* handle invalid arguments to set_piece_deadline()
	* move_storage did not work for torrents without metadata
	* improve shutdown time by only announcing to trackers whose IP we know
	* fix python3 portability issue in python binding
	* delay 5 seconds before reconnecting socks5 proxy for UDP ASSOCIATE
	* fix NAT-PMP crash when removing a mapping at the wrong time
	* improve path sanitization (filter unicode text direction characters)
	* deprecate partial_piece_info::piece_state
	* bind upnp requests to correct local address
	* save resume data when removing web seeds
	* fix proxying of https connections
	* fix race condition in disk I/O storage class
	* fix http connection timeout on multi-homed hosts
	* removed depdendency on boost::uintptr_t for better compatibility
	* fix memory leak in the disk cache
	* fix double free in disk cache
	* forward declaring libtorrent types is discouraged. a new fwd.hpp header is provided

1.1.3 release

	* removed (broken) support for incoming connections over socks5
	* restore announce_entry's timestamp fields to posix time in python binding
	* deprecate torrent_added_alert (in favor of add_torrent_alert)
	* fix python binding for parse_magnet_uri
	* fix minor robustness issue in DHT bootstrap logic
	* fix issue where torrent_status::num_seeds could be negative
	* document deprecation of dynamic loading/unloading of torrents
	* include user-agent in tracker announces in anonymous_mode for private torrents
	* add support for IPv6 peers from udp trackers
	* correctly URL encode the IPv6 argument to trackers
	* fix default file pool size on windows
	* fix bug where settings_pack::file_pool_size setting was not being honored
	* add feature to periodically close files (to make windows clear disk cache)
	* fix bug in torrent_handle::file_status
	* fix issue with peers not updated on metadata from magnet links

1.1.2 release

	* default TOS marking to 0x20
	* fix invalid access when leaving seed-mode with outstanding hash jobs
	* fix ABI compatibility issue introduced with preformatted entry type
	* add web_seed_name_lookup_retry to session_settings
	* slightly improve proxy settings backwards compatibility
	* add function to get default settings
	* updating super seeding would include the torrent in state_update_alert
	* fix issue where num_seeds could be greater than num_peers in torrent_status
	* finished non-seed torrents can also be in super-seeding mode
	* fix issue related to unloading torrents
	* fixed finished-time calculation
	* add missing min_memory_usage() and high_performance_seed() settings presets to python
	* fix stat cache issue that sometimes would produce incorrect resume data
	* storage optimization to peer classes
	* fix torrent name in alerts of builds with deprecated functions
	* make torrent_info::is_valid() return false if torrent failed to load
	* fix per-torrent rate limits for >256 peer classes
	* don't load user_agent and peer_fingerprint from session_state
	* fix file rename issue with name prefix matching torrent name
	* fix division by zero when setting tick_interval > 1000
	* fix move_storage() to its own directory (would delete the files)
	* fix socks5 support for UDP
	* add setting urlseed_max_request_bytes to handle large web seed requests
	* fix python build with CC/CXX environment
	* add trackers from add_torrent_params/magnet links to separate tiers
	* fix resumedata check issue with files with priority 0
	* deprecated mmap_cache feature
	* add utility function for generating peer ID fingerprint
	* fix bug in last-seen-complete
	* remove file size limit in torrent_info filename constructor
	* fix tail-padding for last file in create_torrent
	* don't send user-agent in metadata http downloads or UPnP requests when
	  in anonymous mode
	* fix internal resolve links lookup for mutable torrents
	* hint DHT bootstrap nodes of actual bootstrap request

1.1.1 release

	* update puff.c for gzip inflation (CVE-2016-7164)
	* add dht_bootstrap_node a setting in settings_pack (and add default)
	* make pad-file and symlink support conform to BEP47
	* fix piece picker bug that could result in division by zero
	* fix value of current_tracker when all tracker failed
	* deprecate lt_trackers extension
	* remove load_asnum_db and load_country_db from python bindings
	* fix crash in session::get_ip_filter when not having set one
	* fix filename escaping when repairing torrents with broken web seeds
	* fix bug where file_completed_alert would not be posted unless file_progress
	  had been queries by the client
	* move files one-by-one when moving storage for a torrent
	* fix bug in enum_net() for BSD and Mac
	* fix bug in python binding of announce_entry
	* fixed bug related to flag_merge_resume_http_seeds flag in add_torrent_params
	* fixed inverted priority of incoming piece suggestions
	* optimize allow-fast logic
	* fix issue where FAST extension messages were not used during handshake
	* fixed crash on invalid input in http_parser
	* upgraded to libtommath 1.0
	* fixed parsing of IPv6 endpoint with invalid port character separator
	* added limited support for new x.pe parameter from BEP 9
	* fixed dht stats counters that weren't being updated
	* make sure add_torrent_alert is always posted before other alerts for
	  the torrent
	* fixed peer-class leak when settings per-torrent rate limits
	* added a new "preformatted" type to bencode entry variant type
	* improved Socks5 support and test coverage
	* fix set_settings in python binding
	* Added missing alert categories in python binding
	* Added dht_get_peers_reply_alert alert in python binding
	* fixed updating the node id reported to peers after changing IPs

1.1.0 release

	* improve robustness and performance of uTP PMTU discovery
	* fix duplicate ACK issue in uTP
	* support filtering which parts of session state are loaded by load_state()
	* deprecate support for adding torrents by HTTP URL
	* allow specifying which tracker to scrape in scrape_tracker
	* tracker response alerts from user initiated announces/scrapes are now
	  posted regardless of alert mask
	* improve DHT performance when changing external IP (primarily affects
	  bootstrapping).
	* add feature to stop torrents immediately after checking files is done
	* make all non-auto managed torrents exempt from queuing logic, including
	  checking torrents.
	* add option to not proxy tracker connections through proxy
	* removed sparse-regions feature
	* support using 0 disk threads (to perform disk I/O in network thread)
	* removed deprecated handle_alert template
	* enable logging build config by default (but alert mask disabled by default)
	* deprecated RSS API
	* experimental support for BEP 38, "mutable torrents"
	* replaced lazy_bdecode with a new bdecoder that's a lot more efficient
	* deprecate time functions, expose typedefs of boost::chrono in the
	  libtorrent namespace instead
	* deprecate file_base feature in file_storage/torrent_info
	* changed default piece and file priority to 4 (previously 1)
	* improve piece picker support for reverse picking (used for snubbed peers)
	  to not cause priority inversion for regular peers
	* improve piece picker to better support torrents with very large pieces
	  and web seeds. (request large contiguous ranges, but not necessarily a
	  whole piece).
	* deprecated session_status and session::status() in favor of performance
	  counters.
	* improve support for HTTP where one direction of the socket is shut down.
	* remove internal fields from web_seed_entry
	* separate crypto library configuration <crypto> and whether to support
	  bittorrent protocol encryption <encryption>
	* simplify bittorrent protocol encryption by just using internal RC4
	  implementation.
	* optimize copying torrent_info and file_storage objects
	* cancel non-critical DNS lookups when shutting down, to cut down on
	  shutdown delay.
	* greatly simplify the debug logging infrastructure. logs are now delivered
	  as alerts, and log level is controlled by the alert mask.
	* removed auto_expand_choker. use rate_based_choker instead
	* optimize UDP tracker packet handling
	* support SSL over uTP connections
	* support web seeds that resolve to multiple IPs
	* added auto-sequential feature. download well-seeded torrents in-order
	* removed built-in GeoIP support (this functionality is orthogonal to
	  libtorrent)
	* deprecate proxy settings in favor of regular settings
	* deprecate separate settings for peer protocol encryption
	* support specifying listen interfaces and outgoing interfaces as device
	  names (eth0, en2, tun0 etc.)
	* support for using purgrable memory as disk cache on Mac OS.
	* be more aggressive in corking sockets, to coalesce messages into larger
	  packets.
	* pre-emptively unchoke peers to save one round-trip at connection start-up.
	* add session constructor overload that takes a settings_pack
	* torrent_info is no longer an intrusive_ptr type. It is held by shared_ptr.
	  This is a non-backwards compatible change
	* move listen interface and port to the settings
	* move use_interfaces() to be a setting
	* extend storage interface to allow deferred flushing and flush the part-file
	  metadata periodically
	* make statistics propagate instantly rather than on the second tick
	* support for partfiles, where partial pieces belonging to skipped files are
	  put
	* support using multiple threads for socket operations (especially useful for
	  high performance SSL connections)
	* allow setting rate limits for arbitrary peer groups. Generalizes
	  per-torrent rate limits, and local peer limits
	* improved disk cache complexity O(1) instead of O(log(n))
	* add feature to allow storing disk cache blocks in an mmapped file
	  (presumably on an SSD)
	* optimize peer connection distribution logic across torrents to scale
	  better with many torrents
	* replaced std::map with boost::unordered_map for torrent list, to scale
	  better with many torrents
	* optimized piece picker
	* optimized disk cache
	* optimized .torrent file parsing
	* optimized initialization of storage when adding a torrent
	* added support for adding torrents asynchronously (for improved startup
	  performance)
	* added support for asynchronous disk I/O
	* almost completely changed the storage interface (for custom storage)
	* added support for hashing pieces in multiple threads

	* fix padfile issue
	* fix PMTUd bug
	* update puff to fix gzip crash

1.0.10 release

	* fixed inverted priority of incoming piece suggestions
	* fixed crash on invalid input in http_parser
	* added a new "preformatted" type to bencode entry variant type
	* fix division by zero in super-seeding logic

1.0.9 release

	* fix issue in checking outgoing interfaces (when that option is enabled)
	* python binding fix for boost-1.60.0
	* optimize enumeration of network interfaces on windows
	* improve reliability of binding listen sockets
	* support SNI in https web seeds and trackers
	* fix unhandled exception in DHT when receiving a DHT packet over IPv6

1.0.8 release

	* fix bug where web seeds were not used for torrents added by URL
	* fix support for symlinks on windows
	* fix long filename issue (on unixes)
	* fixed performance bug in DHT torrent eviction
	* fixed win64 build (GetFileAttributesEx)
	* fixed bug when deleting files for magnet links before they had metadata

1.0.7 release

	* fix bug where loading settings via load_state() would not trigger all
	  appropriate actions
	* fix bug where 32 bit builds could use more disk cache than the virtual
	  address space (when set to automatic)
	* fix support for torrents with > 500'000 pieces
	* fix ip filter bug when banning peers
	* fix IPv6 IP address resolution in URLs
	* introduce run-time check for torrent info-sections beeing too large
	* fix web seed bug when using proxy and proxy-peer-connections=false
	* fix bug in magnet link parser
	* introduce add_torrent_params flags to merge web seeds with resume data
	  (similar to trackers)
	* fix bug where dont_count_slow_torrents could not be disabled
	* fix fallocate hack on linux (fixes corruption on some architectures)
	* fix auto-manage bug with announce to tracker/lsd/dht limits
	* improve DHT routing table to not create an unbalanced tree
	* fix bug in uTP that would cause any connection taking more than one second
	  to connect be timed out (introduced in the vulnerability path)
	* fixed falling back to sending UDP packets direct when socks proxy fails
	* fixed total_wanted bug (when setting file priorities in add_torrent_params)
	* fix python3 compatibility with sha1_hash

1.0.6 release

	* fixed uTP vulnerability
	* make utf8 conversions more lenient
	* fix loading of piece priorities from resume data
	* improved seed-mode handling (seed-mode will now automatically be left when
	  performing operations implying it's not a seed)
	* fixed issue with file priorities and override resume data
	* fix request queue size performance issue
	* slightly improve UDP tracker performance
	* fix http scrape
	* add missing port mapping functions to python binding
	* fix bound-checking issue in bdecoder
	* expose missing dht_settings fields to python
	* add function to query the DHT settings
	* fix bug in 'dont_count_slow_torrents' feature, which would start too many
	  torrents

1.0.5 release

	* improve ip_voter to avoid flapping
	* fixed bug when max_peerlist_size was set to 0
	* fix issues with missing exported symbols when building dll
	* fix division by zero bug in edge case while connecting peers

1.0.4 release

	* fix bug in python binding for file_progress on torrents with no metadata
	* fix assert when removing a connected web seed
	* fix bug in tracker timeout logic
	* switch UPnP post back to HTTP 1.1
	* support conditional DHT get
	* OpenSSL build fixes
	* fix DHT scrape bug

1.0.3 release

	* python binding build fix for boost-1.57.0
	* add --enable-export-all option to configure script, to export all symbols
	  from libtorrent
	* fix if_nametoindex build error on windows
	* handle overlong utf-8 sequences
	* fix link order bug in makefile for python binding
	* fix bug in interest calculation, causing premature disconnects
	* tweak flag_override_resume_data semantics to make more sense (breaks
	  backwards compatibility of edge-cases)
	* improve DHT bootstrapping and periodic refresh
	* improve DHT maintanence performance (by pinging instead of full lookups)
	* fix bug in DHT routing table node-id prefix optimization
	* fix incorrect behavior of flag_use_resume_save_path
	* fix protocol race-condition in super seeding mode
	* support read-only DHT nodes
	* remove unused partial hash DHT lookups
	* remove potentially privacy leaking extension (non-anonymous mode)
	* peer-id connection ordering fix in anonymous mode
	* mingw fixes

1.0.2 release

	* added missing force_proxy to python binding
	* anonymous_mode defaults to false
	* make DHT DOS detection more forgiving to bursts
	* support IPv6 multicast in local service discovery
	* simplify CAS function in DHT put
	* support IPv6 traffic class (via the TOS setting)
	* made uTP re-enter slow-start after time-out
	* fixed uTP upload performance issue
	* fix missing support for DHT put salt

1.0.1 release

	* fix alignment issue in bitfield
	* improved error handling of gzip
	* fixed crash when web seeds redirect
	* fix compiler warnings

1.0 release

	* fix bugs in convert_to/from_native() on windows
	* fix support for web servers not supporting keepalive
	* support storing save_path in resume data
	* don't use full allocation on network drives (on windows)
	* added clear_piece_deadlines() to remove all piece deadlines
	* improve queuing logic of inactive torrents (dont_count_slow_torrents)
	* expose optimistic unchoke logic to plugins
	* fix issue with large UDP packets on windows
	* remove set_ratio() feature
	* improve piece_deadline/streaming
	* honor pieces with priority 7 in sequential download mode
	* simplified building python bindings
	* make ignore_non_routers more forgiving in the case there are no UPnP
	  devices at a known router. Should improve UPnP compatibility.
	* include reason in peer_blocked_alert
	* support magnet links wrapped in .torrent files
	* rate limiter optimization
	* rate limiter overflow fix (for very high limits)
	* non-auto-managed torrents no longer count against the torrent limits
	* handle DHT error responses correctly
	* allow force_announce to only affect a single tracker
	* add moving_storage field to torrent_status
	* expose UPnP and NAT-PMP mapping in session object
	* DHT refactoring and support for storing arbitrary data with put and get
	* support building on android
	* improved support for web seeds that don't support keep-alive
	* improve DHT routing table to return better nodes (lower RTT and closer
	  to target)
	* don't use pointers to resume_data and file_priorities in
	  add_torrent_params
	* allow moving files to absolute paths, out of the download directory
	* make move_storage more generic to allow both overwriting files as well
	  as taking existing ones
	* fix choking issue at high upload rates
	* optimized rate limiter
	* make disk cache pool allocator configurable
	* fix library ABI to not depend on logging being enabled
	* use hex encoding instead of base32 in create_magnet_uri
	* include name, save_path and torrent_file in torrent_status, for
	  improved performance
	* separate anonymous mode and force-proxy mode, and tighten it up a bit
	* add per-tracker scrape information to announce_entry
	* report errors in read_piece_alert
	* DHT memory optimization
	* improve DHT lookup speed
	* improve support for windows XP and earlier
	* introduce global connection priority for improved swarm performance
	* make files deleted alert non-discardable
	* make built-in sha functions not conflict with libcrypto
	* improve web seed hash failure case
	* improve DHT lookup times
	* uTP path MTU discovery improvements
	* optimized the torrent creator optimizer to scale significantly better
	  with more files
	* fix uTP edge case where udp socket buffer fills up
	* fix nagle implementation in uTP

	* fix bug in error handling in protocol encryption

0.16.18 release

	* fix uninitialized values in DHT DOS mitigation
	* fix error handling in file::phys_offset
	* fix bug in HTTP scrape response parsing
	* enable TCP keepalive for socks5 connection for UDP associate
	* fix python3 support
	* fix bug in lt_donthave extension
	* expose i2p_alert to python. cleaning up of i2p connection code
	* fixed overflow and download performance issue when downloading at high rates
	* fixed bug in add_torrent_alert::message for magnet links
	* disable optimistic disconnects when connection limit is low
	* improved error handling of session::listen_on
	* suppress initial 'completed' announce to trackers added with replace_trackers
	  after becoming a seed
	* SOCKS4 fix for trying to connect over IPv6
	* fix saving resume data when removing all trackers
	* fix bug in udp_socket when changing socks5 proxy quickly

0.16.17 release

	* don't fall back on wildcard port in UPnP
	* fix local service discovery for magnet links
	* fix bitfield issue in file_storage
	* added work-around for MingW issue in file I/O
	* fixed sparse file detection on windows
	* fixed bug in gunzip
	* fix to use proxy settings when adding .torrent file from URL
	* fix resume file issue related to daylight savings time on windows
	* improve error checking in lazy_bdecode

0.16.16 release

	* add missing add_files overload to the python bindings
	* improve error handling in http gunzip
	* fix debug logging for banning web seeds
	* improve support for de-selected files in full allocation mode
	* fix dht_bootstrap_alert being posted
	* SetFileValidData fix on windows (prevents zero-fill)
	* fix minor lock_files issue on unix

0.16.15 release

	* fix mingw time_t 64 bit issue
	* fix use of SetFileValidData on windows
	* fix crash when using full allocation storage mode
	* improve error_code and error_category support in python bindings
	* fix python binding for external_ip_alert

0.16.14 release

	* make lt_tex more robust against bugs and malicious behavior
	* HTTP chunked encoding fix
	* expose file_granularity flag to python bindings
	* fix DHT memory error
	* change semantics of storage allocation to allocate on first write rather
	  than on startup (behaves better with changing file priorities)
	* fix resend logic in response to uTP SACK messages
	* only act on uTP RST packets with correct ack_nr
	* make uTP errors log in normal log mode (not require verbose)
	* deduplicate web seed entries from torrent files
	* improve error reporting from lazy_decode()

0.16.13 release

	* fix auto-manage issue when pausing session
	* fix bug in non-sparse mode on windows, causing incorrect file errors to
	  be generated
	* fix set_name() on file_storage actually affecting save paths
	* fix large file support issue on mingw
	* add some error handling to set_piece_hashes()
	* fix completed-on timestamp to not be clobbered on each startup
	* fix deadlock caused by some UDP tracker failures
	* fix potential integer overflow issue in timers on windows
	* minor fix to peer_proportional mixed_mode algorithm (TCP limit could go
	  too low)
	* graceful pause fix
	* i2p fixes
	* fix issue when loading certain malformed .torrent files
	* pass along host header with http proxy requests and possible
	  http_connection shutdown hang

0.16.12 release

	* fix building with C++11
	* fix IPv6 support in UDP socket (uTP)
	* fix mingw build issues
	* increase max allowed outstanding piece requests from peers
	* uTP performance improvement. only fast retransmit one packet at a time
	* improve error message for 'file too short'
	* fix piece-picker stat bug when only selecting some files for download
	* fix bug in async_add_torrent when settings file_priorities
	* fix boost-1.42 support for python bindings
	* fix memory allocation issue (virtual addres space waste) on windows

0.16.11 release

	* fix web seed URL double escape issue
	* fix string encoding issue in alert messages
	* fix SSL authentication issue
	* deprecate std::wstring overloads. long live utf-8
	* improve time-critical pieces feature (streaming)
	* introduce bandwidth exhaustion attack-mitigation in allowed-fast pieces
	* python binding fix issue where torrent_info objects where destructing when
	  their torrents were deleted
	* added missing field to scrape_failed_alert in python bindings
	* GCC 4.8 fix
	* fix proxy failure semantics with regards to anonymous mode
	* fix round-robin seed-unchoke algorithm
	* add bootstrap.sh to generage configure script and run configure
	* fix bug in SOCK5 UDP support
	* fix issue where torrents added by URL would not be started immediately

0.16.10 release

	* fix encryption level handle invalid values
	* add a number of missing functions to the python binding
	* fix typo in Jamfile for building shared libraries
	* prevent tracker exchange for magnet links before metadata is received
	* fix crash in make_magnet_uri when generating links longer than 1024
	  characters
	* fix hanging issue when closing files on windows (completing a download)
	* fix piece picking edge case that could cause torrents to get stuck at
	  hash failure
	* try unencrypted connections first, and fall back to encryption if it
	  fails (performance improvement)
	* add missing functions to python binding (flush_cache(), remap_files()
	  and orig_files())
	* improve handling of filenames that are invalid on windows
	* support 'implied_port' in DHT announce_peer
	* don't use pool allocator for disk blocks (cache may now return pages
	  to the kernel)

0.16.9 release

	* fix long filename truncation on windows
	* distinguish file open mode when checking files and downloading/seeding
	  with bittorrent. updates storage interface
	* improve file_storage::map_file when dealing with invalid input
	* improve handling of invalid utf-8 sequences in strings in torrent files
	* handle more cases of broken .torrent files
	* fix bug filename collision resolver
	* fix bug in filename utf-8 verification
	* make need_save_resume() a bit more robust
	* fixed sparse flag manipulation on windows
	* fixed streaming piece picking issue

0.16.8 release

	* make rename_file create missing directories for new filename
	* added missing python function: parse_magnet_uri
	* fix alerts.all_categories in python binding
	* fix torrent-abort issue which would cancel name lookups of other torrents
	* make torrent file parser reject invalid path elements earlier
	* fixed piece picker bug when using pad-files
	* fix read-piece response for cancelled deadline-pieces
	* fixed file priority vector-overrun
	* fix potential packet allocation alignment issue in utp
	* make 'close_redudnant_connections' cover more cases
	* set_piece_deadline() also unfilters the piece (if its priority is 0)
	* add work-around for bug in windows vista and earlier in
	  GetOverlappedResult
	* fix traversal algorithm leak in DHT
	* fix string encoding conversions on windows
	* take torrent_handle::query_pieces into account in torrent_handle::statue()
	* honor trackers responding with 410
	* fixed merkle tree torrent creation bug
	* fixed crash with empty url-lists in torrent files
	* added missing max_connections() function to python bindings

0.16.7 release

	* fix string encoding in error messages
	* handle error in read_piece and set_piece_deadline when torrent is removed
	* DHT performance improvement
	* attempt to handle ERROR_CANT_WAIT disk error on windows
	* improve peers exchanged over PEX
	* fixed rare crash in ut_metadata extension
	* fixed files checking issue
	* added missing pop_alerts() to python bindings
	* fixed typos in configure script, inversing some feature-enable/disable flags
	* added missing flag_update_subscribe to python bindings
	* active_dht_limit, active_tracker_limit and active_lsd_limit now
	  interpret -1 as infinite

0.16.6 release

	* fixed verbose log error for NAT holepunching
	* fix a bunch of typos in python bindings
	* make get_settings available in the python binding regardless of
	  deprecated functions
	* fix typo in python settings binding
	* fix possible dangling pointer use in peer list
	* fix support for storing arbitrary data in the DHT
	* fixed bug in uTP packet circle buffer
	* fix potential crash when using torrent_handle::add_piece
	* added missing add_torrent_alert to python binding

0.16.5 release

	* udp socket refcounter fix
	* added missing async_add_torrent to python bindings
	* raised the limit for bottled http downloads to 2 MiB
	* add support for magnet links and URLs in python example client
	* fixed typo in python bindings' add_torrent_params
	* introduce a way to add built-in plugins from python
	* consistently disconnect the same peer when two peers simultaneously connect
	* fix local endpoint queries for uTP connections
	* small optimization to local peer discovery to ignore our own broadcasts
	* try harder to bind the udp socket (uTP, DHT, UDP-trackers, LSD) to the
	  same port as TCP
	* relax file timestamp requirements for accepting resume data
	* fix performance issue in web seed downloader (coalescing of blocks
	  sometimes wouldn't work)
	* web seed fixes (better support for torrents without trailing / in
	  web seeds)
	* fix some issues with SSL over uTP connections
	* fix UDP trackers trying all endpoints behind the hostname

0.16.4 release

	* raise the default number of torrents allowed to announce to trackers
	  to 1600
	* improve uTP slow start behavior
	* fixed UDP socket error causing it to fail on Win7
	* update use of boost.system to not use deprecated functions
	* fix GIL issue in python bindings. Deprecated extension support in python
	* fixed bug where setting upload slots to -1 would not mean infinite
	* extend the UDP tracker protocol to include the request string from the
	  tracker URL
	* fix mingw build for linux crosscompiler

0.16.3 release

	* fix python binding backwards compatibility in replace_trackers
	* fix possible starvation in metadata extension
	* fix crash when creating torrents and optimizing file order with pad files
	* disable support for large MTUs in uTP until it is more reliable
	* expose post_torrent_updates and state_update_alert to python bindings
	* fix incorrect SSL error messages
	* fix windows build of shared library with openssl
	* fix race condition causing shutdown hang

0.16.2 release

	* fix permissions issue on linux with noatime enabled for non-owned files
	* use random peer IDs in anonymous mode
	* fix move_storage bugs
	* fix unnecessary dependency on boost.date_time when building boost.asio as separate compilation
	* always use SO_REUSEADDR and deprecate the flag to turn it on
	* add python bindings for SSL support
	* minor uTP tweaks
	* fix end-game mode issue when some files are selected to not be downloaded
	* improve uTP slow start
	* make uTP less aggressive resetting cwnd when idle

0.16.1 release

	* fixed crash when providing corrupt resume data
	* fixed support for boost-1.44
	* fixed reversed semantics of queue_up() and queue_down()
	* added missing functions to python bindings (file_priority(), set_dht_settings())
	* fixed low_prio_disk support on linux
	* fixed time critical piece accounting in the request queue
	* fixed semantics of rate_limit_utp to also ignore per-torrent limits
	* fixed piece sorting bug of deadline pieces
	* fixed python binding build on Mac OS and BSD
	* fixed UNC path normalization (on windows, unless UNC paths are disabled)
	* fixed possible crash when enabling multiple connections per IP
	* fixed typo in win vista specific code, breaking the build
	* change default of rate_limit_utp to true
	* fixed DLL export issue on windows (when building a shared library linking statically against boost)
	* fixed FreeBSD build
	* fixed web seed performance issue with pieces > 1 MiB
	* fixed unchoke logic when using web seeds
	* fixed compatibility with older versions of boost (down to boost 1.40)

0.16 release

	* support torrents with more than 262000 pieces
	* make tracker back-off configurable
	* don't restart the swarm after downloading metadata from magnet links
	* lower the default tracker retry intervals
	* support banning web seeds sending corrupt data
	* don't let hung outgoing connection attempts block incoming connections
	* improve SSL torrent support by using SNI and a single SSL listen socket
	* improved peer exchange performance by sharing incoming connections which advertize listen port
	* deprecate set_ratio(), and per-peer rate limits
	* add web seed support for torrents with pad files
	* introduced a more scalable API for torrent status updates (post_torrent_updates()) and updated client_test to use it
	* updated the API to add_torrent_params turning all bools into flags of a flags field
	* added async_add_torrent() function to significantly improve performance when
	  adding many torrents
	* change peer_states to be a bitmask (bw_limit, bw_network, bw_disk)
	* changed semantics of send_buffer_watermark_factor to be specified as a percentage
	* add incoming_connection_alert for logging all successful incoming connections
	* feature to encrypt peer connections with a secret AES-256 key stored in .torrent file
	* deprecated compact storage allocation
	* close files in separate thread on systems where close() may block (Mac OS X for instance)
	* don't create all directories up front when adding torrents
	* support DHT scrape
	* added support for fadvise/F_RDADVISE for improved disk read performance
	* introduced pop_alerts() which pops the entire alert queue in a single call
	* support saving metadata in resume file, enable it by default for magnet links
	* support for receiving multi announce messages for local peer discovery
	* added session::listen_no_system_port flag to prevent libtorrent from ever binding the listen socket to port 0
	* added option to not recheck on missing or incomplete resume data
	* extended stats logging with statistics=on builds
	* added new session functions to more efficiently query torrent status
	* added alerts for added and removed torrents
	* expanded plugin interface to support session wide states
	* made the metadata block requesting algorithm more robust against hash check failures
	* support a separate option to use proxies for peers or not
	* pausing the session now also pauses checking torrents
	* moved alert queue size limit into session_settings
	* added support for DHT rss feeds (storing only)
	* added support for RSS feeds
	* fixed up some edge cases in DHT routing table and improved unit test of it
	* added error category and error codes for HTTP errors
	* made the DHT implementation slightly more robust against routing table poisoning and node ID spoofing
	* support chunked encoding in http downloads (http_connection)
	* support adding torrents by url to the .torrent file
	* support CDATA tags in xml parser
	* use a python python dictionary for settings instead of session_settings object (in python bindings)
	* optimized metadata transfer (magnet link) startup time (shaved off about 1 second)
	* optimized swarm startup time (shaved off about 1 second)
	* support DHT name lookup
	* optimized memory usage of torrent_info and file_storage, forcing some API changes
	  around file_storage and file_entry
	* support trackerid tracker extension
	* graceful peer disconnect mode which finishes transactions before disconnecting peers
	* support chunked encoding for web seeds
	* uTP protocol support
	* resistance towards certain flood attacks
	* support chunked encoding for web seeds (only for BEP 19, web seeds)
	* optimized session startup time
	* support SSL for web seeds, through all proxies
	* support extending web seeds with custom authorization and extra headers
	* settings that are not changed from the default values are not saved
	  in the session state
	* made seeding choking algorithm configurable
	* deprecated setters for max connections, max half-open, upload and download
	  rates and unchoke slots. These are now set through session_settings
	* added functions to query an individual peer's upload and download limit
	* full support for BEP 21 (event=paused)
	* added share-mode feature for improving share ratios
	* merged all proxy settings into a single one
	* improved SOCKS5 support by proxying hostname lookups
	* improved support for multi-homed clients
	* added feature to not count downloaded bytes from web seeds in stats
	* added alert for incoming local service discovery messages
	* added option to set file priorities when adding torrents
	* removed the session mutex for improved performance
	* added upload and download activity timer stats for torrents
	* made the reuse-address flag configurable on the listen socket
	* moved UDP trackers over to use a single socket
	* added feature to make asserts log to a file instead of breaking the process
	  (production asserts)
	* optimized disk I/O cache clearing
	* added feature to ask a torrent if it needs to save its resume data or not
	* added setting to ignore file modification time when loading resume files
	* support more fine-grained torrent states between which peer sources it
	  announces to
	* supports calculating sha1 file-hashes when creating torrents
	* made the send_buffer_watermark performance warning more meaningful
	* supports complete_ago extension
	* dropped zlib as a dependency and builds using puff.c instead
	* made the default cache size depend on available physical RAM
	* added flags to torrent::status() that can filter which values are calculated
	* support 'explicit read cache' which keeps a specific set of pieces
	  in the read cache, without implicitly caching other pieces
	* support sending suggest messages based on what's in the read cache
	* clear sparse flag on files that complete on windows
	* support retry-after header for web seeds
	* replaced boost.filesystem with custom functions
	* replaced dependency on boost.thread by asio's internal thread primitives
	* added support for i2p torrents
	* cleaned up usage of MAX_PATH and related macros
	* made it possible to build libtorrent without RTTI support
	* added support to build with libgcrypt and a shipped version of libtommath
	* optimized DHT routing table memory usage
	* optimized disk cache to work with large caches
	* support variable number of optimistic unchoke slots and to dynamically
	  adjust based on the total number of unchoke slots
	* support for BitTyrant choker algorithm
	* support for automatically start torrents when they receive an
	  incoming connection
	* added more detailed instrumentation of the disk I/O thread

0.15.11 release

	* fixed web seed bug, sometimes causing infinite loops
	* fixed race condition when setting session_settings immediately after creating session
	* give up immediately when failing to open a listen socket (report the actual error)
	* restored ABI compatibility with 0.15.9
	* added missing python bindings for create_torrent and torrent_info

0.15.10 release

	* fix 'parameter incorrect' issue when using unbuffered IO on windows
	* fixed UDP socket error handling on windows
	* fixed peer_tos (type of service) setting
	* fixed crash when loading resume file with more files than the torrent in it
	* fix invalid-parameter error on windows when disabling filesystem disk cache
	* fix connection queue issue causing shutdown delays
	* fixed mingw build
	* fix overflow bug in progress_ppm field
	* don't filter local peers received from a non-local tracker
	* fix python deadlock when using python extensions
	* fixed small memory leak in DHT

0.15.9 release

	* added some functions missing from the python binding
	* fixed rare piece picker bug
	* fixed invalid torrent_status::finished_time
	* fixed bugs in dont-have and upload-only extension messages
	* don't open files in random-access mode (speeds up hashing)

0.15.8 release

	* allow NULL to be passed to create_torrent::set_comment and create_torrent::set_creator
	* fix UPnP issue for routers with multiple PPPoE connections
	* fix issue where event=stopped announces wouldn't be sent when closing session
	* fix possible hang in file::readv() on windows
	* fix CPU busy loop issue in tracker announce logic
	* honor IOV_MAX when using writev and readv
	* don't post 'operation aborted' UDP errors when changing listen port
	* fix tracker retry logic, where in some configurations the next tier would not be tried
	* fixed bug in http seeding logic (introduced in 0.15.7)
	* add support for dont-have extension message
	* fix for set_piece_deadline
	* add reset_piece_deadline function
	* fix merkle tree torrent assert

0.15.7 release

	* exposed set_peer_id to python binding
	* improve support for merkle tree torrent creation
	* exposed comparison operators on torrent_handle to python
	* exposed alert error_codes to python
	* fixed bug in announce_entry::next_announce_in and min_announce_in
	* fixed sign issue in set_alert_mask signature
	* fixed unaligned disk access for unbuffered I/O in windows
	* support torrents whose name is empty
	* fixed connection limit to take web seeds into account as well
	* fixed bug when receiving a have message before having the metadata
	* fixed python bindings build with disabled DHT support
	* fixed BSD file allocation issue
	* fixed bug in session::delete_files option to remove_torrent

0.15.6 release

	* fixed crash in udp trackers when using SOCKS5 proxy
	* fixed reconnect delay when leaving upload only mode
	* fixed default values being set incorrectly in add_torrent_params through add_magnet_uri in python bindings
	* implemented unaligned write (for unbuffered I/O)
	* fixed broadcast_lsd option
	* fixed udp-socket race condition when using a proxy
	* end-game mode optimizations
	* fixed bug in udp_socket causing it to issue two simultaneous async. read operations
	* fixed mingw build
	* fixed minor bug in metadata block requester (for magnet links)
	* fixed race condition in iconv string converter
	* fixed error handling in torrent_info constructor
	* fixed bug in torrent_info::remap_files
	* fix python binding for wait_for_alert
	* only apply privileged port filter to DHT-only peers

0.15.5 release

	* support DHT extension to report external IPs
	* fixed rare crash in http_connection's error handling
	* avoid connecting to peers listening on ports < 1024
	* optimized piece picking to not cause busy loops in some end-game modes
	* fixed python bindings for tcp::endpoint
	* fixed edge case of pad file support
	* limit number of torrents tracked by DHT
	* fixed bug when allow_multiple_connections_per_ip was enabled
	* potential WOW64 fix for unbuffered I/O (windows)
	* expose set_alert_queue_size_limit to python binding
	* support dht nodes in magnet links
	* support 100 Continue HTTP responses
	* changed default choker behavior to use 8 unchoke slots (instead of being rate based)
	* fixed error reporting issue in disk I/O thread
	* fixed file allocation issues on linux
	* fixed filename encoding and decoding issue on platforms using iconv
	* reports redundant downloads to tracker, fixed downloaded calculation to
	  be more stable when not including redundant. Improved redundant data accounting
	  to be more accurate
	* fixed bugs in http seed connection and added unit test for it
	* fixed error reporting when fallocate fails
	* deprecate support for separate proxies for separate kinds of connections

0.15.4 release

	* fixed piece picker issue triggered by hash failure and timed out requests to the piece
	* fixed optimistic unchoke issue when setting per torrent unchoke limits
	* fixed UPnP shutdown issue
	* fixed UPnP DeletePortmapping issue
	* fixed NAT-PMP issue when adding the same mapping multiple times
	* no peers from tracker when stopping is no longer an error
	* improved web seed retry behavior
	* fixed announce issue

0.15.3 release

	* fixed announce bug where event=completed would not be sent if it violated the
	  min-announce of the tracker
	* fixed limitation in rate limiter
	* fixed build error with boost 1.44

0.15.2 release

	* updated compiler to msvc 2008 for python binding
	* restored default fail_limit to unlimited on all trackers
	* fixed rate limit bug for DHT
	* fixed SOCKS5 bug for routing UDP packets
	* fixed bug on windows when verifying resume data for a torrent where
	  one of its directories had been removed
	* fixed race condition in peer-list with DHT
	* fix force-reannounce and tracker retry issue

0.15.1 release

	* fixed rare crash when purging the peer list
	* fixed race condition around m_abort in session_impl
	* fixed bug in web_peer_connection which could cause a hang when downloading
	  from web servers
	* fixed bug in metadata extensions combined with encryption
	* refactored socket reading code to not use async. operations unnecessarily
	* some timer optimizations
	* removed the reuse-address flag on the listen socket
	* fixed bug where local peer discovery and DHT wouldn't be announced to without trackers
	* fixed bug in bdecoder when decoding invalid messages
	* added build warning when building with UNICODE but the standard library
	  doesn't provide std::wstring
	* fixed add_node python binding
	* fixed issue where trackers wouldn't tried immediately when the previous one failed
	* fixed synchronization issue between download queue and piece picker
	* fixed bug in udp tracker scrape response parsing
	* fixed bug in the disk thread that could get triggered under heavy load
	* fixed bug in add_piece() that would trigger asserts
	* fixed vs 2010 build
	* recognizes more clients in identify_client()
	* fixed bug where trackers wouldn't be retried if they failed
	* slight performance fix in disk elevator algorithm
	* fixed potential issue where a piece could be checked twice
	* fixed build issue on windows related to GetCompressedSize()
	* fixed deadlock when starting torrents with certain invalid tracker URLs
	* fixed iterator bug in disk I/O thread
	* fixed FIEMAP support on linux
	* fixed strict aliasing warning on gcc
	* fixed inconsistency when creating torrents with symlinks
	* properly detect windows version to initialize half-open connection limit
	* fixed bug in url encoder where $ would not be encoded

0.15 release

	* introduced a session state save mechanism. load_state() and save_state().
	  this saves all session settings and state (except torrents)
	* deprecated dht_state functions and merged it with the session state
	* added support for multiple trackers in magnet links
	* added support for explicitly flushing the disk cache
	* added torrent priority to affect bandwidth allocation for its peers
	* reduced the number of floating point operations (to better support
	  systems without FPU)
	* added new alert when individual files complete
	* added support for storing symbolic links in .torrent files
	* added support for uTorrent interpretation of multi-tracker torrents
	* handle torrents with duplicate filenames
	* piece timeouts are adjusted to download rate limits
	* encodes urls in torrent files that needs to be encoded
	* fixed not passing &supportcrypto=1 when encryption is disabled
	* introduced an upload mode, which torrents are switched into when
	  it hits a disk write error, instead of stopping the torrent.
	  this lets libtorrent keep uploading the parts it has when it
	  encounters a disk-full error for instance
	* improved disk error handling and expanded use of error_code in
	  error reporting. added a bandwidth state, bw_disk, when waiting
	  for the disk io thread to catch up writing buffers
	* improved read cache memory efficiency
	* added another cache flush algorithm to write the largest
	  contiguous blocks instead of the least recently used
	* introduced a mechanism to be lighter on the disk when checking torrents
	* applied temporary memory storage optimization to when checking
	  a torrent as well
	* removed hash_for_slot() from storage_interface. It is now implemented
	  by using the readv() function from the storage implementation
	* improved IPv6 support by announcing twice when necessary
	* added feature to set a separate global rate limit for local peers
	* added preset settings for low memory environments and seed machines
	  min_memory_usage() and high_performance_seeder()
	* optimized overall memory usage for DHT nodes and requests, peer
	  entries and disk buffers
	* change in API for block_info in partial_piece_info, instead of
	  accessing 'peer', call 'peer()'
	* added support for fully automatic unchoker (no need to specify
	  number of upload slots). This is on by default
	* added support for changing socket buffer sizes through
	  session_settings
	* added support for merkle hash tree torrents (.merkle.torrent)
	* added 'seed mode', which assumes that all files are complete
	  and checks hashes lazily, as blocks are requested
	* added new extension for file attributes (executable and hidden)
	* added support for unbuffered I/O for aligned files
	* added workaround for sparse file issue on Windows Vista
	* added new lt_trackers extension to exchange trackers between
	  peers
	* added support for BEP 17 http seeds
	* added read_piece() to read pieces from torrent storage
	* added option for udp tracker preference
	* added super seeding
	* added add_piece() function to inject data from external sources
	* add_tracker() function added to torrent_handle
	* if there is no working tracker, current_tracker is the
	  tracker that is currently being tried
	* torrents that are checking can now be paused, which will
	  pause the checking
	* introduced another torrent state, checking_resume_data, which
	  the torrent is in when it's first added, and is comparing
	  the files on disk with the resume data
	* DHT bandwidth usage optimizations
	* rate limited DHT send socket
	* tracker connections are now also subject to IP filtering
	* improved optimistic unchoke logic
	* added monitoring of the DHT lookups
	* added bandwidth reports for estimated TCP/IP overhead and DHT
	* includes DHT traffic in the rate limiter
	* added support for bitcomet padding files
	* improved support for sparse files on windows
	* added ability to give seeding torrents preference to active slots
	* added torrent_status::finished_time
	* automatically caps files and connections by default to rlimit
	* added session::is_dht_running() function
	* added torrent_handle::force_dht_announce()
	* added torrent_info::remap_files()
	* support min_interval tracker extension
	* added session saving and loading functions
	* added support for min-interval in tracker responses
	* only keeps one outstanding duplicate request per peer
	  reduces waste download, specifically when streaming
	* added support for storing per-peer rate limits across reconnects
	* improved fallocate support
	* fixed magnet link issue when using resume data
	* support disk I/O priority settings
	* added info_hash to torrent_deleted_alert
	* improved LSD performance and made the interval configurable
	* improved UDP tracker support by caching connect tokens
	* fast piece optimization

release 0.14.10

	* fixed udp tracker race condition
	* added support for torrents with odd piece sizes
	* fixed issue with disk read cache not being cleared when removing torrents
	* made the DHT socket bind to the same interface as the session
	* fixed issue where an http proxy would not be used on redirects
	* Solaris build fixes
	* disabled buggy disconnect_peers feature

release 0.14.9

	* disabled feature to drop requests after having been skipped too many times
	* fixed range request bug for files larger than 2 GB in web seeds
	* don't crash when trying to create torrents with 0 files
	* fixed big_number __init__ in python bindings
	* fixed optimistic unchoke timer
	* fixed bug where torrents with incorrectly formatted web seed URLs would be
	  connected multiple times
	* fixed MinGW support
	* fixed DHT bootstrapping issue
	* fixed UDP over SOCKS5 issue
	* added support for "corrupt" tracker announce
	* made end-game mode less aggressive

release 0.14.8

	* ignore unkown metadata messages
	* fixed typo that would sometimes prevent queued torrents to be checked
	* fixed bug in auto-manager where active_downloads and active_seeds would
	  sometimes be used incorrectly
	* force_recheck() no longer crashes on torrents with no metadata
	* fixed broadcast socket regression from 0.14.7
	* fixed hang in NATPMP when shut down while waiting for a response
	* fixed some more error handling in bdecode

release 0.14.7

	* fixed deadlock in natpmp
	* resume data alerts are always posted, regardless of alert mask
	* added wait_for_alert to python binding
	* improved invalid filename character replacement
	* improved forward compatibility in DHT
	* added set_piece_hashes that takes a callback to the python binding
	* fixed division by zero in get_peer_info()
	* fixed bug where pieces may have been requested before the metadata
	  was received
	* fixed incorrect error when deleting files from a torrent where
	  not all files have been created
	* announces torrents immediately to the DHT when it's started
	* fixed bug in add_files that would fail to recurse if the path
	  ended with a /
	* fixed bug in error handling when parsing torrent files
	* fixed file checking bug when renaming a file before checking the torrent
	* fixed race conditon when receiving metadata from swarm
	* fixed assert in ut_metadata plugin
	* back-ported some fixes for building with no exceptions
	* fixed create_torrent when passing in a path ending with /
	* fixed move_storage when source doesn't exist
	* fixed DHT state save bug for node-id
	* fixed typo in python binding session_status struct
	* broadcast sockets now join every network interface (used for UPnP and
	  local peer discovery)

release 0.14.6

	* various missing include fixes to be buildable with boost 1.40
	* added missing functions to python binding related to torrent creation
	* fixed to add filename on web seed urls that lack it
	* fixed BOOST_ASIO_HASH_MAP_BUCKETS define for boost 1.39
	* fixed checking of fast and suggest messages when used with magnet links
	* fixed bug where web seeds would not disconnect if being resolved when
	  the torrent was paused
	* fixed download piece performance bug in piece picker
	* fixed bug in connect candidate counter
	* replaces invalid filename characters with .
	* added --with-libgeoip option to configure script to allow building and
	  linking against system wide library
	* fixed potential pure virtual function call in extensions on shutdown
	* fixed disk buffer leak in smart_ban extension

release 0.14.5

	* fixed bug when handling malformed webseed urls and an http proxy
	* fixed bug when setting unlimited upload or download rates for torrents
	* fix to make torrent_status::list_peers more accurate.
	* fixed memory leak in disk io thread when not using the cache
	* fixed bug in connect candidate counter
	* allow 0 upload slots
	* fixed bug in rename_file(). The new name would not always be saved in
	  the resume data
	* fixed resume data compatibility with 0.13
	* fixed rare piece-picker bug
	* fixed bug where one allowed-fast message would be sent even when
	  disabled
	* fixed race condition in UPnP which could lead to crash
	* fixed inversed seed_time ratio logic
	* added get_ip_filter() to session

release 0.14.4

	* connect candidate calculation fix
	* tightened up disk cache memory usage
	* fixed magnet link parser to accept hex-encoded info-hashes
	* fixed inverted logic when picking which peers to connect to
	  (should mean a slight performance improvement)
	* fixed a bug where a failed rename_file() would leave the storage
	  in an error state which would pause the torrent
	* fixed case when move_storage() would fail. Added a new alert
	  to be posted when it does
	* fixed crash bug when shutting down while checking a torrent
	* fixed handling of web seed urls that didn't end with a
	  slash for multi-file torrents
	* lowered the default connection speed to 10 connection attempts
	  per second
	* optimized memory usage when checking files fails
	* fixed bug when checking a torrent twice
	* improved handling of out-of-memory conditions in disk I/O thread
	* fixed bug when force-checking a torrent with partial pieces
	* fixed memory leak in disk cache
	* fixed torrent file path vulnerability
	* fixed upnp
	* fixed bug when dealing with clients that drop requests (i.e. BitComet)
	  fixes assert as well

release 0.14.3

	* added python binding for create_torrent
	* fixed boost-1.38 build
	* fixed bug where web seeds would be connected before the files
	  were checked
	* fixed filename bug when using wide characters
	* fixed rare crash in peer banning code
	* fixed potential HTTP compatibility issue
	* fixed UPnP crash
	* fixed UPnP issue where the control url contained the base url
	* fixed a replace_trackers bug
	* fixed bug where the DHT port mapping would not be removed when
	  changing DHT port
	* fixed move_storage bug when files were renamed to be moved out
	  of the root directory
	* added error handling for set_piece_hashes
	* fixed missing include in enum_if.cpp
	* fixed dual IP stack issue
	* fixed issue where renamed files were sometimes not saved in resume data
	* accepts tracker responses with no 'peers' field, as long as 'peers6'
	  is present
	* fixed CIDR-distance calculation in the precense of IPv6 peers
	* save partial resume data for torrents that are queued for checking
	  or checking, to maintain stats and renamed files
	* Don't try IPv6 on windows if it's not installed
	* move_storage fix
	* fixed potential crash on shutdown
	* fixed leaking exception from bdecode on malformed input
	* fixed bug where connection would hang when receiving a keepalive
	* fixed bug where an asio exception could be thrown when resolving
	  peer countries
	* fixed crash when shutting down while checking a torrent
	* fixed potential crash in connection_queue when a peer_connection
	  fail to open its socket

release 0.14.2

	* added missing functions to the python bindings torrent_info::map_file,
	  torrent_info::map_block and torrent_info::file_at_offset.
	* removed support for boost-1.33 and earlier (probably didn't work)
	* fixed potential freezes issues at shutdown
	* improved error message for python setup script
	* fixed bug when torrent file included announce-list, but no valid
	  tracker urls
	* fixed bug where the files requested from web seeds would be the
	  renamed file names instead of the original file names in the torrent.
	* documentation fix of queing section
	* fixed potential issue in udp_socket (affected udp tracker support)
	* made name, comment and created by also be subject to utf-8 error
	  correction (filenames already were)
	* fixed dead-lock when settings DHT proxy
	* added missing export directives to lazy_entry
	* fixed disk cache expiry settings bug (if changed, it would be set
	  to the cache size)
	* fixed bug in http_connection when binding to a particular IP
	* fixed typo in python binding (torrent_handle::piece_prioritize should
	  be torrent_handle::piece_priorities)
	* fixed race condition when saving DHT state
	* fixed bugs related to lexical_cast being locale dependent
	* added support for SunPro C++ compiler
	* fixed bug where messeges sometimes could be encrypted in the
	  wrong order, for encrypted connections.
	* fixed race condition where torrents could get stuck waiting to
	  get checked
	* fixed mapped files bug where it wouldn't be properly restored
	  from resume data properly
	* removed locale dependency in xml parser (caused asserts on windows)
	* fixed bug when talking to https 1.0 servers
	* fixed UPnP bug that could cause stack overflow

release 0.14.1

	* added converter for python unicode strings to utf-8 paths
	* fixed bug in http downloader where the host field did not
	  include the port number
	* fixed headers to not depend on NDEBUG, which would prohibit
	  linking a release build of libtorrent against a debug application
	* fixed bug in disk I/O thread that would make the thread
	  sometimes quit when an error occurred
	* fixed DHT bug
	* fixed potential shutdown crash in disk_io_thread
	* fixed usage of deprecated boost.filsystem functions
	* fixed http_connection unit test
	* fixed bug in DHT when a DHT state was loaded
	* made rate limiter change in 0.14 optional (to take estimated
	  TCP/IP overhead into account)
	* made the python plugin buildable through the makefile
	* fixed UPnP bug when url base ended with a slash and
	  path started with a slash
	* fixed various potentially leaking exceptions
	* fixed problem with removing torrents that are checking
	* fixed documentation bug regarding save_resume_data()
	* added missing documentation on torrent creation
	* fixed bugs in python client examples
	* fixed missing dependency in package-config file
	* fixed shared geoip linking in Jamfile
	* fixed python bindings build on windows and made it possible
	  to generate a windows installer
	* fixed bug in NAT-PMP implementation

release 0.14

	* deprecated add_torrent() in favor of a new add_torrent()
	  that takes a struct with parameters instead. Torrents
	  are paused and auto managed by default.
	* removed 'connecting_to_tracker' torrent state. This changes
	  the enum values for the other states.
	* Improved seeding and choking behavior.
	* Fixed rare buffer overrun bug when calling get_download_queue
	* Fixed rare bug where torrent could be put back into downloading
	  state even though it was finished, after checking files.
	* Fixed rename_file to work before the file on disk has been
	  created.
	* Fixed bug in tracker connections in case of errors caused
	  in the connection constructor.
	* Updated alert system to be filtered by category instead of
	  severity level. Alerts can generate a message through
	  alert::message().
	* Session constructor will now start dht, upnp, natpmp, lsd by
	  default. Flags can be passed in to the constructor to not
	  do this, if these features are to be enabled and disabled
	  at a later point.
	* Removed 'connecting_to_tracker' torrent state
	* Fix bug where FAST pieces were cancelled on choke
	* Fixed problems with restoring piece states when hash failed.
	* Minimum peer reconnect time fix. Peers with no failures would
	  reconnect immediately.
	* Improved web seed error handling
	* DHT announce fixes and off-by-one loop fix
	* Fixed UPnP xml parse bug where it would ignore the port number
	  for the control url.
	* Fixed bug in torrent writer where the private flag was added
	  outside of the info dictionary
	* Made the torrent file parser less strict of what goes in the
	  announce-list entry
	* Fixed type overflow bug where some statistics was incorrectly
	  reported for file larger than 2 GB
	* boost-1.35 support
	* Fixed bug in statistics from web server peers where it sometimes
	  could report too many bytes downloaded.
	* Fixed bug where statistics from the last second was lost when
	  disconnecting a peer.
	* receive buffer optimizations (memcpy savings and memory savings)
	* Support for specifying the TOS byte for peer traffic.
	* Basic support for queueing of torrents.
	* Better bias to give connections to downloading torrents
	  with fewer peers.
	* Optimized resource usage (removed the checking thread)
	* Support to bind outgoing connections to specific ports
	* Disk cache support.
	* New, more memory efficient, piece picker with sequential download
	  support (instead of the more complicated sequential download threshold).
	* Auto Upload slots. Automtically opens up more slots if
	  upload limit is not met.
	* Improved NAT-PMP support by querying the default gateway
	* Improved UPnP support by ignoring routers not on the clients subnet.

release 0.13

	* Added scrape support
	* Added add_extension() to torrent_handle. Can instantiate
	  extensions for torrents while downloading
	* Added support for remove_torrent to delete the files as well
	* Fixed issue with failing async_accept on windows
	* DHT improvements, proper error messages are now returned when
	  nodes sends bad packets
	* Optimized the country table used to resolve country of peers
	* Copying optimization for sending data. Data is no longer copied from
	  the disk I/O buffer to the send buffer.
	* Buffer optimization to use a raw buffer instead of std::vector<char>
	* Improved file storage to use sparse files
	* Updated python bindings
	* Added more clients to the identifiable clients list.
	* Torrents can now be started in paused state (to better support queuing)
	* Improved IPv6 support (support for IPv6 extension to trackers and
	  listens on both IPv6 and IPv4 interfaces).
	* Improved asserts used. Generates a stacktrace on linux
	* Piece picker optimizations and improvements
	* Improved unchoker, connection limit and rate limiter
	* Support for FAST extension
	* Fixed invalid calculation in DHT node distance
	* Fixed bug in URL parser that failed to parse IPv6 addresses
	* added peer download rate approximation
	* added port filter for outgoing connection (to prevent
	  triggering firewalls)
	* made most parameters configurable via session_settings
	* added encryption support
	* added parole mode for peers whose data fails the hash check.
	* optimized heap usage in piece-picker and web seed downloader.
	* fixed bug in DHT where older write tokens weren't accepted.
	* added support for sparse files.
	* introduced speed categories for peers and pieces, to separate
	  slow and fast peers.
	* added a half-open tcp connection limit that takes all connections
	  in to account, not just peer connections.
	* added alerts for filtered IPs.
	* added support for SOCKS4 and 5 proxies and HTTP CONNECT proxies.
	* fixed proper distributed copies calculation.
	* added option to use openssl for sha-1 calculations.
	* optimized the piece picker in the case where a peer is a seed.
	* added support for local peer discovery
	* removed the dependency on the compiled boost.date_time library
	* deprecated torrent_info::print()
	* added UPnP support
	* fixed problem where peer interested flags were not updated correctly
	  when pieces were filtered
	* improvements to ut_pex messages, including support for seed flag
	* prioritizes upload bandwidth to peers that might send back data
	* the following functions have been deprecated:
	  	void torrent_handle::filter_piece(int index, bool filter) const;
	  	void torrent_handle::filter_pieces(std::vector<bool> const& pieces) const;
	  	bool torrent_handle::is_piece_filtered(int index) const;
	  	std::vector<bool> torrent_handle::filtered_pieces() const;
	  	void torrent_handle::filter_files(std::vector<bool> const& files) const;

	  instead, use the piece_priority functions.

	* added support for NAT-PMP
	* added support for piece priorities. Piece filtering is now set as
	  a priority
	* Fixed crash when last piece was smaller than one block and reading
	  fastresume data for that piece
	* Makefiles should do a better job detecting boost
	* Fixed crash when all tracker urls are removed
	* Log files can now be created at user supplied path
	* Log files failing to create is no longer fatal
	* Fixed dead-lock in torrent_handle
	* Made it build with boost 1.34 on windows
	* Fixed bug in URL parser that failed to parse IPv6 addresses
	* Fixed bug in DHT, related to IPv6 nodes
	* DHT accepts transaction IDs that have garbage appended to them
	* DHT logs messages that it fails to decode

release 0.12

	* fixes to make the DHT more compatible
	* http seed improvements including error reporting and url encoding issues.
	* fixed bug where directories would be left behind when moving storage
	  in some cases.
	* fixed crashing bug when restarting or stopping the DHT.
	* added python binding, using boost.python
	* improved character conversion on windows when strings are not utf-8.
	* metadata extension now respects the private flag in the torrent.
	* made the DHT to only be used as a fallback to trackers by default.
	* added support for HTTP redirection support for web seeds.
	* fixed race condition when accessing a torrent that was checking its
	  fast resume data.
	* fixed a bug in the DHT which could be triggered if the network was
	  dropped or extremely rare cases.
	* if the download rate is limited, web seeds will now only use left-over
	  bandwidth after all bt peers have used up as much bandwidth as they can.
	* added the possibility to have libtorrent resolve the countries of
	  the peers in torrents.
	* improved the bandwidth limiter (it now implements a leaky bucket/node bucket).
	* improved the HTTP seed downloader to report accurate progress.
	* added more client peer-id signatures to be recognized.
	* added support for HTTP servers that skip the CR before the NL at line breaks.
	* fixed bug in the HTTP code that only accepted headers case sensitive.
	* fixed bug where one of the session constructors didn't initialize boost.filesystem.
	* fixed bug when the initial checking of a torrent fails with an exception.
	* fixed bug in DHT code which would send incorrect announce messages.
	* fixed bug where the http header parser was case sensitive to the header
	  names.
	* Implemented an optmization which frees the piece_picker once a torrent
	  turns into a seed.
	* Added support for uT peer exchange extension, implemented by Massaroddel.
	* Modified the quota management to offer better bandwidth balancing
	  between peers.
	* logging now supports multiple sessions (different sessions now log
	  to different directories).
	* fixed random number generator seed problem, generating the same
	  peer-id for sessions constructed the same second.
	* added an option to accept multiple connections from the same IP.
	* improved tracker logging.
	* moved the file_pool into session. The number of open files is now
	  limited per session.
	* fixed uninitialized private flag in torrent_info
	* fixed long standing issue with file.cpp on windows. Replaced the low level
	  io functions used on windows.
	* made it possible to associate a name with torrents without metadata.
	* improved http-downloading performance by requesting entire pieces via
	  http.
	* added plugin interface for extensions. And changed the interface for
	  enabling extensions.

release 0.11

	* added support for incorrectly encoded paths in torrent files
	  (assumes Latin-1 encoding and converts to UTF-8).
	* added support for destructing session objects asynchronously.
	* fixed bug with file_progress() with files = 0 bytes
	* fixed a race condition bug in udp_tracker_connection that could
	  cause a crash.
	* fixed bug occuring when increasing the sequenced download threshold
	  with max availability lower than previous threshold.
	* fixed an integer overflow bug occuring when built with gcc 4.1.x
	* fixed crasing bug when closing while checking a torrent
	* fixed bug causing a crash with a torrent with piece length 0
	* added an extension to the DHT network protocol to support the
	  exchange of nodes with IPv6 addresses.
	* modified the ip_filter api slightly to support IPv6
	* modified the api slightly to make sequenced download threshold
	  a per torrent-setting.
	* changed the address type to support IPv6
	* fixed bug in piece picker which would not behave as
	  expected with regard to sequenced download threshold.
	* fixed bug with file_progress() with files > 2 GB.
	* added --enable-examples option to configure script.
	* fixed problem with the resource distribution algorithm
	  (controlling e.g upload/download rates).
	* fixed incorrect asserts in storage related to torrents with
	  zero-sized files.
	* added support for trackerless torrents (with kademlia DHT).
	* support for torrents with the private flag set.
	* support for torrents containing bootstrap nodes for the
	  DHT network.
	* fixed problem with the configure script on FreeBSD.
	* limits the pipelining used on url-seeds.
	* fixed problem where the shutdown always would delay for
	  session_settings::stop_tracker_timeout seconds.
	* session::listen_on() won't reopen the socket in case the port and
	  interface is the same as the one currently in use.
	* added http proxy support for web seeds.
	* fixed problem where upload and download stats could become incorrect
	  in case of high cpu load.
	* added more clients to the identifiable list.
	* fixed fingerprint parser to cope with latest Mainline versions.

release 0.10

	* fixed a bug where the requested number of peers in a tracker request could
	  be too big.
	* fixed a bug where empty files were not created in full allocation mode.
	* fixed a bug in storage that would, in rare cases, fail to do a
	  complete check.
	* exposed more settings for tweaking parameters in the piece-picker,
	  downloader and uploader (http_settings replaced by session_settings).
	* tweaked default settings to improve high bandwidth transfers.
	* improved the piece picker performance and made it possible to download
	  popular pieces in sequence to improve disk performance.
	* added the possibility to control upload and download limits per peer.
	* fixed problem with re-requesting skipped pieces when peer was sending pieces
	  out of fifo-order.
	* added support for http seeding (the GetRight protocol)
	* renamed identifiers called 'id' in the public interface to support linking
	  with Objective.C++
	* changed the extensions protocol to use the new one, which is also
	  implemented by uTorrent.
	* factorized the peer_connection and added web_peer_connection which is
	  able to download from http-sources.
	* converted the network code to use asio (resulted in slight api changes
	  dealing with network addresses).
	* made libtorrent build in vc7 (patches from Allen Zhao)
	* fixed bug caused when binding outgoing connections to a non-local interface.
	* add_torrent() will now throw if called while the session object is
	  being closed.
	* added the ability to limit the number of simultaneous half-open
	  TCP connections. Flags in peer_info has been added.

release 0.9.1

	* made the session disable file name checks within the boost.filsystem library
	* fixed race condition in the sockets
	* strings that are invalid utf-8 strings are now decoded with the
	  local codepage on windows
	* added the ability to build libtorrent both as a shared library
	* client_test can now monitor a directory for torrent files and automatically
	  start and stop downloads while running
	* fixed problem with file_size() when building on windows with unicode support
	* added a new torrent state, allocating
	* added a new alert, metadata_failed_alert
	* changed the interface to session::add_torrent for some speed optimizations.
	* greatly improved the command line control of the example client_test.
	* fixed bug where upload rate limit was not being applied.
	* files that are being checked will no longer stall files that don't need
	  checking.
	* changed the way libtorrent identifies support for its excentions
	  to look for 'ext' at the end of the peer-id.
	* improved performance by adding a circle buffer for the send buffer.
	* fixed bugs in the http tracker connection when using an http proxy.
	* fixed problem with storage's file pool when creating torrents and then
	  starting to seed them.
	* hard limit on remote request queue and timeout on requests (a timeout
	  triggers rerequests). This makes libtorrent work much better with
	  "broken" clients like BitComet which may ignore requests.

Initial release 0.9

	* multitracker support
	* serves multiple torrents on a single port and a single thread
	* supports http proxies and proxy authentication
	* gzipped tracker-responses
	* block level piece picker
	* queues torrents for file check, instead of checking all of them in parallel
	* uses separate threads for checking files and for main downloader
	* upload and download rate limits
	* piece-wise, unordered, incremental file allocation
	* fast resume support
	* supports files > 2 gigabytes
	* supports the no_peer_id=1 extension
	* support for udp-tracker protocol
	* number of connections limit
	* delays sending have messages
	* can resume pieces downloaded in any order
	* adjusts the length of the request queue depending on download rate
	* supports compact=1
	* selective downloading
	* ip filter
<|MERGE_RESOLUTION|>--- conflicted
+++ resolved
@@ -1,4 +1,3 @@
-<<<<<<< HEAD
 2.0 release
 
 	* dropped depenency on iconv
@@ -29,9 +28,8 @@
 	* overhauled disk I/O subsystem to use memory mapped files (where available)
 	* libtorrent now requires C++14 to build
 	* added support for GnuTLS for HTTPS and torrents over SSL
-=======
+
 	* use a different error code than host-unreachable, when skipping tracker announces
->>>>>>> fb89cd93
 
 1.2.10 released
 

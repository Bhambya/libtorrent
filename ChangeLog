--- conflicted
+++ resolved
@@ -1,4 +1,3 @@
-<<<<<<< HEAD
 	* fix issue where incoming uTP connections were not accepted over SOCKS5
 	* fix several issues in handling of checking files of v2 torrents, esp. from magnet links
 	* make the token limit when parsing metadata from magnet files configurable
@@ -84,9 +83,7 @@
 	* libtorrent now requires C++14 to build
 	* added support for GnuTLS for HTTPS and torrents over SSL
 
-=======
 	* cache DNS lookups for SOCKS5 proxy
->>>>>>> c83139e8
 	* fix stalled pieces on disk-full errors
 	* fix build configuration issue on NetBSD, OpenBSD and DragonFly
 	* make UTF-8 sanitization a bit stricter. This will re-write invalid UTF-8

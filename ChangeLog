<<<<<<< HEAD
	* add comment, created_by and creation_date to add_torrent_params
	* move session_flags to session_params
	* the entry class is now a standard variant type
	* use std::string_view instead of boost counterpart
	* libtorrent now requires C++17 to build
	* added support for WebTorrent


=======
	* fix trackers being stuck after session pause/resume
	* fix bug in hash_picker with empty files
	* uTP performance, prevent premature timeouts/resends
>>>>>>> 8786d17e
	* add option to not memory map files below a certain size
	* settings_pack now returns default values when queried for missing settings
	* fix copy_file fall-back when SEEK_HOL/SEEK_DATA is not supported
	* improve error reporting from file copy and move
	* tweak pad file placement to match reference implementation (tail-padding)
	* uTP performance, more lenient nagle's algorithm to always allow one outstanding undersized packet
	* uTP performance, piggy-back held back undersized packet with ACKs
	* uTP performance, don't send redundant deferred ACKs
	* support incoming SOCKS5 packets with hostnames as source address, for UDP trackers
	* ignore duplicate network interface change notifications on linux
	* fix total_want/want accounting when forcing a recheck
	* fix merging metadata with magnet links added on top of existing torrents
	* add torrent_flag to default all file priorities to dont_download
	* fix &so= feature in magnet links
	* improve compatibility of SOCKS5 UDP ASSOCIATE
	* fix madvise range for flushing cache in mmap_storage
	* open files with no_cache set in O_SYNC mode

* 2.0.7 released

	* fix issue in use of copy_file_range() on linux
	* avoid open-file race in the file_view_pool
	* fix issue where stop-when-ready would not close files
	* fix issue with duplicate hybrid torrent via separate v1 and v2 magnet links
	* added new function to load torrent files, load_torrent_*()
	* support sync_file_range() on linux
	* fix issue in write_torrent_file() when file size is exactly piece size
	* fix file_num_blocks() and file_num_pieces() for empty files
	* add new overload to make_magnet_uri()
	* add missing protocol version to tracker_reply_alert and tracker_error_alert
	* fix privilege issue with SetFileValidData()
	* add asynchronous overload of torrent_handle::add_piece()
	* default to a single hashing thread, for full checks
	* Fix bug when checking files and the first piece is invalid

* 2.0.6 released

	* fix issue creating a v2 torrent from torrent_info containing an empty file
	* make recheck files also update which files use partfile
	* add write_through disk_io_write_mode, which flushes pieces to disk immediately
	* improve copy file function to preserve sparse regions (when supported)
	* add function to truncate over-sized files part of a torrent
	* fix directory creation on windows shared folders
	* add flag to make add_files() not record file attributes
	* deprecate (unused) allow_partial_disk_writes settings
	* fix disk-full error reporting in mmap_disk_io
	* fixed similar-torrents feature for v2 torrents
	* fix potential unbounded recursion in add_completed_job, in disk I/O
	* deprecated (unused) volatile_read_cache setting
	* fix part files being marked as hidden on windows

* 2.0.5 released

	* on windows, explicitly flush memory mapped files periodically
	* fix build with WolfSSL
	* fix issue where incoming uTP connections were not accepted over SOCKS5
	* fix several issues in handling of checking files of v2 torrents, esp. from magnet links
	* make the token limit when parsing metadata from magnet files configurable
	* fix issue with stalled pieces on disk full errors
	* fix missing python binding for file_progress_flags
	* fix torrent_file_with_hashes() to fail when we don't have the piece layers
	* restore path character encoding conversion for non UTF-8 locales on linux
	* fix use-after-free bug in make_magnet_uri
	* add write_torrent_file() to produce a .torrent file from add_torrent_params
	* allow loading v2 .torrent files without piece layer
	* fix issue with adding v2 torrents with invalid file root hash

* 2.0.4 released

	* fix piece picker bug causing double-picks with prefer-contiguous enabled
	* expose session_params in python bindings
	* fix (deprecated) use of add_torrent_params::info_hash
	* fix issue creating and loading v2 torrents with empty files. Improves
	  conformance to BEP52 reference implementation

* 2.0.3 released

	* add new torrent_file_with_hashes() which includes piece layers for
	  creating .torrent files
	* add file_prio_alert, posted when file priorities are updated
	* fix issue where set_piece_hashes() would not propagate file errors
	* add missing python binding for event_t
	* add work-around for systems without fseeko() (such as Android)
	* add convenience header libtorrent/libtorrent.hpp
	* increase default max_allowed_in_request_queue
	* fix loading non-ascii filenames on windows with torrent_info constructor (2.0 regression)
	* add std::hash<> specialization for info_hash_t
	* fix integer overflow in hash_picker and properly restrict max file sizes in torrents
	* strengthen SSRF mitigation for web seeds

* 2.0.2 released

	* add v1() and v2() functions to torrent_info
	* fix piece_layers() to work for single-piece files
	* fix python binding regression in session constructor flags
	* fix unaligned piece requests in mmap_storage
	* improve client_data_t ergonomics
	* fix issue with concurrent access to part files

* 2.0.1 released

	* fix attribute in single-file v2 torrent creation
	* fix padding for empty files in v2 torrent creation
	* add function to ask a file_storage whether it's v2 or not
	* fix mtime field when creating single-file v2 torrents
	* fix performance regression in checking files
	* disable use of SetFileValidData() by default (windows). A new setting
	  allows enabling it

2.0 released

	* dropped depenency on iconv
	* deprecate set_file_hash() in torrent creator, as it's superceded by v2 torrents
	* deprecate mutable access to info_section in torrent_info
	* removed deprecated lazy_entry/lazy_bdecode
	* stats_alert deprecated
	* remove bittyrant choking algorithm
	* update userdata in add_torrent_params to be type-safe and add to torrent_handle
	* add ip_filter to session_params
	* added support for wolfSSL for SHA-1 hash and HTTPS (no Torrents over SSL)
	* requires OpenSSL minimum version 1.0.0 with SNI support
	* deprecated save_state() and load_state() on session in favour of new
	  write_session_params() and read_session_params()
	* added support for BitTorrent v2 (see docs/upgrade_to_2.0.html)
	* create_torrent() pad_file_limit parameter removed
	* create_torrent() merkle- and optimize-alignment flags removed
	* merkle_tree removed from add_torrent_params
	* announce_entry expose information per v1 and v2 info-hash announces
	* deprecated sha1_hash info_hash members on torrent_removed_alert,
	  torrent_deleted_alert, torrent_delete_failed_alert and add_torrent_params
	* undeprecate error_file_metadata for torrent errors related to its metadata
	* remove support for adding a torrent under a UUID (used for previous RSS support)
	* remove deprecated feature to add torrents by file:// URL
	* remove deprecated feature to download .torrent file from URL
	* requires boost >= 1.66 to build
	* update networking API to networking TS compatible boost.asio
	* overhauled disk I/O subsystem to use memory mapped files (where available)
	* libtorrent now requires C++14 to build
	* added support for GnuTLS for HTTPS and torrents over SSL


	* fix wanted_done/done accounting when force-rechecking
	* expose userdata via torrent_handle (back-port from 2.0)
	* fix renaming of filenames that are too long for the filesystem
	* made UPnP and LSD code avoid using select_reactor (to work around an issue on windows in boost.asio < 1.80)

1.2.17 released

	* fixed tracker connections spinning when hostname lookups stall
	* fixed error in pkg-config file generation in Jamfile
	* improve backwards compatibility with loading magnet link resume files
	* fix bind-to-device for tracker announces and UPnP
	* rename peer_tos setting to peer_dscp
	* fix bdecode support for large strings (>= 100 MB)

1.2.16 released

	* send User-Agent field in anonymous mode
	* fix python binding for settings_pack conversion
	* fix DHT announce timer issue
	* use DSCP_TRAFFIC_TYPE socket option on windows
	* update default ToS setting according to RFC 8622
	* keep trying to announce to trackers even when all fail
	* don't disable announcing from local endpoints because of temporary failures
	* fix issue in parsing UPnP XML response with multiple forwarding services

1.2.15 released

	* cache DNS lookups for SOCKS5 proxy
	* fix stalled pieces on disk-full errors
	* fix build configuration issue on NetBSD, OpenBSD and DragonFly
	* make UTF-8 sanitization a bit stricter. This will re-write invalid UTF-8
	  code points encoding surrogate pairs
	* fix restoring last_seen_complete from resume data
	* fix issue on MacOS where the DHT was not restarted on a network-up notification
	* make remove_torrent flags be treated as flags (instead of an enum)

1.2.14 released

	* improve handling of seed flag in PEX messages
	* fix issue of accruing unlimited DHT node candidates when DHT is disabled
	* fix bug in parsing chunked encoding
	* fix incorrect reporting of active_duration when entering graceful-pause
	* fix python binding for functions taking string_view
	* fix python binding for torrent_info constructor overloads
	* issue python deprecation warnings for some deprecated functions in the python bindings
	* fix python binding for torrent_info::add_url_seed, add_tracker and add_http_seed

1.2.13 released

	* Use /etc/ssl/cert.pem to validate HTTPS connections on MacOS
	* allow no-interest timeouts of peer connections before all connections slots are full
	* fix issue where a DHT message would count as an incoming connection
	* fix issue when failing to parse outgoing_interfaces setting
	* fix super-seeding issue that could cause a segfault
	* fix data race in python binding of session::get_torrent_status()
	* fix need_save_resume_data() for renaming files, share-mode, upload-mode,
	  disable- pex, lsd, and dht.
	* fix incoming TCP connections when using tracker-only proxy
	* fix issue with paths starting with ./
	* fix integer overflow when setting a high DHT upload rate limit
	* improve Path MTU discovery logic in uTP
	* fix overflow issue when rlimit_nofile is set to infinity
	* fix issue in python binding interpreting int settings > INT_MAX
	* Fix cxxflags and linkflags injection via environment variables

1.2.12 released

	* fix loading of DHT node ID from previous session on startup
	* use getrandom(), when available, and fall back to /dev/urandom
	* fix python binding for "value" in dht put alerts
	* fix bug in python binding for dht_put_mutable_item
	* fix uTP issue acking FIN packets
	* validate HTTPS certificates by default (trackers and web seeds)
	* load SSL certificates from windows system certificate store, to authenticate trackers
	* introduce mitigation for Server Side Request Forgery in tracker and web seed URLs
	* fix error handling for pool allocation failure

1.2.11 released

	* fix issue with moving the session object
	* deprecate torrent_status::allocating. This state is no longer used
	* fix bug creating torrents with symbolic links
	* remove special case to save metadata in resume data unconditionally when added throught magnet link
	* fix bugs in mutable-torrent support (reusing identical files from different torrents)
	* fix incorrectly inlined move-assignment of file_storage
	* add session::paused flag, and the ability to construct a session in paused mode
	* fix session-pause causing tracker announces to fail
	* fix peer-exchange flags bug
	* allow saving resume data before metadata has been downloaded (for magnet links)
	* record blocks in the disk queue as downloaded in the resume data
	* fix bug in set_piece_deadline() when set in a zero-priority piece
	* fix issue in URL parser, causing issues with certain tracker URLs
	* use a different error code than host-unreachable, when skipping tracker announces

1.2.10 released

	* fix regression in python binding for move_storage()
	* improve stat_file() performance on Windows
	* fix issue with loading invalid torrents with only 0-sized files
	* fix to avoid large stack allocations

1.2.9 released

	* add macro TORRENT_CXX11_ABI for clients building with C++14 against
	  libtorrent build with C++11
	* refreshed m4 scripts for autotools
	* removed deprecated wstring overloads on non-windows systems
	* drop dependency on Unicode's ConvertUTF code (which had a license
	  incompatible with Debian)
	* fix bugs exposed on big-endian systems
	* fix detection of hard-links not being supported by filesystem
	* fixed resume data regression for seeds with prio 0 files

1.2.8 released

	* validate UTF-8 encoding of client version strings from peers
	* don't time out tracker announces as eagerly while resolving hostnames
	* fix NAT-PMP shutdown issue
	* improve hostname lookup by merging identical lookups
	* fix network route enumeration for large routing tables
	* fixed issue where pop_alerts() could return old, invalid alerts
	* fix issue when receiving have-all message before the metadata
	* don't leave lingering part files handles open
	* disallow calling add_piece() during checking
	* fix incorrect filename truncation at multi-byte character
	* always announce listen port 1 when using a proxy

1.2.7 released

	* add set_alert_fd in python binding, to supersede set_alert_notify
	* fix bug in part files > 2 GiB
	* add function to clear the peer list for a torrent
	* fix resume data functions to save/restore more torrent flags
	* limit number of concurrent HTTP announces
	* fix queue position for force_rechecking a torrent that is not auto-managed
	* improve rate-based choker documentation, and minor tweak
	* undeprecate upnp_ignore_nonrouters (but refering to devices on our subnet)
	* increase default tracker timeout
	* retry failed socks5 server connections
	* allow UPnP lease duration to be changed after device discovery
	* fix IPv6 address change detection on Windows

1.2.6 released

	* fix peer timeout logic
	* simplify proxy handling. A proxy now overrides listen_interfaces
	* fix issues when configured to use a non-default choking algorithm
	* fix issue in reading resume data
	* revert NXDOMAIN change from 1.2.4
	* don't open any listen sockets if listen_interfaces is empty or misconfigured
	* fix bug in auto disk cache size logic
	* fix issue with outgoing_interfaces setting, where bind() would be called twice
	* add build option to disable share-mode
	* support validation of HTTPS trackers
	* deprecate strict super seeding mode
	* make UPnP port-mapping lease duration configurable
	* deprecate the bittyrant choking algorithm
	* add build option to disable streaming

1.2.5 release

	* announce port=1 instead of port=0, when there is no listen port
	* fix LSD over IPv6
	* support TCP_NOTSENT_LOWAT on Linux
	* fix correct interface binding of local service discovery multicast
	* fix issue with knowing which interfaces to announce to trackers and DHT
	* undeprecate settings_pack::dht_upload_rate_limit

1.2.4 release

	* fix binding TCP and UDP sockets to the same port, when specifying port 0
	* fix announce_to_all_trackers and announce_to_all_tiers behavior
	* fix suggest_read_cache setting
	* back-off tracker hostname looksups resulting in NXDOMAIN
	* lower SOCKS5 UDP keepalive timeout
	* fix external IP voting for multi-homed DHT nodes
	* deprecate broadcast_lsd setting. Just use multicast
	* deprecate upnp_ignore_nonrouters setting
	* don't attempt sending event=stopped if event=start never succeeded
	* make sure &key= stays consistent between different source IPs (as mandated by BEP7)
	* fix binding sockets to outgoing interface
	* add new socks5_alert to trouble shoot SOCKS5 proxies

1.2.3 release

	* fix erroneous event=completed tracker announce when checking files
	* promote errors in parsing listen_interfaces to post listen_failed_alert
	* fix bug in protocol encryption/obfuscation
	* fix buffer overflow in SOCKS5 UDP logic
	* fix issue of rapid calls to file_priority() clobbering each other
	* clear tracker errors on success
	* optimize setting with unlimited unchoke slots
	* fixed restoring of trackers, comment, creation date and created-by in resume data
	* fix handling of torrents with too large pieces
	* fixed division by zero in anti-leech choker
	* fixed bug in torrent_info::swap

1.2.2 release

	* fix cases where the disable_hash_checks setting was not honored
	* fix updating of is_finished torrent status, when changing piece priorities
	* fix regression in &left= reporting when adding a seeding torrent
	* fix integer overflow in http parser
	* improve sanitation of symlinks, to support more complex link targets
	* add DHT routing table affinity for BEP 42 nodes
	* add torrent_info constructor overloads to control torrent file limits
	* feature to disable DHT, PEX and LSD per torrent
	* fix issue where trackers from magnet links were not included in create_torrent()
	* make peer_info::client a byte array in python binding
	* pick contiguous pieces from peers with high download rate
	* fix error handling of moving storage to a drive letter that isn't mounted
	* fix HTTP Host header when using proxy

1.2.1 release

	* add dht_pkt_alert and alerts_dropped_alert to python bindings
	* fix python bindins for block_uploaded_alert
	* optimize resolving duplicate filenames in loading torrent files
	* fix python binding of dht_settings
	* tighten up various input validation checks
	* fix create_torrent python binding
	* update symlinks to conform to BEP 47
	* fix python bindings for peer_info
	* support creating symlinks, for torrents with symlinks in them
	* fix error in seed_mode flag
	* support magnet link parameters with number siffixes
	* consistently use "lt" namespace in examples and documentation
	* fix Mingw build to use native cryptoAPI
	* uPnP/NAT-PMP errors no longer set the client's advertised listen port to zero

1.2 release

	* requires boost >= 1.58 to build
	* tweak heuristic of how to interpret url seeds in multi-file torrents
	* support &ipv4= tracker argument for private torrents
	* renamed debug_notification to connect_notification
	* when updating listen sockets, only post alerts for new ones
	* deprecate anonymous_mode_alert
	* deprecated force_proxy setting (when set, the proxy is always used)
	* add support for Port Control Protocol (PCP)
	* deliver notification of alerts being dropped via alerts_dropped_alert
	* deprecated alert::progress_notification alert category, split into
	  finer grained categories
	* update plugin interface functions for improved type-safety
	* implemented support magnet URI extension, select specific file indices
	  for download, BEP53
	* make tracker keys multi-homed. remove set_key() function on session.
	* add flags()/set_flags()/unset_flags() to torrent_handle, deprecate individual functions
	* added alert for block being sent to the send buffer
	* drop support for windows compilers without std::wstring
	* implemented support for DHT info hash indexing, BEP51
	* removed deprecated support for file_base in file_storage
	* added support for running separate DHT nodes on each network interface
	* added support for establishing UTP connections on any network interface
	* added support for sending tracker announces on every network interface
	* introduce "lt" namespace alias
	* need_save_resume_data() will no longer return true every 15 minutes
	* make the file_status interface explicitly public types
	* added resolver_cache_timeout setting for internal host name resolver
	* make parse_magnet_uri take a string_view instead of std::string
	* deprecate add_torrent_params::url field. use parse_magnet_uri instead
	* optimize download queue management
	* deprecated (undocumented) file:// urls
	* add limit for number of web seed connections
	* added support for retrieval of DHT live nodes
	* complete UNC path support
	* add packets pool allocator
	* remove disk buffer pool allocator
	* fix last_upload and last_download overflow after 9 hours in past
	* python binding add more add_torrent_params fields and an invalid key check
	* introduce introduce distinct types for peer_class_t, piece_index_t and
	  file_index_t.
	* fix crash caused by empty bitfield
	* removed disk-access-log build configuration
	* removed mmap_cache feature
	* strengthened type safety in handling of piece and file indices
	* deprecate identify_client() and fingerprint type
	* make sequence number for mutable DHT items backed by std::int64_t
	* tweaked storage_interface to have stronger type safety
	* deprecate relative times in torrent_status, replaced by std::chrono::time_point
	* refactor in alert types to use more const fields and more clear API
	* changed session_stats_alert counters type to signed (std::int64_t)
	* remove torrent eviction/ghost torrent feature
	* include target in DHT lookups, when queried from the session
	* improve support for HTTP redirects for web seeds
	* use string_view in entry interface
	* deprecate "send_stats" property on trackers (since lt_tracker extension has
	  been removed)
	* remove deprecate session_settings API (use settings_pack instead)
	* improve file layout optimization when creating torrents with padfiles
	* remove remote_dl_rate feature
	* source code migration from boost::shared_ptr to std::shared_ptr
	* storage_interface API changed to use span and references
	* changes in public API to work with std::shared_ptr<torrent_info>
	* extensions API changed to use span and std::shared_ptr
	* plugin API changed to handle DHT requests using string_view
	* removed support for lt_trackers and metadata_transfer extensions
	  (pre-dating ut_metadata)
	* support windows' CryptoAPI for SHA-1
	* separated ssl and crypto options in build
	* remove lazy-bitfield feature
	* simplified suggest-read-cache feature to not depend on disk threads
	* removed option to disable contiguous receive buffers
	* deprecated public to_hex() and from_hex() functions
	* separated address and port fields in listen alerts
	* added support for parsing new x.pe parameter from BEP 9
	* peer_blocked_alert now derives from peer_alert
	* transitioned exception types to system_error
	* made alerts move-only
	* move files one-by-one when moving storage for a torrent
	* removed RSS support
	* removed feature to resolve country for peers
	* added support for BEP 32, "IPv6 extension for DHT"
	* overhauled listen socket and UDP socket handling, improving multi-home
	  support and bind-to-device
	* resume data is now communicated via add_torrent_params objects
	* added new read_resume_data()/write_resume_data functions to write bencoded,
	  backwards compatible resume files
	* removed deprecated fields from add_torrent_params
	* deprecate "resume_data" field in add_torrent_params
	* improved support for bind-to-device
	* deprecated ssl_listen, SSL sockets are specified in listen_interfaces now
	* improved support for listening on multiple sockets and interfaces
	* resume data no longer has timestamps of files
	* require C++11 to build libtorrent

	* replace use of boost-endian with boost-predef

1.1.12 release

	* uTP performance fixes

1.1.11 release

	* fix move_storage with save_path with a trailing slash
	* fix tracker announce issue, advertising port 0 in secondary IPv6 announce
	* fix missing boost/noncopyable.hpp includes
	* fix python binding for torrent_info::creation_date()

1.1.10 release

	* fix issue in udp_socket with unusual socket failure
	* split progress_notification alert category into file-, piece- and block progress
	* utp close-reason fix
	* exposed default add_torrent_params flags to python bindings
	* fix redundant flushes of partfile metadata
	* add option to ignore min-interval from trackers on force-reannounce
	* raise default setting for active_limit
	* fall back to copy+remove if rename_file fails
	* improve handling of filesystems not supporting fallocate()
	* force-proxy no longer disables DHT
	* improve connect-boost feature, to make new torrents quickly connect peers

1.1.9 release

	* save both file and piece priorities in resume file
	* added missing stats_metric python binding
	* uTP connections are no longer exempt from rate limits by default
	* fix exporting files from partfile while seeding
	* fix potential deadlock on Windows, caused by performing restricted
	  tasks from within DllMain
	* fix issue when subsequent file priority updates cause torrent to stop

1.1.8 release

	* coalesce reads and writes by default on windows
	* fixed disk I/O performance of checking hashes and creating torrents
	* fix race condition in part_file
	* fix part_file open mode compatibility test
	* fixed race condition in random number generator
	* fix race condition in stat_cache (disk storage)
	* improve error handling of failing to change file priority
	  The API for custom storage implementations was altered
	* set the hidden attribute when creating the part file
	* fix tracker announces reporting more data downloaded than the size of the torrent
	* fix recent regression with force_proxy setting

1.1.7 release

	* don't perform DNS lookups for the DHT bootstrap unless DHT is enabled
	* fix issue where setting file/piece priority would stop checking
	* expose post_dht_stats() to python binding
	* fix backwards compatibility to downloads without partfiles
	* improve part-file related error messages
	* fix reporting &redundant= in tracker announces
	* fix tie-break in duplicate peer connection disconnect logic
	* fix issue with SSL tracker connections left in CLOSE_WAIT state
	* defer truncating existing files until the first time we write to them
	* fix issue when receiving a torrent with 0-sized padfiles as magnet link
	* fix issue resuming 1.0.x downloads with a file priority 0
	* fix torrent_status::next_announce
	* fix pad-file scalability issue
	* made coalesce_reads/coalesce_writes settings take effect on linux and windows
	* use unique peer_ids per connection
	* fix iOS build on recent SDK
	* fix tracker connection bind issue for IPv6 trackers
	* fix error handling of some merkle torrents
	* fix error handling of unsupported hard-links

1.1.6 release

	* deprecate save_encryption_settings (they are part of the normal settings)
	* add getters for peer_class_filter and peer_class_type_filter
	* make torrent_handler::set_priority() to use peer_classes
	* fix support for boost-1.66 (requires C++11)
	* fix i2p support
	* fix loading resume data when in seed mode
	* fix part-file creation race condition
	* fix issue with initializing settings on session construction
	* fix issue with receiving interested before metadata
	* fix IPv6 tracker announce issue
	* restore path sanitization behavior of ":"
	* fix listen socket issue when disabling "force_proxy" mode
	* fix full allocation failure on APFS

1.1.5 release

	* fix infinite loop when parsing certain invalid magnet links
	* fix parsing of torrents with certain invalid filenames
	* fix leak of torrent_peer objecs (entries in peer_list)
	* fix leak of peer_class objects (when setting per-torrent rate limits)
	* expose peer_class API to python binding
	* fix integer overflow in whole_pieces_threshold logic
	* fix uTP path MTU discovery issue on windows (DF bit was not set correctly)
	* fix python binding for torrent_handle, to be hashable
	* fix IPv6 tracker support by performing the second announce in more cases
	* fix utf-8 encoding check in torrent parser
	* fix infinite loop when parsing maliciously crafted torrents
	* fix invalid read in parse_int in bdecoder (CVE-2017-9847)
	* fix issue with very long tracker- and web seed URLs
	* don't attempt to create empty files on startup, if they already exist
	* fix force-recheck issue (new files would not be picked up)
	* fix inconsistency in file_priorities and override_resume_data behavior
	* fix paused torrents not generating a state update when their ul/dl rate
	  transitions to zero

1.1.4 release

	* corrected missing const qualifiers on bdecode_node
	* fix changing queue position of paused torrents (1.1.3 regression)
	* fix re-check issue after move_storage
	* handle invalid arguments to set_piece_deadline()
	* move_storage did not work for torrents without metadata
	* improve shutdown time by only announcing to trackers whose IP we know
	* fix python3 portability issue in python binding
	* delay 5 seconds before reconnecting socks5 proxy for UDP ASSOCIATE
	* fix NAT-PMP crash when removing a mapping at the wrong time
	* improve path sanitization (filter unicode text direction characters)
	* deprecate partial_piece_info::piece_state
	* bind upnp requests to correct local address
	* save resume data when removing web seeds
	* fix proxying of https connections
	* fix race condition in disk I/O storage class
	* fix http connection timeout on multi-homed hosts
	* removed depdendency on boost::uintptr_t for better compatibility
	* fix memory leak in the disk cache
	* fix double free in disk cache
	* forward declaring libtorrent types is discouraged. a new fwd.hpp header is provided

1.1.3 release

	* removed (broken) support for incoming connections over socks5
	* restore announce_entry's timestamp fields to posix time in python binding
	* deprecate torrent_added_alert (in favor of add_torrent_alert)
	* fix python binding for parse_magnet_uri
	* fix minor robustness issue in DHT bootstrap logic
	* fix issue where torrent_status::num_seeds could be negative
	* document deprecation of dynamic loading/unloading of torrents
	* include user-agent in tracker announces in anonymous_mode for private torrents
	* add support for IPv6 peers from udp trackers
	* correctly URL encode the IPv6 argument to trackers
	* fix default file pool size on windows
	* fix bug where settings_pack::file_pool_size setting was not being honored
	* add feature to periodically close files (to make windows clear disk cache)
	* fix bug in torrent_handle::file_status
	* fix issue with peers not updated on metadata from magnet links

1.1.2 release

	* default TOS marking to 0x20
	* fix invalid access when leaving seed-mode with outstanding hash jobs
	* fix ABI compatibility issue introduced with preformatted entry type
	* add web_seed_name_lookup_retry to session_settings
	* slightly improve proxy settings backwards compatibility
	* add function to get default settings
	* updating super seeding would include the torrent in state_update_alert
	* fix issue where num_seeds could be greater than num_peers in torrent_status
	* finished non-seed torrents can also be in super-seeding mode
	* fix issue related to unloading torrents
	* fixed finished-time calculation
	* add missing min_memory_usage() and high_performance_seed() settings presets to python
	* fix stat cache issue that sometimes would produce incorrect resume data
	* storage optimization to peer classes
	* fix torrent name in alerts of builds with deprecated functions
	* make torrent_info::is_valid() return false if torrent failed to load
	* fix per-torrent rate limits for >256 peer classes
	* don't load user_agent and peer_fingerprint from session_state
	* fix file rename issue with name prefix matching torrent name
	* fix division by zero when setting tick_interval > 1000
	* fix move_storage() to its own directory (would delete the files)
	* fix socks5 support for UDP
	* add setting urlseed_max_request_bytes to handle large web seed requests
	* fix python build with CC/CXX environment
	* add trackers from add_torrent_params/magnet links to separate tiers
	* fix resumedata check issue with files with priority 0
	* deprecated mmap_cache feature
	* add utility function for generating peer ID fingerprint
	* fix bug in last-seen-complete
	* remove file size limit in torrent_info filename constructor
	* fix tail-padding for last file in create_torrent
	* don't send user-agent in metadata http downloads or UPnP requests when
	  in anonymous mode
	* fix internal resolve links lookup for mutable torrents
	* hint DHT bootstrap nodes of actual bootstrap request

1.1.1 release

	* update puff.c for gzip inflation (CVE-2016-7164)
	* add dht_bootstrap_node a setting in settings_pack (and add default)
	* make pad-file and symlink support conform to BEP47
	* fix piece picker bug that could result in division by zero
	* fix value of current_tracker when all tracker failed
	* deprecate lt_trackers extension
	* remove load_asnum_db and load_country_db from python bindings
	* fix crash in session::get_ip_filter when not having set one
	* fix filename escaping when repairing torrents with broken web seeds
	* fix bug where file_completed_alert would not be posted unless file_progress
	  had been queries by the client
	* move files one-by-one when moving storage for a torrent
	* fix bug in enum_net() for BSD and Mac
	* fix bug in python binding of announce_entry
	* fixed bug related to flag_merge_resume_http_seeds flag in add_torrent_params
	* fixed inverted priority of incoming piece suggestions
	* optimize allow-fast logic
	* fix issue where FAST extension messages were not used during handshake
	* fixed crash on invalid input in http_parser
	* upgraded to libtommath 1.0
	* fixed parsing of IPv6 endpoint with invalid port character separator
	* added limited support for new x.pe parameter from BEP 9
	* fixed dht stats counters that weren't being updated
	* make sure add_torrent_alert is always posted before other alerts for
	  the torrent
	* fixed peer-class leak when settings per-torrent rate limits
	* added a new "preformatted" type to bencode entry variant type
	* improved Socks5 support and test coverage
	* fix set_settings in python binding
	* Added missing alert categories in python binding
	* Added dht_get_peers_reply_alert alert in python binding
	* fixed updating the node id reported to peers after changing IPs

1.1.0 release

	* improve robustness and performance of uTP PMTU discovery
	* fix duplicate ACK issue in uTP
	* support filtering which parts of session state are loaded by load_state()
	* deprecate support for adding torrents by HTTP URL
	* allow specifying which tracker to scrape in scrape_tracker
	* tracker response alerts from user initiated announces/scrapes are now
	  posted regardless of alert mask
	* improve DHT performance when changing external IP (primarily affects
	  bootstrapping).
	* add feature to stop torrents immediately after checking files is done
	* make all non-auto managed torrents exempt from queuing logic, including
	  checking torrents.
	* add option to not proxy tracker connections through proxy
	* removed sparse-regions feature
	* support using 0 disk threads (to perform disk I/O in network thread)
	* removed deprecated handle_alert template
	* enable logging build config by default (but alert mask disabled by default)
	* deprecated RSS API
	* experimental support for BEP 38, "mutable torrents"
	* replaced lazy_bdecode with a new bdecoder that's a lot more efficient
	* deprecate time functions, expose typedefs of boost::chrono in the
	  libtorrent namespace instead
	* deprecate file_base feature in file_storage/torrent_info
	* changed default piece and file priority to 4 (previously 1)
	* improve piece picker support for reverse picking (used for snubbed peers)
	  to not cause priority inversion for regular peers
	* improve piece picker to better support torrents with very large pieces
	  and web seeds. (request large contiguous ranges, but not necessarily a
	  whole piece).
	* deprecated session_status and session::status() in favor of performance
	  counters.
	* improve support for HTTP where one direction of the socket is shut down.
	* remove internal fields from web_seed_entry
	* separate crypto library configuration <crypto> and whether to support
	  bittorrent protocol encryption <encryption>
	* simplify bittorrent protocol encryption by just using internal RC4
	  implementation.
	* optimize copying torrent_info and file_storage objects
	* cancel non-critical DNS lookups when shutting down, to cut down on
	  shutdown delay.
	* greatly simplify the debug logging infrastructure. logs are now delivered
	  as alerts, and log level is controlled by the alert mask.
	* removed auto_expand_choker. use rate_based_choker instead
	* optimize UDP tracker packet handling
	* support SSL over uTP connections
	* support web seeds that resolve to multiple IPs
	* added auto-sequential feature. download well-seeded torrents in-order
	* removed built-in GeoIP support (this functionality is orthogonal to
	  libtorrent)
	* deprecate proxy settings in favor of regular settings
	* deprecate separate settings for peer protocol encryption
	* support specifying listen interfaces and outgoing interfaces as device
	  names (eth0, en2, tun0 etc.)
	* support for using purgrable memory as disk cache on Mac OS.
	* be more aggressive in corking sockets, to coalesce messages into larger
	  packets.
	* pre-emptively unchoke peers to save one round-trip at connection start-up.
	* add session constructor overload that takes a settings_pack
	* torrent_info is no longer an intrusive_ptr type. It is held by shared_ptr.
	  This is a non-backwards compatible change
	* move listen interface and port to the settings
	* move use_interfaces() to be a setting
	* extend storage interface to allow deferred flushing and flush the part-file
	  metadata periodically
	* make statistics propagate instantly rather than on the second tick
	* support for partfiles, where partial pieces belonging to skipped files are
	  put
	* support using multiple threads for socket operations (especially useful for
	  high performance SSL connections)
	* allow setting rate limits for arbitrary peer groups. Generalizes
	  per-torrent rate limits, and local peer limits
	* improved disk cache complexity O(1) instead of O(log(n))
	* add feature to allow storing disk cache blocks in an mmapped file
	  (presumably on an SSD)
	* optimize peer connection distribution logic across torrents to scale
	  better with many torrents
	* replaced std::map with boost::unordered_map for torrent list, to scale
	  better with many torrents
	* optimized piece picker
	* optimized disk cache
	* optimized .torrent file parsing
	* optimized initialization of storage when adding a torrent
	* added support for adding torrents asynchronously (for improved startup
	  performance)
	* added support for asynchronous disk I/O
	* almost completely changed the storage interface (for custom storage)
	* added support for hashing pieces in multiple threads

	* fix padfile issue
	* fix PMTUd bug
	* update puff to fix gzip crash

1.0.10 release

	* fixed inverted priority of incoming piece suggestions
	* fixed crash on invalid input in http_parser
	* added a new "preformatted" type to bencode entry variant type
	* fix division by zero in super-seeding logic

1.0.9 release

	* fix issue in checking outgoing interfaces (when that option is enabled)
	* python binding fix for boost-1.60.0
	* optimize enumeration of network interfaces on windows
	* improve reliability of binding listen sockets
	* support SNI in https web seeds and trackers
	* fix unhandled exception in DHT when receiving a DHT packet over IPv6

1.0.8 release

	* fix bug where web seeds were not used for torrents added by URL
	* fix support for symlinks on windows
	* fix long filename issue (on unixes)
	* fixed performance bug in DHT torrent eviction
	* fixed win64 build (GetFileAttributesEx)
	* fixed bug when deleting files for magnet links before they had metadata

1.0.7 release

	* fix bug where loading settings via load_state() would not trigger all
	  appropriate actions
	* fix bug where 32 bit builds could use more disk cache than the virtual
	  address space (when set to automatic)
	* fix support for torrents with > 500'000 pieces
	* fix ip filter bug when banning peers
	* fix IPv6 IP address resolution in URLs
	* introduce run-time check for torrent info-sections being too large
	* fix web seed bug when using proxy and proxy-peer-connections=false
	* fix bug in magnet link parser
	* introduce add_torrent_params flags to merge web seeds with resume data
	  (similar to trackers)
	* fix bug where dont_count_slow_torrents could not be disabled
	* fix fallocate hack on linux (fixes corruption on some architectures)
	* fix auto-manage bug with announce to tracker/lsd/dht limits
	* improve DHT routing table to not create an unbalanced tree
	* fix bug in uTP that would cause any connection taking more than one second
	  to connect be timed out (introduced in the vulnerability path)
	* fixed falling back to sending UDP packets direct when socks proxy fails
	* fixed total_wanted bug (when setting file priorities in add_torrent_params)
	* fix python3 compatibility with sha1_hash

1.0.6 release

	* fixed uTP vulnerability
	* make utf8 conversions more lenient
	* fix loading of piece priorities from resume data
	* improved seed-mode handling (seed-mode will now automatically be left when
	  performing operations implying it's not a seed)
	* fixed issue with file priorities and override resume data
	* fix request queue size performance issue
	* slightly improve UDP tracker performance
	* fix http scrape
	* add missing port mapping functions to python binding
	* fix bound-checking issue in bdecoder
	* expose missing dht_settings fields to python
	* add function to query the DHT settings
	* fix bug in 'dont_count_slow_torrents' feature, which would start too many
	  torrents

1.0.5 release

	* improve ip_voter to avoid flapping
	* fixed bug when max_peerlist_size was set to 0
	* fix issues with missing exported symbols when building dll
	* fix division by zero bug in edge case while connecting peers

1.0.4 release

	* fix bug in python binding for file_progress on torrents with no metadata
	* fix assert when removing a connected web seed
	* fix bug in tracker timeout logic
	* switch UPnP post back to HTTP 1.1
	* support conditional DHT get
	* OpenSSL build fixes
	* fix DHT scrape bug

1.0.3 release

	* python binding build fix for boost-1.57.0
	* add --enable-export-all option to configure script, to export all symbols
	  from libtorrent
	* fix if_nametoindex build error on windows
	* handle overlong utf-8 sequences
	* fix link order bug in makefile for python binding
	* fix bug in interest calculation, causing premature disconnects
	* tweak flag_override_resume_data semantics to make more sense (breaks
	  backwards compatibility of edge-cases)
	* improve DHT bootstrapping and periodic refresh
	* improve DHT maintanence performance (by pinging instead of full lookups)
	* fix bug in DHT routing table node-id prefix optimization
	* fix incorrect behavior of flag_use_resume_save_path
	* fix protocol race-condition in super seeding mode
	* support read-only DHT nodes
	* remove unused partial hash DHT lookups
	* remove potentially privacy leaking extension (non-anonymous mode)
	* peer-id connection ordering fix in anonymous mode
	* mingw fixes

1.0.2 release

	* added missing force_proxy to python binding
	* anonymous_mode defaults to false
	* make DHT DOS detection more forgiving to bursts
	* support IPv6 multicast in local service discovery
	* simplify CAS function in DHT put
	* support IPv6 traffic class (via the TOS setting)
	* made uTP re-enter slow-start after time-out
	* fixed uTP upload performance issue
	* fix missing support for DHT put salt

1.0.1 release

	* fix alignment issue in bitfield
	* improved error handling of gzip
	* fixed crash when web seeds redirect
	* fix compiler warnings

1.0 release

	* fix bugs in convert_to/from_native() on windows
	* fix support for web servers not supporting keepalive
	* support storing save_path in resume data
	* don't use full allocation on network drives (on windows)
	* added clear_piece_deadlines() to remove all piece deadlines
	* improve queuing logic of inactive torrents (dont_count_slow_torrents)
	* expose optimistic unchoke logic to plugins
	* fix issue with large UDP packets on windows
	* remove set_ratio() feature
	* improve piece_deadline/streaming
	* honor pieces with priority 7 in sequential download mode
	* simplified building python bindings
	* make ignore_non_routers more forgiving in the case there are no UPnP
	  devices at a known router. Should improve UPnP compatibility.
	* include reason in peer_blocked_alert
	* support magnet links wrapped in .torrent files
	* rate limiter optimization
	* rate limiter overflow fix (for very high limits)
	* non-auto-managed torrents no longer count against the torrent limits
	* handle DHT error responses correctly
	* allow force_announce to only affect a single tracker
	* add moving_storage field to torrent_status
	* expose UPnP and NAT-PMP mapping in session object
	* DHT refactoring and support for storing arbitrary data with put and get
	* support building on android
	* improved support for web seeds that don't support keep-alive
	* improve DHT routing table to return better nodes (lower RTT and closer
	  to target)
	* don't use pointers to resume_data and file_priorities in
	  add_torrent_params
	* allow moving files to absolute paths, out of the download directory
	* make move_storage more generic to allow both overwriting files as well
	  as taking existing ones
	* fix choking issue at high upload rates
	* optimized rate limiter
	* make disk cache pool allocator configurable
	* fix library ABI to not depend on logging being enabled
	* use hex encoding instead of base32 in create_magnet_uri
	* include name, save_path and torrent_file in torrent_status, for
	  improved performance
	* separate anonymous mode and force-proxy mode, and tighten it up a bit
	* add per-tracker scrape information to announce_entry
	* report errors in read_piece_alert
	* DHT memory optimization
	* improve DHT lookup speed
	* improve support for windows XP and earlier
	* introduce global connection priority for improved swarm performance
	* make files deleted alert non-discardable
	* make built-in sha functions not conflict with libcrypto
	* improve web seed hash failure case
	* improve DHT lookup times
	* uTP path MTU discovery improvements
	* optimized the torrent creator optimizer to scale significantly better
	  with more files
	* fix uTP edge case where udp socket buffer fills up
	* fix nagle implementation in uTP

	* fix bug in error handling in protocol encryption

0.16.18 release

	* fix uninitialized values in DHT DOS mitigation
	* fix error handling in file::phys_offset
	* fix bug in HTTP scrape response parsing
	* enable TCP keepalive for socks5 connection for UDP associate
	* fix python3 support
	* fix bug in lt_donthave extension
	* expose i2p_alert to python. cleaning up of i2p connection code
	* fixed overflow and download performance issue when downloading at high rates
	* fixed bug in add_torrent_alert::message for magnet links
	* disable optimistic disconnects when connection limit is low
	* improved error handling of session::listen_on
	* suppress initial 'completed' announce to trackers added with replace_trackers
	  after becoming a seed
	* SOCKS4 fix for trying to connect over IPv6
	* fix saving resume data when removing all trackers
	* fix bug in udp_socket when changing socks5 proxy quickly

0.16.17 release

	* don't fall back on wildcard port in UPnP
	* fix local service discovery for magnet links
	* fix bitfield issue in file_storage
	* added work-around for MingW issue in file I/O
	* fixed sparse file detection on windows
	* fixed bug in gunzip
	* fix to use proxy settings when adding .torrent file from URL
	* fix resume file issue related to daylight savings time on windows
	* improve error checking in lazy_bdecode

0.16.16 release

	* add missing add_files overload to the python bindings
	* improve error handling in http gunzip
	* fix debug logging for banning web seeds
	* improve support for de-selected files in full allocation mode
	* fix dht_bootstrap_alert being posted
	* SetFileValidData fix on windows (prevents zero-fill)
	* fix minor lock_files issue on unix

0.16.15 release

	* fix mingw time_t 64 bit issue
	* fix use of SetFileValidData on windows
	* fix crash when using full allocation storage mode
	* improve error_code and error_category support in python bindings
	* fix python binding for external_ip_alert

0.16.14 release

	* make lt_tex more robust against bugs and malicious behavior
	* HTTP chunked encoding fix
	* expose file_granularity flag to python bindings
	* fix DHT memory error
	* change semantics of storage allocation to allocate on first write rather
	  than on startup (behaves better with changing file priorities)
	* fix resend logic in response to uTP SACK messages
	* only act on uTP RST packets with correct ack_nr
	* make uTP errors log in normal log mode (not require verbose)
	* deduplicate web seed entries from torrent files
	* improve error reporting from lazy_decode()

0.16.13 release

	* fix auto-manage issue when pausing session
	* fix bug in non-sparse mode on windows, causing incorrect file errors to
	  be generated
	* fix set_name() on file_storage actually affecting save paths
	* fix large file support issue on mingw
	* add some error handling to set_piece_hashes()
	* fix completed-on timestamp to not be clobbered on each startup
	* fix deadlock caused by some UDP tracker failures
	* fix potential integer overflow issue in timers on windows
	* minor fix to peer_proportional mixed_mode algorithm (TCP limit could go
	  too low)
	* graceful pause fix
	* i2p fixes
	* fix issue when loading certain malformed .torrent files
	* pass along host header with http proxy requests and possible
	  http_connection shutdown hang

0.16.12 release

	* fix building with C++11
	* fix IPv6 support in UDP socket (uTP)
	* fix mingw build issues
	* increase max allowed outstanding piece requests from peers
	* uTP performance improvement. only fast retransmit one packet at a time
	* improve error message for 'file too short'
	* fix piece-picker stat bug when only selecting some files for download
	* fix bug in async_add_torrent when settings file_priorities
	* fix boost-1.42 support for python bindings
	* fix memory allocation issue (virtual addres space waste) on windows

0.16.11 release

	* fix web seed URL double escape issue
	* fix string encoding issue in alert messages
	* fix SSL authentication issue
	* deprecate std::wstring overloads. long live utf-8
	* improve time-critical pieces feature (streaming)
	* introduce bandwidth exhaustion attack-mitigation in allowed-fast pieces
	* python binding fix issue where torrent_info objects where destructing when
	  their torrents were deleted
	* added missing field to scrape_failed_alert in python bindings
	* GCC 4.8 fix
	* fix proxy failure semantics with regards to anonymous mode
	* fix round-robin seed-unchoke algorithm
	* add bootstrap.sh to generage configure script and run configure
	* fix bug in SOCK5 UDP support
	* fix issue where torrents added by URL would not be started immediately

0.16.10 release

	* fix encryption level handle invalid values
	* add a number of missing functions to the python binding
	* fix typo in Jamfile for building shared libraries
	* prevent tracker exchange for magnet links before metadata is received
	* fix crash in make_magnet_uri when generating links longer than 1024
	  characters
	* fix hanging issue when closing files on windows (completing a download)
	* fix piece picking edge case that could cause torrents to get stuck at
	  hash failure
	* try unencrypted connections first, and fall back to encryption if it
	  fails (performance improvement)
	* add missing functions to python binding (flush_cache(), remap_files()
	  and orig_files())
	* improve handling of filenames that are invalid on windows
	* support 'implied_port' in DHT announce_peer
	* don't use pool allocator for disk blocks (cache may now return pages
	  to the kernel)

0.16.9 release

	* fix long filename truncation on windows
	* distinguish file open mode when checking files and downloading/seeding
	  with bittorrent. updates storage interface
	* improve file_storage::map_file when dealing with invalid input
	* improve handling of invalid utf-8 sequences in strings in torrent files
	* handle more cases of broken .torrent files
	* fix bug filename collision resolver
	* fix bug in filename utf-8 verification
	* make need_save_resume() a bit more robust
	* fixed sparse flag manipulation on windows
	* fixed streaming piece picking issue

0.16.8 release

	* make rename_file create missing directories for new filename
	* added missing python function: parse_magnet_uri
	* fix alerts.all_categories in python binding
	* fix torrent-abort issue which would cancel name lookups of other torrents
	* make torrent file parser reject invalid path elements earlier
	* fixed piece picker bug when using pad-files
	* fix read-piece response for cancelled deadline-pieces
	* fixed file priority vector-overrun
	* fix potential packet allocation alignment issue in utp
	* make 'close_redudnant_connections' cover more cases
	* set_piece_deadline() also unfilters the piece (if its priority is 0)
	* add work-around for bug in windows vista and earlier in
	  GetOverlappedResult
	* fix traversal algorithm leak in DHT
	* fix string encoding conversions on windows
	* take torrent_handle::query_pieces into account in torrent_handle::statue()
	* honor trackers responding with 410
	* fixed merkle tree torrent creation bug
	* fixed crash with empty url-lists in torrent files
	* added missing max_connections() function to python bindings

0.16.7 release

	* fix string encoding in error messages
	* handle error in read_piece and set_piece_deadline when torrent is removed
	* DHT performance improvement
	* attempt to handle ERROR_CANT_WAIT disk error on windows
	* improve peers exchanged over PEX
	* fixed rare crash in ut_metadata extension
	* fixed files checking issue
	* added missing pop_alerts() to python bindings
	* fixed typos in configure script, inversing some feature-enable/disable flags
	* added missing flag_update_subscribe to python bindings
	* active_dht_limit, active_tracker_limit and active_lsd_limit now
	  interpret -1 as infinite

0.16.6 release

	* fixed verbose log error for NAT holepunching
	* fix a bunch of typos in python bindings
	* make get_settings available in the python binding regardless of
	  deprecated functions
	* fix typo in python settings binding
	* fix possible dangling pointer use in peer list
	* fix support for storing arbitrary data in the DHT
	* fixed bug in uTP packet circle buffer
	* fix potential crash when using torrent_handle::add_piece
	* added missing add_torrent_alert to python binding

0.16.5 release

	* udp socket refcounter fix
	* added missing async_add_torrent to python bindings
	* raised the limit for bottled http downloads to 2 MiB
	* add support for magnet links and URLs in python example client
	* fixed typo in python bindings' add_torrent_params
	* introduce a way to add built-in plugins from python
	* consistently disconnect the same peer when two peers simultaneously connect
	* fix local endpoint queries for uTP connections
	* small optimization to local peer discovery to ignore our own broadcasts
	* try harder to bind the udp socket (uTP, DHT, UDP-trackers, LSD) to the
	  same port as TCP
	* relax file timestamp requirements for accepting resume data
	* fix performance issue in web seed downloader (coalescing of blocks
	  sometimes wouldn't work)
	* web seed fixes (better support for torrents without trailing / in
	  web seeds)
	* fix some issues with SSL over uTP connections
	* fix UDP trackers trying all endpoints behind the hostname

0.16.4 release

	* raise the default number of torrents allowed to announce to trackers
	  to 1600
	* improve uTP slow start behavior
	* fixed UDP socket error causing it to fail on Win7
	* update use of boost.system to not use deprecated functions
	* fix GIL issue in python bindings. Deprecated extension support in python
	* fixed bug where setting upload slots to -1 would not mean infinite
	* extend the UDP tracker protocol to include the request string from the
	  tracker URL
	* fix mingw build for linux crosscompiler

0.16.3 release

	* fix python binding backwards compatibility in replace_trackers
	* fix possible starvation in metadata extension
	* fix crash when creating torrents and optimizing file order with pad files
	* disable support for large MTUs in uTP until it is more reliable
	* expose post_torrent_updates and state_update_alert to python bindings
	* fix incorrect SSL error messages
	* fix windows build of shared library with openssl
	* fix race condition causing shutdown hang

0.16.2 release

	* fix permissions issue on linux with noatime enabled for non-owned files
	* use random peer IDs in anonymous mode
	* fix move_storage bugs
	* fix unnecessary dependency on boost.date_time when building boost.asio as separate compilation
	* always use SO_REUSEADDR and deprecate the flag to turn it on
	* add python bindings for SSL support
	* minor uTP tweaks
	* fix end-game mode issue when some files are selected to not be downloaded
	* improve uTP slow start
	* make uTP less aggressive resetting cwnd when idle

0.16.1 release

	* fixed crash when providing corrupt resume data
	* fixed support for boost-1.44
	* fixed reversed semantics of queue_up() and queue_down()
	* added missing functions to python bindings (file_priority(), set_dht_settings())
	* fixed low_prio_disk support on linux
	* fixed time critical piece accounting in the request queue
	* fixed semantics of rate_limit_utp to also ignore per-torrent limits
	* fixed piece sorting bug of deadline pieces
	* fixed python binding build on Mac OS and BSD
	* fixed UNC path normalization (on windows, unless UNC paths are disabled)
	* fixed possible crash when enabling multiple connections per IP
	* fixed typo in win vista specific code, breaking the build
	* change default of rate_limit_utp to true
	* fixed DLL export issue on windows (when building a shared library linking statically against boost)
	* fixed FreeBSD build
	* fixed web seed performance issue with pieces > 1 MiB
	* fixed unchoke logic when using web seeds
	* fixed compatibility with older versions of boost (down to boost 1.40)

0.16 release

	* support torrents with more than 262000 pieces
	* make tracker back-off configurable
	* don't restart the swarm after downloading metadata from magnet links
	* lower the default tracker retry intervals
	* support banning web seeds sending corrupt data
	* don't let hung outgoing connection attempts block incoming connections
	* improve SSL torrent support by using SNI and a single SSL listen socket
	* improved peer exchange performance by sharing incoming connections which advertize listen port
	* deprecate set_ratio(), and per-peer rate limits
	* add web seed support for torrents with pad files
	* introduced a more scalable API for torrent status updates (post_torrent_updates()) and updated client_test to use it
	* updated the API to add_torrent_params turning all bools into flags of a flags field
	* added async_add_torrent() function to significantly improve performance when
	  adding many torrents
	* change peer_states to be a bitmask (bw_limit, bw_network, bw_disk)
	* changed semantics of send_buffer_watermark_factor to be specified as a percentage
	* add incoming_connection_alert for logging all successful incoming connections
	* feature to encrypt peer connections with a secret AES-256 key stored in .torrent file
	* deprecated compact storage allocation
	* close files in separate thread on systems where close() may block (Mac OS X for instance)
	* don't create all directories up front when adding torrents
	* support DHT scrape
	* added support for fadvise/F_RDADVISE for improved disk read performance
	* introduced pop_alerts() which pops the entire alert queue in a single call
	* support saving metadata in resume file, enable it by default for magnet links
	* support for receiving multi announce messages for local peer discovery
	* added session::listen_no_system_port flag to prevent libtorrent from ever binding the listen socket to port 0
	* added option to not recheck on missing or incomplete resume data
	* extended stats logging with statistics=on builds
	* added new session functions to more efficiently query torrent status
	* added alerts for added and removed torrents
	* expanded plugin interface to support session wide states
	* made the metadata block requesting algorithm more robust against hash check failures
	* support a separate option to use proxies for peers or not
	* pausing the session now also pauses checking torrents
	* moved alert queue size limit into session_settings
	* added support for DHT rss feeds (storing only)
	* added support for RSS feeds
	* fixed up some edge cases in DHT routing table and improved unit test of it
	* added error category and error codes for HTTP errors
	* made the DHT implementation slightly more robust against routing table poisoning and node ID spoofing
	* support chunked encoding in http downloads (http_connection)
	* support adding torrents by url to the .torrent file
	* support CDATA tags in xml parser
	* use a python python dictionary for settings instead of session_settings object (in python bindings)
	* optimized metadata transfer (magnet link) startup time (shaved off about 1 second)
	* optimized swarm startup time (shaved off about 1 second)
	* support DHT name lookup
	* optimized memory usage of torrent_info and file_storage, forcing some API changes
	  around file_storage and file_entry
	* support trackerid tracker extension
	* graceful peer disconnect mode which finishes transactions before disconnecting peers
	* support chunked encoding for web seeds
	* uTP protocol support
	* resistance towards certain flood attacks
	* support chunked encoding for web seeds (only for BEP 19, web seeds)
	* optimized session startup time
	* support SSL for web seeds, through all proxies
	* support extending web seeds with custom authorization and extra headers
	* settings that are not changed from the default values are not saved
	  in the session state
	* made seeding choking algorithm configurable
	* deprecated setters for max connections, max half-open, upload and download
	  rates and unchoke slots. These are now set through session_settings
	* added functions to query an individual peer's upload and download limit
	* full support for BEP 21 (event=paused)
	* added share-mode feature for improving share ratios
	* merged all proxy settings into a single one
	* improved SOCKS5 support by proxying hostname lookups
	* improved support for multi-homed clients
	* added feature to not count downloaded bytes from web seeds in stats
	* added alert for incoming local service discovery messages
	* added option to set file priorities when adding torrents
	* removed the session mutex for improved performance
	* added upload and download activity timer stats for torrents
	* made the reuse-address flag configurable on the listen socket
	* moved UDP trackers over to use a single socket
	* added feature to make asserts log to a file instead of breaking the process
	  (production asserts)
	* optimized disk I/O cache clearing
	* added feature to ask a torrent if it needs to save its resume data or not
	* added setting to ignore file modification time when loading resume files
	* support more fine-grained torrent states between which peer sources it
	  announces to
	* supports calculating sha1 file-hashes when creating torrents
	* made the send_buffer_watermark performance warning more meaningful
	* supports complete_ago extension
	* dropped zlib as a dependency and builds using puff.c instead
	* made the default cache size depend on available physical RAM
	* added flags to torrent::status() that can filter which values are calculated
	* support 'explicit read cache' which keeps a specific set of pieces
	  in the read cache, without implicitly caching other pieces
	* support sending suggest messages based on what's in the read cache
	* clear sparse flag on files that complete on windows
	* support retry-after header for web seeds
	* replaced boost.filesystem with custom functions
	* replaced dependency on boost.thread by asio's internal thread primitives
	* added support for i2p torrents
	* cleaned up usage of MAX_PATH and related macros
	* made it possible to build libtorrent without RTTI support
	* added support to build with libgcrypt and a shipped version of libtommath
	* optimized DHT routing table memory usage
	* optimized disk cache to work with large caches
	* support variable number of optimistic unchoke slots and to dynamically
	  adjust based on the total number of unchoke slots
	* support for BitTyrant choker algorithm
	* support for automatically start torrents when they receive an
	  incoming connection
	* added more detailed instrumentation of the disk I/O thread

0.15.11 release

	* fixed web seed bug, sometimes causing infinite loops
	* fixed race condition when setting session_settings immediately after creating session
	* give up immediately when failing to open a listen socket (report the actual error)
	* restored ABI compatibility with 0.15.9
	* added missing python bindings for create_torrent and torrent_info

0.15.10 release

	* fix 'parameter incorrect' issue when using unbuffered IO on windows
	* fixed UDP socket error handling on windows
	* fixed peer_tos (type of service) setting
	* fixed crash when loading resume file with more files than the torrent in it
	* fix invalid-parameter error on windows when disabling filesystem disk cache
	* fix connection queue issue causing shutdown delays
	* fixed mingw build
	* fix overflow bug in progress_ppm field
	* don't filter local peers received from a non-local tracker
	* fix python deadlock when using python extensions
	* fixed small memory leak in DHT

0.15.9 release

	* added some functions missing from the python binding
	* fixed rare piece picker bug
	* fixed invalid torrent_status::finished_time
	* fixed bugs in dont-have and upload-only extension messages
	* don't open files in random-access mode (speeds up hashing)

0.15.8 release

	* allow NULL to be passed to create_torrent::set_comment and create_torrent::set_creator
	* fix UPnP issue for routers with multiple PPPoE connections
	* fix issue where event=stopped announces wouldn't be sent when closing session
	* fix possible hang in file::readv() on windows
	* fix CPU busy loop issue in tracker announce logic
	* honor IOV_MAX when using writev and readv
	* don't post 'operation aborted' UDP errors when changing listen port
	* fix tracker retry logic, where in some configurations the next tier would not be tried
	* fixed bug in http seeding logic (introduced in 0.15.7)
	* add support for dont-have extension message
	* fix for set_piece_deadline
	* add reset_piece_deadline function
	* fix merkle tree torrent assert

0.15.7 release

	* exposed set_peer_id to python binding
	* improve support for merkle tree torrent creation
	* exposed comparison operators on torrent_handle to python
	* exposed alert error_codes to python
	* fixed bug in announce_entry::next_announce_in and min_announce_in
	* fixed sign issue in set_alert_mask signature
	* fixed unaligned disk access for unbuffered I/O in windows
	* support torrents whose name is empty
	* fixed connection limit to take web seeds into account as well
	* fixed bug when receiving a have message before having the metadata
	* fixed python bindings build with disabled DHT support
	* fixed BSD file allocation issue
	* fixed bug in session::delete_files option to remove_torrent

0.15.6 release

	* fixed crash in udp trackers when using SOCKS5 proxy
	* fixed reconnect delay when leaving upload only mode
	* fixed default values being set incorrectly in add_torrent_params through add_magnet_uri in python bindings
	* implemented unaligned write (for unbuffered I/O)
	* fixed broadcast_lsd option
	* fixed udp-socket race condition when using a proxy
	* end-game mode optimizations
	* fixed bug in udp_socket causing it to issue two simultaneous async. read operations
	* fixed mingw build
	* fixed minor bug in metadata block requester (for magnet links)
	* fixed race condition in iconv string converter
	* fixed error handling in torrent_info constructor
	* fixed bug in torrent_info::remap_files
	* fix python binding for wait_for_alert
	* only apply privileged port filter to DHT-only peers

0.15.5 release

	* support DHT extension to report external IPs
	* fixed rare crash in http_connection's error handling
	* avoid connecting to peers listening on ports < 1024
	* optimized piece picking to not cause busy loops in some end-game modes
	* fixed python bindings for tcp::endpoint
	* fixed edge case of pad file support
	* limit number of torrents tracked by DHT
	* fixed bug when allow_multiple_connections_per_ip was enabled
	* potential WOW64 fix for unbuffered I/O (windows)
	* expose set_alert_queue_size_limit to python binding
	* support dht nodes in magnet links
	* support 100 Continue HTTP responses
	* changed default choker behavior to use 8 unchoke slots (instead of being rate based)
	* fixed error reporting issue in disk I/O thread
	* fixed file allocation issues on linux
	* fixed filename encoding and decoding issue on platforms using iconv
	* reports redundant downloads to tracker, fixed downloaded calculation to
	  be more stable when not including redundant. Improved redundant data accounting
	  to be more accurate
	* fixed bugs in http seed connection and added unit test for it
	* fixed error reporting when fallocate fails
	* deprecate support for separate proxies for separate kinds of connections

0.15.4 release

	* fixed piece picker issue triggered by hash failure and timed out requests to the piece
	* fixed optimistic unchoke issue when setting per torrent unchoke limits
	* fixed UPnP shutdown issue
	* fixed UPnP DeletePortmapping issue
	* fixed NAT-PMP issue when adding the same mapping multiple times
	* no peers from tracker when stopping is no longer an error
	* improved web seed retry behavior
	* fixed announce issue

0.15.3 release

	* fixed announce bug where event=completed would not be sent if it violated the
	  min-announce of the tracker
	* fixed limitation in rate limiter
	* fixed build error with boost 1.44

0.15.2 release

	* updated compiler to msvc 2008 for python binding
	* restored default fail_limit to unlimited on all trackers
	* fixed rate limit bug for DHT
	* fixed SOCKS5 bug for routing UDP packets
	* fixed bug on windows when verifying resume data for a torrent where
	  one of its directories had been removed
	* fixed race condition in peer-list with DHT
	* fix force-reannounce and tracker retry issue

0.15.1 release

	* fixed rare crash when purging the peer list
	* fixed race condition around m_abort in session_impl
	* fixed bug in web_peer_connection which could cause a hang when downloading
	  from web servers
	* fixed bug in metadata extensions combined with encryption
	* refactored socket reading code to not use async. operations unnecessarily
	* some timer optimizations
	* removed the reuse-address flag on the listen socket
	* fixed bug where local peer discovery and DHT wouldn't be announced to without trackers
	* fixed bug in bdecoder when decoding invalid messages
	* added build warning when building with UNICODE but the standard library
	  doesn't provide std::wstring
	* fixed add_node python binding
	* fixed issue where trackers wouldn't tried immediately when the previous one failed
	* fixed synchronization issue between download queue and piece picker
	* fixed bug in udp tracker scrape response parsing
	* fixed bug in the disk thread that could get triggered under heavy load
	* fixed bug in add_piece() that would trigger asserts
	* fixed vs 2010 build
	* recognizes more clients in identify_client()
	* fixed bug where trackers wouldn't be retried if they failed
	* slight performance fix in disk elevator algorithm
	* fixed potential issue where a piece could be checked twice
	* fixed build issue on windows related to GetCompressedSize()
	* fixed deadlock when starting torrents with certain invalid tracker URLs
	* fixed iterator bug in disk I/O thread
	* fixed FIEMAP support on linux
	* fixed strict aliasing warning on gcc
	* fixed inconsistency when creating torrents with symlinks
	* properly detect windows version to initialize half-open connection limit
	* fixed bug in url encoder where $ would not be encoded

0.15 release

	* introduced a session state save mechanism. load_state() and save_state().
	  this saves all session settings and state (except torrents)
	* deprecated dht_state functions and merged it with the session state
	* added support for multiple trackers in magnet links
	* added support for explicitly flushing the disk cache
	* added torrent priority to affect bandwidth allocation for its peers
	* reduced the number of floating point operations (to better support
	  systems without FPU)
	* added new alert when individual files complete
	* added support for storing symbolic links in .torrent files
	* added support for uTorrent interpretation of multi-tracker torrents
	* handle torrents with duplicate filenames
	* piece timeouts are adjusted to download rate limits
	* encodes urls in torrent files that needs to be encoded
	* fixed not passing &supportcrypto=1 when encryption is disabled
	* introduced an upload mode, which torrents are switched into when
	  it hits a disk write error, instead of stopping the torrent.
	  this lets libtorrent keep uploading the parts it has when it
	  encounters a disk-full error for instance
	* improved disk error handling and expanded use of error_code in
	  error reporting. added a bandwidth state, bw_disk, when waiting
	  for the disk io thread to catch up writing buffers
	* improved read cache memory efficiency
	* added another cache flush algorithm to write the largest
	  contiguous blocks instead of the least recently used
	* introduced a mechanism to be lighter on the disk when checking torrents
	* applied temporary memory storage optimization to when checking
	  a torrent as well
	* removed hash_for_slot() from storage_interface. It is now implemented
	  by using the readv() function from the storage implementation
	* improved IPv6 support by announcing twice when necessary
	* added feature to set a separate global rate limit for local peers
	* added preset settings for low memory environments and seed machines
	  min_memory_usage() and high_performance_seeder()
	* optimized overall memory usage for DHT nodes and requests, peer
	  entries and disk buffers
	* change in API for block_info in partial_piece_info, instead of
	  accessing 'peer', call 'peer()'
	* added support for fully automatic unchoker (no need to specify
	  number of upload slots). This is on by default
	* added support for changing socket buffer sizes through
	  session_settings
	* added support for merkle hash tree torrents (.merkle.torrent)
	* added 'seed mode', which assumes that all files are complete
	  and checks hashes lazily, as blocks are requested
	* added new extension for file attributes (executable and hidden)
	* added support for unbuffered I/O for aligned files
	* added workaround for sparse file issue on Windows Vista
	* added new lt_trackers extension to exchange trackers between
	  peers
	* added support for BEP 17 http seeds
	* added read_piece() to read pieces from torrent storage
	* added option for udp tracker preference
	* added super seeding
	* added add_piece() function to inject data from external sources
	* add_tracker() function added to torrent_handle
	* if there is no working tracker, current_tracker is the
	  tracker that is currently being tried
	* torrents that are checking can now be paused, which will
	  pause the checking
	* introduced another torrent state, checking_resume_data, which
	  the torrent is in when it's first added, and is comparing
	  the files on disk with the resume data
	* DHT bandwidth usage optimizations
	* rate limited DHT send socket
	* tracker connections are now also subject to IP filtering
	* improved optimistic unchoke logic
	* added monitoring of the DHT lookups
	* added bandwidth reports for estimated TCP/IP overhead and DHT
	* includes DHT traffic in the rate limiter
	* added support for bitcomet padding files
	* improved support for sparse files on windows
	* added ability to give seeding torrents preference to active slots
	* added torrent_status::finished_time
	* automatically caps files and connections by default to rlimit
	* added session::is_dht_running() function
	* added torrent_handle::force_dht_announce()
	* added torrent_info::remap_files()
	* support min_interval tracker extension
	* added session saving and loading functions
	* added support for min-interval in tracker responses
	* only keeps one outstanding duplicate request per peer
	  reduces waste download, specifically when streaming
	* added support for storing per-peer rate limits across reconnects
	* improved fallocate support
	* fixed magnet link issue when using resume data
	* support disk I/O priority settings
	* added info_hash to torrent_deleted_alert
	* improved LSD performance and made the interval configurable
	* improved UDP tracker support by caching connect tokens
	* fast piece optimization

release 0.14.10

	* fixed udp tracker race condition
	* added support for torrents with odd piece sizes
	* fixed issue with disk read cache not being cleared when removing torrents
	* made the DHT socket bind to the same interface as the session
	* fixed issue where an http proxy would not be used on redirects
	* Solaris build fixes
	* disabled buggy disconnect_peers feature

release 0.14.9

	* disabled feature to drop requests after having been skipped too many times
	* fixed range request bug for files larger than 2 GB in web seeds
	* don't crash when trying to create torrents with 0 files
	* fixed big_number __init__ in python bindings
	* fixed optimistic unchoke timer
	* fixed bug where torrents with incorrectly formatted web seed URLs would be
	  connected multiple times
	* fixed MinGW support
	* fixed DHT bootstrapping issue
	* fixed UDP over SOCKS5 issue
	* added support for "corrupt" tracker announce
	* made end-game mode less aggressive

release 0.14.8

	* ignore unkown metadata messages
	* fixed typo that would sometimes prevent queued torrents to be checked
	* fixed bug in auto-manager where active_downloads and active_seeds would
	  sometimes be used incorrectly
	* force_recheck() no longer crashes on torrents with no metadata
	* fixed broadcast socket regression from 0.14.7
	* fixed hang in NATPMP when shut down while waiting for a response
	* fixed some more error handling in bdecode

release 0.14.7

	* fixed deadlock in natpmp
	* resume data alerts are always posted, regardless of alert mask
	* added wait_for_alert to python binding
	* improved invalid filename character replacement
	* improved forward compatibility in DHT
	* added set_piece_hashes that takes a callback to the python binding
	* fixed division by zero in get_peer_info()
	* fixed bug where pieces may have been requested before the metadata
	  was received
	* fixed incorrect error when deleting files from a torrent where
	  not all files have been created
	* announces torrents immediately to the DHT when it's started
	* fixed bug in add_files that would fail to recurse if the path
	  ended with a /
	* fixed bug in error handling when parsing torrent files
	* fixed file checking bug when renaming a file before checking the torrent
	* fixed race conditon when receiving metadata from swarm
	* fixed assert in ut_metadata plugin
	* back-ported some fixes for building with no exceptions
	* fixed create_torrent when passing in a path ending with /
	* fixed move_storage when source doesn't exist
	* fixed DHT state save bug for node-id
	* fixed typo in python binding session_status struct
	* broadcast sockets now join every network interface (used for UPnP and
	  local peer discovery)

release 0.14.6

	* various missing include fixes to be buildable with boost 1.40
	* added missing functions to python binding related to torrent creation
	* fixed to add filename on web seed urls that lack it
	* fixed BOOST_ASIO_HASH_MAP_BUCKETS define for boost 1.39
	* fixed checking of fast and suggest messages when used with magnet links
	* fixed bug where web seeds would not disconnect if being resolved when
	  the torrent was paused
	* fixed download piece performance bug in piece picker
	* fixed bug in connect candidate counter
	* replaces invalid filename characters with .
	* added --with-libgeoip option to configure script to allow building and
	  linking against system wide library
	* fixed potential pure virtual function call in extensions on shutdown
	* fixed disk buffer leak in smart_ban extension

release 0.14.5

	* fixed bug when handling malformed webseed urls and an http proxy
	* fixed bug when setting unlimited upload or download rates for torrents
	* fix to make torrent_status::list_peers more accurate.
	* fixed memory leak in disk io thread when not using the cache
	* fixed bug in connect candidate counter
	* allow 0 upload slots
	* fixed bug in rename_file(). The new name would not always be saved in
	  the resume data
	* fixed resume data compatibility with 0.13
	* fixed rare piece-picker bug
	* fixed bug where one allowed-fast message would be sent even when
	  disabled
	* fixed race condition in UPnP which could lead to crash
	* fixed inversed seed_time ratio logic
	* added get_ip_filter() to session

release 0.14.4

	* connect candidate calculation fix
	* tightened up disk cache memory usage
	* fixed magnet link parser to accept hex-encoded info-hashes
	* fixed inverted logic when picking which peers to connect to
	  (should mean a slight performance improvement)
	* fixed a bug where a failed rename_file() would leave the storage
	  in an error state which would pause the torrent
	* fixed case when move_storage() would fail. Added a new alert
	  to be posted when it does
	* fixed crash bug when shutting down while checking a torrent
	* fixed handling of web seed urls that didn't end with a
	  slash for multi-file torrents
	* lowered the default connection speed to 10 connection attempts
	  per second
	* optimized memory usage when checking files fails
	* fixed bug when checking a torrent twice
	* improved handling of out-of-memory conditions in disk I/O thread
	* fixed bug when force-checking a torrent with partial pieces
	* fixed memory leak in disk cache
	* fixed torrent file path vulnerability
	* fixed upnp
	* fixed bug when dealing with clients that drop requests (i.e. BitComet)
	  fixes assert as well

release 0.14.3

	* added python binding for create_torrent
	* fixed boost-1.38 build
	* fixed bug where web seeds would be connected before the files
	  were checked
	* fixed filename bug when using wide characters
	* fixed rare crash in peer banning code
	* fixed potential HTTP compatibility issue
	* fixed UPnP crash
	* fixed UPnP issue where the control url contained the base url
	* fixed a replace_trackers bug
	* fixed bug where the DHT port mapping would not be removed when
	  changing DHT port
	* fixed move_storage bug when files were renamed to be moved out
	  of the root directory
	* added error handling for set_piece_hashes
	* fixed missing include in enum_if.cpp
	* fixed dual IP stack issue
	* fixed issue where renamed files were sometimes not saved in resume data
	* accepts tracker responses with no 'peers' field, as long as 'peers6'
	  is present
	* fixed CIDR-distance calculation in the precense of IPv6 peers
	* save partial resume data for torrents that are queued for checking
	  or checking, to maintain stats and renamed files
	* Don't try IPv6 on windows if it's not installed
	* move_storage fix
	* fixed potential crash on shutdown
	* fixed leaking exception from bdecode on malformed input
	* fixed bug where connection would hang when receiving a keepalive
	* fixed bug where an asio exception could be thrown when resolving
	  peer countries
	* fixed crash when shutting down while checking a torrent
	* fixed potential crash in connection_queue when a peer_connection
	  fail to open its socket

release 0.14.2

	* added missing functions to the python bindings torrent_info::map_file,
	  torrent_info::map_block and torrent_info::file_at_offset.
	* removed support for boost-1.33 and earlier (probably didn't work)
	* fixed potential freezes issues at shutdown
	* improved error message for python setup script
	* fixed bug when torrent file included announce-list, but no valid
	  tracker urls
	* fixed bug where the files requested from web seeds would be the
	  renamed file names instead of the original file names in the torrent.
	* documentation fix of queing section
	* fixed potential issue in udp_socket (affected udp tracker support)
	* made name, comment and created by also be subject to utf-8 error
	  correction (filenames already were)
	* fixed dead-lock when settings DHT proxy
	* added missing export directives to lazy_entry
	* fixed disk cache expiry settings bug (if changed, it would be set
	  to the cache size)
	* fixed bug in http_connection when binding to a particular IP
	* fixed typo in python binding (torrent_handle::piece_prioritize should
	  be torrent_handle::piece_priorities)
	* fixed race condition when saving DHT state
	* fixed bugs related to lexical_cast being locale dependent
	* added support for SunPro C++ compiler
	* fixed bug where messeges sometimes could be encrypted in the
	  wrong order, for encrypted connections.
	* fixed race condition where torrents could get stuck waiting to
	  get checked
	* fixed mapped files bug where it wouldn't be properly restored
	  from resume data properly
	* removed locale dependency in xml parser (caused asserts on windows)
	* fixed bug when talking to https 1.0 servers
	* fixed UPnP bug that could cause stack overflow

release 0.14.1

	* added converter for python unicode strings to utf-8 paths
	* fixed bug in http downloader where the host field did not
	  include the port number
	* fixed headers to not depend on NDEBUG, which would prohibit
	  linking a release build of libtorrent against a debug application
	* fixed bug in disk I/O thread that would make the thread
	  sometimes quit when an error occurred
	* fixed DHT bug
	* fixed potential shutdown crash in disk_io_thread
	* fixed usage of deprecated boost.filsystem functions
	* fixed http_connection unit test
	* fixed bug in DHT when a DHT state was loaded
	* made rate limiter change in 0.14 optional (to take estimated
	  TCP/IP overhead into account)
	* made the python plugin buildable through the makefile
	* fixed UPnP bug when url base ended with a slash and
	  path started with a slash
	* fixed various potentially leaking exceptions
	* fixed problem with removing torrents that are checking
	* fixed documentation bug regarding save_resume_data()
	* added missing documentation on torrent creation
	* fixed bugs in python client examples
	* fixed missing dependency in package-config file
	* fixed shared geoip linking in Jamfile
	* fixed python bindings build on windows and made it possible
	  to generate a windows installer
	* fixed bug in NAT-PMP implementation

release 0.14

	* deprecated add_torrent() in favor of a new add_torrent()
	  that takes a struct with parameters instead. Torrents
	  are paused and auto managed by default.
	* removed 'connecting_to_tracker' torrent state. This changes
	  the enum values for the other states.
	* Improved seeding and choking behavior.
	* Fixed rare buffer overrun bug when calling get_download_queue
	* Fixed rare bug where torrent could be put back into downloading
	  state even though it was finished, after checking files.
	* Fixed rename_file to work before the file on disk has been
	  created.
	* Fixed bug in tracker connections in case of errors caused
	  in the connection constructor.
	* Updated alert system to be filtered by category instead of
	  severity level. Alerts can generate a message through
	  alert::message().
	* Session constructor will now start dht, upnp, natpmp, lsd by
	  default. Flags can be passed in to the constructor to not
	  do this, if these features are to be enabled and disabled
	  at a later point.
	* Removed 'connecting_to_tracker' torrent state
	* Fix bug where FAST pieces were cancelled on choke
	* Fixed problems with restoring piece states when hash failed.
	* Minimum peer reconnect time fix. Peers with no failures would
	  reconnect immediately.
	* Improved web seed error handling
	* DHT announce fixes and off-by-one loop fix
	* Fixed UPnP xml parse bug where it would ignore the port number
	  for the control url.
	* Fixed bug in torrent writer where the private flag was added
	  outside of the info dictionary
	* Made the torrent file parser less strict of what goes in the
	  announce-list entry
	* Fixed type overflow bug where some statistics was incorrectly
	  reported for file larger than 2 GB
	* boost-1.35 support
	* Fixed bug in statistics from web server peers where it sometimes
	  could report too many bytes downloaded.
	* Fixed bug where statistics from the last second was lost when
	  disconnecting a peer.
	* receive buffer optimizations (memcpy savings and memory savings)
	* Support for specifying the TOS byte for peer traffic.
	* Basic support for queueing of torrents.
	* Better bias to give connections to downloading torrents
	  with fewer peers.
	* Optimized resource usage (removed the checking thread)
	* Support to bind outgoing connections to specific ports
	* Disk cache support.
	* New, more memory efficient, piece picker with sequential download
	  support (instead of the more complicated sequential download threshold).
	* Auto Upload slots. Automtically opens up more slots if
	  upload limit is not met.
	* Improved NAT-PMP support by querying the default gateway
	* Improved UPnP support by ignoring routers not on the clients subnet.

release 0.13

	* Added scrape support
	* Added add_extension() to torrent_handle. Can instantiate
	  extensions for torrents while downloading
	* Added support for remove_torrent to delete the files as well
	* Fixed issue with failing async_accept on windows
	* DHT improvements, proper error messages are now returned when
	  nodes sends bad packets
	* Optimized the country table used to resolve country of peers
	* Copying optimization for sending data. Data is no longer copied from
	  the disk I/O buffer to the send buffer.
	* Buffer optimization to use a raw buffer instead of std::vector<char>
	* Improved file storage to use sparse files
	* Updated python bindings
	* Added more clients to the identifiable clients list.
	* Torrents can now be started in paused state (to better support queuing)
	* Improved IPv6 support (support for IPv6 extension to trackers and
	  listens on both IPv6 and IPv4 interfaces).
	* Improved asserts used. Generates a stacktrace on linux
	* Piece picker optimizations and improvements
	* Improved unchoker, connection limit and rate limiter
	* Support for FAST extension
	* Fixed invalid calculation in DHT node distance
	* Fixed bug in URL parser that failed to parse IPv6 addresses
	* added peer download rate approximation
	* added port filter for outgoing connection (to prevent
	  triggering firewalls)
	* made most parameters configurable via session_settings
	* added encryption support
	* added parole mode for peers whose data fails the hash check.
	* optimized heap usage in piece-picker and web seed downloader.
	* fixed bug in DHT where older write tokens weren't accepted.
	* added support for sparse files.
	* introduced speed categories for peers and pieces, to separate
	  slow and fast peers.
	* added a half-open tcp connection limit that takes all connections
	  in to account, not just peer connections.
	* added alerts for filtered IPs.
	* added support for SOCKS4 and 5 proxies and HTTP CONNECT proxies.
	* fixed proper distributed copies calculation.
	* added option to use openssl for sha-1 calculations.
	* optimized the piece picker in the case where a peer is a seed.
	* added support for local peer discovery
	* removed the dependency on the compiled boost.date_time library
	* deprecated torrent_info::print()
	* added UPnP support
	* fixed problem where peer interested flags were not updated correctly
	  when pieces were filtered
	* improvements to ut_pex messages, including support for seed flag
	* prioritizes upload bandwidth to peers that might send back data
	* the following functions have been deprecated:
	  	void torrent_handle::filter_piece(int index, bool filter) const;
	  	void torrent_handle::filter_pieces(std::vector<bool> const& pieces) const;
	  	bool torrent_handle::is_piece_filtered(int index) const;
	  	std::vector<bool> torrent_handle::filtered_pieces() const;
	  	void torrent_handle::filter_files(std::vector<bool> const& files) const;

	  instead, use the piece_priority functions.

	* added support for NAT-PMP
	* added support for piece priorities. Piece filtering is now set as
	  a priority
	* Fixed crash when last piece was smaller than one block and reading
	  fastresume data for that piece
	* Makefiles should do a better job detecting boost
	* Fixed crash when all tracker urls are removed
	* Log files can now be created at user supplied path
	* Log files failing to create is no longer fatal
	* Fixed dead-lock in torrent_handle
	* Made it build with boost 1.34 on windows
	* Fixed bug in URL parser that failed to parse IPv6 addresses
	* Fixed bug in DHT, related to IPv6 nodes
	* DHT accepts transaction IDs that have garbage appended to them
	* DHT logs messages that it fails to decode

release 0.12

	* fixes to make the DHT more compatible
	* http seed improvements including error reporting and url encoding issues.
	* fixed bug where directories would be left behind when moving storage
	  in some cases.
	* fixed crashing bug when restarting or stopping the DHT.
	* added python binding, using boost.python
	* improved character conversion on windows when strings are not utf-8.
	* metadata extension now respects the private flag in the torrent.
	* made the DHT to only be used as a fallback to trackers by default.
	* added support for HTTP redirection support for web seeds.
	* fixed race condition when accessing a torrent that was checking its
	  fast resume data.
	* fixed a bug in the DHT which could be triggered if the network was
	  dropped or extremely rare cases.
	* if the download rate is limited, web seeds will now only use left-over
	  bandwidth after all bt peers have used up as much bandwidth as they can.
	* added the possibility to have libtorrent resolve the countries of
	  the peers in torrents.
	* improved the bandwidth limiter (it now implements a leaky bucket/node bucket).
	* improved the HTTP seed downloader to report accurate progress.
	* added more client peer-id signatures to be recognized.
	* added support for HTTP servers that skip the CR before the NL at line breaks.
	* fixed bug in the HTTP code that only accepted headers case sensitive.
	* fixed bug where one of the session constructors didn't initialize boost.filesystem.
	* fixed bug when the initial checking of a torrent fails with an exception.
	* fixed bug in DHT code which would send incorrect announce messages.
	* fixed bug where the http header parser was case sensitive to the header
	  names.
	* Implemented an optmization which frees the piece_picker once a torrent
	  turns into a seed.
	* Added support for uT peer exchange extension, implemented by Massaroddel.
	* Modified the quota management to offer better bandwidth balancing
	  between peers.
	* logging now supports multiple sessions (different sessions now log
	  to different directories).
	* fixed random number generator seed problem, generating the same
	  peer-id for sessions constructed the same second.
	* added an option to accept multiple connections from the same IP.
	* improved tracker logging.
	* moved the file_pool into session. The number of open files is now
	  limited per session.
	* fixed uninitialized private flag in torrent_info
	* fixed long standing issue with file.cpp on windows. Replaced the low level
	  io functions used on windows.
	* made it possible to associate a name with torrents without metadata.
	* improved http-downloading performance by requesting entire pieces via
	  http.
	* added plugin interface for extensions. And changed the interface for
	  enabling extensions.

release 0.11

	* added support for incorrectly encoded paths in torrent files
	  (assumes Latin-1 encoding and converts to UTF-8).
	* added support for destructing session objects asynchronously.
	* fixed bug with file_progress() with files = 0 bytes
	* fixed a race condition bug in udp_tracker_connection that could
	  cause a crash.
	* fixed bug occuring when increasing the sequenced download threshold
	  with max availability lower than previous threshold.
	* fixed an integer overflow bug occuring when built with gcc 4.1.x
	* fixed crasing bug when closing while checking a torrent
	* fixed bug causing a crash with a torrent with piece length 0
	* added an extension to the DHT network protocol to support the
	  exchange of nodes with IPv6 addresses.
	* modified the ip_filter api slightly to support IPv6
	* modified the api slightly to make sequenced download threshold
	  a per torrent-setting.
	* changed the address type to support IPv6
	* fixed bug in piece picker which would not behave as
	  expected with regard to sequenced download threshold.
	* fixed bug with file_progress() with files > 2 GB.
	* added --enable-examples option to configure script.
	* fixed problem with the resource distribution algorithm
	  (controlling e.g upload/download rates).
	* fixed incorrect asserts in storage related to torrents with
	  zero-sized files.
	* added support for trackerless torrents (with kademlia DHT).
	* support for torrents with the private flag set.
	* support for torrents containing bootstrap nodes for the
	  DHT network.
	* fixed problem with the configure script on FreeBSD.
	* limits the pipelining used on url-seeds.
	* fixed problem where the shutdown always would delay for
	  session_settings::stop_tracker_timeout seconds.
	* session::listen_on() won't reopen the socket in case the port and
	  interface is the same as the one currently in use.
	* added http proxy support for web seeds.
	* fixed problem where upload and download stats could become incorrect
	  in case of high cpu load.
	* added more clients to the identifiable list.
	* fixed fingerprint parser to cope with latest Mainline versions.

release 0.10

	* fixed a bug where the requested number of peers in a tracker request could
	  be too big.
	* fixed a bug where empty files were not created in full allocation mode.
	* fixed a bug in storage that would, in rare cases, fail to do a
	  complete check.
	* exposed more settings for tweaking parameters in the piece-picker,
	  downloader and uploader (http_settings replaced by session_settings).
	* tweaked default settings to improve high bandwidth transfers.
	* improved the piece picker performance and made it possible to download
	  popular pieces in sequence to improve disk performance.
	* added the possibility to control upload and download limits per peer.
	* fixed problem with re-requesting skipped pieces when peer was sending pieces
	  out of fifo-order.
	* added support for http seeding (the GetRight protocol)
	* renamed identifiers called 'id' in the public interface to support linking
	  with Objective.C++
	* changed the extensions protocol to use the new one, which is also
	  implemented by uTorrent.
	* factorized the peer_connection and added web_peer_connection which is
	  able to download from http-sources.
	* converted the network code to use asio (resulted in slight api changes
	  dealing with network addresses).
	* made libtorrent build in vc7 (patches from Allen Zhao)
	* fixed bug caused when binding outgoing connections to a non-local interface.
	* add_torrent() will now throw if called while the session object is
	  being closed.
	* added the ability to limit the number of simultaneous half-open
	  TCP connections. Flags in peer_info has been added.

release 0.9.1

	* made the session disable file name checks within the boost.filsystem library
	* fixed race condition in the sockets
	* strings that are invalid utf-8 strings are now decoded with the
	  local codepage on windows
	* added the ability to build libtorrent both as a shared library
	* client_test can now monitor a directory for torrent files and automatically
	  start and stop downloads while running
	* fixed problem with file_size() when building on windows with unicode support
	* added a new torrent state, allocating
	* added a new alert, metadata_failed_alert
	* changed the interface to session::add_torrent for some speed optimizations.
	* greatly improved the command line control of the example client_test.
	* fixed bug where upload rate limit was not being applied.
	* files that are being checked will no longer stall files that don't need
	  checking.
	* changed the way libtorrent identifies support for its excentions
	  to look for 'ext' at the end of the peer-id.
	* improved performance by adding a circle buffer for the send buffer.
	* fixed bugs in the http tracker connection when using an http proxy.
	* fixed problem with storage's file pool when creating torrents and then
	  starting to seed them.
	* hard limit on remote request queue and timeout on requests (a timeout
	  triggers rerequests). This makes libtorrent work much better with
	  "broken" clients like BitComet which may ignore requests.

Initial release 0.9

	* multitracker support
	* serves multiple torrents on a single port and a single thread
	* supports http proxies and proxy authentication
	* gzipped tracker-responses
	* block level piece picker
	* queues torrents for file check, instead of checking all of them in parallel
	* uses separate threads for checking files and for main downloader
	* upload and download rate limits
	* piece-wise, unordered, incremental file allocation
	* fast resume support
	* supports files > 2 gigabytes
	* supports the no_peer_id=1 extension
	* support for udp-tracker protocol
	* number of connections limit
	* delays sending have messages
	* can resume pieces downloaded in any order
	* adjusts the length of the request queue depending on download rate
	* supports compact=1
	* selective downloading
	* ip filter
<|MERGE_RESOLUTION|>--- conflicted
+++ resolved
@@ -1,4 +1,3 @@
-<<<<<<< HEAD
 	* add comment, created_by and creation_date to add_torrent_params
 	* move session_flags to session_params
 	* the entry class is now a standard variant type
@@ -7,11 +6,9 @@
 	* added support for WebTorrent
 
 
-=======
 	* fix trackers being stuck after session pause/resume
 	* fix bug in hash_picker with empty files
 	* uTP performance, prevent premature timeouts/resends
->>>>>>> 8786d17e
 	* add option to not memory map files below a certain size
 	* settings_pack now returns default values when queried for missing settings
 	* fix copy_file fall-back when SEEK_HOL/SEEK_DATA is not supported

<<<<<<< HEAD
	* move session_flags to session_params
	* the entry class is now a standard variant type
	* use std::string_view instead of boost counterpart
	* libtorrent now requires C++17 to build
	* added support for WebTorrent

=======
	* deprecate (unused) allow_partial_disk_writes settings
	* fix disk-full error reporting in mmap_disk_io
	* fixed similar-torrents feature for v2 torrents
	* fix potential unbounded recursion in add_completed_job, in disk I/O
	* deprecated (unused) volatile_read_cache setting
	* fix part files being marked as hidden on windows
>>>>>>> 624117df

* 2.0.5 released

	* on windows, explicitly flush memory mapped files periodically
	* fix build with WolfSSL
	* fix issue where incoming uTP connections were not accepted over SOCKS5
	* fix several issues in handling of checking files of v2 torrents, esp. from magnet links
	* make the token limit when parsing metadata from magnet files configurable
	* fix issue with stalled pieces on disk full errors
	* fix missing python binding for file_progress_flags
	* fix torrent_file_with_hashes() to fail when we don't have the piece layers
	* restore path character encoding conversion for non UTF-8 locales on linux
	* fix use-after-free bug in make_magnet_uri
	* add write_torrent_file() to produce a .torrent file from add_torrent_params
	* allow loading v2 .torrent files without piece layer
	* fix issue with adding v2 torrents with invalid file root hash

* 2.0.4 released

	* fix piece picker bug causing double-picks with prefer-contiguous enabled
	* expose session_params in python bindings
	* fix (deprecated) use of add_torrent_params::info_hash
	* fix issue creating and loading v2 torrents with empty files. Improves
	  conformance to BEP52 reference implementation

* 2.0.3 released

	* add new torrent_file_with_hashes() which includes piece layers for
	  creating .torrent files
	* add file_prio_alert, posted when file priorities are updated
	* fix issue where set_piece_hashes() would not propagate file errors
	* add missing python binding for event_t
	* add work-around for systems without fseeko() (such as Android)
	* add convenience header libtorrent/libtorrent.hpp
	* increase default max_allowed_in_request_queue
	* fix loading non-ascii filenames on windows with torrent_info constructor (2.0 regression)
	* add std::hash<> specialization for info_hash_t
	* fix integer overflow in hash_picker and properly restrict max file sizes in torrents
	* strengthen SSRF mitigation for web seeds

* 2.0.2 released

	* add v1() and v2() functions to torrent_info
	* fix piece_layers() to work for single-piece files
	* fix python binding regression in session constructor flags
	* fix unaligned piece requests in mmap_storage
	* improve client_data_t ergonomics
	* fix issue with concurrent access to part files

* 2.0.1 released

	* fix attribute in single-file v2 torrent creation
	* fix padding for empty files in v2 torrent creation
	* add function to ask a file_storage whether it's v2 or not
	* fix mtime field when creating single-file v2 torrents
	* fix performance regression in checking files
	* disable use of SetFileValidData() by default (windows). A new setting
	  allows enabling it

2.0 released

	* dropped depenency on iconv
	* deprecate set_file_hash() in torrent creator, as it's superceded by v2 torrents
	* deprecate mutable access to info_section in torrent_info
	* removed deprecated lazy_entry/lazy_bdecode
	* stats_alert deprecated
	* remove bittyrant choking algorithm
	* update userdata in add_torrent_params to be type-safe and add to torrent_handle
	* add ip_filter to session_params
	* added support for wolfSSL for SHA-1 hash and HTTPS (no Torrents over SSL)
	* requires OpenSSL minimum version 1.0.0 with SNI support
	* deprecated save_state() and load_state() on session in favour of new
	  write_session_params() and read_session_params()
	* added support for BitTorrent v2 (see docs/upgrade_to_2.0.html)
	* create_torrent() pad_file_limit parameter removed
	* create_torrent() merkle- and optimize-alignment flags removed
	* merkle_tree removed from add_torrent_params
	* announce_entry expose information per v1 and v2 info-hash announces
	* deprecated sha1_hash info_hash members on torrent_removed_alert,
	  torrent_deleted_alert, torrent_delete_failed_alert and add_torrent_params
	* undeprecate error_file_metadata for torrent errors related to its metadata
	* remove support for adding a torrent under a UUID (used for previous RSS support)
	* remove deprecated feature to add torrents by file:// URL
	* remove deprecated feature to download .torrent file from URL
	* requires boost >= 1.66 to build
	* update networking API to networking TS compatible boost.asio
	* overhauled disk I/O subsystem to use memory mapped files (where available)
	* libtorrent now requires C++14 to build
	* added support for GnuTLS for HTTPS and torrents over SSL


	* fix DHT announce timer issue
	* use DSCP_TRAFFIC_TYPE socket option on windows
	* update default ToS setting according to RFC 8622
	* keep trying to announce to trackers even when all fail
	* don't disable announcing from local endpoints because of temporary failures
	* fix issue in parsing UPnP XML response with multiple forwarding services

1.2.15 released

	* cache DNS lookups for SOCKS5 proxy
	* fix stalled pieces on disk-full errors
	* fix build configuration issue on NetBSD, OpenBSD and DragonFly
	* make UTF-8 sanitization a bit stricter. This will re-write invalid UTF-8
	  code points encoding surrogate pairs
	* fix restoring last_seen_complete from resume data
	* fix issue on MacOS where the DHT was not restarted on a network-up notification
	* make remove_torrent flags be treated as flags (instead of an enum)

1.2.14 released

	* improve handling of seed flag in PEX messages
	* fix issue of accruing unlimited DHT node candidates when DHT is disabled
	* fix bug in parsing chunked encoding
	* fix incorrect reporting of active_duration when entering graceful-pause
	* fix python binding for functions taking string_view
	* fix python binding for torrent_info constructor overloads
	* issue python deprecation warnings for some deprecated functions in the python bindings
	* fix python binding for torrent_info::add_url_seed, add_tracker and add_http_seed

1.2.13 released

	* Use /etc/ssl/cert.pem to validate HTTPS connections on MacOS
	* allow no-interest timeouts of peer connections before all connections slots are full
	* fix issue where a DHT message would count as an incoming connection
	* fix issue when failing to parse outgoing_interfaces setting
	* fix super-seeding issue that could cause a segfault
	* fix data race in python binding of session::get_torrent_status()
	* fix need_save_resume_data() for renaming files, share-mode, upload-mode,
	  disable- pex, lsd, and dht.
	* fix incoming TCP connections when using tracker-only proxy
	* fix issue with paths starting with ./
	* fix integer overflow when setting a high DHT upload rate limit
	* improve Path MTU discovery logic in uTP
	* fix overflow issue when rlimit_nofile is set to infinity
	* fix issue in python binding interpreting int settings > INT_MAX
	* Fix cxxflags and linkflags injection via environment variables

1.2.12 released

	* fix loading of DHT node ID from previous session on startup
	* use getrandom(), when available, and fall back to /dev/urandom
	* fix python binding for "value" in dht put alerts
	* fix bug in python binding for dht_put_mutable_item
	* fix uTP issue acking FIN packets
	* validate HTTPS certificates by default (trackers and web seeds)
	* load SSL certificates from windows system certificate store, to authenticate trackers
	* introduce mitigation for Server Side Request Forgery in tracker and web seed URLs
	* fix error handling for pool allocation failure

1.2.11 released

	* fix issue with moving the session object
	* deprecate torrent_status::allocating. This state is no longer used
	* fix bug creating torrents with symbolic links
	* remove special case to save metadata in resume data unconditionally when added throught magnet link
	* fix bugs in mutable-torrent support (reusing identical files from different torrents)
	* fix incorrectly inlined move-assignment of file_storage
	* add session::paused flag, and the ability to construct a session in paused mode
	* fix session-pause causing tracker announces to fail
	* fix peer-exchange flags bug
	* allow saving resume data before metadata has been downloaded (for magnet links)
	* record blocks in the disk queue as downloaded in the resume data
	* fix bug in set_piece_deadline() when set in a zero-priority piece
	* fix issue in URL parser, causing issues with certain tracker URLs
	* use a different error code than host-unreachable, when skipping tracker announces

1.2.10 released

	* fix regression in python binding for move_storage()
	* improve stat_file() performance on Windows
	* fix issue with loading invalid torrents with only 0-sized files
	* fix to avoid large stack allocations

1.2.9 released

	* add macro TORRENT_CXX11_ABI for clients building with C++14 against
	  libtorrent build with C++11
	* refreshed m4 scripts for autotools
	* removed deprecated wstring overloads on non-windows systems
	* drop dependency on Unicode's ConvertUTF code (which had a license
	  incompatible with Debian)
	* fix bugs exposed on big-endian systems
	* fix detection of hard-links not being supported by filesystem
	* fixed resume data regression for seeds with prio 0 files

1.2.8 released

	* validate UTF-8 encoding of client version strings from peers
	* don't time out tracker announces as eagerly while resolving hostnames
	* fix NAT-PMP shutdown issue
	* improve hostname lookup by merging identical lookups
	* fix network route enumeration for large routing tables
	* fixed issue where pop_alerts() could return old, invalid alerts
	* fix issue when receiving have-all message before the metadata
	* don't leave lingering part files handles open
	* disallow calling add_piece() during checking
	* fix incorrect filename truncation at multi-byte character
	* always announce listen port 1 when using a proxy

1.2.7 released

	* add set_alert_fd in python binding, to supersede set_alert_notify
	* fix bug in part files > 2 GiB
	* add function to clear the peer list for a torrent
	* fix resume data functions to save/restore more torrent flags
	* limit number of concurrent HTTP announces
	* fix queue position for force_rechecking a torrent that is not auto-managed
	* improve rate-based choker documentation, and minor tweak
	* undeprecate upnp_ignore_nonrouters (but refering to devices on our subnet)
	* increase default tracker timeout
	* retry failed socks5 server connections
	* allow UPnP lease duration to be changed after device discovery
	* fix IPv6 address change detection on Windows

1.2.6 released

	* fix peer timeout logic
	* simplify proxy handling. A proxy now overrides listen_interfaces
	* fix issues when configured to use a non-default choking algorithm
	* fix issue in reading resume data
	* revert NXDOMAIN change from 1.2.4
	* don't open any listen sockets if listen_interfaces is empty or misconfigured
	* fix bug in auto disk cache size logic
	* fix issue with outgoing_interfaces setting, where bind() would be called twice
	* add build option to disable share-mode
	* support validation of HTTPS trackers
	* deprecate strict super seeding mode
	* make UPnP port-mapping lease duration configurable
	* deprecate the bittyrant choking algorithm
	* add build option to disable streaming

1.2.5 release

	* announce port=1 instead of port=0, when there is no listen port
	* fix LSD over IPv6
	* support TCP_NOTSENT_LOWAT on Linux
	* fix correct interface binding of local service discovery multicast
	* fix issue with knowing which interfaces to announce to trackers and DHT
	* undeprecate settings_pack::dht_upload_rate_limit

1.2.4 release

	* fix binding TCP and UDP sockets to the same port, when specifying port 0
	* fix announce_to_all_trackers and announce_to_all_tiers behavior
	* fix suggest_read_cache setting
	* back-off tracker hostname looksups resulting in NXDOMAIN
	* lower SOCKS5 UDP keepalive timeout
	* fix external IP voting for multi-homed DHT nodes
	* deprecate broadcast_lsd setting. Just use multicast
	* deprecate upnp_ignore_nonrouters setting
	* don't attempt sending event=stopped if event=start never succeeded
	* make sure &key= stays consistent between different source IPs (as mandated by BEP7)
	* fix binding sockets to outgoing interface
	* add new socks5_alert to trouble shoot SOCKS5 proxies

1.2.3 release

	* fix erroneous event=completed tracker announce when checking files
	* promote errors in parsing listen_interfaces to post listen_failed_alert
	* fix bug in protocol encryption/obfuscation
	* fix buffer overflow in SOCKS5 UDP logic
	* fix issue of rapid calls to file_priority() clobbering each other
	* clear tracker errors on success
	* optimize setting with unlimited unchoke slots
	* fixed restoring of trackers, comment, creation date and created-by in resume data
	* fix handling of torrents with too large pieces
	* fixed division by zero in anti-leech choker
	* fixed bug in torrent_info::swap

1.2.2 release

	* fix cases where the disable_hash_checks setting was not honored
	* fix updating of is_finished torrent status, when changing piece priorities
	* fix regression in &left= reporting when adding a seeding torrent
	* fix integer overflow in http parser
	* improve sanitation of symlinks, to support more complex link targets
	* add DHT routing table affinity for BEP 42 nodes
	* add torrent_info constructor overloads to control torrent file limits
	* feature to disable DHT, PEX and LSD per torrent
	* fix issue where trackers from magnet links were not included in create_torrent()
	* make peer_info::client a byte array in python binding
	* pick contiguous pieces from peers with high download rate
	* fix error handling of moving storage to a drive letter that isn't mounted
	* fix HTTP Host header when using proxy

1.2.1 release

	* add dht_pkt_alert and alerts_dropped_alert to python bindings
	* fix python bindins for block_uploaded_alert
	* optimize resolving duplicate filenames in loading torrent files
	* fix python binding of dht_settings
	* tighten up various input validation checks
	* fix create_torrent python binding
	* update symlinks to conform to BEP 47
	* fix python bindings for peer_info
	* support creating symlinks, for torrents with symlinks in them
	* fix error in seed_mode flag
	* support magnet link parameters with number siffixes
	* consistently use "lt" namespace in examples and documentation
	* fix Mingw build to use native cryptoAPI
	* uPnP/NAT-PMP errors no longer set the client's advertised listen port to zero

1.2 release

	* requires boost >= 1.58 to build
	* tweak heuristic of how to interpret url seeds in multi-file torrents
	* support &ipv4= tracker argument for private torrents
	* renamed debug_notification to connect_notification
	* when updating listen sockets, only post alerts for new ones
	* deprecate anonymous_mode_alert
	* deprecated force_proxy setting (when set, the proxy is always used)
	* add support for Port Control Protocol (PCP)
	* deliver notification of alerts being dropped via alerts_dropped_alert
	* deprecated alert::progress_notification alert category, split into
	  finer grained categories
	* update plugin interface functions for improved type-safety
	* implemented support magnet URI extension, select specific file indices
	  for download, BEP53
	* make tracker keys multi-homed. remove set_key() function on session.
	* add flags()/set_flags()/unset_flags() to torrent_handle, deprecate individual functions
	* added alert for block being sent to the send buffer
	* drop support for windows compilers without std::wstring
	* implemented support for DHT info hash indexing, BEP51
	* removed deprecated support for file_base in file_storage
	* added support for running separate DHT nodes on each network interface
	* added support for establishing UTP connections on any network interface
	* added support for sending tracker announces on every network interface
	* introduce "lt" namespace alias
	* need_save_resume_data() will no longer return true every 15 minutes
	* make the file_status interface explicitly public types
	* added resolver_cache_timeout setting for internal host name resolver
	* make parse_magnet_uri take a string_view instead of std::string
	* deprecate add_torrent_params::url field. use parse_magnet_uri instead
	* optimize download queue management
	* deprecated (undocumented) file:// urls
	* add limit for number of web seed connections
	* added support for retrieval of DHT live nodes
	* complete UNC path support
	* add packets pool allocator
	* remove disk buffer pool allocator
	* fix last_upload and last_download overflow after 9 hours in past
	* python binding add more add_torrent_params fields and an invalid key check
	* introduce introduce distinct types for peer_class_t, piece_index_t and
	  file_index_t.
	* fix crash caused by empty bitfield
	* removed disk-access-log build configuration
	* removed mmap_cache feature
	* strengthened type safety in handling of piece and file indices
	* deprecate identify_client() and fingerprint type
	* make sequence number for mutable DHT items backed by std::int64_t
	* tweaked storage_interface to have stronger type safety
	* deprecate relative times in torrent_status, replaced by std::chrono::time_point
	* refactor in alert types to use more const fields and more clear API
	* changed session_stats_alert counters type to signed (std::int64_t)
	* remove torrent eviction/ghost torrent feature
	* include target in DHT lookups, when queried from the session
	* improve support for HTTP redirects for web seeds
	* use string_view in entry interface
	* deprecate "send_stats" property on trackers (since lt_tracker extension has
	  been removed)
	* remove deprecate session_settings API (use settings_pack instead)
	* improve file layout optimization when creating torrents with padfiles
	* remove remote_dl_rate feature
	* source code migration from boost::shared_ptr to std::shared_ptr
	* storage_interface API changed to use span and references
	* changes in public API to work with std::shared_ptr<torrent_info>
	* extensions API changed to use span and std::shared_ptr
	* plugin API changed to handle DHT requests using string_view
	* removed support for lt_trackers and metadata_transfer extensions
	  (pre-dating ut_metadata)
	* support windows' CryptoAPI for SHA-1
	* separated ssl and crypto options in build
	* remove lazy-bitfield feature
	* simplified suggest-read-cache feature to not depend on disk threads
	* removed option to disable contiguous receive buffers
	* deprecated public to_hex() and from_hex() functions
	* separated address and port fields in listen alerts
	* added support for parsing new x.pe parameter from BEP 9
	* peer_blocked_alert now derives from peer_alert
	* transitioned exception types to system_error
	* made alerts move-only
	* move files one-by-one when moving storage for a torrent
	* removed RSS support
	* removed feature to resolve country for peers
	* added support for BEP 32, "IPv6 extension for DHT"
	* overhauled listen socket and UDP socket handling, improving multi-home
	  support and bind-to-device
	* resume data is now communicated via add_torrent_params objects
	* added new read_resume_data()/write_resume_data functions to write bencoded,
	  backwards compatible resume files
	* removed deprecated fields from add_torrent_params
	* deprecate "resume_data" field in add_torrent_params
	* improved support for bind-to-device
	* deprecated ssl_listen, SSL sockets are specified in listen_interfaces now
	* improved support for listening on multiple sockets and interfaces
	* resume data no longer has timestamps of files
	* require C++11 to build libtorrent

	* replace use of boost-endian with boost-predef

1.1.12 release

	* uTP performance fixes

1.1.11 release

	* fix move_storage with save_path with a trailing slash
	* fix tracker announce issue, advertising port 0 in secondary IPv6 announce
	* fix missing boost/noncopyable.hpp includes
	* fix python binding for torrent_info::creation_date()

1.1.10 release

	* fix issue in udp_socket with unusual socket failure
	* split progress_notification alert category into file-, piece- and block progress
	* utp close-reason fix
	* exposed default add_torrent_params flags to python bindings
	* fix redundant flushes of partfile metadata
	* add option to ignore min-interval from trackers on force-reannounce
	* raise default setting for active_limit
	* fall back to copy+remove if rename_file fails
	* improve handling of filesystems not supporting fallocate()
	* force-proxy no longer disables DHT
	* improve connect-boost feature, to make new torrents quickly connect peers

1.1.9 release

	* save both file and piece priorities in resume file
	* added missing stats_metric python binding
	* uTP connections are no longer exempt from rate limits by default
	* fix exporting files from partfile while seeding
	* fix potential deadlock on Windows, caused by performing restricted
	  tasks from within DllMain
	* fix issue when subsequent file priority updates cause torrent to stop

1.1.8 release

	* coalesce reads and writes by default on windows
	* fixed disk I/O performance of checking hashes and creating torrents
	* fix race condition in part_file
	* fix part_file open mode compatibility test
	* fixed race condition in random number generator
	* fix race condition in stat_cache (disk storage)
	* improve error handling of failing to change file priority
	  The API for custom storage implementations was altered
	* set the hidden attribute when creating the part file
	* fix tracker announces reporting more data downloaded than the size of the torrent
	* fix recent regression with force_proxy setting

1.1.7 release

	* don't perform DNS lookups for the DHT bootstrap unless DHT is enabled
	* fix issue where setting file/piece priority would stop checking
	* expose post_dht_stats() to python binding
	* fix backwards compatibility to downloads without partfiles
	* improve part-file related error messages
	* fix reporting &redundant= in tracker announces
	* fix tie-break in duplicate peer connection disconnect logic
	* fix issue with SSL tracker connections left in CLOSE_WAIT state
	* defer truncating existing files until the first time we write to them
	* fix issue when receiving a torrent with 0-sized padfiles as magnet link
	* fix issue resuming 1.0.x downloads with a file priority 0
	* fix torrent_status::next_announce
	* fix pad-file scalability issue
	* made coalesce_reads/coalesce_writes settings take effect on linux and windows
	* use unique peer_ids per connection
	* fix iOS build on recent SDK
	* fix tracker connection bind issue for IPv6 trackers
	* fix error handling of some merkle torrents
	* fix error handling of unsupported hard-links

1.1.6 release

	* deprecate save_encryption_settings (they are part of the normal settings)
	* add getters for peer_class_filter and peer_class_type_filter
	* make torrent_handler::set_priority() to use peer_classes
	* fix support for boost-1.66 (requires C++11)
	* fix i2p support
	* fix loading resume data when in seed mode
	* fix part-file creation race condition
	* fix issue with initializing settings on session construction
	* fix issue with receiving interested before metadata
	* fix IPv6 tracker announce issue
	* restore path sanitization behavior of ":"
	* fix listen socket issue when disabling "force_proxy" mode
	* fix full allocation failure on APFS

1.1.5 release

	* fix infinite loop when parsing certain invalid magnet links
	* fix parsing of torrents with certain invalid filenames
	* fix leak of torrent_peer objecs (entries in peer_list)
	* fix leak of peer_class objects (when setting per-torrent rate limits)
	* expose peer_class API to python binding
	* fix integer overflow in whole_pieces_threshold logic
	* fix uTP path MTU discovery issue on windows (DF bit was not set correctly)
	* fix python binding for torrent_handle, to be hashable
	* fix IPv6 tracker support by performing the second announce in more cases
	* fix utf-8 encoding check in torrent parser
	* fix infinite loop when parsing maliciously crafted torrents
	* fix invalid read in parse_int in bdecoder (CVE-2017-9847)
	* fix issue with very long tracker- and web seed URLs
	* don't attempt to create empty files on startup, if they already exist
	* fix force-recheck issue (new files would not be picked up)
	* fix inconsistency in file_priorities and override_resume_data behavior
	* fix paused torrents not generating a state update when their ul/dl rate
	  transitions to zero

1.1.4 release

	* corrected missing const qualifiers on bdecode_node
	* fix changing queue position of paused torrents (1.1.3 regression)
	* fix re-check issue after move_storage
	* handle invalid arguments to set_piece_deadline()
	* move_storage did not work for torrents without metadata
	* improve shutdown time by only announcing to trackers whose IP we know
	* fix python3 portability issue in python binding
	* delay 5 seconds before reconnecting socks5 proxy for UDP ASSOCIATE
	* fix NAT-PMP crash when removing a mapping at the wrong time
	* improve path sanitization (filter unicode text direction characters)
	* deprecate partial_piece_info::piece_state
	* bind upnp requests to correct local address
	* save resume data when removing web seeds
	* fix proxying of https connections
	* fix race condition in disk I/O storage class
	* fix http connection timeout on multi-homed hosts
	* removed depdendency on boost::uintptr_t for better compatibility
	* fix memory leak in the disk cache
	* fix double free in disk cache
	* forward declaring libtorrent types is discouraged. a new fwd.hpp header is provided

1.1.3 release

	* removed (broken) support for incoming connections over socks5
	* restore announce_entry's timestamp fields to posix time in python binding
	* deprecate torrent_added_alert (in favor of add_torrent_alert)
	* fix python binding for parse_magnet_uri
	* fix minor robustness issue in DHT bootstrap logic
	* fix issue where torrent_status::num_seeds could be negative
	* document deprecation of dynamic loading/unloading of torrents
	* include user-agent in tracker announces in anonymous_mode for private torrents
	* add support for IPv6 peers from udp trackers
	* correctly URL encode the IPv6 argument to trackers
	* fix default file pool size on windows
	* fix bug where settings_pack::file_pool_size setting was not being honored
	* add feature to periodically close files (to make windows clear disk cache)
	* fix bug in torrent_handle::file_status
	* fix issue with peers not updated on metadata from magnet links

1.1.2 release

	* default TOS marking to 0x20
	* fix invalid access when leaving seed-mode with outstanding hash jobs
	* fix ABI compatibility issue introduced with preformatted entry type
	* add web_seed_name_lookup_retry to session_settings
	* slightly improve proxy settings backwards compatibility
	* add function to get default settings
	* updating super seeding would include the torrent in state_update_alert
	* fix issue where num_seeds could be greater than num_peers in torrent_status
	* finished non-seed torrents can also be in super-seeding mode
	* fix issue related to unloading torrents
	* fixed finished-time calculation
	* add missing min_memory_usage() and high_performance_seed() settings presets to python
	* fix stat cache issue that sometimes would produce incorrect resume data
	* storage optimization to peer classes
	* fix torrent name in alerts of builds with deprecated functions
	* make torrent_info::is_valid() return false if torrent failed to load
	* fix per-torrent rate limits for >256 peer classes
	* don't load user_agent and peer_fingerprint from session_state
	* fix file rename issue with name prefix matching torrent name
	* fix division by zero when setting tick_interval > 1000
	* fix move_storage() to its own directory (would delete the files)
	* fix socks5 support for UDP
	* add setting urlseed_max_request_bytes to handle large web seed requests
	* fix python build with CC/CXX environment
	* add trackers from add_torrent_params/magnet links to separate tiers
	* fix resumedata check issue with files with priority 0
	* deprecated mmap_cache feature
	* add utility function for generating peer ID fingerprint
	* fix bug in last-seen-complete
	* remove file size limit in torrent_info filename constructor
	* fix tail-padding for last file in create_torrent
	* don't send user-agent in metadata http downloads or UPnP requests when
	  in anonymous mode
	* fix internal resolve links lookup for mutable torrents
	* hint DHT bootstrap nodes of actual bootstrap request

1.1.1 release

	* update puff.c for gzip inflation (CVE-2016-7164)
	* add dht_bootstrap_node a setting in settings_pack (and add default)
	* make pad-file and symlink support conform to BEP47
	* fix piece picker bug that could result in division by zero
	* fix value of current_tracker when all tracker failed
	* deprecate lt_trackers extension
	* remove load_asnum_db and load_country_db from python bindings
	* fix crash in session::get_ip_filter when not having set one
	* fix filename escaping when repairing torrents with broken web seeds
	* fix bug where file_completed_alert would not be posted unless file_progress
	  had been queries by the client
	* move files one-by-one when moving storage for a torrent
	* fix bug in enum_net() for BSD and Mac
	* fix bug in python binding of announce_entry
	* fixed bug related to flag_merge_resume_http_seeds flag in add_torrent_params
	* fixed inverted priority of incoming piece suggestions
	* optimize allow-fast logic
	* fix issue where FAST extension messages were not used during handshake
	* fixed crash on invalid input in http_parser
	* upgraded to libtommath 1.0
	* fixed parsing of IPv6 endpoint with invalid port character separator
	* added limited support for new x.pe parameter from BEP 9
	* fixed dht stats counters that weren't being updated
	* make sure add_torrent_alert is always posted before other alerts for
	  the torrent
	* fixed peer-class leak when settings per-torrent rate limits
	* added a new "preformatted" type to bencode entry variant type
	* improved Socks5 support and test coverage
	* fix set_settings in python binding
	* Added missing alert categories in python binding
	* Added dht_get_peers_reply_alert alert in python binding
	* fixed updating the node id reported to peers after changing IPs

1.1.0 release

	* improve robustness and performance of uTP PMTU discovery
	* fix duplicate ACK issue in uTP
	* support filtering which parts of session state are loaded by load_state()
	* deprecate support for adding torrents by HTTP URL
	* allow specifying which tracker to scrape in scrape_tracker
	* tracker response alerts from user initiated announces/scrapes are now
	  posted regardless of alert mask
	* improve DHT performance when changing external IP (primarily affects
	  bootstrapping).
	* add feature to stop torrents immediately after checking files is done
	* make all non-auto managed torrents exempt from queuing logic, including
	  checking torrents.
	* add option to not proxy tracker connections through proxy
	* removed sparse-regions feature
	* support using 0 disk threads (to perform disk I/O in network thread)
	* removed deprecated handle_alert template
	* enable logging build config by default (but alert mask disabled by default)
	* deprecated RSS API
	* experimental support for BEP 38, "mutable torrents"
	* replaced lazy_bdecode with a new bdecoder that's a lot more efficient
	* deprecate time functions, expose typedefs of boost::chrono in the
	  libtorrent namespace instead
	* deprecate file_base feature in file_storage/torrent_info
	* changed default piece and file priority to 4 (previously 1)
	* improve piece picker support for reverse picking (used for snubbed peers)
	  to not cause priority inversion for regular peers
	* improve piece picker to better support torrents with very large pieces
	  and web seeds. (request large contiguous ranges, but not necessarily a
	  whole piece).
	* deprecated session_status and session::status() in favor of performance
	  counters.
	* improve support for HTTP where one direction of the socket is shut down.
	* remove internal fields from web_seed_entry
	* separate crypto library configuration <crypto> and whether to support
	  bittorrent protocol encryption <encryption>
	* simplify bittorrent protocol encryption by just using internal RC4
	  implementation.
	* optimize copying torrent_info and file_storage objects
	* cancel non-critical DNS lookups when shutting down, to cut down on
	  shutdown delay.
	* greatly simplify the debug logging infrastructure. logs are now delivered
	  as alerts, and log level is controlled by the alert mask.
	* removed auto_expand_choker. use rate_based_choker instead
	* optimize UDP tracker packet handling
	* support SSL over uTP connections
	* support web seeds that resolve to multiple IPs
	* added auto-sequential feature. download well-seeded torrents in-order
	* removed built-in GeoIP support (this functionality is orthogonal to
	  libtorrent)
	* deprecate proxy settings in favor of regular settings
	* deprecate separate settings for peer protocol encryption
	* support specifying listen interfaces and outgoing interfaces as device
	  names (eth0, en2, tun0 etc.)
	* support for using purgrable memory as disk cache on Mac OS.
	* be more aggressive in corking sockets, to coalesce messages into larger
	  packets.
	* pre-emptively unchoke peers to save one round-trip at connection start-up.
	* add session constructor overload that takes a settings_pack
	* torrent_info is no longer an intrusive_ptr type. It is held by shared_ptr.
	  This is a non-backwards compatible change
	* move listen interface and port to the settings
	* move use_interfaces() to be a setting
	* extend storage interface to allow deferred flushing and flush the part-file
	  metadata periodically
	* make statistics propagate instantly rather than on the second tick
	* support for partfiles, where partial pieces belonging to skipped files are
	  put
	* support using multiple threads for socket operations (especially useful for
	  high performance SSL connections)
	* allow setting rate limits for arbitrary peer groups. Generalizes
	  per-torrent rate limits, and local peer limits
	* improved disk cache complexity O(1) instead of O(log(n))
	* add feature to allow storing disk cache blocks in an mmapped file
	  (presumably on an SSD)
	* optimize peer connection distribution logic across torrents to scale
	  better with many torrents
	* replaced std::map with boost::unordered_map for torrent list, to scale
	  better with many torrents
	* optimized piece picker
	* optimized disk cache
	* optimized .torrent file parsing
	* optimized initialization of storage when adding a torrent
	* added support for adding torrents asynchronously (for improved startup
	  performance)
	* added support for asynchronous disk I/O
	* almost completely changed the storage interface (for custom storage)
	* added support for hashing pieces in multiple threads

	* fix padfile issue
	* fix PMTUd bug
	* update puff to fix gzip crash

1.0.10 release

	* fixed inverted priority of incoming piece suggestions
	* fixed crash on invalid input in http_parser
	* added a new "preformatted" type to bencode entry variant type
	* fix division by zero in super-seeding logic

1.0.9 release

	* fix issue in checking outgoing interfaces (when that option is enabled)
	* python binding fix for boost-1.60.0
	* optimize enumeration of network interfaces on windows
	* improve reliability of binding listen sockets
	* support SNI in https web seeds and trackers
	* fix unhandled exception in DHT when receiving a DHT packet over IPv6

1.0.8 release

	* fix bug where web seeds were not used for torrents added by URL
	* fix support for symlinks on windows
	* fix long filename issue (on unixes)
	* fixed performance bug in DHT torrent eviction
	* fixed win64 build (GetFileAttributesEx)
	* fixed bug when deleting files for magnet links before they had metadata

1.0.7 release

	* fix bug where loading settings via load_state() would not trigger all
	  appropriate actions
	* fix bug where 32 bit builds could use more disk cache than the virtual
	  address space (when set to automatic)
	* fix support for torrents with > 500'000 pieces
	* fix ip filter bug when banning peers
	* fix IPv6 IP address resolution in URLs
	* introduce run-time check for torrent info-sections being too large
	* fix web seed bug when using proxy and proxy-peer-connections=false
	* fix bug in magnet link parser
	* introduce add_torrent_params flags to merge web seeds with resume data
	  (similar to trackers)
	* fix bug where dont_count_slow_torrents could not be disabled
	* fix fallocate hack on linux (fixes corruption on some architectures)
	* fix auto-manage bug with announce to tracker/lsd/dht limits
	* improve DHT routing table to not create an unbalanced tree
	* fix bug in uTP that would cause any connection taking more than one second
	  to connect be timed out (introduced in the vulnerability path)
	* fixed falling back to sending UDP packets direct when socks proxy fails
	* fixed total_wanted bug (when setting file priorities in add_torrent_params)
	* fix python3 compatibility with sha1_hash

1.0.6 release

	* fixed uTP vulnerability
	* make utf8 conversions more lenient
	* fix loading of piece priorities from resume data
	* improved seed-mode handling (seed-mode will now automatically be left when
	  performing operations implying it's not a seed)
	* fixed issue with file priorities and override resume data
	* fix request queue size performance issue
	* slightly improve UDP tracker performance
	* fix http scrape
	* add missing port mapping functions to python binding
	* fix bound-checking issue in bdecoder
	* expose missing dht_settings fields to python
	* add function to query the DHT settings
	* fix bug in 'dont_count_slow_torrents' feature, which would start too many
	  torrents

1.0.5 release

	* improve ip_voter to avoid flapping
	* fixed bug when max_peerlist_size was set to 0
	* fix issues with missing exported symbols when building dll
	* fix division by zero bug in edge case while connecting peers

1.0.4 release

	* fix bug in python binding for file_progress on torrents with no metadata
	* fix assert when removing a connected web seed
	* fix bug in tracker timeout logic
	* switch UPnP post back to HTTP 1.1
	* support conditional DHT get
	* OpenSSL build fixes
	* fix DHT scrape bug

1.0.3 release

	* python binding build fix for boost-1.57.0
	* add --enable-export-all option to configure script, to export all symbols
	  from libtorrent
	* fix if_nametoindex build error on windows
	* handle overlong utf-8 sequences
	* fix link order bug in makefile for python binding
	* fix bug in interest calculation, causing premature disconnects
	* tweak flag_override_resume_data semantics to make more sense (breaks
	  backwards compatibility of edge-cases)
	* improve DHT bootstrapping and periodic refresh
	* improve DHT maintanence performance (by pinging instead of full lookups)
	* fix bug in DHT routing table node-id prefix optimization
	* fix incorrect behavior of flag_use_resume_save_path
	* fix protocol race-condition in super seeding mode
	* support read-only DHT nodes
	* remove unused partial hash DHT lookups
	* remove potentially privacy leaking extension (non-anonymous mode)
	* peer-id connection ordering fix in anonymous mode
	* mingw fixes

1.0.2 release

	* added missing force_proxy to python binding
	* anonymous_mode defaults to false
	* make DHT DOS detection more forgiving to bursts
	* support IPv6 multicast in local service discovery
	* simplify CAS function in DHT put
	* support IPv6 traffic class (via the TOS setting)
	* made uTP re-enter slow-start after time-out
	* fixed uTP upload performance issue
	* fix missing support for DHT put salt

1.0.1 release

	* fix alignment issue in bitfield
	* improved error handling of gzip
	* fixed crash when web seeds redirect
	* fix compiler warnings

1.0 release

	* fix bugs in convert_to/from_native() on windows
	* fix support for web servers not supporting keepalive
	* support storing save_path in resume data
	* don't use full allocation on network drives (on windows)
	* added clear_piece_deadlines() to remove all piece deadlines
	* improve queuing logic of inactive torrents (dont_count_slow_torrents)
	* expose optimistic unchoke logic to plugins
	* fix issue with large UDP packets on windows
	* remove set_ratio() feature
	* improve piece_deadline/streaming
	* honor pieces with priority 7 in sequential download mode
	* simplified building python bindings
	* make ignore_non_routers more forgiving in the case there are no UPnP
	  devices at a known router. Should improve UPnP compatibility.
	* include reason in peer_blocked_alert
	* support magnet links wrapped in .torrent files
	* rate limiter optimization
	* rate limiter overflow fix (for very high limits)
	* non-auto-managed torrents no longer count against the torrent limits
	* handle DHT error responses correctly
	* allow force_announce to only affect a single tracker
	* add moving_storage field to torrent_status
	* expose UPnP and NAT-PMP mapping in session object
	* DHT refactoring and support for storing arbitrary data with put and get
	* support building on android
	* improved support for web seeds that don't support keep-alive
	* improve DHT routing table to return better nodes (lower RTT and closer
	  to target)
	* don't use pointers to resume_data and file_priorities in
	  add_torrent_params
	* allow moving files to absolute paths, out of the download directory
	* make move_storage more generic to allow both overwriting files as well
	  as taking existing ones
	* fix choking issue at high upload rates
	* optimized rate limiter
	* make disk cache pool allocator configurable
	* fix library ABI to not depend on logging being enabled
	* use hex encoding instead of base32 in create_magnet_uri
	* include name, save_path and torrent_file in torrent_status, for
	  improved performance
	* separate anonymous mode and force-proxy mode, and tighten it up a bit
	* add per-tracker scrape information to announce_entry
	* report errors in read_piece_alert
	* DHT memory optimization
	* improve DHT lookup speed
	* improve support for windows XP and earlier
	* introduce global connection priority for improved swarm performance
	* make files deleted alert non-discardable
	* make built-in sha functions not conflict with libcrypto
	* improve web seed hash failure case
	* improve DHT lookup times
	* uTP path MTU discovery improvements
	* optimized the torrent creator optimizer to scale significantly better
	  with more files
	* fix uTP edge case where udp socket buffer fills up
	* fix nagle implementation in uTP

	* fix bug in error handling in protocol encryption

0.16.18 release

	* fix uninitialized values in DHT DOS mitigation
	* fix error handling in file::phys_offset
	* fix bug in HTTP scrape response parsing
	* enable TCP keepalive for socks5 connection for UDP associate
	* fix python3 support
	* fix bug in lt_donthave extension
	* expose i2p_alert to python. cleaning up of i2p connection code
	* fixed overflow and download performance issue when downloading at high rates
	* fixed bug in add_torrent_alert::message for magnet links
	* disable optimistic disconnects when connection limit is low
	* improved error handling of session::listen_on
	* suppress initial 'completed' announce to trackers added with replace_trackers
	  after becoming a seed
	* SOCKS4 fix for trying to connect over IPv6
	* fix saving resume data when removing all trackers
	* fix bug in udp_socket when changing socks5 proxy quickly

0.16.17 release

	* don't fall back on wildcard port in UPnP
	* fix local service discovery for magnet links
	* fix bitfield issue in file_storage
	* added work-around for MingW issue in file I/O
	* fixed sparse file detection on windows
	* fixed bug in gunzip
	* fix to use proxy settings when adding .torrent file from URL
	* fix resume file issue related to daylight savings time on windows
	* improve error checking in lazy_bdecode

0.16.16 release

	* add missing add_files overload to the python bindings
	* improve error handling in http gunzip
	* fix debug logging for banning web seeds
	* improve support for de-selected files in full allocation mode
	* fix dht_bootstrap_alert being posted
	* SetFileValidData fix on windows (prevents zero-fill)
	* fix minor lock_files issue on unix

0.16.15 release

	* fix mingw time_t 64 bit issue
	* fix use of SetFileValidData on windows
	* fix crash when using full allocation storage mode
	* improve error_code and error_category support in python bindings
	* fix python binding for external_ip_alert

0.16.14 release

	* make lt_tex more robust against bugs and malicious behavior
	* HTTP chunked encoding fix
	* expose file_granularity flag to python bindings
	* fix DHT memory error
	* change semantics of storage allocation to allocate on first write rather
	  than on startup (behaves better with changing file priorities)
	* fix resend logic in response to uTP SACK messages
	* only act on uTP RST packets with correct ack_nr
	* make uTP errors log in normal log mode (not require verbose)
	* deduplicate web seed entries from torrent files
	* improve error reporting from lazy_decode()

0.16.13 release

	* fix auto-manage issue when pausing session
	* fix bug in non-sparse mode on windows, causing incorrect file errors to
	  be generated
	* fix set_name() on file_storage actually affecting save paths
	* fix large file support issue on mingw
	* add some error handling to set_piece_hashes()
	* fix completed-on timestamp to not be clobbered on each startup
	* fix deadlock caused by some UDP tracker failures
	* fix potential integer overflow issue in timers on windows
	* minor fix to peer_proportional mixed_mode algorithm (TCP limit could go
	  too low)
	* graceful pause fix
	* i2p fixes
	* fix issue when loading certain malformed .torrent files
	* pass along host header with http proxy requests and possible
	  http_connection shutdown hang

0.16.12 release

	* fix building with C++11
	* fix IPv6 support in UDP socket (uTP)
	* fix mingw build issues
	* increase max allowed outstanding piece requests from peers
	* uTP performance improvement. only fast retransmit one packet at a time
	* improve error message for 'file too short'
	* fix piece-picker stat bug when only selecting some files for download
	* fix bug in async_add_torrent when settings file_priorities
	* fix boost-1.42 support for python bindings
	* fix memory allocation issue (virtual addres space waste) on windows

0.16.11 release

	* fix web seed URL double escape issue
	* fix string encoding issue in alert messages
	* fix SSL authentication issue
	* deprecate std::wstring overloads. long live utf-8
	* improve time-critical pieces feature (streaming)
	* introduce bandwidth exhaustion attack-mitigation in allowed-fast pieces
	* python binding fix issue where torrent_info objects where destructing when
	  their torrents were deleted
	* added missing field to scrape_failed_alert in python bindings
	* GCC 4.8 fix
	* fix proxy failure semantics with regards to anonymous mode
	* fix round-robin seed-unchoke algorithm
	* add bootstrap.sh to generage configure script and run configure
	* fix bug in SOCK5 UDP support
	* fix issue where torrents added by URL would not be started immediately

0.16.10 release

	* fix encryption level handle invalid values
	* add a number of missing functions to the python binding
	* fix typo in Jamfile for building shared libraries
	* prevent tracker exchange for magnet links before metadata is received
	* fix crash in make_magnet_uri when generating links longer than 1024
	  characters
	* fix hanging issue when closing files on windows (completing a download)
	* fix piece picking edge case that could cause torrents to get stuck at
	  hash failure
	* try unencrypted connections first, and fall back to encryption if it
	  fails (performance improvement)
	* add missing functions to python binding (flush_cache(), remap_files()
	  and orig_files())
	* improve handling of filenames that are invalid on windows
	* support 'implied_port' in DHT announce_peer
	* don't use pool allocator for disk blocks (cache may now return pages
	  to the kernel)

0.16.9 release

	* fix long filename truncation on windows
	* distinguish file open mode when checking files and downloading/seeding
	  with bittorrent. updates storage interface
	* improve file_storage::map_file when dealing with invalid input
	* improve handling of invalid utf-8 sequences in strings in torrent files
	* handle more cases of broken .torrent files
	* fix bug filename collision resolver
	* fix bug in filename utf-8 verification
	* make need_save_resume() a bit more robust
	* fixed sparse flag manipulation on windows
	* fixed streaming piece picking issue

0.16.8 release

	* make rename_file create missing directories for new filename
	* added missing python function: parse_magnet_uri
	* fix alerts.all_categories in python binding
	* fix torrent-abort issue which would cancel name lookups of other torrents
	* make torrent file parser reject invalid path elements earlier
	* fixed piece picker bug when using pad-files
	* fix read-piece response for cancelled deadline-pieces
	* fixed file priority vector-overrun
	* fix potential packet allocation alignment issue in utp
	* make 'close_redudnant_connections' cover more cases
	* set_piece_deadline() also unfilters the piece (if its priority is 0)
	* add work-around for bug in windows vista and earlier in
	  GetOverlappedResult
	* fix traversal algorithm leak in DHT
	* fix string encoding conversions on windows
	* take torrent_handle::query_pieces into account in torrent_handle::statue()
	* honor trackers responding with 410
	* fixed merkle tree torrent creation bug
	* fixed crash with empty url-lists in torrent files
	* added missing max_connections() function to python bindings

0.16.7 release

	* fix string encoding in error messages
	* handle error in read_piece and set_piece_deadline when torrent is removed
	* DHT performance improvement
	* attempt to handle ERROR_CANT_WAIT disk error on windows
	* improve peers exchanged over PEX
	* fixed rare crash in ut_metadata extension
	* fixed files checking issue
	* added missing pop_alerts() to python bindings
	* fixed typos in configure script, inversing some feature-enable/disable flags
	* added missing flag_update_subscribe to python bindings
	* active_dht_limit, active_tracker_limit and active_lsd_limit now
	  interpret -1 as infinite

0.16.6 release

	* fixed verbose log error for NAT holepunching
	* fix a bunch of typos in python bindings
	* make get_settings available in the python binding regardless of
	  deprecated functions
	* fix typo in python settings binding
	* fix possible dangling pointer use in peer list
	* fix support for storing arbitrary data in the DHT
	* fixed bug in uTP packet circle buffer
	* fix potential crash when using torrent_handle::add_piece
	* added missing add_torrent_alert to python binding

0.16.5 release

	* udp socket refcounter fix
	* added missing async_add_torrent to python bindings
	* raised the limit for bottled http downloads to 2 MiB
	* add support for magnet links and URLs in python example client
	* fixed typo in python bindings' add_torrent_params
	* introduce a way to add built-in plugins from python
	* consistently disconnect the same peer when two peers simultaneously connect
	* fix local endpoint queries for uTP connections
	* small optimization to local peer discovery to ignore our own broadcasts
	* try harder to bind the udp socket (uTP, DHT, UDP-trackers, LSD) to the
	  same port as TCP
	* relax file timestamp requirements for accepting resume data
	* fix performance issue in web seed downloader (coalescing of blocks
	  sometimes wouldn't work)
	* web seed fixes (better support for torrents without trailing / in
	  web seeds)
	* fix some issues with SSL over uTP connections
	* fix UDP trackers trying all endpoints behind the hostname

0.16.4 release

	* raise the default number of torrents allowed to announce to trackers
	  to 1600
	* improve uTP slow start behavior
	* fixed UDP socket error causing it to fail on Win7
	* update use of boost.system to not use deprecated functions
	* fix GIL issue in python bindings. Deprecated extension support in python
	* fixed bug where setting upload slots to -1 would not mean infinite
	* extend the UDP tracker protocol to include the request string from the
	  tracker URL
	* fix mingw build for linux crosscompiler

0.16.3 release

	* fix python binding backwards compatibility in replace_trackers
	* fix possible starvation in metadata extension
	* fix crash when creating torrents and optimizing file order with pad files
	* disable support for large MTUs in uTP until it is more reliable
	* expose post_torrent_updates and state_update_alert to python bindings
	* fix incorrect SSL error messages
	* fix windows build of shared library with openssl
	* fix race condition causing shutdown hang

0.16.2 release

	* fix permissions issue on linux with noatime enabled for non-owned files
	* use random peer IDs in anonymous mode
	* fix move_storage bugs
	* fix unnecessary dependency on boost.date_time when building boost.asio as separate compilation
	* always use SO_REUSEADDR and deprecate the flag to turn it on
	* add python bindings for SSL support
	* minor uTP tweaks
	* fix end-game mode issue when some files are selected to not be downloaded
	* improve uTP slow start
	* make uTP less aggressive resetting cwnd when idle

0.16.1 release

	* fixed crash when providing corrupt resume data
	* fixed support for boost-1.44
	* fixed reversed semantics of queue_up() and queue_down()
	* added missing functions to python bindings (file_priority(), set_dht_settings())
	* fixed low_prio_disk support on linux
	* fixed time critical piece accounting in the request queue
	* fixed semantics of rate_limit_utp to also ignore per-torrent limits
	* fixed piece sorting bug of deadline pieces
	* fixed python binding build on Mac OS and BSD
	* fixed UNC path normalization (on windows, unless UNC paths are disabled)
	* fixed possible crash when enabling multiple connections per IP
	* fixed typo in win vista specific code, breaking the build
	* change default of rate_limit_utp to true
	* fixed DLL export issue on windows (when building a shared library linking statically against boost)
	* fixed FreeBSD build
	* fixed web seed performance issue with pieces > 1 MiB
	* fixed unchoke logic when using web seeds
	* fixed compatibility with older versions of boost (down to boost 1.40)

0.16 release

	* support torrents with more than 262000 pieces
	* make tracker back-off configurable
	* don't restart the swarm after downloading metadata from magnet links
	* lower the default tracker retry intervals
	* support banning web seeds sending corrupt data
	* don't let hung outgoing connection attempts block incoming connections
	* improve SSL torrent support by using SNI and a single SSL listen socket
	* improved peer exchange performance by sharing incoming connections which advertize listen port
	* deprecate set_ratio(), and per-peer rate limits
	* add web seed support for torrents with pad files
	* introduced a more scalable API for torrent status updates (post_torrent_updates()) and updated client_test to use it
	* updated the API to add_torrent_params turning all bools into flags of a flags field
	* added async_add_torrent() function to significantly improve performance when
	  adding many torrents
	* change peer_states to be a bitmask (bw_limit, bw_network, bw_disk)
	* changed semantics of send_buffer_watermark_factor to be specified as a percentage
	* add incoming_connection_alert for logging all successful incoming connections
	* feature to encrypt peer connections with a secret AES-256 key stored in .torrent file
	* deprecated compact storage allocation
	* close files in separate thread on systems where close() may block (Mac OS X for instance)
	* don't create all directories up front when adding torrents
	* support DHT scrape
	* added support for fadvise/F_RDADVISE for improved disk read performance
	* introduced pop_alerts() which pops the entire alert queue in a single call
	* support saving metadata in resume file, enable it by default for magnet links
	* support for receiving multi announce messages for local peer discovery
	* added session::listen_no_system_port flag to prevent libtorrent from ever binding the listen socket to port 0
	* added option to not recheck on missing or incomplete resume data
	* extended stats logging with statistics=on builds
	* added new session functions to more efficiently query torrent status
	* added alerts for added and removed torrents
	* expanded plugin interface to support session wide states
	* made the metadata block requesting algorithm more robust against hash check failures
	* support a separate option to use proxies for peers or not
	* pausing the session now also pauses checking torrents
	* moved alert queue size limit into session_settings
	* added support for DHT rss feeds (storing only)
	* added support for RSS feeds
	* fixed up some edge cases in DHT routing table and improved unit test of it
	* added error category and error codes for HTTP errors
	* made the DHT implementation slightly more robust against routing table poisoning and node ID spoofing
	* support chunked encoding in http downloads (http_connection)
	* support adding torrents by url to the .torrent file
	* support CDATA tags in xml parser
	* use a python python dictionary for settings instead of session_settings object (in python bindings)
	* optimized metadata transfer (magnet link) startup time (shaved off about 1 second)
	* optimized swarm startup time (shaved off about 1 second)
	* support DHT name lookup
	* optimized memory usage of torrent_info and file_storage, forcing some API changes
	  around file_storage and file_entry
	* support trackerid tracker extension
	* graceful peer disconnect mode which finishes transactions before disconnecting peers
	* support chunked encoding for web seeds
	* uTP protocol support
	* resistance towards certain flood attacks
	* support chunked encoding for web seeds (only for BEP 19, web seeds)
	* optimized session startup time
	* support SSL for web seeds, through all proxies
	* support extending web seeds with custom authorization and extra headers
	* settings that are not changed from the default values are not saved
	  in the session state
	* made seeding choking algorithm configurable
	* deprecated setters for max connections, max half-open, upload and download
	  rates and unchoke slots. These are now set through session_settings
	* added functions to query an individual peer's upload and download limit
	* full support for BEP 21 (event=paused)
	* added share-mode feature for improving share ratios
	* merged all proxy settings into a single one
	* improved SOCKS5 support by proxying hostname lookups
	* improved support for multi-homed clients
	* added feature to not count downloaded bytes from web seeds in stats
	* added alert for incoming local service discovery messages
	* added option to set file priorities when adding torrents
	* removed the session mutex for improved performance
	* added upload and download activity timer stats for torrents
	* made the reuse-address flag configurable on the listen socket
	* moved UDP trackers over to use a single socket
	* added feature to make asserts log to a file instead of breaking the process
	  (production asserts)
	* optimized disk I/O cache clearing
	* added feature to ask a torrent if it needs to save its resume data or not
	* added setting to ignore file modification time when loading resume files
	* support more fine-grained torrent states between which peer sources it
	  announces to
	* supports calculating sha1 file-hashes when creating torrents
	* made the send_buffer_watermark performance warning more meaningful
	* supports complete_ago extension
	* dropped zlib as a dependency and builds using puff.c instead
	* made the default cache size depend on available physical RAM
	* added flags to torrent::status() that can filter which values are calculated
	* support 'explicit read cache' which keeps a specific set of pieces
	  in the read cache, without implicitly caching other pieces
	* support sending suggest messages based on what's in the read cache
	* clear sparse flag on files that complete on windows
	* support retry-after header for web seeds
	* replaced boost.filesystem with custom functions
	* replaced dependency on boost.thread by asio's internal thread primitives
	* added support for i2p torrents
	* cleaned up usage of MAX_PATH and related macros
	* made it possible to build libtorrent without RTTI support
	* added support to build with libgcrypt and a shipped version of libtommath
	* optimized DHT routing table memory usage
	* optimized disk cache to work with large caches
	* support variable number of optimistic unchoke slots and to dynamically
	  adjust based on the total number of unchoke slots
	* support for BitTyrant choker algorithm
	* support for automatically start torrents when they receive an
	  incoming connection
	* added more detailed instrumentation of the disk I/O thread

0.15.11 release

	* fixed web seed bug, sometimes causing infinite loops
	* fixed race condition when setting session_settings immediately after creating session
	* give up immediately when failing to open a listen socket (report the actual error)
	* restored ABI compatibility with 0.15.9
	* added missing python bindings for create_torrent and torrent_info

0.15.10 release

	* fix 'parameter incorrect' issue when using unbuffered IO on windows
	* fixed UDP socket error handling on windows
	* fixed peer_tos (type of service) setting
	* fixed crash when loading resume file with more files than the torrent in it
	* fix invalid-parameter error on windows when disabling filesystem disk cache
	* fix connection queue issue causing shutdown delays
	* fixed mingw build
	* fix overflow bug in progress_ppm field
	* don't filter local peers received from a non-local tracker
	* fix python deadlock when using python extensions
	* fixed small memory leak in DHT

0.15.9 release

	* added some functions missing from the python binding
	* fixed rare piece picker bug
	* fixed invalid torrent_status::finished_time
	* fixed bugs in dont-have and upload-only extension messages
	* don't open files in random-access mode (speeds up hashing)

0.15.8 release

	* allow NULL to be passed to create_torrent::set_comment and create_torrent::set_creator
	* fix UPnP issue for routers with multiple PPPoE connections
	* fix issue where event=stopped announces wouldn't be sent when closing session
	* fix possible hang in file::readv() on windows
	* fix CPU busy loop issue in tracker announce logic
	* honor IOV_MAX when using writev and readv
	* don't post 'operation aborted' UDP errors when changing listen port
	* fix tracker retry logic, where in some configurations the next tier would not be tried
	* fixed bug in http seeding logic (introduced in 0.15.7)
	* add support for dont-have extension message
	* fix for set_piece_deadline
	* add reset_piece_deadline function
	* fix merkle tree torrent assert

0.15.7 release

	* exposed set_peer_id to python binding
	* improve support for merkle tree torrent creation
	* exposed comparison operators on torrent_handle to python
	* exposed alert error_codes to python
	* fixed bug in announce_entry::next_announce_in and min_announce_in
	* fixed sign issue in set_alert_mask signature
	* fixed unaligned disk access for unbuffered I/O in windows
	* support torrents whose name is empty
	* fixed connection limit to take web seeds into account as well
	* fixed bug when receiving a have message before having the metadata
	* fixed python bindings build with disabled DHT support
	* fixed BSD file allocation issue
	* fixed bug in session::delete_files option to remove_torrent

0.15.6 release

	* fixed crash in udp trackers when using SOCKS5 proxy
	* fixed reconnect delay when leaving upload only mode
	* fixed default values being set incorrectly in add_torrent_params through add_magnet_uri in python bindings
	* implemented unaligned write (for unbuffered I/O)
	* fixed broadcast_lsd option
	* fixed udp-socket race condition when using a proxy
	* end-game mode optimizations
	* fixed bug in udp_socket causing it to issue two simultaneous async. read operations
	* fixed mingw build
	* fixed minor bug in metadata block requester (for magnet links)
	* fixed race condition in iconv string converter
	* fixed error handling in torrent_info constructor
	* fixed bug in torrent_info::remap_files
	* fix python binding for wait_for_alert
	* only apply privileged port filter to DHT-only peers

0.15.5 release

	* support DHT extension to report external IPs
	* fixed rare crash in http_connection's error handling
	* avoid connecting to peers listening on ports < 1024
	* optimized piece picking to not cause busy loops in some end-game modes
	* fixed python bindings for tcp::endpoint
	* fixed edge case of pad file support
	* limit number of torrents tracked by DHT
	* fixed bug when allow_multiple_connections_per_ip was enabled
	* potential WOW64 fix for unbuffered I/O (windows)
	* expose set_alert_queue_size_limit to python binding
	* support dht nodes in magnet links
	* support 100 Continue HTTP responses
	* changed default choker behavior to use 8 unchoke slots (instead of being rate based)
	* fixed error reporting issue in disk I/O thread
	* fixed file allocation issues on linux
	* fixed filename encoding and decoding issue on platforms using iconv
	* reports redundant downloads to tracker, fixed downloaded calculation to
	  be more stable when not including redundant. Improved redundant data accounting
	  to be more accurate
	* fixed bugs in http seed connection and added unit test for it
	* fixed error reporting when fallocate fails
	* deprecate support for separate proxies for separate kinds of connections

0.15.4 release

	* fixed piece picker issue triggered by hash failure and timed out requests to the piece
	* fixed optimistic unchoke issue when setting per torrent unchoke limits
	* fixed UPnP shutdown issue
	* fixed UPnP DeletePortmapping issue
	* fixed NAT-PMP issue when adding the same mapping multiple times
	* no peers from tracker when stopping is no longer an error
	* improved web seed retry behavior
	* fixed announce issue

0.15.3 release

	* fixed announce bug where event=completed would not be sent if it violated the
	  min-announce of the tracker
	* fixed limitation in rate limiter
	* fixed build error with boost 1.44

0.15.2 release

	* updated compiler to msvc 2008 for python binding
	* restored default fail_limit to unlimited on all trackers
	* fixed rate limit bug for DHT
	* fixed SOCKS5 bug for routing UDP packets
	* fixed bug on windows when verifying resume data for a torrent where
	  one of its directories had been removed
	* fixed race condition in peer-list with DHT
	* fix force-reannounce and tracker retry issue

0.15.1 release

	* fixed rare crash when purging the peer list
	* fixed race condition around m_abort in session_impl
	* fixed bug in web_peer_connection which could cause a hang when downloading
	  from web servers
	* fixed bug in metadata extensions combined with encryption
	* refactored socket reading code to not use async. operations unnecessarily
	* some timer optimizations
	* removed the reuse-address flag on the listen socket
	* fixed bug where local peer discovery and DHT wouldn't be announced to without trackers
	* fixed bug in bdecoder when decoding invalid messages
	* added build warning when building with UNICODE but the standard library
	  doesn't provide std::wstring
	* fixed add_node python binding
	* fixed issue where trackers wouldn't tried immediately when the previous one failed
	* fixed synchronization issue between download queue and piece picker
	* fixed bug in udp tracker scrape response parsing
	* fixed bug in the disk thread that could get triggered under heavy load
	* fixed bug in add_piece() that would trigger asserts
	* fixed vs 2010 build
	* recognizes more clients in identify_client()
	* fixed bug where trackers wouldn't be retried if they failed
	* slight performance fix in disk elevator algorithm
	* fixed potential issue where a piece could be checked twice
	* fixed build issue on windows related to GetCompressedSize()
	* fixed deadlock when starting torrents with certain invalid tracker URLs
	* fixed iterator bug in disk I/O thread
	* fixed FIEMAP support on linux
	* fixed strict aliasing warning on gcc
	* fixed inconsistency when creating torrents with symlinks
	* properly detect windows version to initialize half-open connection limit
	* fixed bug in url encoder where $ would not be encoded

0.15 release

	* introduced a session state save mechanism. load_state() and save_state().
	  this saves all session settings and state (except torrents)
	* deprecated dht_state functions and merged it with the session state
	* added support for multiple trackers in magnet links
	* added support for explicitly flushing the disk cache
	* added torrent priority to affect bandwidth allocation for its peers
	* reduced the number of floating point operations (to better support
	  systems without FPU)
	* added new alert when individual files complete
	* added support for storing symbolic links in .torrent files
	* added support for uTorrent interpretation of multi-tracker torrents
	* handle torrents with duplicate filenames
	* piece timeouts are adjusted to download rate limits
	* encodes urls in torrent files that needs to be encoded
	* fixed not passing &supportcrypto=1 when encryption is disabled
	* introduced an upload mode, which torrents are switched into when
	  it hits a disk write error, instead of stopping the torrent.
	  this lets libtorrent keep uploading the parts it has when it
	  encounters a disk-full error for instance
	* improved disk error handling and expanded use of error_code in
	  error reporting. added a bandwidth state, bw_disk, when waiting
	  for the disk io thread to catch up writing buffers
	* improved read cache memory efficiency
	* added another cache flush algorithm to write the largest
	  contiguous blocks instead of the least recently used
	* introduced a mechanism to be lighter on the disk when checking torrents
	* applied temporary memory storage optimization to when checking
	  a torrent as well
	* removed hash_for_slot() from storage_interface. It is now implemented
	  by using the readv() function from the storage implementation
	* improved IPv6 support by announcing twice when necessary
	* added feature to set a separate global rate limit for local peers
	* added preset settings for low memory environments and seed machines
	  min_memory_usage() and high_performance_seeder()
	* optimized overall memory usage for DHT nodes and requests, peer
	  entries and disk buffers
	* change in API for block_info in partial_piece_info, instead of
	  accessing 'peer', call 'peer()'
	* added support for fully automatic unchoker (no need to specify
	  number of upload slots). This is on by default
	* added support for changing socket buffer sizes through
	  session_settings
	* added support for merkle hash tree torrents (.merkle.torrent)
	* added 'seed mode', which assumes that all files are complete
	  and checks hashes lazily, as blocks are requested
	* added new extension for file attributes (executable and hidden)
	* added support for unbuffered I/O for aligned files
	* added workaround for sparse file issue on Windows Vista
	* added new lt_trackers extension to exchange trackers between
	  peers
	* added support for BEP 17 http seeds
	* added read_piece() to read pieces from torrent storage
	* added option for udp tracker preference
	* added super seeding
	* added add_piece() function to inject data from external sources
	* add_tracker() function added to torrent_handle
	* if there is no working tracker, current_tracker is the
	  tracker that is currently being tried
	* torrents that are checking can now be paused, which will
	  pause the checking
	* introduced another torrent state, checking_resume_data, which
	  the torrent is in when it's first added, and is comparing
	  the files on disk with the resume data
	* DHT bandwidth usage optimizations
	* rate limited DHT send socket
	* tracker connections are now also subject to IP filtering
	* improved optimistic unchoke logic
	* added monitoring of the DHT lookups
	* added bandwidth reports for estimated TCP/IP overhead and DHT
	* includes DHT traffic in the rate limiter
	* added support for bitcomet padding files
	* improved support for sparse files on windows
	* added ability to give seeding torrents preference to active slots
	* added torrent_status::finished_time
	* automatically caps files and connections by default to rlimit
	* added session::is_dht_running() function
	* added torrent_handle::force_dht_announce()
	* added torrent_info::remap_files()
	* support min_interval tracker extension
	* added session saving and loading functions
	* added support for min-interval in tracker responses
	* only keeps one outstanding duplicate request per peer
	  reduces waste download, specifically when streaming
	* added support for storing per-peer rate limits across reconnects
	* improved fallocate support
	* fixed magnet link issue when using resume data
	* support disk I/O priority settings
	* added info_hash to torrent_deleted_alert
	* improved LSD performance and made the interval configurable
	* improved UDP tracker support by caching connect tokens
	* fast piece optimization

release 0.14.10

	* fixed udp tracker race condition
	* added support for torrents with odd piece sizes
	* fixed issue with disk read cache not being cleared when removing torrents
	* made the DHT socket bind to the same interface as the session
	* fixed issue where an http proxy would not be used on redirects
	* Solaris build fixes
	* disabled buggy disconnect_peers feature

release 0.14.9

	* disabled feature to drop requests after having been skipped too many times
	* fixed range request bug for files larger than 2 GB in web seeds
	* don't crash when trying to create torrents with 0 files
	* fixed big_number __init__ in python bindings
	* fixed optimistic unchoke timer
	* fixed bug where torrents with incorrectly formatted web seed URLs would be
	  connected multiple times
	* fixed MinGW support
	* fixed DHT bootstrapping issue
	* fixed UDP over SOCKS5 issue
	* added support for "corrupt" tracker announce
	* made end-game mode less aggressive

release 0.14.8

	* ignore unkown metadata messages
	* fixed typo that would sometimes prevent queued torrents to be checked
	* fixed bug in auto-manager where active_downloads and active_seeds would
	  sometimes be used incorrectly
	* force_recheck() no longer crashes on torrents with no metadata
	* fixed broadcast socket regression from 0.14.7
	* fixed hang in NATPMP when shut down while waiting for a response
	* fixed some more error handling in bdecode

release 0.14.7

	* fixed deadlock in natpmp
	* resume data alerts are always posted, regardless of alert mask
	* added wait_for_alert to python binding
	* improved invalid filename character replacement
	* improved forward compatibility in DHT
	* added set_piece_hashes that takes a callback to the python binding
	* fixed division by zero in get_peer_info()
	* fixed bug where pieces may have been requested before the metadata
	  was received
	* fixed incorrect error when deleting files from a torrent where
	  not all files have been created
	* announces torrents immediately to the DHT when it's started
	* fixed bug in add_files that would fail to recurse if the path
	  ended with a /
	* fixed bug in error handling when parsing torrent files
	* fixed file checking bug when renaming a file before checking the torrent
	* fixed race conditon when receiving metadata from swarm
	* fixed assert in ut_metadata plugin
	* back-ported some fixes for building with no exceptions
	* fixed create_torrent when passing in a path ending with /
	* fixed move_storage when source doesn't exist
	* fixed DHT state save bug for node-id
	* fixed typo in python binding session_status struct
	* broadcast sockets now join every network interface (used for UPnP and
	  local peer discovery)

release 0.14.6

	* various missing include fixes to be buildable with boost 1.40
	* added missing functions to python binding related to torrent creation
	* fixed to add filename on web seed urls that lack it
	* fixed BOOST_ASIO_HASH_MAP_BUCKETS define for boost 1.39
	* fixed checking of fast and suggest messages when used with magnet links
	* fixed bug where web seeds would not disconnect if being resolved when
	  the torrent was paused
	* fixed download piece performance bug in piece picker
	* fixed bug in connect candidate counter
	* replaces invalid filename characters with .
	* added --with-libgeoip option to configure script to allow building and
	  linking against system wide library
	* fixed potential pure virtual function call in extensions on shutdown
	* fixed disk buffer leak in smart_ban extension

release 0.14.5

	* fixed bug when handling malformed webseed urls and an http proxy
	* fixed bug when setting unlimited upload or download rates for torrents
	* fix to make torrent_status::list_peers more accurate.
	* fixed memory leak in disk io thread when not using the cache
	* fixed bug in connect candidate counter
	* allow 0 upload slots
	* fixed bug in rename_file(). The new name would not always be saved in
	  the resume data
	* fixed resume data compatibility with 0.13
	* fixed rare piece-picker bug
	* fixed bug where one allowed-fast message would be sent even when
	  disabled
	* fixed race condition in UPnP which could lead to crash
	* fixed inversed seed_time ratio logic
	* added get_ip_filter() to session

release 0.14.4

	* connect candidate calculation fix
	* tightened up disk cache memory usage
	* fixed magnet link parser to accept hex-encoded info-hashes
	* fixed inverted logic when picking which peers to connect to
	  (should mean a slight performance improvement)
	* fixed a bug where a failed rename_file() would leave the storage
	  in an error state which would pause the torrent
	* fixed case when move_storage() would fail. Added a new alert
	  to be posted when it does
	* fixed crash bug when shutting down while checking a torrent
	* fixed handling of web seed urls that didn't end with a
	  slash for multi-file torrents
	* lowered the default connection speed to 10 connection attempts
	  per second
	* optimized memory usage when checking files fails
	* fixed bug when checking a torrent twice
	* improved handling of out-of-memory conditions in disk I/O thread
	* fixed bug when force-checking a torrent with partial pieces
	* fixed memory leak in disk cache
	* fixed torrent file path vulnerability
	* fixed upnp
	* fixed bug when dealing with clients that drop requests (i.e. BitComet)
	  fixes assert as well

release 0.14.3

	* added python binding for create_torrent
	* fixed boost-1.38 build
	* fixed bug where web seeds would be connected before the files
	  were checked
	* fixed filename bug when using wide characters
	* fixed rare crash in peer banning code
	* fixed potential HTTP compatibility issue
	* fixed UPnP crash
	* fixed UPnP issue where the control url contained the base url
	* fixed a replace_trackers bug
	* fixed bug where the DHT port mapping would not be removed when
	  changing DHT port
	* fixed move_storage bug when files were renamed to be moved out
	  of the root directory
	* added error handling for set_piece_hashes
	* fixed missing include in enum_if.cpp
	* fixed dual IP stack issue
	* fixed issue where renamed files were sometimes not saved in resume data
	* accepts tracker responses with no 'peers' field, as long as 'peers6'
	  is present
	* fixed CIDR-distance calculation in the precense of IPv6 peers
	* save partial resume data for torrents that are queued for checking
	  or checking, to maintain stats and renamed files
	* Don't try IPv6 on windows if it's not installed
	* move_storage fix
	* fixed potential crash on shutdown
	* fixed leaking exception from bdecode on malformed input
	* fixed bug where connection would hang when receiving a keepalive
	* fixed bug where an asio exception could be thrown when resolving
	  peer countries
	* fixed crash when shutting down while checking a torrent
	* fixed potential crash in connection_queue when a peer_connection
	  fail to open its socket

release 0.14.2

	* added missing functions to the python bindings torrent_info::map_file,
	  torrent_info::map_block and torrent_info::file_at_offset.
	* removed support for boost-1.33 and earlier (probably didn't work)
	* fixed potential freezes issues at shutdown
	* improved error message for python setup script
	* fixed bug when torrent file included announce-list, but no valid
	  tracker urls
	* fixed bug where the files requested from web seeds would be the
	  renamed file names instead of the original file names in the torrent.
	* documentation fix of queing section
	* fixed potential issue in udp_socket (affected udp tracker support)
	* made name, comment and created by also be subject to utf-8 error
	  correction (filenames already were)
	* fixed dead-lock when settings DHT proxy
	* added missing export directives to lazy_entry
	* fixed disk cache expiry settings bug (if changed, it would be set
	  to the cache size)
	* fixed bug in http_connection when binding to a particular IP
	* fixed typo in python binding (torrent_handle::piece_prioritize should
	  be torrent_handle::piece_priorities)
	* fixed race condition when saving DHT state
	* fixed bugs related to lexical_cast being locale dependent
	* added support for SunPro C++ compiler
	* fixed bug where messeges sometimes could be encrypted in the
	  wrong order, for encrypted connections.
	* fixed race condition where torrents could get stuck waiting to
	  get checked
	* fixed mapped files bug where it wouldn't be properly restored
	  from resume data properly
	* removed locale dependency in xml parser (caused asserts on windows)
	* fixed bug when talking to https 1.0 servers
	* fixed UPnP bug that could cause stack overflow

release 0.14.1

	* added converter for python unicode strings to utf-8 paths
	* fixed bug in http downloader where the host field did not
	  include the port number
	* fixed headers to not depend on NDEBUG, which would prohibit
	  linking a release build of libtorrent against a debug application
	* fixed bug in disk I/O thread that would make the thread
	  sometimes quit when an error occurred
	* fixed DHT bug
	* fixed potential shutdown crash in disk_io_thread
	* fixed usage of deprecated boost.filsystem functions
	* fixed http_connection unit test
	* fixed bug in DHT when a DHT state was loaded
	* made rate limiter change in 0.14 optional (to take estimated
	  TCP/IP overhead into account)
	* made the python plugin buildable through the makefile
	* fixed UPnP bug when url base ended with a slash and
	  path started with a slash
	* fixed various potentially leaking exceptions
	* fixed problem with removing torrents that are checking
	* fixed documentation bug regarding save_resume_data()
	* added missing documentation on torrent creation
	* fixed bugs in python client examples
	* fixed missing dependency in package-config file
	* fixed shared geoip linking in Jamfile
	* fixed python bindings build on windows and made it possible
	  to generate a windows installer
	* fixed bug in NAT-PMP implementation

release 0.14

	* deprecated add_torrent() in favor of a new add_torrent()
	  that takes a struct with parameters instead. Torrents
	  are paused and auto managed by default.
	* removed 'connecting_to_tracker' torrent state. This changes
	  the enum values for the other states.
	* Improved seeding and choking behavior.
	* Fixed rare buffer overrun bug when calling get_download_queue
	* Fixed rare bug where torrent could be put back into downloading
	  state even though it was finished, after checking files.
	* Fixed rename_file to work before the file on disk has been
	  created.
	* Fixed bug in tracker connections in case of errors caused
	  in the connection constructor.
	* Updated alert system to be filtered by category instead of
	  severity level. Alerts can generate a message through
	  alert::message().
	* Session constructor will now start dht, upnp, natpmp, lsd by
	  default. Flags can be passed in to the constructor to not
	  do this, if these features are to be enabled and disabled
	  at a later point.
	* Removed 'connecting_to_tracker' torrent state
	* Fix bug where FAST pieces were cancelled on choke
	* Fixed problems with restoring piece states when hash failed.
	* Minimum peer reconnect time fix. Peers with no failures would
	  reconnect immediately.
	* Improved web seed error handling
	* DHT announce fixes and off-by-one loop fix
	* Fixed UPnP xml parse bug where it would ignore the port number
	  for the control url.
	* Fixed bug in torrent writer where the private flag was added
	  outside of the info dictionary
	* Made the torrent file parser less strict of what goes in the
	  announce-list entry
	* Fixed type overflow bug where some statistics was incorrectly
	  reported for file larger than 2 GB
	* boost-1.35 support
	* Fixed bug in statistics from web server peers where it sometimes
	  could report too many bytes downloaded.
	* Fixed bug where statistics from the last second was lost when
	  disconnecting a peer.
	* receive buffer optimizations (memcpy savings and memory savings)
	* Support for specifying the TOS byte for peer traffic.
	* Basic support for queueing of torrents.
	* Better bias to give connections to downloading torrents
	  with fewer peers.
	* Optimized resource usage (removed the checking thread)
	* Support to bind outgoing connections to specific ports
	* Disk cache support.
	* New, more memory efficient, piece picker with sequential download
	  support (instead of the more complicated sequential download threshold).
	* Auto Upload slots. Automtically opens up more slots if
	  upload limit is not met.
	* Improved NAT-PMP support by querying the default gateway
	* Improved UPnP support by ignoring routers not on the clients subnet.

release 0.13

	* Added scrape support
	* Added add_extension() to torrent_handle. Can instantiate
	  extensions for torrents while downloading
	* Added support for remove_torrent to delete the files as well
	* Fixed issue with failing async_accept on windows
	* DHT improvements, proper error messages are now returned when
	  nodes sends bad packets
	* Optimized the country table used to resolve country of peers
	* Copying optimization for sending data. Data is no longer copied from
	  the disk I/O buffer to the send buffer.
	* Buffer optimization to use a raw buffer instead of std::vector<char>
	* Improved file storage to use sparse files
	* Updated python bindings
	* Added more clients to the identifiable clients list.
	* Torrents can now be started in paused state (to better support queuing)
	* Improved IPv6 support (support for IPv6 extension to trackers and
	  listens on both IPv6 and IPv4 interfaces).
	* Improved asserts used. Generates a stacktrace on linux
	* Piece picker optimizations and improvements
	* Improved unchoker, connection limit and rate limiter
	* Support for FAST extension
	* Fixed invalid calculation in DHT node distance
	* Fixed bug in URL parser that failed to parse IPv6 addresses
	* added peer download rate approximation
	* added port filter for outgoing connection (to prevent
	  triggering firewalls)
	* made most parameters configurable via session_settings
	* added encryption support
	* added parole mode for peers whose data fails the hash check.
	* optimized heap usage in piece-picker and web seed downloader.
	* fixed bug in DHT where older write tokens weren't accepted.
	* added support for sparse files.
	* introduced speed categories for peers and pieces, to separate
	  slow and fast peers.
	* added a half-open tcp connection limit that takes all connections
	  in to account, not just peer connections.
	* added alerts for filtered IPs.
	* added support for SOCKS4 and 5 proxies and HTTP CONNECT proxies.
	* fixed proper distributed copies calculation.
	* added option to use openssl for sha-1 calculations.
	* optimized the piece picker in the case where a peer is a seed.
	* added support for local peer discovery
	* removed the dependency on the compiled boost.date_time library
	* deprecated torrent_info::print()
	* added UPnP support
	* fixed problem where peer interested flags were not updated correctly
	  when pieces were filtered
	* improvements to ut_pex messages, including support for seed flag
	* prioritizes upload bandwidth to peers that might send back data
	* the following functions have been deprecated:
	  	void torrent_handle::filter_piece(int index, bool filter) const;
	  	void torrent_handle::filter_pieces(std::vector<bool> const& pieces) const;
	  	bool torrent_handle::is_piece_filtered(int index) const;
	  	std::vector<bool> torrent_handle::filtered_pieces() const;
	  	void torrent_handle::filter_files(std::vector<bool> const& files) const;

	  instead, use the piece_priority functions.

	* added support for NAT-PMP
	* added support for piece priorities. Piece filtering is now set as
	  a priority
	* Fixed crash when last piece was smaller than one block and reading
	  fastresume data for that piece
	* Makefiles should do a better job detecting boost
	* Fixed crash when all tracker urls are removed
	* Log files can now be created at user supplied path
	* Log files failing to create is no longer fatal
	* Fixed dead-lock in torrent_handle
	* Made it build with boost 1.34 on windows
	* Fixed bug in URL parser that failed to parse IPv6 addresses
	* Fixed bug in DHT, related to IPv6 nodes
	* DHT accepts transaction IDs that have garbage appended to them
	* DHT logs messages that it fails to decode

release 0.12

	* fixes to make the DHT more compatible
	* http seed improvements including error reporting and url encoding issues.
	* fixed bug where directories would be left behind when moving storage
	  in some cases.
	* fixed crashing bug when restarting or stopping the DHT.
	* added python binding, using boost.python
	* improved character conversion on windows when strings are not utf-8.
	* metadata extension now respects the private flag in the torrent.
	* made the DHT to only be used as a fallback to trackers by default.
	* added support for HTTP redirection support for web seeds.
	* fixed race condition when accessing a torrent that was checking its
	  fast resume data.
	* fixed a bug in the DHT which could be triggered if the network was
	  dropped or extremely rare cases.
	* if the download rate is limited, web seeds will now only use left-over
	  bandwidth after all bt peers have used up as much bandwidth as they can.
	* added the possibility to have libtorrent resolve the countries of
	  the peers in torrents.
	* improved the bandwidth limiter (it now implements a leaky bucket/node bucket).
	* improved the HTTP seed downloader to report accurate progress.
	* added more client peer-id signatures to be recognized.
	* added support for HTTP servers that skip the CR before the NL at line breaks.
	* fixed bug in the HTTP code that only accepted headers case sensitive.
	* fixed bug where one of the session constructors didn't initialize boost.filesystem.
	* fixed bug when the initial checking of a torrent fails with an exception.
	* fixed bug in DHT code which would send incorrect announce messages.
	* fixed bug where the http header parser was case sensitive to the header
	  names.
	* Implemented an optmization which frees the piece_picker once a torrent
	  turns into a seed.
	* Added support for uT peer exchange extension, implemented by Massaroddel.
	* Modified the quota management to offer better bandwidth balancing
	  between peers.
	* logging now supports multiple sessions (different sessions now log
	  to different directories).
	* fixed random number generator seed problem, generating the same
	  peer-id for sessions constructed the same second.
	* added an option to accept multiple connections from the same IP.
	* improved tracker logging.
	* moved the file_pool into session. The number of open files is now
	  limited per session.
	* fixed uninitialized private flag in torrent_info
	* fixed long standing issue with file.cpp on windows. Replaced the low level
	  io functions used on windows.
	* made it possible to associate a name with torrents without metadata.
	* improved http-downloading performance by requesting entire pieces via
	  http.
	* added plugin interface for extensions. And changed the interface for
	  enabling extensions.

release 0.11

	* added support for incorrectly encoded paths in torrent files
	  (assumes Latin-1 encoding and converts to UTF-8).
	* added support for destructing session objects asynchronously.
	* fixed bug with file_progress() with files = 0 bytes
	* fixed a race condition bug in udp_tracker_connection that could
	  cause a crash.
	* fixed bug occuring when increasing the sequenced download threshold
	  with max availability lower than previous threshold.
	* fixed an integer overflow bug occuring when built with gcc 4.1.x
	* fixed crasing bug when closing while checking a torrent
	* fixed bug causing a crash with a torrent with piece length 0
	* added an extension to the DHT network protocol to support the
	  exchange of nodes with IPv6 addresses.
	* modified the ip_filter api slightly to support IPv6
	* modified the api slightly to make sequenced download threshold
	  a per torrent-setting.
	* changed the address type to support IPv6
	* fixed bug in piece picker which would not behave as
	  expected with regard to sequenced download threshold.
	* fixed bug with file_progress() with files > 2 GB.
	* added --enable-examples option to configure script.
	* fixed problem with the resource distribution algorithm
	  (controlling e.g upload/download rates).
	* fixed incorrect asserts in storage related to torrents with
	  zero-sized files.
	* added support for trackerless torrents (with kademlia DHT).
	* support for torrents with the private flag set.
	* support for torrents containing bootstrap nodes for the
	  DHT network.
	* fixed problem with the configure script on FreeBSD.
	* limits the pipelining used on url-seeds.
	* fixed problem where the shutdown always would delay for
	  session_settings::stop_tracker_timeout seconds.
	* session::listen_on() won't reopen the socket in case the port and
	  interface is the same as the one currently in use.
	* added http proxy support for web seeds.
	* fixed problem where upload and download stats could become incorrect
	  in case of high cpu load.
	* added more clients to the identifiable list.
	* fixed fingerprint parser to cope with latest Mainline versions.

release 0.10

	* fixed a bug where the requested number of peers in a tracker request could
	  be too big.
	* fixed a bug where empty files were not created in full allocation mode.
	* fixed a bug in storage that would, in rare cases, fail to do a
	  complete check.
	* exposed more settings for tweaking parameters in the piece-picker,
	  downloader and uploader (http_settings replaced by session_settings).
	* tweaked default settings to improve high bandwidth transfers.
	* improved the piece picker performance and made it possible to download
	  popular pieces in sequence to improve disk performance.
	* added the possibility to control upload and download limits per peer.
	* fixed problem with re-requesting skipped pieces when peer was sending pieces
	  out of fifo-order.
	* added support for http seeding (the GetRight protocol)
	* renamed identifiers called 'id' in the public interface to support linking
	  with Objective.C++
	* changed the extensions protocol to use the new one, which is also
	  implemented by uTorrent.
	* factorized the peer_connection and added web_peer_connection which is
	  able to download from http-sources.
	* converted the network code to use asio (resulted in slight api changes
	  dealing with network addresses).
	* made libtorrent build in vc7 (patches from Allen Zhao)
	* fixed bug caused when binding outgoing connections to a non-local interface.
	* add_torrent() will now throw if called while the session object is
	  being closed.
	* added the ability to limit the number of simultaneous half-open
	  TCP connections. Flags in peer_info has been added.

release 0.9.1

	* made the session disable file name checks within the boost.filsystem library
	* fixed race condition in the sockets
	* strings that are invalid utf-8 strings are now decoded with the
	  local codepage on windows
	* added the ability to build libtorrent both as a shared library
	* client_test can now monitor a directory for torrent files and automatically
	  start and stop downloads while running
	* fixed problem with file_size() when building on windows with unicode support
	* added a new torrent state, allocating
	* added a new alert, metadata_failed_alert
	* changed the interface to session::add_torrent for some speed optimizations.
	* greatly improved the command line control of the example client_test.
	* fixed bug where upload rate limit was not being applied.
	* files that are being checked will no longer stall files that don't need
	  checking.
	* changed the way libtorrent identifies support for its excentions
	  to look for 'ext' at the end of the peer-id.
	* improved performance by adding a circle buffer for the send buffer.
	* fixed bugs in the http tracker connection when using an http proxy.
	* fixed problem with storage's file pool when creating torrents and then
	  starting to seed them.
	* hard limit on remote request queue and timeout on requests (a timeout
	  triggers rerequests). This makes libtorrent work much better with
	  "broken" clients like BitComet which may ignore requests.

Initial release 0.9

	* multitracker support
	* serves multiple torrents on a single port and a single thread
	* supports http proxies and proxy authentication
	* gzipped tracker-responses
	* block level piece picker
	* queues torrents for file check, instead of checking all of them in parallel
	* uses separate threads for checking files and for main downloader
	* upload and download rate limits
	* piece-wise, unordered, incremental file allocation
	* fast resume support
	* supports files > 2 gigabytes
	* supports the no_peer_id=1 extension
	* support for udp-tracker protocol
	* number of connections limit
	* delays sending have messages
	* can resume pieces downloaded in any order
	* adjusts the length of the request queue depending on download rate
	* supports compact=1
	* selective downloading
	* ip filter
<|MERGE_RESOLUTION|>--- conflicted
+++ resolved
@@ -1,18 +1,16 @@
-<<<<<<< HEAD
 	* move session_flags to session_params
 	* the entry class is now a standard variant type
 	* use std::string_view instead of boost counterpart
 	* libtorrent now requires C++17 to build
 	* added support for WebTorrent
 
-=======
+
 	* deprecate (unused) allow_partial_disk_writes settings
 	* fix disk-full error reporting in mmap_disk_io
 	* fixed similar-torrents feature for v2 torrents
 	* fix potential unbounded recursion in add_completed_job, in disk I/O
 	* deprecated (unused) volatile_read_cache setting
 	* fix part files being marked as hidden on windows
->>>>>>> 624117df
 
 * 2.0.5 released
 

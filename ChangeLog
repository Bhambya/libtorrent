<<<<<<< HEAD
	* move session_flags to session_params
	* the entry class is now a standard variant type
	* use std::string_view instead of boost counterpart
	* libtorrent now requires C++17 to build
	* added support for WebTorrent
=======
* 2.0.5 released
>>>>>>> 53f90cf6

	* on windows, explicitly flush memory mapped files periodically
	* fix build with WolfSSL
	* fix issue where incoming uTP connections were not accepted over SOCKS5
	* fix several issues in handling of checking files of v2 torrents, esp. from magnet links
	* make the token limit when parsing metadata from magnet files configurable
	* fix issue with stalled pieces on disk full errors
	* fix missing python binding for file_progress_flags
	* fix torrent_file_with_hashes() to fail when we don't have the piece layers
	* restore path character encoding conversion for non UTF-8 locales on linux
	* fix use-after-free bug in make_magnet_uri
	* add write_torrent_file() to produce a .torrent file from add_torrent_params
	* allow loading v2 .torrent files without piece layer
	* fix issue with adding v2 torrents with invalid file root hash

* 2.0.4 released

	* fix piece picker bug causing double-picks with prefer-contiguous enabled
	* expose session_params in python bindings
	* fix (deprecated) use of add_torrent_params::info_hash
	* fix issue creating and loading v2 torrents with empty files. Improves
	  conformance to BEP52 reference implementation

* 2.0.3 released

	* add new torrent_file_with_hashes() which includes piece layers for
	  creating .torrent files
	* add file_prio_alert, posted when file priorities are updated
	* fix issue where set_piece_hashes() would not propagate file errors
	* add missing python binding for event_t
	* add work-around for systems without fseeko() (such as Android)
	* add convenience header libtorrent/libtorrent.hpp
	* increase default max_allowed_in_request_queue
	* fix loading non-ascii filenames on windows with torrent_info constructor (2.0 regression)
	* add std::hash<> specialization for info_hash_t
	* fix integer overflow in hash_picker and properly restrict max file sizes in torrents
	* strengthen SSRF mitigation for web seeds

* 2.0.2 released

	* add v1() and v2() functions to torrent_info
	* fix piece_layers() to work for single-piece files
	* fix python binding regression in session constructor flags
	* fix unaligned piece requests in mmap_storage
	* improve client_data_t ergonomics
	* fix issue with concurrent access to part files

* 2.0.1 released

	* fix attribute in single-file v2 torrent creation
	* fix padding for empty files in v2 torrent creation
	* add function to ask a file_storage whether it's v2 or not
	* fix mtime field when creating single-file v2 torrents
	* fix performance regression in checking files
	* disable use of SetFileValidData() by default (windows). A new setting
	  allows enabling it

2.0 released

	* dropped depenency on iconv
	* deprecate set_file_hash() in torrent creator, as it's superceded by v2 torrents
	* deprecate mutable access to info_section in torrent_info
	* removed deprecated lazy_entry/lazy_bdecode
	* stats_alert deprecated
	* remove bittyrant choking algorithm
	* update userdata in add_torrent_params to be type-safe and add to torrent_handle
	* add ip_filter to session_params
	* added support for wolfSSL for SHA-1 hash and HTTPS (no Torrents over SSL)
	* requires OpenSSL minimum version 1.0.0 with SNI support
	* deprecated save_state() and load_state() on session in favour of new
	  write_session_params() and read_session_params()
	* added support for BitTorrent v2 (see docs/upgrade_to_2.0.html)
	* create_torrent() pad_file_limit parameter removed
	* create_torrent() merkle- and optimize-alignment flags removed
	* merkle_tree removed from add_torrent_params
	* announce_entry expose information per v1 and v2 info-hash announces
	* deprecated sha1_hash info_hash members on torrent_removed_alert,
	  torrent_deleted_alert, torrent_delete_failed_alert and add_torrent_params
	* undeprecate error_file_metadata for torrent errors related to its metadata
	* remove support for adding a torrent under a UUID (used for previous RSS support)
	* remove deprecated feature to add torrents by file:// URL
	* remove deprecated feature to download .torrent file from URL
	* requires boost >= 1.66 to build
	* update networking API to networking TS compatible boost.asio
	* overhauled disk I/O subsystem to use memory mapped files (where available)
	* libtorrent now requires C++14 to build
	* added support for GnuTLS for HTTPS and torrents over SSL

1.2.15 released

	* cache DNS lookups for SOCKS5 proxy
	* fix stalled pieces on disk-full errors
	* fix build configuration issue on NetBSD, OpenBSD and DragonFly
	* make UTF-8 sanitization a bit stricter. This will re-write invalid UTF-8
	  code points encoding surrogate pairs
	* fix restoring last_seen_complete from resume data
	* fix issue on MacOS where the DHT was not restarted on a network-up notification
	* make remove_torrent flags be treated as flags (instead of an enum)

1.2.14 released

	* improve handling of seed flag in PEX messages
	* fix issue of accruing unlimited DHT node candidates when DHT is disabled
	* fix bug in parsing chunked encoding
	* fix incorrect reporting of active_duration when entering graceful-pause
	* fix python binding for functions taking string_view
	* fix python binding for torrent_info constructor overloads
	* issue python deprecation warnings for some deprecated functions in the python bindings
	* fix python binding for torrent_info::add_url_seed, add_tracker and add_http_seed

1.2.13 released

	* Use /etc/ssl/cert.pem to validate HTTPS connections on MacOS
	* allow no-interest timeouts of peer connections before all connections slots are full
	* fix issue where a DHT message would count as an incoming connection
	* fix issue when failing to parse outgoing_interfaces setting
	* fix super-seeding issue that could cause a segfault
	* fix data race in python binding of session::get_torrent_status()
	* fix need_save_resume_data() for renaming files, share-mode, upload-mode,
	  disable- pex, lsd, and dht.
	* fix incoming TCP connections when using tracker-only proxy
	* fix issue with paths starting with ./
	* fix integer overflow when setting a high DHT upload rate limit
	* improve Path MTU discovery logic in uTP
	* fix overflow issue when rlimit_nofile is set to infinity
	* fix issue in python binding interpreting int settings > INT_MAX
	* Fix cxxflags and linkflags injection via environment variables

1.2.12 released

	* fix loading of DHT node ID from previous session on startup
	* use getrandom(), when available, and fall back to /dev/urandom
	* fix python binding for "value" in dht put alerts
	* fix bug in python binding for dht_put_mutable_item
	* fix uTP issue acking FIN packets
	* validate HTTPS certificates by default (trackers and web seeds)
	* load SSL certificates from windows system certificate store, to authenticate trackers
	* introduce mitigation for Server Side Request Forgery in tracker and web seed URLs
	* fix error handling for pool allocation failure

1.2.11 released

	* fix issue with moving the session object
	* deprecate torrent_status::allocating. This state is no longer used
	* fix bug creating torrents with symbolic links
	* remove special case to save metadata in resume data unconditionally when added throught magnet link
	* fix bugs in mutable-torrent support (reusing identical files from different torrents)
	* fix incorrectly inlined move-assignment of file_storage
	* add session::paused flag, and the ability to construct a session in paused mode
	* fix session-pause causing tracker announces to fail
	* fix peer-exchange flags bug
	* allow saving resume data before metadata has been downloaded (for magnet links)
	* record blocks in the disk queue as downloaded in the resume data
	* fix bug in set_piece_deadline() when set in a zero-priority piece
	* fix issue in URL parser, causing issues with certain tracker URLs
	* use a different error code than host-unreachable, when skipping tracker announces

1.2.10 released

	* fix regression in python binding for move_storage()
	* improve stat_file() performance on Windows
	* fix issue with loading invalid torrents with only 0-sized files
	* fix to avoid large stack allocations

1.2.9 released

	* add macro TORRENT_CXX11_ABI for clients building with C++14 against
	  libtorrent build with C++11
	* refreshed m4 scripts for autotools
	* removed deprecated wstring overloads on non-windows systems
	* drop dependency on Unicode's ConvertUTF code (which had a license
	  incompatible with Debian)
	* fix bugs exposed on big-endian systems
	* fix detection of hard-links not being supported by filesystem
	* fixed resume data regression for seeds with prio 0 files

1.2.8 released

	* validate UTF-8 encoding of client version strings from peers
	* don't time out tracker announces as eagerly while resolving hostnames
	* fix NAT-PMP shutdown issue
	* improve hostname lookup by merging identical lookups
	* fix network route enumeration for large routing tables
	* fixed issue where pop_alerts() could return old, invalid alerts
	* fix issue when receiving have-all message before the metadata
	* don't leave lingering part files handles open
	* disallow calling add_piece() during checking
	* fix incorrect filename truncation at multi-byte character
	* always announce listen port 1 when using a proxy

1.2.7 released

	* add set_alert_fd in python binding, to supersede set_alert_notify
	* fix bug in part files > 2 GiB
	* add function to clear the peer list for a torrent
	* fix resume data functions to save/restore more torrent flags
	* limit number of concurrent HTTP announces
	* fix queue position for force_rechecking a torrent that is not auto-managed
	* improve rate-based choker documentation, and minor tweak
	* undeprecate upnp_ignore_nonrouters (but refering to devices on our subnet)
	* increase default tracker timeout
	* retry failed socks5 server connections
	* allow UPnP lease duration to be changed after device discovery
	* fix IPv6 address change detection on Windows

1.2.6 released

	* fix peer timeout logic
	* simplify proxy handling. A proxy now overrides listen_interfaces
	* fix issues when configured to use a non-default choking algorithm
	* fix issue in reading resume data
	* revert NXDOMAIN change from 1.2.4
	* don't open any listen sockets if listen_interfaces is empty or misconfigured
	* fix bug in auto disk cache size logic
	* fix issue with outgoing_interfaces setting, where bind() would be called twice
	* add build option to disable share-mode
	* support validation of HTTPS trackers
	* deprecate strict super seeding mode
	* make UPnP port-mapping lease duration configurable
	* deprecate the bittyrant choking algorithm
	* add build option to disable streaming

1.2.5 release

	* announce port=1 instead of port=0, when there is no listen port
	* fix LSD over IPv6
	* support TCP_NOTSENT_LOWAT on Linux
	* fix correct interface binding of local service discovery multicast
	* fix issue with knowing which interfaces to announce to trackers and DHT
	* undeprecate settings_pack::dht_upload_rate_limit

1.2.4 release

	* fix binding TCP and UDP sockets to the same port, when specifying port 0
	* fix announce_to_all_trackers and announce_to_all_tiers behavior
	* fix suggest_read_cache setting
	* back-off tracker hostname looksups resulting in NXDOMAIN
	* lower SOCKS5 UDP keepalive timeout
	* fix external IP voting for multi-homed DHT nodes
	* deprecate broadcast_lsd setting. Just use multicast
	* deprecate upnp_ignore_nonrouters setting
	* don't attempt sending event=stopped if event=start never succeeded
	* make sure &key= stays consistent between different source IPs (as mandated by BEP7)
	* fix binding sockets to outgoing interface
	* add new socks5_alert to trouble shoot SOCKS5 proxies

1.2.3 release

	* fix erroneous event=completed tracker announce when checking files
	* promote errors in parsing listen_interfaces to post listen_failed_alert
	* fix bug in protocol encryption/obfuscation
	* fix buffer overflow in SOCKS5 UDP logic
	* fix issue of rapid calls to file_priority() clobbering each other
	* clear tracker errors on success
	* optimize setting with unlimited unchoke slots
	* fixed restoring of trackers, comment, creation date and created-by in resume data
	* fix handling of torrents with too large pieces
	* fixed division by zero in anti-leech choker
	* fixed bug in torrent_info::swap

1.2.2 release

	* fix cases where the disable_hash_checks setting was not honored
	* fix updating of is_finished torrent status, when changing piece priorities
	* fix regression in &left= reporting when adding a seeding torrent
	* fix integer overflow in http parser
	* improve sanitation of symlinks, to support more complex link targets
	* add DHT routing table affinity for BEP 42 nodes
	* add torrent_info constructor overloads to control torrent file limits
	* feature to disable DHT, PEX and LSD per torrent
	* fix issue where trackers from magnet links were not included in create_torrent()
	* make peer_info::client a byte array in python binding
	* pick contiguous pieces from peers with high download rate
	* fix error handling of moving storage to a drive letter that isn't mounted
	* fix HTTP Host header when using proxy

1.2.1 release

	* add dht_pkt_alert and alerts_dropped_alert to python bindings
	* fix python bindins for block_uploaded_alert
	* optimize resolving duplicate filenames in loading torrent files
	* fix python binding of dht_settings
	* tighten up various input validation checks
	* fix create_torrent python binding
	* update symlinks to conform to BEP 47
	* fix python bindings for peer_info
	* support creating symlinks, for torrents with symlinks in them
	* fix error in seed_mode flag
	* support magnet link parameters with number siffixes
	* consistently use "lt" namespace in examples and documentation
	* fix Mingw build to use native cryptoAPI
	* uPnP/NAT-PMP errors no longer set the client's advertised listen port to zero

1.2 release

	* requires boost >= 1.58 to build
	* tweak heuristic of how to interpret url seeds in multi-file torrents
	* support &ipv4= tracker argument for private torrents
	* renamed debug_notification to connect_notification
	* when updating listen sockets, only post alerts for new ones
	* deprecate anonymous_mode_alert
	* deprecated force_proxy setting (when set, the proxy is always used)
	* add support for Port Control Protocol (PCP)
	* deliver notification of alerts being dropped via alerts_dropped_alert
	* deprecated alert::progress_notification alert category, split into
	  finer grained categories
	* update plugin interface functions for improved type-safety
	* implemented support magnet URI extension, select specific file indices
	  for download, BEP53
	* make tracker keys multi-homed. remove set_key() function on session.
	* add flags()/set_flags()/unset_flags() to torrent_handle, deprecate individual functions
	* added alert for block being sent to the send buffer
	* drop support for windows compilers without std::wstring
	* implemented support for DHT info hash indexing, BEP51
	* removed deprecated support for file_base in file_storage
	* added support for running separate DHT nodes on each network interface
	* added support for establishing UTP connections on any network interface
	* added support for sending tracker announces on every network interface
	* introduce "lt" namespace alias
	* need_save_resume_data() will no longer return true every 15 minutes
	* make the file_status interface explicitly public types
	* added resolver_cache_timeout setting for internal host name resolver
	* make parse_magnet_uri take a string_view instead of std::string
	* deprecate add_torrent_params::url field. use parse_magnet_uri instead
	* optimize download queue management
	* deprecated (undocumented) file:// urls
	* add limit for number of web seed connections
	* added support for retrieval of DHT live nodes
	* complete UNC path support
	* add packets pool allocator
	* remove disk buffer pool allocator
	* fix last_upload and last_download overflow after 9 hours in past
	* python binding add more add_torrent_params fields and an invalid key check
	* introduce introduce distinct types for peer_class_t, piece_index_t and
	  file_index_t.
	* fix crash caused by empty bitfield
	* removed disk-access-log build configuration
	* removed mmap_cache feature
	* strengthened type safety in handling of piece and file indices
	* deprecate identify_client() and fingerprint type
	* make sequence number for mutable DHT items backed by std::int64_t
	* tweaked storage_interface to have stronger type safety
	* deprecate relative times in torrent_status, replaced by std::chrono::time_point
	* refactor in alert types to use more const fields and more clear API
	* changed session_stats_alert counters type to signed (std::int64_t)
	* remove torrent eviction/ghost torrent feature
	* include target in DHT lookups, when queried from the session
	* improve support for HTTP redirects for web seeds
	* use string_view in entry interface
	* deprecate "send_stats" property on trackers (since lt_tracker extension has
	  been removed)
	* remove deprecate session_settings API (use settings_pack instead)
	* improve file layout optimization when creating torrents with padfiles
	* remove remote_dl_rate feature
	* source code migration from boost::shared_ptr to std::shared_ptr
	* storage_interface API changed to use span and references
	* changes in public API to work with std::shared_ptr<torrent_info>
	* extensions API changed to use span and std::shared_ptr
	* plugin API changed to handle DHT requests using string_view
	* removed support for lt_trackers and metadata_transfer extensions
	  (pre-dating ut_metadata)
	* support windows' CryptoAPI for SHA-1
	* separated ssl and crypto options in build
	* remove lazy-bitfield feature
	* simplified suggest-read-cache feature to not depend on disk threads
	* removed option to disable contiguous receive buffers
	* deprecated public to_hex() and from_hex() functions
	* separated address and port fields in listen alerts
	* added support for parsing new x.pe parameter from BEP 9
	* peer_blocked_alert now derives from peer_alert
	* transitioned exception types to system_error
	* made alerts move-only
	* move files one-by-one when moving storage for a torrent
	* removed RSS support
	* removed feature to resolve country for peers
	* added support for BEP 32, "IPv6 extension for DHT"
	* overhauled listen socket and UDP socket handling, improving multi-home
	  support and bind-to-device
	* resume data is now communicated via add_torrent_params objects
	* added new read_resume_data()/write_resume_data functions to write bencoded,
	  backwards compatible resume files
	* removed deprecated fields from add_torrent_params
	* deprecate "resume_data" field in add_torrent_params
	* improved support for bind-to-device
	* deprecated ssl_listen, SSL sockets are specified in listen_interfaces now
	* improved support for listening on multiple sockets and interfaces
	* resume data no longer has timestamps of files
	* require C++11 to build libtorrent

	* replace use of boost-endian with boost-predef

1.1.12 release

	* uTP performance fixes

1.1.11 release

	* fix move_storage with save_path with a trailing slash
	* fix tracker announce issue, advertising port 0 in secondary IPv6 announce
	* fix missing boost/noncopyable.hpp includes
	* fix python binding for torrent_info::creation_date()

1.1.10 release

	* fix issue in udp_socket with unusual socket failure
	* split progress_notification alert category into file-, piece- and block progress
	* utp close-reason fix
	* exposed default add_torrent_params flags to python bindings
	* fix redundant flushes of partfile metadata
	* add option to ignore min-interval from trackers on force-reannounce
	* raise default setting for active_limit
	* fall back to copy+remove if rename_file fails
	* improve handling of filesystems not supporting fallocate()
	* force-proxy no longer disables DHT
	* improve connect-boost feature, to make new torrents quickly connect peers

1.1.9 release

	* save both file and piece priorities in resume file
	* added missing stats_metric python binding
	* uTP connections are no longer exempt from rate limits by default
	* fix exporting files from partfile while seeding
	* fix potential deadlock on Windows, caused by performing restricted
	  tasks from within DllMain
	* fix issue when subsequent file priority updates cause torrent to stop

1.1.8 release

	* coalesce reads and writes by default on windows
	* fixed disk I/O performance of checking hashes and creating torrents
	* fix race condition in part_file
	* fix part_file open mode compatibility test
	* fixed race condition in random number generator
	* fix race condition in stat_cache (disk storage)
	* improve error handling of failing to change file priority
	  The API for custom storage implementations was altered
	* set the hidden attribute when creating the part file
	* fix tracker announces reporting more data downloaded than the size of the torrent
	* fix recent regression with force_proxy setting

1.1.7 release

	* don't perform DNS lookups for the DHT bootstrap unless DHT is enabled
	* fix issue where setting file/piece priority would stop checking
	* expose post_dht_stats() to python binding
	* fix backwards compatibility to downloads without partfiles
	* improve part-file related error messages
	* fix reporting &redundant= in tracker announces
	* fix tie-break in duplicate peer connection disconnect logic
	* fix issue with SSL tracker connections left in CLOSE_WAIT state
	* defer truncating existing files until the first time we write to them
	* fix issue when receiving a torrent with 0-sized padfiles as magnet link
	* fix issue resuming 1.0.x downloads with a file priority 0
	* fix torrent_status::next_announce
	* fix pad-file scalability issue
	* made coalesce_reads/coalesce_writes settings take effect on linux and windows
	* use unique peer_ids per connection
	* fix iOS build on recent SDK
	* fix tracker connection bind issue for IPv6 trackers
	* fix error handling of some merkle torrents
	* fix error handling of unsupported hard-links

1.1.6 release

	* deprecate save_encryption_settings (they are part of the normal settings)
	* add getters for peer_class_filter and peer_class_type_filter
	* make torrent_handler::set_priority() to use peer_classes
	* fix support for boost-1.66 (requires C++11)
	* fix i2p support
	* fix loading resume data when in seed mode
	* fix part-file creation race condition
	* fix issue with initializing settings on session construction
	* fix issue with receiving interested before metadata
	* fix IPv6 tracker announce issue
	* restore path sanitization behavior of ":"
	* fix listen socket issue when disabling "force_proxy" mode
	* fix full allocation failure on APFS

1.1.5 release

	* fix infinite loop when parsing certain invalid magnet links
	* fix parsing of torrents with certain invalid filenames
	* fix leak of torrent_peer objecs (entries in peer_list)
	* fix leak of peer_class objects (when setting per-torrent rate limits)
	* expose peer_class API to python binding
	* fix integer overflow in whole_pieces_threshold logic
	* fix uTP path MTU discovery issue on windows (DF bit was not set correctly)
	* fix python binding for torrent_handle, to be hashable
	* fix IPv6 tracker support by performing the second announce in more cases
	* fix utf-8 encoding check in torrent parser
	* fix infinite loop when parsing maliciously crafted torrents
	* fix invalid read in parse_int in bdecoder (CVE-2017-9847)
	* fix issue with very long tracker- and web seed URLs
	* don't attempt to create empty files on startup, if they already exist
	* fix force-recheck issue (new files would not be picked up)
	* fix inconsistency in file_priorities and override_resume_data behavior
	* fix paused torrents not generating a state update when their ul/dl rate
	  transitions to zero

1.1.4 release

	* corrected missing const qualifiers on bdecode_node
	* fix changing queue position of paused torrents (1.1.3 regression)
	* fix re-check issue after move_storage
	* handle invalid arguments to set_piece_deadline()
	* move_storage did not work for torrents without metadata
	* improve shutdown time by only announcing to trackers whose IP we know
	* fix python3 portability issue in python binding
	* delay 5 seconds before reconnecting socks5 proxy for UDP ASSOCIATE
	* fix NAT-PMP crash when removing a mapping at the wrong time
	* improve path sanitization (filter unicode text direction characters)
	* deprecate partial_piece_info::piece_state
	* bind upnp requests to correct local address
	* save resume data when removing web seeds
	* fix proxying of https connections
	* fix race condition in disk I/O storage class
	* fix http connection timeout on multi-homed hosts
	* removed depdendency on boost::uintptr_t for better compatibility
	* fix memory leak in the disk cache
	* fix double free in disk cache
	* forward declaring libtorrent types is discouraged. a new fwd.hpp header is provided

1.1.3 release

	* removed (broken) support for incoming connections over socks5
	* restore announce_entry's timestamp fields to posix time in python binding
	* deprecate torrent_added_alert (in favor of add_torrent_alert)
	* fix python binding for parse_magnet_uri
	* fix minor robustness issue in DHT bootstrap logic
	* fix issue where torrent_status::num_seeds could be negative
	* document deprecation of dynamic loading/unloading of torrents
	* include user-agent in tracker announces in anonymous_mode for private torrents
	* add support for IPv6 peers from udp trackers
	* correctly URL encode the IPv6 argument to trackers
	* fix default file pool size on windows
	* fix bug where settings_pack::file_pool_size setting was not being honored
	* add feature to periodically close files (to make windows clear disk cache)
	* fix bug in torrent_handle::file_status
	* fix issue with peers not updated on metadata from magnet links

1.1.2 release

	* default TOS marking to 0x20
	* fix invalid access when leaving seed-mode with outstanding hash jobs
	* fix ABI compatibility issue introduced with preformatted entry type
	* add web_seed_name_lookup_retry to session_settings
	* slightly improve proxy settings backwards compatibility
	* add function to get default settings
	* updating super seeding would include the torrent in state_update_alert
	* fix issue where num_seeds could be greater than num_peers in torrent_status
	* finished non-seed torrents can also be in super-seeding mode
	* fix issue related to unloading torrents
	* fixed finished-time calculation
	* add missing min_memory_usage() and high_performance_seed() settings presets to python
	* fix stat cache issue that sometimes would produce incorrect resume data
	* storage optimization to peer classes
	* fix torrent name in alerts of builds with deprecated functions
	* make torrent_info::is_valid() return false if torrent failed to load
	* fix per-torrent rate limits for >256 peer classes
	* don't load user_agent and peer_fingerprint from session_state
	* fix file rename issue with name prefix matching torrent name
	* fix division by zero when setting tick_interval > 1000
	* fix move_storage() to its own directory (would delete the files)
	* fix socks5 support for UDP
	* add setting urlseed_max_request_bytes to handle large web seed requests
	* fix python build with CC/CXX environment
	* add trackers from add_torrent_params/magnet links to separate tiers
	* fix resumedata check issue with files with priority 0
	* deprecated mmap_cache feature
	* add utility function for generating peer ID fingerprint
	* fix bug in last-seen-complete
	* remove file size limit in torrent_info filename constructor
	* fix tail-padding for last file in create_torrent
	* don't send user-agent in metadata http downloads or UPnP requests when
	  in anonymous mode
	* fix internal resolve links lookup for mutable torrents
	* hint DHT bootstrap nodes of actual bootstrap request

1.1.1 release

	* update puff.c for gzip inflation (CVE-2016-7164)
	* add dht_bootstrap_node a setting in settings_pack (and add default)
	* make pad-file and symlink support conform to BEP47
	* fix piece picker bug that could result in division by zero
	* fix value of current_tracker when all tracker failed
	* deprecate lt_trackers extension
	* remove load_asnum_db and load_country_db from python bindings
	* fix crash in session::get_ip_filter when not having set one
	* fix filename escaping when repairing torrents with broken web seeds
	* fix bug where file_completed_alert would not be posted unless file_progress
	  had been queries by the client
	* move files one-by-one when moving storage for a torrent
	* fix bug in enum_net() for BSD and Mac
	* fix bug in python binding of announce_entry
	* fixed bug related to flag_merge_resume_http_seeds flag in add_torrent_params
	* fixed inverted priority of incoming piece suggestions
	* optimize allow-fast logic
	* fix issue where FAST extension messages were not used during handshake
	* fixed crash on invalid input in http_parser
	* upgraded to libtommath 1.0
	* fixed parsing of IPv6 endpoint with invalid port character separator
	* added limited support for new x.pe parameter from BEP 9
	* fixed dht stats counters that weren't being updated
	* make sure add_torrent_alert is always posted before other alerts for
	  the torrent
	* fixed peer-class leak when settings per-torrent rate limits
	* added a new "preformatted" type to bencode entry variant type
	* improved Socks5 support and test coverage
	* fix set_settings in python binding
	* Added missing alert categories in python binding
	* Added dht_get_peers_reply_alert alert in python binding
	* fixed updating the node id reported to peers after changing IPs

1.1.0 release

	* improve robustness and performance of uTP PMTU discovery
	* fix duplicate ACK issue in uTP
	* support filtering which parts of session state are loaded by load_state()
	* deprecate support for adding torrents by HTTP URL
	* allow specifying which tracker to scrape in scrape_tracker
	* tracker response alerts from user initiated announces/scrapes are now
	  posted regardless of alert mask
	* improve DHT performance when changing external IP (primarily affects
	  bootstrapping).
	* add feature to stop torrents immediately after checking files is done
	* make all non-auto managed torrents exempt from queuing logic, including
	  checking torrents.
	* add option to not proxy tracker connections through proxy
	* removed sparse-regions feature
	* support using 0 disk threads (to perform disk I/O in network thread)
	* removed deprecated handle_alert template
	* enable logging build config by default (but alert mask disabled by default)
	* deprecated RSS API
	* experimental support for BEP 38, "mutable torrents"
	* replaced lazy_bdecode with a new bdecoder that's a lot more efficient
	* deprecate time functions, expose typedefs of boost::chrono in the
	  libtorrent namespace instead
	* deprecate file_base feature in file_storage/torrent_info
	* changed default piece and file priority to 4 (previously 1)
	* improve piece picker support for reverse picking (used for snubbed peers)
	  to not cause priority inversion for regular peers
	* improve piece picker to better support torrents with very large pieces
	  and web seeds. (request large contiguous ranges, but not necessarily a
	  whole piece).
	* deprecated session_status and session::status() in favor of performance
	  counters.
	* improve support for HTTP where one direction of the socket is shut down.
	* remove internal fields from web_seed_entry
	* separate crypto library configuration <crypto> and whether to support
	  bittorrent protocol encryption <encryption>
	* simplify bittorrent protocol encryption by just using internal RC4
	  implementation.
	* optimize copying torrent_info and file_storage objects
	* cancel non-critical DNS lookups when shutting down, to cut down on
	  shutdown delay.
	* greatly simplify the debug logging infrastructure. logs are now delivered
	  as alerts, and log level is controlled by the alert mask.
	* removed auto_expand_choker. use rate_based_choker instead
	* optimize UDP tracker packet handling
	* support SSL over uTP connections
	* support web seeds that resolve to multiple IPs
	* added auto-sequential feature. download well-seeded torrents in-order
	* removed built-in GeoIP support (this functionality is orthogonal to
	  libtorrent)
	* deprecate proxy settings in favor of regular settings
	* deprecate separate settings for peer protocol encryption
	* support specifying listen interfaces and outgoing interfaces as device
	  names (eth0, en2, tun0 etc.)
	* support for using purgrable memory as disk cache on Mac OS.
	* be more aggressive in corking sockets, to coalesce messages into larger
	  packets.
	* pre-emptively unchoke peers to save one round-trip at connection start-up.
	* add session constructor overload that takes a settings_pack
	* torrent_info is no longer an intrusive_ptr type. It is held by shared_ptr.
	  This is a non-backwards compatible change
	* move listen interface and port to the settings
	* move use_interfaces() to be a setting
	* extend storage interface to allow deferred flushing and flush the part-file
	  metadata periodically
	* make statistics propagate instantly rather than on the second tick
	* support for partfiles, where partial pieces belonging to skipped files are
	  put
	* support using multiple threads for socket operations (especially useful for
	  high performance SSL connections)
	* allow setting rate limits for arbitrary peer groups. Generalizes
	  per-torrent rate limits, and local peer limits
	* improved disk cache complexity O(1) instead of O(log(n))
	* add feature to allow storing disk cache blocks in an mmapped file
	  (presumably on an SSD)
	* optimize peer connection distribution logic across torrents to scale
	  better with many torrents
	* replaced std::map with boost::unordered_map for torrent list, to scale
	  better with many torrents
	* optimized piece picker
	* optimized disk cache
	* optimized .torrent file parsing
	* optimized initialization of storage when adding a torrent
	* added support for adding torrents asynchronously (for improved startup
	  performance)
	* added support for asynchronous disk I/O
	* almost completely changed the storage interface (for custom storage)
	* added support for hashing pieces in multiple threads

	* fix padfile issue
	* fix PMTUd bug
	* update puff to fix gzip crash

1.0.10 release

	* fixed inverted priority of incoming piece suggestions
	* fixed crash on invalid input in http_parser
	* added a new "preformatted" type to bencode entry variant type
	* fix division by zero in super-seeding logic

1.0.9 release

	* fix issue in checking outgoing interfaces (when that option is enabled)
	* python binding fix for boost-1.60.0
	* optimize enumeration of network interfaces on windows
	* improve reliability of binding listen sockets
	* support SNI in https web seeds and trackers
	* fix unhandled exception in DHT when receiving a DHT packet over IPv6

1.0.8 release

	* fix bug where web seeds were not used for torrents added by URL
	* fix support for symlinks on windows
	* fix long filename issue (on unixes)
	* fixed performance bug in DHT torrent eviction
	* fixed win64 build (GetFileAttributesEx)
	* fixed bug when deleting files for magnet links before they had metadata

1.0.7 release

	* fix bug where loading settings via load_state() would not trigger all
	  appropriate actions
	* fix bug where 32 bit builds could use more disk cache than the virtual
	  address space (when set to automatic)
	* fix support for torrents with > 500'000 pieces
	* fix ip filter bug when banning peers
	* fix IPv6 IP address resolution in URLs
	* introduce run-time check for torrent info-sections being too large
	* fix web seed bug when using proxy and proxy-peer-connections=false
	* fix bug in magnet link parser
	* introduce add_torrent_params flags to merge web seeds with resume data
	  (similar to trackers)
	* fix bug where dont_count_slow_torrents could not be disabled
	* fix fallocate hack on linux (fixes corruption on some architectures)
	* fix auto-manage bug with announce to tracker/lsd/dht limits
	* improve DHT routing table to not create an unbalanced tree
	* fix bug in uTP that would cause any connection taking more than one second
	  to connect be timed out (introduced in the vulnerability path)
	* fixed falling back to sending UDP packets direct when socks proxy fails
	* fixed total_wanted bug (when setting file priorities in add_torrent_params)
	* fix python3 compatibility with sha1_hash

1.0.6 release

	* fixed uTP vulnerability
	* make utf8 conversions more lenient
	* fix loading of piece priorities from resume data
	* improved seed-mode handling (seed-mode will now automatically be left when
	  performing operations implying it's not a seed)
	* fixed issue with file priorities and override resume data
	* fix request queue size performance issue
	* slightly improve UDP tracker performance
	* fix http scrape
	* add missing port mapping functions to python binding
	* fix bound-checking issue in bdecoder
	* expose missing dht_settings fields to python
	* add function to query the DHT settings
	* fix bug in 'dont_count_slow_torrents' feature, which would start too many
	  torrents

1.0.5 release

	* improve ip_voter to avoid flapping
	* fixed bug when max_peerlist_size was set to 0
	* fix issues with missing exported symbols when building dll
	* fix division by zero bug in edge case while connecting peers

1.0.4 release

	* fix bug in python binding for file_progress on torrents with no metadata
	* fix assert when removing a connected web seed
	* fix bug in tracker timeout logic
	* switch UPnP post back to HTTP 1.1
	* support conditional DHT get
	* OpenSSL build fixes
	* fix DHT scrape bug

1.0.3 release

	* python binding build fix for boost-1.57.0
	* add --enable-export-all option to configure script, to export all symbols
	  from libtorrent
	* fix if_nametoindex build error on windows
	* handle overlong utf-8 sequences
	* fix link order bug in makefile for python binding
	* fix bug in interest calculation, causing premature disconnects
	* tweak flag_override_resume_data semantics to make more sense (breaks
	  backwards compatibility of edge-cases)
	* improve DHT bootstrapping and periodic refresh
	* improve DHT maintanence performance (by pinging instead of full lookups)
	* fix bug in DHT routing table node-id prefix optimization
	* fix incorrect behavior of flag_use_resume_save_path
	* fix protocol race-condition in super seeding mode
	* support read-only DHT nodes
	* remove unused partial hash DHT lookups
	* remove potentially privacy leaking extension (non-anonymous mode)
	* peer-id connection ordering fix in anonymous mode
	* mingw fixes

1.0.2 release

	* added missing force_proxy to python binding
	* anonymous_mode defaults to false
	* make DHT DOS detection more forgiving to bursts
	* support IPv6 multicast in local service discovery
	* simplify CAS function in DHT put
	* support IPv6 traffic class (via the TOS setting)
	* made uTP re-enter slow-start after time-out
	* fixed uTP upload performance issue
	* fix missing support for DHT put salt

1.0.1 release

	* fix alignment issue in bitfield
	* improved error handling of gzip
	* fixed crash when web seeds redirect
	* fix compiler warnings

1.0 release

	* fix bugs in convert_to/from_native() on windows
	* fix support for web servers not supporting keepalive
	* support storing save_path in resume data
	* don't use full allocation on network drives (on windows)
	* added clear_piece_deadlines() to remove all piece deadlines
	* improve queuing logic of inactive torrents (dont_count_slow_torrents)
	* expose optimistic unchoke logic to plugins
	* fix issue with large UDP packets on windows
	* remove set_ratio() feature
	* improve piece_deadline/streaming
	* honor pieces with priority 7 in sequential download mode
	* simplified building python bindings
	* make ignore_non_routers more forgiving in the case there are no UPnP
	  devices at a known router. Should improve UPnP compatibility.
	* include reason in peer_blocked_alert
	* support magnet links wrapped in .torrent files
	* rate limiter optimization
	* rate limiter overflow fix (for very high limits)
	* non-auto-managed torrents no longer count against the torrent limits
	* handle DHT error responses correctly
	* allow force_announce to only affect a single tracker
	* add moving_storage field to torrent_status
	* expose UPnP and NAT-PMP mapping in session object
	* DHT refactoring and support for storing arbitrary data with put and get
	* support building on android
	* improved support for web seeds that don't support keep-alive
	* improve DHT routing table to return better nodes (lower RTT and closer
	  to target)
	* don't use pointers to resume_data and file_priorities in
	  add_torrent_params
	* allow moving files to absolute paths, out of the download directory
	* make move_storage more generic to allow both overwriting files as well
	  as taking existing ones
	* fix choking issue at high upload rates
	* optimized rate limiter
	* make disk cache pool allocator configurable
	* fix library ABI to not depend on logging being enabled
	* use hex encoding instead of base32 in create_magnet_uri
	* include name, save_path and torrent_file in torrent_status, for
	  improved performance
	* separate anonymous mode and force-proxy mode, and tighten it up a bit
	* add per-tracker scrape information to announce_entry
	* report errors in read_piece_alert
	* DHT memory optimization
	* improve DHT lookup speed
	* improve support for windows XP and earlier
	* introduce global connection priority for improved swarm performance
	* make files deleted alert non-discardable
	* make built-in sha functions not conflict with libcrypto
	* improve web seed hash failure case
	* improve DHT lookup times
	* uTP path MTU discovery improvements
	* optimized the torrent creator optimizer to scale significantly better
	  with more files
	* fix uTP edge case where udp socket buffer fills up
	* fix nagle implementation in uTP

	* fix bug in error handling in protocol encryption

0.16.18 release

	* fix uninitialized values in DHT DOS mitigation
	* fix error handling in file::phys_offset
	* fix bug in HTTP scrape response parsing
	* enable TCP keepalive for socks5 connection for UDP associate
	* fix python3 support
	* fix bug in lt_donthave extension
	* expose i2p_alert to python. cleaning up of i2p connection code
	* fixed overflow and download performance issue when downloading at high rates
	* fixed bug in add_torrent_alert::message for magnet links
	* disable optimistic disconnects when connection limit is low
	* improved error handling of session::listen_on
	* suppress initial 'completed' announce to trackers added with replace_trackers
	  after becoming a seed
	* SOCKS4 fix for trying to connect over IPv6
	* fix saving resume data when removing all trackers
	* fix bug in udp_socket when changing socks5 proxy quickly

0.16.17 release

	* don't fall back on wildcard port in UPnP
	* fix local service discovery for magnet links
	* fix bitfield issue in file_storage
	* added work-around for MingW issue in file I/O
	* fixed sparse file detection on windows
	* fixed bug in gunzip
	* fix to use proxy settings when adding .torrent file from URL
	* fix resume file issue related to daylight savings time on windows
	* improve error checking in lazy_bdecode

0.16.16 release

	* add missing add_files overload to the python bindings
	* improve error handling in http gunzip
	* fix debug logging for banning web seeds
	* improve support for de-selected files in full allocation mode
	* fix dht_bootstrap_alert being posted
	* SetFileValidData fix on windows (prevents zero-fill)
	* fix minor lock_files issue on unix

0.16.15 release

	* fix mingw time_t 64 bit issue
	* fix use of SetFileValidData on windows
	* fix crash when using full allocation storage mode
	* improve error_code and error_category support in python bindings
	* fix python binding for external_ip_alert

0.16.14 release

	* make lt_tex more robust against bugs and malicious behavior
	* HTTP chunked encoding fix
	* expose file_granularity flag to python bindings
	* fix DHT memory error
	* change semantics of storage allocation to allocate on first write rather
	  than on startup (behaves better with changing file priorities)
	* fix resend logic in response to uTP SACK messages
	* only act on uTP RST packets with correct ack_nr
	* make uTP errors log in normal log mode (not require verbose)
	* deduplicate web seed entries from torrent files
	* improve error reporting from lazy_decode()

0.16.13 release

	* fix auto-manage issue when pausing session
	* fix bug in non-sparse mode on windows, causing incorrect file errors to
	  be generated
	* fix set_name() on file_storage actually affecting save paths
	* fix large file support issue on mingw
	* add some error handling to set_piece_hashes()
	* fix completed-on timestamp to not be clobbered on each startup
	* fix deadlock caused by some UDP tracker failures
	* fix potential integer overflow issue in timers on windows
	* minor fix to peer_proportional mixed_mode algorithm (TCP limit could go
	  too low)
	* graceful pause fix
	* i2p fixes
	* fix issue when loading certain malformed .torrent files
	* pass along host header with http proxy requests and possible
	  http_connection shutdown hang

0.16.12 release

	* fix building with C++11
	* fix IPv6 support in UDP socket (uTP)
	* fix mingw build issues
	* increase max allowed outstanding piece requests from peers
	* uTP performance improvement. only fast retransmit one packet at a time
	* improve error message for 'file too short'
	* fix piece-picker stat bug when only selecting some files for download
	* fix bug in async_add_torrent when settings file_priorities
	* fix boost-1.42 support for python bindings
	* fix memory allocation issue (virtual addres space waste) on windows

0.16.11 release

	* fix web seed URL double escape issue
	* fix string encoding issue in alert messages
	* fix SSL authentication issue
	* deprecate std::wstring overloads. long live utf-8
	* improve time-critical pieces feature (streaming)
	* introduce bandwidth exhaustion attack-mitigation in allowed-fast pieces
	* python binding fix issue where torrent_info objects where destructing when
	  their torrents were deleted
	* added missing field to scrape_failed_alert in python bindings
	* GCC 4.8 fix
	* fix proxy failure semantics with regards to anonymous mode
	* fix round-robin seed-unchoke algorithm
	* add bootstrap.sh to generage configure script and run configure
	* fix bug in SOCK5 UDP support
	* fix issue where torrents added by URL would not be started immediately

0.16.10 release

	* fix encryption level handle invalid values
	* add a number of missing functions to the python binding
	* fix typo in Jamfile for building shared libraries
	* prevent tracker exchange for magnet links before metadata is received
	* fix crash in make_magnet_uri when generating links longer than 1024
	  characters
	* fix hanging issue when closing files on windows (completing a download)
	* fix piece picking edge case that could cause torrents to get stuck at
	  hash failure
	* try unencrypted connections first, and fall back to encryption if it
	  fails (performance improvement)
	* add missing functions to python binding (flush_cache(), remap_files()
	  and orig_files())
	* improve handling of filenames that are invalid on windows
	* support 'implied_port' in DHT announce_peer
	* don't use pool allocator for disk blocks (cache may now return pages
	  to the kernel)

0.16.9 release

	* fix long filename truncation on windows
	* distinguish file open mode when checking files and downloading/seeding
	  with bittorrent. updates storage interface
	* improve file_storage::map_file when dealing with invalid input
	* improve handling of invalid utf-8 sequences in strings in torrent files
	* handle more cases of broken .torrent files
	* fix bug filename collision resolver
	* fix bug in filename utf-8 verification
	* make need_save_resume() a bit more robust
	* fixed sparse flag manipulation on windows
	* fixed streaming piece picking issue

0.16.8 release

	* make rename_file create missing directories for new filename
	* added missing python function: parse_magnet_uri
	* fix alerts.all_categories in python binding
	* fix torrent-abort issue which would cancel name lookups of other torrents
	* make torrent file parser reject invalid path elements earlier
	* fixed piece picker bug when using pad-files
	* fix read-piece response for cancelled deadline-pieces
	* fixed file priority vector-overrun
	* fix potential packet allocation alignment issue in utp
	* make 'close_redudnant_connections' cover more cases
	* set_piece_deadline() also unfilters the piece (if its priority is 0)
	* add work-around for bug in windows vista and earlier in
	  GetOverlappedResult
	* fix traversal algorithm leak in DHT
	* fix string encoding conversions on windows
	* take torrent_handle::query_pieces into account in torrent_handle::statue()
	* honor trackers responding with 410
	* fixed merkle tree torrent creation bug
	* fixed crash with empty url-lists in torrent files
	* added missing max_connections() function to python bindings

0.16.7 release

	* fix string encoding in error messages
	* handle error in read_piece and set_piece_deadline when torrent is removed
	* DHT performance improvement
	* attempt to handle ERROR_CANT_WAIT disk error on windows
	* improve peers exchanged over PEX
	* fixed rare crash in ut_metadata extension
	* fixed files checking issue
	* added missing pop_alerts() to python bindings
	* fixed typos in configure script, inversing some feature-enable/disable flags
	* added missing flag_update_subscribe to python bindings
	* active_dht_limit, active_tracker_limit and active_lsd_limit now
	  interpret -1 as infinite

0.16.6 release

	* fixed verbose log error for NAT holepunching
	* fix a bunch of typos in python bindings
	* make get_settings available in the python binding regardless of
	  deprecated functions
	* fix typo in python settings binding
	* fix possible dangling pointer use in peer list
	* fix support for storing arbitrary data in the DHT
	* fixed bug in uTP packet circle buffer
	* fix potential crash when using torrent_handle::add_piece
	* added missing add_torrent_alert to python binding

0.16.5 release

	* udp socket refcounter fix
	* added missing async_add_torrent to python bindings
	* raised the limit for bottled http downloads to 2 MiB
	* add support for magnet links and URLs in python example client
	* fixed typo in python bindings' add_torrent_params
	* introduce a way to add built-in plugins from python
	* consistently disconnect the same peer when two peers simultaneously connect
	* fix local endpoint queries for uTP connections
	* small optimization to local peer discovery to ignore our own broadcasts
	* try harder to bind the udp socket (uTP, DHT, UDP-trackers, LSD) to the
	  same port as TCP
	* relax file timestamp requirements for accepting resume data
	* fix performance issue in web seed downloader (coalescing of blocks
	  sometimes wouldn't work)
	* web seed fixes (better support for torrents without trailing / in
	  web seeds)
	* fix some issues with SSL over uTP connections
	* fix UDP trackers trying all endpoints behind the hostname

0.16.4 release

	* raise the default number of torrents allowed to announce to trackers
	  to 1600
	* improve uTP slow start behavior
	* fixed UDP socket error causing it to fail on Win7
	* update use of boost.system to not use deprecated functions
	* fix GIL issue in python bindings. Deprecated extension support in python
	* fixed bug where setting upload slots to -1 would not mean infinite
	* extend the UDP tracker protocol to include the request string from the
	  tracker URL
	* fix mingw build for linux crosscompiler

0.16.3 release

	* fix python binding backwards compatibility in replace_trackers
	* fix possible starvation in metadata extension
	* fix crash when creating torrents and optimizing file order with pad files
	* disable support for large MTUs in uTP until it is more reliable
	* expose post_torrent_updates and state_update_alert to python bindings
	* fix incorrect SSL error messages
	* fix windows build of shared library with openssl
	* fix race condition causing shutdown hang

0.16.2 release

	* fix permissions issue on linux with noatime enabled for non-owned files
	* use random peer IDs in anonymous mode
	* fix move_storage bugs
	* fix unnecessary dependency on boost.date_time when building boost.asio as separate compilation
	* always use SO_REUSEADDR and deprecate the flag to turn it on
	* add python bindings for SSL support
	* minor uTP tweaks
	* fix end-game mode issue when some files are selected to not be downloaded
	* improve uTP slow start
	* make uTP less aggressive resetting cwnd when idle

0.16.1 release

	* fixed crash when providing corrupt resume data
	* fixed support for boost-1.44
	* fixed reversed semantics of queue_up() and queue_down()
	* added missing functions to python bindings (file_priority(), set_dht_settings())
	* fixed low_prio_disk support on linux
	* fixed time critical piece accounting in the request queue
	* fixed semantics of rate_limit_utp to also ignore per-torrent limits
	* fixed piece sorting bug of deadline pieces
	* fixed python binding build on Mac OS and BSD
	* fixed UNC path normalization (on windows, unless UNC paths are disabled)
	* fixed possible crash when enabling multiple connections per IP
	* fixed typo in win vista specific code, breaking the build
	* change default of rate_limit_utp to true
	* fixed DLL export issue on windows (when building a shared library linking statically against boost)
	* fixed FreeBSD build
	* fixed web seed performance issue with pieces > 1 MiB
	* fixed unchoke logic when using web seeds
	* fixed compatibility with older versions of boost (down to boost 1.40)

0.16 release

	* support torrents with more than 262000 pieces
	* make tracker back-off configurable
	* don't restart the swarm after downloading metadata from magnet links
	* lower the default tracker retry intervals
	* support banning web seeds sending corrupt data
	* don't let hung outgoing connection attempts block incoming connections
	* improve SSL torrent support by using SNI and a single SSL listen socket
	* improved peer exchange performance by sharing incoming connections which advertize listen port
	* deprecate set_ratio(), and per-peer rate limits
	* add web seed support for torrents with pad files
	* introduced a more scalable API for torrent status updates (post_torrent_updates()) and updated client_test to use it
	* updated the API to add_torrent_params turning all bools into flags of a flags field
	* added async_add_torrent() function to significantly improve performance when
	  adding many torrents
	* change peer_states to be a bitmask (bw_limit, bw_network, bw_disk)
	* changed semantics of send_buffer_watermark_factor to be specified as a percentage
	* add incoming_connection_alert for logging all successful incoming connections
	* feature to encrypt peer connections with a secret AES-256 key stored in .torrent file
	* deprecated compact storage allocation
	* close files in separate thread on systems where close() may block (Mac OS X for instance)
	* don't create all directories up front when adding torrents
	* support DHT scrape
	* added support for fadvise/F_RDADVISE for improved disk read performance
	* introduced pop_alerts() which pops the entire alert queue in a single call
	* support saving metadata in resume file, enable it by default for magnet links
	* support for receiving multi announce messages for local peer discovery
	* added session::listen_no_system_port flag to prevent libtorrent from ever binding the listen socket to port 0
	* added option to not recheck on missing or incomplete resume data
	* extended stats logging with statistics=on builds
	* added new session functions to more efficiently query torrent status
	* added alerts for added and removed torrents
	* expanded plugin interface to support session wide states
	* made the metadata block requesting algorithm more robust against hash check failures
	* support a separate option to use proxies for peers or not
	* pausing the session now also pauses checking torrents
	* moved alert queue size limit into session_settings
	* added support for DHT rss feeds (storing only)
	* added support for RSS feeds
	* fixed up some edge cases in DHT routing table and improved unit test of it
	* added error category and error codes for HTTP errors
	* made the DHT implementation slightly more robust against routing table poisoning and node ID spoofing
	* support chunked encoding in http downloads (http_connection)
	* support adding torrents by url to the .torrent file
	* support CDATA tags in xml parser
	* use a python python dictionary for settings instead of session_settings object (in python bindings)
	* optimized metadata transfer (magnet link) startup time (shaved off about 1 second)
	* optimized swarm startup time (shaved off about 1 second)
	* support DHT name lookup
	* optimized memory usage of torrent_info and file_storage, forcing some API changes
	  around file_storage and file_entry
	* support trackerid tracker extension
	* graceful peer disconnect mode which finishes transactions before disconnecting peers
	* support chunked encoding for web seeds
	* uTP protocol support
	* resistance towards certain flood attacks
	* support chunked encoding for web seeds (only for BEP 19, web seeds)
	* optimized session startup time
	* support SSL for web seeds, through all proxies
	* support extending web seeds with custom authorization and extra headers
	* settings that are not changed from the default values are not saved
	  in the session state
	* made seeding choking algorithm configurable
	* deprecated setters for max connections, max half-open, upload and download
	  rates and unchoke slots. These are now set through session_settings
	* added functions to query an individual peer's upload and download limit
	* full support for BEP 21 (event=paused)
	* added share-mode feature for improving share ratios
	* merged all proxy settings into a single one
	* improved SOCKS5 support by proxying hostname lookups
	* improved support for multi-homed clients
	* added feature to not count downloaded bytes from web seeds in stats
	* added alert for incoming local service discovery messages
	* added option to set file priorities when adding torrents
	* removed the session mutex for improved performance
	* added upload and download activity timer stats for torrents
	* made the reuse-address flag configurable on the listen socket
	* moved UDP trackers over to use a single socket
	* added feature to make asserts log to a file instead of breaking the process
	  (production asserts)
	* optimized disk I/O cache clearing
	* added feature to ask a torrent if it needs to save its resume data or not
	* added setting to ignore file modification time when loading resume files
	* support more fine-grained torrent states between which peer sources it
	  announces to
	* supports calculating sha1 file-hashes when creating torrents
	* made the send_buffer_watermark performance warning more meaningful
	* supports complete_ago extension
	* dropped zlib as a dependency and builds using puff.c instead
	* made the default cache size depend on available physical RAM
	* added flags to torrent::status() that can filter which values are calculated
	* support 'explicit read cache' which keeps a specific set of pieces
	  in the read cache, without implicitly caching other pieces
	* support sending suggest messages based on what's in the read cache
	* clear sparse flag on files that complete on windows
	* support retry-after header for web seeds
	* replaced boost.filesystem with custom functions
	* replaced dependency on boost.thread by asio's internal thread primitives
	* added support for i2p torrents
	* cleaned up usage of MAX_PATH and related macros
	* made it possible to build libtorrent without RTTI support
	* added support to build with libgcrypt and a shipped version of libtommath
	* optimized DHT routing table memory usage
	* optimized disk cache to work with large caches
	* support variable number of optimistic unchoke slots and to dynamically
	  adjust based on the total number of unchoke slots
	* support for BitTyrant choker algorithm
	* support for automatically start torrents when they receive an
	  incoming connection
	* added more detailed instrumentation of the disk I/O thread

0.15.11 release

	* fixed web seed bug, sometimes causing infinite loops
	* fixed race condition when setting session_settings immediately after creating session
	* give up immediately when failing to open a listen socket (report the actual error)
	* restored ABI compatibility with 0.15.9
	* added missing python bindings for create_torrent and torrent_info

0.15.10 release

	* fix 'parameter incorrect' issue when using unbuffered IO on windows
	* fixed UDP socket error handling on windows
	* fixed peer_tos (type of service) setting
	* fixed crash when loading resume file with more files than the torrent in it
	* fix invalid-parameter error on windows when disabling filesystem disk cache
	* fix connection queue issue causing shutdown delays
	* fixed mingw build
	* fix overflow bug in progress_ppm field
	* don't filter local peers received from a non-local tracker
	* fix python deadlock when using python extensions
	* fixed small memory leak in DHT

0.15.9 release

	* added some functions missing from the python binding
	* fixed rare piece picker bug
	* fixed invalid torrent_status::finished_time
	* fixed bugs in dont-have and upload-only extension messages
	* don't open files in random-access mode (speeds up hashing)

0.15.8 release

	* allow NULL to be passed to create_torrent::set_comment and create_torrent::set_creator
	* fix UPnP issue for routers with multiple PPPoE connections
	* fix issue where event=stopped announces wouldn't be sent when closing session
	* fix possible hang in file::readv() on windows
	* fix CPU busy loop issue in tracker announce logic
	* honor IOV_MAX when using writev and readv
	* don't post 'operation aborted' UDP errors when changing listen port
	* fix tracker retry logic, where in some configurations the next tier would not be tried
	* fixed bug in http seeding logic (introduced in 0.15.7)
	* add support for dont-have extension message
	* fix for set_piece_deadline
	* add reset_piece_deadline function
	* fix merkle tree torrent assert

0.15.7 release

	* exposed set_peer_id to python binding
	* improve support for merkle tree torrent creation
	* exposed comparison operators on torrent_handle to python
	* exposed alert error_codes to python
	* fixed bug in announce_entry::next_announce_in and min_announce_in
	* fixed sign issue in set_alert_mask signature
	* fixed unaligned disk access for unbuffered I/O in windows
	* support torrents whose name is empty
	* fixed connection limit to take web seeds into account as well
	* fixed bug when receiving a have message before having the metadata
	* fixed python bindings build with disabled DHT support
	* fixed BSD file allocation issue
	* fixed bug in session::delete_files option to remove_torrent

0.15.6 release

	* fixed crash in udp trackers when using SOCKS5 proxy
	* fixed reconnect delay when leaving upload only mode
	* fixed default values being set incorrectly in add_torrent_params through add_magnet_uri in python bindings
	* implemented unaligned write (for unbuffered I/O)
	* fixed broadcast_lsd option
	* fixed udp-socket race condition when using a proxy
	* end-game mode optimizations
	* fixed bug in udp_socket causing it to issue two simultaneous async. read operations
	* fixed mingw build
	* fixed minor bug in metadata block requester (for magnet links)
	* fixed race condition in iconv string converter
	* fixed error handling in torrent_info constructor
	* fixed bug in torrent_info::remap_files
	* fix python binding for wait_for_alert
	* only apply privileged port filter to DHT-only peers

0.15.5 release

	* support DHT extension to report external IPs
	* fixed rare crash in http_connection's error handling
	* avoid connecting to peers listening on ports < 1024
	* optimized piece picking to not cause busy loops in some end-game modes
	* fixed python bindings for tcp::endpoint
	* fixed edge case of pad file support
	* limit number of torrents tracked by DHT
	* fixed bug when allow_multiple_connections_per_ip was enabled
	* potential WOW64 fix for unbuffered I/O (windows)
	* expose set_alert_queue_size_limit to python binding
	* support dht nodes in magnet links
	* support 100 Continue HTTP responses
	* changed default choker behavior to use 8 unchoke slots (instead of being rate based)
	* fixed error reporting issue in disk I/O thread
	* fixed file allocation issues on linux
	* fixed filename encoding and decoding issue on platforms using iconv
	* reports redundant downloads to tracker, fixed downloaded calculation to
	  be more stable when not including redundant. Improved redundant data accounting
	  to be more accurate
	* fixed bugs in http seed connection and added unit test for it
	* fixed error reporting when fallocate fails
	* deprecate support for separate proxies for separate kinds of connections

0.15.4 release

	* fixed piece picker issue triggered by hash failure and timed out requests to the piece
	* fixed optimistic unchoke issue when setting per torrent unchoke limits
	* fixed UPnP shutdown issue
	* fixed UPnP DeletePortmapping issue
	* fixed NAT-PMP issue when adding the same mapping multiple times
	* no peers from tracker when stopping is no longer an error
	* improved web seed retry behavior
	* fixed announce issue

0.15.3 release

	* fixed announce bug where event=completed would not be sent if it violated the
	  min-announce of the tracker
	* fixed limitation in rate limiter
	* fixed build error with boost 1.44

0.15.2 release

	* updated compiler to msvc 2008 for python binding
	* restored default fail_limit to unlimited on all trackers
	* fixed rate limit bug for DHT
	* fixed SOCKS5 bug for routing UDP packets
	* fixed bug on windows when verifying resume data for a torrent where
	  one of its directories had been removed
	* fixed race condition in peer-list with DHT
	* fix force-reannounce and tracker retry issue

0.15.1 release

	* fixed rare crash when purging the peer list
	* fixed race condition around m_abort in session_impl
	* fixed bug in web_peer_connection which could cause a hang when downloading
	  from web servers
	* fixed bug in metadata extensions combined with encryption
	* refactored socket reading code to not use async. operations unnecessarily
	* some timer optimizations
	* removed the reuse-address flag on the listen socket
	* fixed bug where local peer discovery and DHT wouldn't be announced to without trackers
	* fixed bug in bdecoder when decoding invalid messages
	* added build warning when building with UNICODE but the standard library
	  doesn't provide std::wstring
	* fixed add_node python binding
	* fixed issue where trackers wouldn't tried immediately when the previous one failed
	* fixed synchronization issue between download queue and piece picker
	* fixed bug in udp tracker scrape response parsing
	* fixed bug in the disk thread that could get triggered under heavy load
	* fixed bug in add_piece() that would trigger asserts
	* fixed vs 2010 build
	* recognizes more clients in identify_client()
	* fixed bug where trackers wouldn't be retried if they failed
	* slight performance fix in disk elevator algorithm
	* fixed potential issue where a piece could be checked twice
	* fixed build issue on windows related to GetCompressedSize()
	* fixed deadlock when starting torrents with certain invalid tracker URLs
	* fixed iterator bug in disk I/O thread
	* fixed FIEMAP support on linux
	* fixed strict aliasing warning on gcc
	* fixed inconsistency when creating torrents with symlinks
	* properly detect windows version to initialize half-open connection limit
	* fixed bug in url encoder where $ would not be encoded

0.15 release

	* introduced a session state save mechanism. load_state() and save_state().
	  this saves all session settings and state (except torrents)
	* deprecated dht_state functions and merged it with the session state
	* added support for multiple trackers in magnet links
	* added support for explicitly flushing the disk cache
	* added torrent priority to affect bandwidth allocation for its peers
	* reduced the number of floating point operations (to better support
	  systems without FPU)
	* added new alert when individual files complete
	* added support for storing symbolic links in .torrent files
	* added support for uTorrent interpretation of multi-tracker torrents
	* handle torrents with duplicate filenames
	* piece timeouts are adjusted to download rate limits
	* encodes urls in torrent files that needs to be encoded
	* fixed not passing &supportcrypto=1 when encryption is disabled
	* introduced an upload mode, which torrents are switched into when
	  it hits a disk write error, instead of stopping the torrent.
	  this lets libtorrent keep uploading the parts it has when it
	  encounters a disk-full error for instance
	* improved disk error handling and expanded use of error_code in
	  error reporting. added a bandwidth state, bw_disk, when waiting
	  for the disk io thread to catch up writing buffers
	* improved read cache memory efficiency
	* added another cache flush algorithm to write the largest
	  contiguous blocks instead of the least recently used
	* introduced a mechanism to be lighter on the disk when checking torrents
	* applied temporary memory storage optimization to when checking
	  a torrent as well
	* removed hash_for_slot() from storage_interface. It is now implemented
	  by using the readv() function from the storage implementation
	* improved IPv6 support by announcing twice when necessary
	* added feature to set a separate global rate limit for local peers
	* added preset settings for low memory environments and seed machines
	  min_memory_usage() and high_performance_seeder()
	* optimized overall memory usage for DHT nodes and requests, peer
	  entries and disk buffers
	* change in API for block_info in partial_piece_info, instead of
	  accessing 'peer', call 'peer()'
	* added support for fully automatic unchoker (no need to specify
	  number of upload slots). This is on by default
	* added support for changing socket buffer sizes through
	  session_settings
	* added support for merkle hash tree torrents (.merkle.torrent)
	* added 'seed mode', which assumes that all files are complete
	  and checks hashes lazily, as blocks are requested
	* added new extension for file attributes (executable and hidden)
	* added support for unbuffered I/O for aligned files
	* added workaround for sparse file issue on Windows Vista
	* added new lt_trackers extension to exchange trackers between
	  peers
	* added support for BEP 17 http seeds
	* added read_piece() to read pieces from torrent storage
	* added option for udp tracker preference
	* added super seeding
	* added add_piece() function to inject data from external sources
	* add_tracker() function added to torrent_handle
	* if there is no working tracker, current_tracker is the
	  tracker that is currently being tried
	* torrents that are checking can now be paused, which will
	  pause the checking
	* introduced another torrent state, checking_resume_data, which
	  the torrent is in when it's first added, and is comparing
	  the files on disk with the resume data
	* DHT bandwidth usage optimizations
	* rate limited DHT send socket
	* tracker connections are now also subject to IP filtering
	* improved optimistic unchoke logic
	* added monitoring of the DHT lookups
	* added bandwidth reports for estimated TCP/IP overhead and DHT
	* includes DHT traffic in the rate limiter
	* added support for bitcomet padding files
	* improved support for sparse files on windows
	* added ability to give seeding torrents preference to active slots
	* added torrent_status::finished_time
	* automatically caps files and connections by default to rlimit
	* added session::is_dht_running() function
	* added torrent_handle::force_dht_announce()
	* added torrent_info::remap_files()
	* support min_interval tracker extension
	* added session saving and loading functions
	* added support for min-interval in tracker responses
	* only keeps one outstanding duplicate request per peer
	  reduces waste download, specifically when streaming
	* added support for storing per-peer rate limits across reconnects
	* improved fallocate support
	* fixed magnet link issue when using resume data
	* support disk I/O priority settings
	* added info_hash to torrent_deleted_alert
	* improved LSD performance and made the interval configurable
	* improved UDP tracker support by caching connect tokens
	* fast piece optimization

release 0.14.10

	* fixed udp tracker race condition
	* added support for torrents with odd piece sizes
	* fixed issue with disk read cache not being cleared when removing torrents
	* made the DHT socket bind to the same interface as the session
	* fixed issue where an http proxy would not be used on redirects
	* Solaris build fixes
	* disabled buggy disconnect_peers feature

release 0.14.9

	* disabled feature to drop requests after having been skipped too many times
	* fixed range request bug for files larger than 2 GB in web seeds
	* don't crash when trying to create torrents with 0 files
	* fixed big_number __init__ in python bindings
	* fixed optimistic unchoke timer
	* fixed bug where torrents with incorrectly formatted web seed URLs would be
	  connected multiple times
	* fixed MinGW support
	* fixed DHT bootstrapping issue
	* fixed UDP over SOCKS5 issue
	* added support for "corrupt" tracker announce
	* made end-game mode less aggressive

release 0.14.8

	* ignore unkown metadata messages
	* fixed typo that would sometimes prevent queued torrents to be checked
	* fixed bug in auto-manager where active_downloads and active_seeds would
	  sometimes be used incorrectly
	* force_recheck() no longer crashes on torrents with no metadata
	* fixed broadcast socket regression from 0.14.7
	* fixed hang in NATPMP when shut down while waiting for a response
	* fixed some more error handling in bdecode

release 0.14.7

	* fixed deadlock in natpmp
	* resume data alerts are always posted, regardless of alert mask
	* added wait_for_alert to python binding
	* improved invalid filename character replacement
	* improved forward compatibility in DHT
	* added set_piece_hashes that takes a callback to the python binding
	* fixed division by zero in get_peer_info()
	* fixed bug where pieces may have been requested before the metadata
	  was received
	* fixed incorrect error when deleting files from a torrent where
	  not all files have been created
	* announces torrents immediately to the DHT when it's started
	* fixed bug in add_files that would fail to recurse if the path
	  ended with a /
	* fixed bug in error handling when parsing torrent files
	* fixed file checking bug when renaming a file before checking the torrent
	* fixed race conditon when receiving metadata from swarm
	* fixed assert in ut_metadata plugin
	* back-ported some fixes for building with no exceptions
	* fixed create_torrent when passing in a path ending with /
	* fixed move_storage when source doesn't exist
	* fixed DHT state save bug for node-id
	* fixed typo in python binding session_status struct
	* broadcast sockets now join every network interface (used for UPnP and
	  local peer discovery)

release 0.14.6

	* various missing include fixes to be buildable with boost 1.40
	* added missing functions to python binding related to torrent creation
	* fixed to add filename on web seed urls that lack it
	* fixed BOOST_ASIO_HASH_MAP_BUCKETS define for boost 1.39
	* fixed checking of fast and suggest messages when used with magnet links
	* fixed bug where web seeds would not disconnect if being resolved when
	  the torrent was paused
	* fixed download piece performance bug in piece picker
	* fixed bug in connect candidate counter
	* replaces invalid filename characters with .
	* added --with-libgeoip option to configure script to allow building and
	  linking against system wide library
	* fixed potential pure virtual function call in extensions on shutdown
	* fixed disk buffer leak in smart_ban extension

release 0.14.5

	* fixed bug when handling malformed webseed urls and an http proxy
	* fixed bug when setting unlimited upload or download rates for torrents
	* fix to make torrent_status::list_peers more accurate.
	* fixed memory leak in disk io thread when not using the cache
	* fixed bug in connect candidate counter
	* allow 0 upload slots
	* fixed bug in rename_file(). The new name would not always be saved in
	  the resume data
	* fixed resume data compatibility with 0.13
	* fixed rare piece-picker bug
	* fixed bug where one allowed-fast message would be sent even when
	  disabled
	* fixed race condition in UPnP which could lead to crash
	* fixed inversed seed_time ratio logic
	* added get_ip_filter() to session

release 0.14.4

	* connect candidate calculation fix
	* tightened up disk cache memory usage
	* fixed magnet link parser to accept hex-encoded info-hashes
	* fixed inverted logic when picking which peers to connect to
	  (should mean a slight performance improvement)
	* fixed a bug where a failed rename_file() would leave the storage
	  in an error state which would pause the torrent
	* fixed case when move_storage() would fail. Added a new alert
	  to be posted when it does
	* fixed crash bug when shutting down while checking a torrent
	* fixed handling of web seed urls that didn't end with a
	  slash for multi-file torrents
	* lowered the default connection speed to 10 connection attempts
	  per second
	* optimized memory usage when checking files fails
	* fixed bug when checking a torrent twice
	* improved handling of out-of-memory conditions in disk I/O thread
	* fixed bug when force-checking a torrent with partial pieces
	* fixed memory leak in disk cache
	* fixed torrent file path vulnerability
	* fixed upnp
	* fixed bug when dealing with clients that drop requests (i.e. BitComet)
	  fixes assert as well

release 0.14.3

	* added python binding for create_torrent
	* fixed boost-1.38 build
	* fixed bug where web seeds would be connected before the files
	  were checked
	* fixed filename bug when using wide characters
	* fixed rare crash in peer banning code
	* fixed potential HTTP compatibility issue
	* fixed UPnP crash
	* fixed UPnP issue where the control url contained the base url
	* fixed a replace_trackers bug
	* fixed bug where the DHT port mapping would not be removed when
	  changing DHT port
	* fixed move_storage bug when files were renamed to be moved out
	  of the root directory
	* added error handling for set_piece_hashes
	* fixed missing include in enum_if.cpp
	* fixed dual IP stack issue
	* fixed issue where renamed files were sometimes not saved in resume data
	* accepts tracker responses with no 'peers' field, as long as 'peers6'
	  is present
	* fixed CIDR-distance calculation in the precense of IPv6 peers
	* save partial resume data for torrents that are queued for checking
	  or checking, to maintain stats and renamed files
	* Don't try IPv6 on windows if it's not installed
	* move_storage fix
	* fixed potential crash on shutdown
	* fixed leaking exception from bdecode on malformed input
	* fixed bug where connection would hang when receiving a keepalive
	* fixed bug where an asio exception could be thrown when resolving
	  peer countries
	* fixed crash when shutting down while checking a torrent
	* fixed potential crash in connection_queue when a peer_connection
	  fail to open its socket

release 0.14.2

	* added missing functions to the python bindings torrent_info::map_file,
	  torrent_info::map_block and torrent_info::file_at_offset.
	* removed support for boost-1.33 and earlier (probably didn't work)
	* fixed potential freezes issues at shutdown
	* improved error message for python setup script
	* fixed bug when torrent file included announce-list, but no valid
	  tracker urls
	* fixed bug where the files requested from web seeds would be the
	  renamed file names instead of the original file names in the torrent.
	* documentation fix of queing section
	* fixed potential issue in udp_socket (affected udp tracker support)
	* made name, comment and created by also be subject to utf-8 error
	  correction (filenames already were)
	* fixed dead-lock when settings DHT proxy
	* added missing export directives to lazy_entry
	* fixed disk cache expiry settings bug (if changed, it would be set
	  to the cache size)
	* fixed bug in http_connection when binding to a particular IP
	* fixed typo in python binding (torrent_handle::piece_prioritize should
	  be torrent_handle::piece_priorities)
	* fixed race condition when saving DHT state
	* fixed bugs related to lexical_cast being locale dependent
	* added support for SunPro C++ compiler
	* fixed bug where messeges sometimes could be encrypted in the
	  wrong order, for encrypted connections.
	* fixed race condition where torrents could get stuck waiting to
	  get checked
	* fixed mapped files bug where it wouldn't be properly restored
	  from resume data properly
	* removed locale dependency in xml parser (caused asserts on windows)
	* fixed bug when talking to https 1.0 servers
	* fixed UPnP bug that could cause stack overflow

release 0.14.1

	* added converter for python unicode strings to utf-8 paths
	* fixed bug in http downloader where the host field did not
	  include the port number
	* fixed headers to not depend on NDEBUG, which would prohibit
	  linking a release build of libtorrent against a debug application
	* fixed bug in disk I/O thread that would make the thread
	  sometimes quit when an error occurred
	* fixed DHT bug
	* fixed potential shutdown crash in disk_io_thread
	* fixed usage of deprecated boost.filsystem functions
	* fixed http_connection unit test
	* fixed bug in DHT when a DHT state was loaded
	* made rate limiter change in 0.14 optional (to take estimated
	  TCP/IP overhead into account)
	* made the python plugin buildable through the makefile
	* fixed UPnP bug when url base ended with a slash and
	  path started with a slash
	* fixed various potentially leaking exceptions
	* fixed problem with removing torrents that are checking
	* fixed documentation bug regarding save_resume_data()
	* added missing documentation on torrent creation
	* fixed bugs in python client examples
	* fixed missing dependency in package-config file
	* fixed shared geoip linking in Jamfile
	* fixed python bindings build on windows and made it possible
	  to generate a windows installer
	* fixed bug in NAT-PMP implementation

release 0.14

	* deprecated add_torrent() in favor of a new add_torrent()
	  that takes a struct with parameters instead. Torrents
	  are paused and auto managed by default.
	* removed 'connecting_to_tracker' torrent state. This changes
	  the enum values for the other states.
	* Improved seeding and choking behavior.
	* Fixed rare buffer overrun bug when calling get_download_queue
	* Fixed rare bug where torrent could be put back into downloading
	  state even though it was finished, after checking files.
	* Fixed rename_file to work before the file on disk has been
	  created.
	* Fixed bug in tracker connections in case of errors caused
	  in the connection constructor.
	* Updated alert system to be filtered by category instead of
	  severity level. Alerts can generate a message through
	  alert::message().
	* Session constructor will now start dht, upnp, natpmp, lsd by
	  default. Flags can be passed in to the constructor to not
	  do this, if these features are to be enabled and disabled
	  at a later point.
	* Removed 'connecting_to_tracker' torrent state
	* Fix bug where FAST pieces were cancelled on choke
	* Fixed problems with restoring piece states when hash failed.
	* Minimum peer reconnect time fix. Peers with no failures would
	  reconnect immediately.
	* Improved web seed error handling
	* DHT announce fixes and off-by-one loop fix
	* Fixed UPnP xml parse bug where it would ignore the port number
	  for the control url.
	* Fixed bug in torrent writer where the private flag was added
	  outside of the info dictionary
	* Made the torrent file parser less strict of what goes in the
	  announce-list entry
	* Fixed type overflow bug where some statistics was incorrectly
	  reported for file larger than 2 GB
	* boost-1.35 support
	* Fixed bug in statistics from web server peers where it sometimes
	  could report too many bytes downloaded.
	* Fixed bug where statistics from the last second was lost when
	  disconnecting a peer.
	* receive buffer optimizations (memcpy savings and memory savings)
	* Support for specifying the TOS byte for peer traffic.
	* Basic support for queueing of torrents.
	* Better bias to give connections to downloading torrents
	  with fewer peers.
	* Optimized resource usage (removed the checking thread)
	* Support to bind outgoing connections to specific ports
	* Disk cache support.
	* New, more memory efficient, piece picker with sequential download
	  support (instead of the more complicated sequential download threshold).
	* Auto Upload slots. Automtically opens up more slots if
	  upload limit is not met.
	* Improved NAT-PMP support by querying the default gateway
	* Improved UPnP support by ignoring routers not on the clients subnet.

release 0.13

	* Added scrape support
	* Added add_extension() to torrent_handle. Can instantiate
	  extensions for torrents while downloading
	* Added support for remove_torrent to delete the files as well
	* Fixed issue with failing async_accept on windows
	* DHT improvements, proper error messages are now returned when
	  nodes sends bad packets
	* Optimized the country table used to resolve country of peers
	* Copying optimization for sending data. Data is no longer copied from
	  the disk I/O buffer to the send buffer.
	* Buffer optimization to use a raw buffer instead of std::vector<char>
	* Improved file storage to use sparse files
	* Updated python bindings
	* Added more clients to the identifiable clients list.
	* Torrents can now be started in paused state (to better support queuing)
	* Improved IPv6 support (support for IPv6 extension to trackers and
	  listens on both IPv6 and IPv4 interfaces).
	* Improved asserts used. Generates a stacktrace on linux
	* Piece picker optimizations and improvements
	* Improved unchoker, connection limit and rate limiter
	* Support for FAST extension
	* Fixed invalid calculation in DHT node distance
	* Fixed bug in URL parser that failed to parse IPv6 addresses
	* added peer download rate approximation
	* added port filter for outgoing connection (to prevent
	  triggering firewalls)
	* made most parameters configurable via session_settings
	* added encryption support
	* added parole mode for peers whose data fails the hash check.
	* optimized heap usage in piece-picker and web seed downloader.
	* fixed bug in DHT where older write tokens weren't accepted.
	* added support for sparse files.
	* introduced speed categories for peers and pieces, to separate
	  slow and fast peers.
	* added a half-open tcp connection limit that takes all connections
	  in to account, not just peer connections.
	* added alerts for filtered IPs.
	* added support for SOCKS4 and 5 proxies and HTTP CONNECT proxies.
	* fixed proper distributed copies calculation.
	* added option to use openssl for sha-1 calculations.
	* optimized the piece picker in the case where a peer is a seed.
	* added support for local peer discovery
	* removed the dependency on the compiled boost.date_time library
	* deprecated torrent_info::print()
	* added UPnP support
	* fixed problem where peer interested flags were not updated correctly
	  when pieces were filtered
	* improvements to ut_pex messages, including support for seed flag
	* prioritizes upload bandwidth to peers that might send back data
	* the following functions have been deprecated:
	  	void torrent_handle::filter_piece(int index, bool filter) const;
	  	void torrent_handle::filter_pieces(std::vector<bool> const& pieces) const;
	  	bool torrent_handle::is_piece_filtered(int index) const;
	  	std::vector<bool> torrent_handle::filtered_pieces() const;
	  	void torrent_handle::filter_files(std::vector<bool> const& files) const;

	  instead, use the piece_priority functions.

	* added support for NAT-PMP
	* added support for piece priorities. Piece filtering is now set as
	  a priority
	* Fixed crash when last piece was smaller than one block and reading
	  fastresume data for that piece
	* Makefiles should do a better job detecting boost
	* Fixed crash when all tracker urls are removed
	* Log files can now be created at user supplied path
	* Log files failing to create is no longer fatal
	* Fixed dead-lock in torrent_handle
	* Made it build with boost 1.34 on windows
	* Fixed bug in URL parser that failed to parse IPv6 addresses
	* Fixed bug in DHT, related to IPv6 nodes
	* DHT accepts transaction IDs that have garbage appended to them
	* DHT logs messages that it fails to decode

release 0.12

	* fixes to make the DHT more compatible
	* http seed improvements including error reporting and url encoding issues.
	* fixed bug where directories would be left behind when moving storage
	  in some cases.
	* fixed crashing bug when restarting or stopping the DHT.
	* added python binding, using boost.python
	* improved character conversion on windows when strings are not utf-8.
	* metadata extension now respects the private flag in the torrent.
	* made the DHT to only be used as a fallback to trackers by default.
	* added support for HTTP redirection support for web seeds.
	* fixed race condition when accessing a torrent that was checking its
	  fast resume data.
	* fixed a bug in the DHT which could be triggered if the network was
	  dropped or extremely rare cases.
	* if the download rate is limited, web seeds will now only use left-over
	  bandwidth after all bt peers have used up as much bandwidth as they can.
	* added the possibility to have libtorrent resolve the countries of
	  the peers in torrents.
	* improved the bandwidth limiter (it now implements a leaky bucket/node bucket).
	* improved the HTTP seed downloader to report accurate progress.
	* added more client peer-id signatures to be recognized.
	* added support for HTTP servers that skip the CR before the NL at line breaks.
	* fixed bug in the HTTP code that only accepted headers case sensitive.
	* fixed bug where one of the session constructors didn't initialize boost.filesystem.
	* fixed bug when the initial checking of a torrent fails with an exception.
	* fixed bug in DHT code which would send incorrect announce messages.
	* fixed bug where the http header parser was case sensitive to the header
	  names.
	* Implemented an optmization which frees the piece_picker once a torrent
	  turns into a seed.
	* Added support for uT peer exchange extension, implemented by Massaroddel.
	* Modified the quota management to offer better bandwidth balancing
	  between peers.
	* logging now supports multiple sessions (different sessions now log
	  to different directories).
	* fixed random number generator seed problem, generating the same
	  peer-id for sessions constructed the same second.
	* added an option to accept multiple connections from the same IP.
	* improved tracker logging.
	* moved the file_pool into session. The number of open files is now
	  limited per session.
	* fixed uninitialized private flag in torrent_info
	* fixed long standing issue with file.cpp on windows. Replaced the low level
	  io functions used on windows.
	* made it possible to associate a name with torrents without metadata.
	* improved http-downloading performance by requesting entire pieces via
	  http.
	* added plugin interface for extensions. And changed the interface for
	  enabling extensions.

release 0.11

	* added support for incorrectly encoded paths in torrent files
	  (assumes Latin-1 encoding and converts to UTF-8).
	* added support for destructing session objects asynchronously.
	* fixed bug with file_progress() with files = 0 bytes
	* fixed a race condition bug in udp_tracker_connection that could
	  cause a crash.
	* fixed bug occuring when increasing the sequenced download threshold
	  with max availability lower than previous threshold.
	* fixed an integer overflow bug occuring when built with gcc 4.1.x
	* fixed crasing bug when closing while checking a torrent
	* fixed bug causing a crash with a torrent with piece length 0
	* added an extension to the DHT network protocol to support the
	  exchange of nodes with IPv6 addresses.
	* modified the ip_filter api slightly to support IPv6
	* modified the api slightly to make sequenced download threshold
	  a per torrent-setting.
	* changed the address type to support IPv6
	* fixed bug in piece picker which would not behave as
	  expected with regard to sequenced download threshold.
	* fixed bug with file_progress() with files > 2 GB.
	* added --enable-examples option to configure script.
	* fixed problem with the resource distribution algorithm
	  (controlling e.g upload/download rates).
	* fixed incorrect asserts in storage related to torrents with
	  zero-sized files.
	* added support for trackerless torrents (with kademlia DHT).
	* support for torrents with the private flag set.
	* support for torrents containing bootstrap nodes for the
	  DHT network.
	* fixed problem with the configure script on FreeBSD.
	* limits the pipelining used on url-seeds.
	* fixed problem where the shutdown always would delay for
	  session_settings::stop_tracker_timeout seconds.
	* session::listen_on() won't reopen the socket in case the port and
	  interface is the same as the one currently in use.
	* added http proxy support for web seeds.
	* fixed problem where upload and download stats could become incorrect
	  in case of high cpu load.
	* added more clients to the identifiable list.
	* fixed fingerprint parser to cope with latest Mainline versions.

release 0.10

	* fixed a bug where the requested number of peers in a tracker request could
	  be too big.
	* fixed a bug where empty files were not created in full allocation mode.
	* fixed a bug in storage that would, in rare cases, fail to do a
	  complete check.
	* exposed more settings for tweaking parameters in the piece-picker,
	  downloader and uploader (http_settings replaced by session_settings).
	* tweaked default settings to improve high bandwidth transfers.
	* improved the piece picker performance and made it possible to download
	  popular pieces in sequence to improve disk performance.
	* added the possibility to control upload and download limits per peer.
	* fixed problem with re-requesting skipped pieces when peer was sending pieces
	  out of fifo-order.
	* added support for http seeding (the GetRight protocol)
	* renamed identifiers called 'id' in the public interface to support linking
	  with Objective.C++
	* changed the extensions protocol to use the new one, which is also
	  implemented by uTorrent.
	* factorized the peer_connection and added web_peer_connection which is
	  able to download from http-sources.
	* converted the network code to use asio (resulted in slight api changes
	  dealing with network addresses).
	* made libtorrent build in vc7 (patches from Allen Zhao)
	* fixed bug caused when binding outgoing connections to a non-local interface.
	* add_torrent() will now throw if called while the session object is
	  being closed.
	* added the ability to limit the number of simultaneous half-open
	  TCP connections. Flags in peer_info has been added.

release 0.9.1

	* made the session disable file name checks within the boost.filsystem library
	* fixed race condition in the sockets
	* strings that are invalid utf-8 strings are now decoded with the
	  local codepage on windows
	* added the ability to build libtorrent both as a shared library
	* client_test can now monitor a directory for torrent files and automatically
	  start and stop downloads while running
	* fixed problem with file_size() when building on windows with unicode support
	* added a new torrent state, allocating
	* added a new alert, metadata_failed_alert
	* changed the interface to session::add_torrent for some speed optimizations.
	* greatly improved the command line control of the example client_test.
	* fixed bug where upload rate limit was not being applied.
	* files that are being checked will no longer stall files that don't need
	  checking.
	* changed the way libtorrent identifies support for its excentions
	  to look for 'ext' at the end of the peer-id.
	* improved performance by adding a circle buffer for the send buffer.
	* fixed bugs in the http tracker connection when using an http proxy.
	* fixed problem with storage's file pool when creating torrents and then
	  starting to seed them.
	* hard limit on remote request queue and timeout on requests (a timeout
	  triggers rerequests). This makes libtorrent work much better with
	  "broken" clients like BitComet which may ignore requests.

Initial release 0.9

	* multitracker support
	* serves multiple torrents on a single port and a single thread
	* supports http proxies and proxy authentication
	* gzipped tracker-responses
	* block level piece picker
	* queues torrents for file check, instead of checking all of them in parallel
	* uses separate threads for checking files and for main downloader
	* upload and download rate limits
	* piece-wise, unordered, incremental file allocation
	* fast resume support
	* supports files > 2 gigabytes
	* supports the no_peer_id=1 extension
	* support for udp-tracker protocol
	* number of connections limit
	* delays sending have messages
	* can resume pieces downloaded in any order
	* adjusts the length of the request queue depending on download rate
	* supports compact=1
	* selective downloading
	* ip filter
<|MERGE_RESOLUTION|>--- conflicted
+++ resolved
@@ -1,12 +1,10 @@
-<<<<<<< HEAD
 	* move session_flags to session_params
 	* the entry class is now a standard variant type
 	* use std::string_view instead of boost counterpart
 	* libtorrent now requires C++17 to build
 	* added support for WebTorrent
-=======
+
 * 2.0.5 released
->>>>>>> 53f90cf6
 
 	* on windows, explicitly flush memory mapped files periodically
 	* fix build with WolfSSL

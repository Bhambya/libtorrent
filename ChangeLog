--- conflicted
+++ resolved
@@ -1,4 +1,3 @@
-<<<<<<< HEAD
 	* add flags()/set_flags()/unset_flags() to torrent_handle, deprecate individual functions
 	* added alert for block being sent to the send buffer
 	* drop support for windows compilers without std::wstring
@@ -78,9 +77,7 @@
 	* resume data no longer has timestamps of files
 	* require C++11 to build libtorrent
 
-=======
 	* fix IPv6 tracker support by performing the second announce in more cases
->>>>>>> fe37884b
 	* fix utf-8 encoding check in torrent parser
 	* fix infinite loop when parsing maliciously crafted torrents
 	* fix invalid read in parse_int in bdecoder

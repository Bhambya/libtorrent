--- conflicted
+++ resolved
@@ -1,4 +1,3 @@
-<<<<<<< HEAD
 	* on windows, explicitly flush memory mapped files periodically
 	* fix build with WolfSSL
 	* fix issue where incoming uTP connections were not accepted over SOCKS5
@@ -85,9 +84,8 @@
 	* overhauled disk I/O subsystem to use memory mapped files (where available)
 	* libtorrent now requires C++14 to build
 	* added support for GnuTLS for HTTPS and torrents over SSL
-=======
+
 1.2.15 released
->>>>>>> beb2e63f
 
 	* cache DNS lookups for SOCKS5 proxy
 	* fix stalled pieces on disk-full errors

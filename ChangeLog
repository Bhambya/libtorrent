<<<<<<< HEAD
	* introduced a new API for creating torrents, enabling file_storage optimizations
	* default build to not include functions deprecated in libtorrent 1.1 and earlier
	* add comment, created_by and creation_date to add_torrent_params
	* move session_flags to session_params
	* the entry class is now a standard variant type
	* use std::string_view instead of boost counterpart
	* libtorrent now requires C++17 to build
	* added support for WebTorrent
=======
	* add async piece availibility query, post_piece_availibility()
	* add async download queue query, post_download_queue()
	* add async file_progress query, post_file_progress()
	* add async peer_info query, post_peer_info()
>>>>>>> 61ad52ae

2.0.8 released

	* fix uTP streams timing out instead of closing cleanly
	* add write_torrent_file_buf() overload for generating .torrent files
	* add create_torrent::generate_buf() function to generate into a buffer
	* fix copy_file when the file ends with a sparse region
	* uTP performance, fix packet loss when sending is stalled
	* fix trackers being stuck after session pause/resume
	* fix bug in hash_picker with empty files
	* uTP performance, prevent premature timeouts/resends
	* add option to not memory map files below a certain size
	* settings_pack now returns default values when queried for missing settings
	* fix copy_file fall-back when SEEK_HOL/SEEK_DATA is not supported
	* improve error reporting from file copy and move
	* tweak pad file placement to match reference implementation (tail-padding)
	* uTP performance, more lenient nagle's algorithm to always allow one outstanding undersized packet
	* uTP performance, piggy-back held back undersized packet with ACKs
	* uTP performance, don't send redundant deferred ACKs
	* support incoming SOCKS5 packets with hostnames as source address, for UDP trackers
	* ignore duplicate network interface change notifications on linux
	* fix total_want/want accounting when forcing a recheck
	* fix merging metadata with magnet links added on top of existing torrents
	* add torrent_flag to default all file priorities to dont_download
	* fix &so= feature in magnet links
	* improve compatibility of SOCKS5 UDP ASSOCIATE
	* fix madvise range for flushing cache in mmap_storage
	* open files with no_cache set in O_SYNC mode

* 2.0.7 released

	* fix issue in use of copy_file_range() on linux
	* avoid open-file race in the file_view_pool
	* fix issue where stop-when-ready would not close files
	* fix issue with duplicate hybrid torrent via separate v1 and v2 magnet links
	* added new function to load torrent files, load_torrent_*()
	* support sync_file_range() on linux
	* fix issue in write_torrent_file() when file size is exactly piece size
	* fix file_num_blocks() and file_num_pieces() for empty files
	* add new overload to make_magnet_uri()
	* add missing protocol version to tracker_reply_alert and tracker_error_alert
	* fix privilege issue with SetFileValidData()
	* add asynchronous overload of torrent_handle::add_piece()
	* default to a single hashing thread, for full checks
	* Fix bug when checking files and the first piece is invalid

* 2.0.6 released

	* fix issue creating a v2 torrent from torrent_info containing an empty file
	* make recheck files also update which files use partfile
	* add write_through disk_io_write_mode, which flushes pieces to disk immediately
	* improve copy file function to preserve sparse regions (when supported)
	* add function to truncate over-sized files part of a torrent
	* fix directory creation on windows shared folders
	* add flag to make add_files() not record file attributes
	* deprecate (unused) allow_partial_disk_writes settings
	* fix disk-full error reporting in mmap_disk_io
	* fixed similar-torrents feature for v2 torrents
	* fix potential unbounded recursion in add_completed_job, in disk I/O
	* deprecated (unused) volatile_read_cache setting
	* fix part files being marked as hidden on windows

* 2.0.5 released

	* on windows, explicitly flush memory mapped files periodically
	* fix build with WolfSSL
	* fix issue where incoming uTP connections were not accepted over SOCKS5
	* fix several issues in handling of checking files of v2 torrents, esp. from magnet links
	* make the token limit when parsing metadata from magnet files configurable
	* fix issue with stalled pieces on disk full errors
	* fix missing python binding for file_progress_flags
	* fix torrent_file_with_hashes() to fail when we don't have the piece layers
	* restore path character encoding conversion for non UTF-8 locales on linux
	* fix use-after-free bug in make_magnet_uri
	* add write_torrent_file() to produce a .torrent file from add_torrent_params
	* allow loading v2 .torrent files without piece layer
	* fix issue with adding v2 torrents with invalid file root hash

* 2.0.4 released

	* fix piece picker bug causing double-picks with prefer-contiguous enabled
	* expose session_params in python bindings
	* fix (deprecated) use of add_torrent_params::info_hash
	* fix issue creating and loading v2 torrents with empty files. Improves
	  conformance to BEP52 reference implementation

* 2.0.3 released

	* add new torrent_file_with_hashes() which includes piece layers for
	  creating .torrent files
	* add file_prio_alert, posted when file priorities are updated
	* fix issue where set_piece_hashes() would not propagate file errors
	* add missing python binding for event_t
	* add work-around for systems without fseeko() (such as Android)
	* add convenience header libtorrent/libtorrent.hpp
	* increase default max_allowed_in_request_queue
	* fix loading non-ascii filenames on windows with torrent_info constructor (2.0 regression)
	* add std::hash<> specialization for info_hash_t
	* fix integer overflow in hash_picker and properly restrict max file sizes in torrents
	* strengthen SSRF mitigation for web seeds

* 2.0.2 released

	* add v1() and v2() functions to torrent_info
	* fix piece_layers() to work for single-piece files
	* fix python binding regression in session constructor flags
	* fix unaligned piece requests in mmap_storage
	* improve client_data_t ergonomics
	* fix issue with concurrent access to part files

* 2.0.1 released

	* fix attribute in single-file v2 torrent creation
	* fix padding for empty files in v2 torrent creation
	* add function to ask a file_storage whether it's v2 or not
	* fix mtime field when creating single-file v2 torrents
	* fix performance regression in checking files
	* disable use of SetFileValidData() by default (windows). A new setting
	  allows enabling it

2.0 released

	* dropped depenency on iconv
	* deprecate set_file_hash() in torrent creator, as it's superceded by v2 torrents
	* deprecate mutable access to info_section in torrent_info
	* removed deprecated lazy_entry/lazy_bdecode
	* stats_alert deprecated
	* remove bittyrant choking algorithm
	* update userdata in add_torrent_params to be type-safe and add to torrent_handle
	* add ip_filter to session_params
	* added support for wolfSSL for SHA-1 hash and HTTPS (no Torrents over SSL)
	* requires OpenSSL minimum version 1.0.0 with SNI support
	* deprecated save_state() and load_state() on session in favour of new
	  write_session_params() and read_session_params()
	* added support for BitTorrent v2 (see docs/upgrade_to_2.0.html)
	* create_torrent() pad_file_limit parameter removed
	* create_torrent() merkle- and optimize-alignment flags removed
	* merkle_tree removed from add_torrent_params
	* announce_entry expose information per v1 and v2 info-hash announces
	* deprecated sha1_hash info_hash members on torrent_removed_alert,
	  torrent_deleted_alert, torrent_delete_failed_alert and add_torrent_params
	* undeprecate error_file_metadata for torrent errors related to its metadata
	* remove support for adding a torrent under a UUID (used for previous RSS support)
	* remove deprecated feature to add torrents by file:// URL
	* remove deprecated feature to download .torrent file from URL
	* requires boost >= 1.66 to build
	* update networking API to networking TS compatible boost.asio
	* overhauled disk I/O subsystem to use memory mapped files (where available)
	* libtorrent now requires C++14 to build
	* added support for GnuTLS for HTTPS and torrents over SSL


	* fix issue where stop-when-ready would not close files
	* uTP performance, fix packet loss when sending is stalled
	* uTP performance, prevent premature timeouts/resends
	* uTP performance, more lenient nagle's algorithm to always allow one outstanding undersized packet
	* uTP performance, piggy-back held back undersized packet with ACKs
	* uTP performance, don't send redundant deferred ACKs
	* fix wanted_done/done accounting when force-rechecking
	* expose userdata via torrent_handle (back-port from 2.0)
	* fix renaming of filenames that are too long for the filesystem
	* made UPnP and LSD code avoid using select_reactor (to work around an issue on windows in boost.asio < 1.80)

1.2.17 released

	* fixed tracker connections spinning when hostname lookups stall
	* fixed error in pkg-config file generation in Jamfile
	* improve backwards compatibility with loading magnet link resume files
	* fix bind-to-device for tracker announces and UPnP
	* rename peer_tos setting to peer_dscp
	* fix bdecode support for large strings (>= 100 MB)

1.2.16 released

	* send User-Agent field in anonymous mode
	* fix python binding for settings_pack conversion
	* fix DHT announce timer issue
	* use DSCP_TRAFFIC_TYPE socket option on windows
	* update default ToS setting according to RFC 8622
	* keep trying to announce to trackers even when all fail
	* don't disable announcing from local endpoints because of temporary failures
	* fix issue in parsing UPnP XML response with multiple forwarding services

1.2.15 released

	* cache DNS lookups for SOCKS5 proxy
	* fix stalled pieces on disk-full errors
	* fix build configuration issue on NetBSD, OpenBSD and DragonFly
	* make UTF-8 sanitization a bit stricter. This will re-write invalid UTF-8
	  code points encoding surrogate pairs
	* fix restoring last_seen_complete from resume data
	* fix issue on MacOS where the DHT was not restarted on a network-up notification
	* make remove_torrent flags be treated as flags (instead of an enum)

1.2.14 released

	* improve handling of seed flag in PEX messages
	* fix issue of accruing unlimited DHT node candidates when DHT is disabled
	* fix bug in parsing chunked encoding
	* fix incorrect reporting of active_duration when entering graceful-pause
	* fix python binding for functions taking string_view
	* fix python binding for torrent_info constructor overloads
	* issue python deprecation warnings for some deprecated functions in the python bindings
	* fix python binding for torrent_info::add_url_seed, add_tracker and add_http_seed

1.2.13 released

	* Use /etc/ssl/cert.pem to validate HTTPS connections on MacOS
	* allow no-interest timeouts of peer connections before all connections slots are full
	* fix issue where a DHT message would count as an incoming connection
	* fix issue when failing to parse outgoing_interfaces setting
	* fix super-seeding issue that could cause a segfault
	* fix data race in python binding of session::get_torrent_status()
	* fix need_save_resume_data() for renaming files, share-mode, upload-mode,
	  disable- pex, lsd, and dht.
	* fix incoming TCP connections when using tracker-only proxy
	* fix issue with paths starting with ./
	* fix integer overflow when setting a high DHT upload rate limit
	* improve Path MTU discovery logic in uTP
	* fix overflow issue when rlimit_nofile is set to infinity
	* fix issue in python binding interpreting int settings > INT_MAX
	* Fix cxxflags and linkflags injection via environment variables

1.2.12 released

	* fix loading of DHT node ID from previous session on startup
	* use getrandom(), when available, and fall back to /dev/urandom
	* fix python binding for "value" in dht put alerts
	* fix bug in python binding for dht_put_mutable_item
	* fix uTP issue acking FIN packets
	* validate HTTPS certificates by default (trackers and web seeds)
	* load SSL certificates from windows system certificate store, to authenticate trackers
	* introduce mitigation for Server Side Request Forgery in tracker and web seed URLs
	* fix error handling for pool allocation failure

1.2.11 released

	* fix issue with moving the session object
	* deprecate torrent_status::allocating. This state is no longer used
	* fix bug creating torrents with symbolic links
	* remove special case to save metadata in resume data unconditionally when added throught magnet link
	* fix bugs in mutable-torrent support (reusing identical files from different torrents)
	* fix incorrectly inlined move-assignment of file_storage
	* add session::paused flag, and the ability to construct a session in paused mode
	* fix session-pause causing tracker announces to fail
	* fix peer-exchange flags bug
	* allow saving resume data before metadata has been downloaded (for magnet links)
	* record blocks in the disk queue as downloaded in the resume data
	* fix bug in set_piece_deadline() when set in a zero-priority piece
	* fix issue in URL parser, causing issues with certain tracker URLs
	* use a different error code than host-unreachable, when skipping tracker announces

1.2.10 released

	* fix regression in python binding for move_storage()
	* improve stat_file() performance on Windows
	* fix issue with loading invalid torrents with only 0-sized files
	* fix to avoid large stack allocations

1.2.9 released

	* add macro TORRENT_CXX11_ABI for clients building with C++14 against
	  libtorrent build with C++11
	* refreshed m4 scripts for autotools
	* removed deprecated wstring overloads on non-windows systems
	* drop dependency on Unicode's ConvertUTF code (which had a license
	  incompatible with Debian)
	* fix bugs exposed on big-endian systems
	* fix detection of hard-links not being supported by filesystem
	* fixed resume data regression for seeds with prio 0 files

1.2.8 released

	* validate UTF-8 encoding of client version strings from peers
	* don't time out tracker announces as eagerly while resolving hostnames
	* fix NAT-PMP shutdown issue
	* improve hostname lookup by merging identical lookups
	* fix network route enumeration for large routing tables
	* fixed issue where pop_alerts() could return old, invalid alerts
	* fix issue when receiving have-all message before the metadata
	* don't leave lingering part files handles open
	* disallow calling add_piece() during checking
	* fix incorrect filename truncation at multi-byte character
	* always announce listen port 1 when using a proxy

1.2.7 released

	* add set_alert_fd in python binding, to supersede set_alert_notify
	* fix bug in part files > 2 GiB
	* add function to clear the peer list for a torrent
	* fix resume data functions to save/restore more torrent flags
	* limit number of concurrent HTTP announces
	* fix queue position for force_rechecking a torrent that is not auto-managed
	* improve rate-based choker documentation, and minor tweak
	* undeprecate upnp_ignore_nonrouters (but refering to devices on our subnet)
	* increase default tracker timeout
	* retry failed socks5 server connections
	* allow UPnP lease duration to be changed after device discovery
	* fix IPv6 address change detection on Windows

1.2.6 released

	* fix peer timeout logic
	* simplify proxy handling. A proxy now overrides listen_interfaces
	* fix issues when configured to use a non-default choking algorithm
	* fix issue in reading resume data
	* revert NXDOMAIN change from 1.2.4
	* don't open any listen sockets if listen_interfaces is empty or misconfigured
	* fix bug in auto disk cache size logic
	* fix issue with outgoing_interfaces setting, where bind() would be called twice
	* add build option to disable share-mode
	* support validation of HTTPS trackers
	* deprecate strict super seeding mode
	* make UPnP port-mapping lease duration configurable
	* deprecate the bittyrant choking algorithm
	* add build option to disable streaming

1.2.5 release

	* announce port=1 instead of port=0, when there is no listen port
	* fix LSD over IPv6
	* support TCP_NOTSENT_LOWAT on Linux
	* fix correct interface binding of local service discovery multicast
	* fix issue with knowing which interfaces to announce to trackers and DHT
	* undeprecate settings_pack::dht_upload_rate_limit

1.2.4 release

	* fix binding TCP and UDP sockets to the same port, when specifying port 0
	* fix announce_to_all_trackers and announce_to_all_tiers behavior
	* fix suggest_read_cache setting
	* back-off tracker hostname looksups resulting in NXDOMAIN
	* lower SOCKS5 UDP keepalive timeout
	* fix external IP voting for multi-homed DHT nodes
	* deprecate broadcast_lsd setting. Just use multicast
	* deprecate upnp_ignore_nonrouters setting
	* don't attempt sending event=stopped if event=start never succeeded
	* make sure &key= stays consistent between different source IPs (as mandated by BEP7)
	* fix binding sockets to outgoing interface
	* add new socks5_alert to trouble shoot SOCKS5 proxies

1.2.3 release

	* fix erroneous event=completed tracker announce when checking files
	* promote errors in parsing listen_interfaces to post listen_failed_alert
	* fix bug in protocol encryption/obfuscation
	* fix buffer overflow in SOCKS5 UDP logic
	* fix issue of rapid calls to file_priority() clobbering each other
	* clear tracker errors on success
	* optimize setting with unlimited unchoke slots
	* fixed restoring of trackers, comment, creation date and created-by in resume data
	* fix handling of torrents with too large pieces
	* fixed division by zero in anti-leech choker
	* fixed bug in torrent_info::swap

1.2.2 release

	* fix cases where the disable_hash_checks setting was not honored
	* fix updating of is_finished torrent status, when changing piece priorities
	* fix regression in &left= reporting when adding a seeding torrent
	* fix integer overflow in http parser
	* improve sanitation of symlinks, to support more complex link targets
	* add DHT routing table affinity for BEP 42 nodes
	* add torrent_info constructor overloads to control torrent file limits
	* feature to disable DHT, PEX and LSD per torrent
	* fix issue where trackers from magnet links were not included in create_torrent()
	* make peer_info::client a byte array in python binding
	* pick contiguous pieces from peers with high download rate
	* fix error handling of moving storage to a drive letter that isn't mounted
	* fix HTTP Host header when using proxy

1.2.1 release

	* add dht_pkt_alert and alerts_dropped_alert to python bindings
	* fix python bindins for block_uploaded_alert
	* optimize resolving duplicate filenames in loading torrent files
	* fix python binding of dht_settings
	* tighten up various input validation checks
	* fix create_torrent python binding
	* update symlinks to conform to BEP 47
	* fix python bindings for peer_info
	* support creating symlinks, for torrents with symlinks in them
	* fix error in seed_mode flag
	* support magnet link parameters with number siffixes
	* consistently use "lt" namespace in examples and documentation
	* fix Mingw build to use native cryptoAPI
	* uPnP/NAT-PMP errors no longer set the client's advertised listen port to zero

1.2 release

	* requires boost >= 1.58 to build
	* tweak heuristic of how to interpret url seeds in multi-file torrents
	* support &ipv4= tracker argument for private torrents
	* renamed debug_notification to connect_notification
	* when updating listen sockets, only post alerts for new ones
	* deprecate anonymous_mode_alert
	* deprecated force_proxy setting (when set, the proxy is always used)
	* add support for Port Control Protocol (PCP)
	* deliver notification of alerts being dropped via alerts_dropped_alert
	* deprecated alert::progress_notification alert category, split into
	  finer grained categories
	* update plugin interface functions for improved type-safety
	* implemented support magnet URI extension, select specific file indices
	  for download, BEP53
	* make tracker keys multi-homed. remove set_key() function on session.
	* add flags()/set_flags()/unset_flags() to torrent_handle, deprecate individual functions
	* added alert for block being sent to the send buffer
	* drop support for windows compilers without std::wstring
	* implemented support for DHT info hash indexing, BEP51
	* removed deprecated support for file_base in file_storage
	* added support for running separate DHT nodes on each network interface
	* added support for establishing UTP connections on any network interface
	* added support for sending tracker announces on every network interface
	* introduce "lt" namespace alias
	* need_save_resume_data() will no longer return true every 15 minutes
	* make the file_status interface explicitly public types
	* added resolver_cache_timeout setting for internal host name resolver
	* make parse_magnet_uri take a string_view instead of std::string
	* deprecate add_torrent_params::url field. use parse_magnet_uri instead
	* optimize download queue management
	* deprecated (undocumented) file:// urls
	* add limit for number of web seed connections
	* added support for retrieval of DHT live nodes
	* complete UNC path support
	* add packets pool allocator
	* remove disk buffer pool allocator
	* fix last_upload and last_download overflow after 9 hours in past
	* python binding add more add_torrent_params fields and an invalid key check
	* introduce introduce distinct types for peer_class_t, piece_index_t and
	  file_index_t.
	* fix crash caused by empty bitfield
	* removed disk-access-log build configuration
	* removed mmap_cache feature
	* strengthened type safety in handling of piece and file indices
	* deprecate identify_client() and fingerprint type
	* make sequence number for mutable DHT items backed by std::int64_t
	* tweaked storage_interface to have stronger type safety
	* deprecate relative times in torrent_status, replaced by std::chrono::time_point
	* refactor in alert types to use more const fields and more clear API
	* changed session_stats_alert counters type to signed (std::int64_t)
	* remove torrent eviction/ghost torrent feature
	* include target in DHT lookups, when queried from the session
	* improve support for HTTP redirects for web seeds
	* use string_view in entry interface
	* deprecate "send_stats" property on trackers (since lt_tracker extension has
	  been removed)
	* remove deprecate session_settings API (use settings_pack instead)
	* improve file layout optimization when creating torrents with padfiles
	* remove remote_dl_rate feature
	* source code migration from boost::shared_ptr to std::shared_ptr
	* storage_interface API changed to use span and references
	* changes in public API to work with std::shared_ptr<torrent_info>
	* extensions API changed to use span and std::shared_ptr
	* plugin API changed to handle DHT requests using string_view
	* removed support for lt_trackers and metadata_transfer extensions
	  (pre-dating ut_metadata)
	* support windows' CryptoAPI for SHA-1
	* separated ssl and crypto options in build
	* remove lazy-bitfield feature
	* simplified suggest-read-cache feature to not depend on disk threads
	* removed option to disable contiguous receive buffers
	* deprecated public to_hex() and from_hex() functions
	* separated address and port fields in listen alerts
	* added support for parsing new x.pe parameter from BEP 9
	* peer_blocked_alert now derives from peer_alert
	* transitioned exception types to system_error
	* made alerts move-only
	* move files one-by-one when moving storage for a torrent
	* removed RSS support
	* removed feature to resolve country for peers
	* added support for BEP 32, "IPv6 extension for DHT"
	* overhauled listen socket and UDP socket handling, improving multi-home
	  support and bind-to-device
	* resume data is now communicated via add_torrent_params objects
	* added new read_resume_data()/write_resume_data functions to write bencoded,
	  backwards compatible resume files
	* removed deprecated fields from add_torrent_params
	* deprecate "resume_data" field in add_torrent_params
	* improved support for bind-to-device
	* deprecated ssl_listen, SSL sockets are specified in listen_interfaces now
	* improved support for listening on multiple sockets and interfaces
	* resume data no longer has timestamps of files
	* require C++11 to build libtorrent

	* replace use of boost-endian with boost-predef

1.1.12 release

	* uTP performance fixes

1.1.11 release

	* fix move_storage with save_path with a trailing slash
	* fix tracker announce issue, advertising port 0 in secondary IPv6 announce
	* fix missing boost/noncopyable.hpp includes
	* fix python binding for torrent_info::creation_date()

1.1.10 release

	* fix issue in udp_socket with unusual socket failure
	* split progress_notification alert category into file-, piece- and block progress
	* utp close-reason fix
	* exposed default add_torrent_params flags to python bindings
	* fix redundant flushes of partfile metadata
	* add option to ignore min-interval from trackers on force-reannounce
	* raise default setting for active_limit
	* fall back to copy+remove if rename_file fails
	* improve handling of filesystems not supporting fallocate()
	* force-proxy no longer disables DHT
	* improve connect-boost feature, to make new torrents quickly connect peers

1.1.9 release

	* save both file and piece priorities in resume file
	* added missing stats_metric python binding
	* uTP connections are no longer exempt from rate limits by default
	* fix exporting files from partfile while seeding
	* fix potential deadlock on Windows, caused by performing restricted
	  tasks from within DllMain
	* fix issue when subsequent file priority updates cause torrent to stop

1.1.8 release

	* coalesce reads and writes by default on windows
	* fixed disk I/O performance of checking hashes and creating torrents
	* fix race condition in part_file
	* fix part_file open mode compatibility test
	* fixed race condition in random number generator
	* fix race condition in stat_cache (disk storage)
	* improve error handling of failing to change file priority
	  The API for custom storage implementations was altered
	* set the hidden attribute when creating the part file
	* fix tracker announces reporting more data downloaded than the size of the torrent
	* fix recent regression with force_proxy setting

1.1.7 release

	* don't perform DNS lookups for the DHT bootstrap unless DHT is enabled
	* fix issue where setting file/piece priority would stop checking
	* expose post_dht_stats() to python binding
	* fix backwards compatibility to downloads without partfiles
	* improve part-file related error messages
	* fix reporting &redundant= in tracker announces
	* fix tie-break in duplicate peer connection disconnect logic
	* fix issue with SSL tracker connections left in CLOSE_WAIT state
	* defer truncating existing files until the first time we write to them
	* fix issue when receiving a torrent with 0-sized padfiles as magnet link
	* fix issue resuming 1.0.x downloads with a file priority 0
	* fix torrent_status::next_announce
	* fix pad-file scalability issue
	* made coalesce_reads/coalesce_writes settings take effect on linux and windows
	* use unique peer_ids per connection
	* fix iOS build on recent SDK
	* fix tracker connection bind issue for IPv6 trackers
	* fix error handling of some merkle torrents
	* fix error handling of unsupported hard-links

1.1.6 release

	* deprecate save_encryption_settings (they are part of the normal settings)
	* add getters for peer_class_filter and peer_class_type_filter
	* make torrent_handler::set_priority() to use peer_classes
	* fix support for boost-1.66 (requires C++11)
	* fix i2p support
	* fix loading resume data when in seed mode
	* fix part-file creation race condition
	* fix issue with initializing settings on session construction
	* fix issue with receiving interested before metadata
	* fix IPv6 tracker announce issue
	* restore path sanitization behavior of ":"
	* fix listen socket issue when disabling "force_proxy" mode
	* fix full allocation failure on APFS

1.1.5 release

	* fix infinite loop when parsing certain invalid magnet links
	* fix parsing of torrents with certain invalid filenames
	* fix leak of torrent_peer objecs (entries in peer_list)
	* fix leak of peer_class objects (when setting per-torrent rate limits)
	* expose peer_class API to python binding
	* fix integer overflow in whole_pieces_threshold logic
	* fix uTP path MTU discovery issue on windows (DF bit was not set correctly)
	* fix python binding for torrent_handle, to be hashable
	* fix IPv6 tracker support by performing the second announce in more cases
	* fix utf-8 encoding check in torrent parser
	* fix infinite loop when parsing maliciously crafted torrents
	* fix invalid read in parse_int in bdecoder (CVE-2017-9847)
	* fix issue with very long tracker- and web seed URLs
	* don't attempt to create empty files on startup, if they already exist
	* fix force-recheck issue (new files would not be picked up)
	* fix inconsistency in file_priorities and override_resume_data behavior
	* fix paused torrents not generating a state update when their ul/dl rate
	  transitions to zero

1.1.4 release

	* corrected missing const qualifiers on bdecode_node
	* fix changing queue position of paused torrents (1.1.3 regression)
	* fix re-check issue after move_storage
	* handle invalid arguments to set_piece_deadline()
	* move_storage did not work for torrents without metadata
	* improve shutdown time by only announcing to trackers whose IP we know
	* fix python3 portability issue in python binding
	* delay 5 seconds before reconnecting socks5 proxy for UDP ASSOCIATE
	* fix NAT-PMP crash when removing a mapping at the wrong time
	* improve path sanitization (filter unicode text direction characters)
	* deprecate partial_piece_info::piece_state
	* bind upnp requests to correct local address
	* save resume data when removing web seeds
	* fix proxying of https connections
	* fix race condition in disk I/O storage class
	* fix http connection timeout on multi-homed hosts
	* removed depdendency on boost::uintptr_t for better compatibility
	* fix memory leak in the disk cache
	* fix double free in disk cache
	* forward declaring libtorrent types is discouraged. a new fwd.hpp header is provided

1.1.3 release

	* removed (broken) support for incoming connections over socks5
	* restore announce_entry's timestamp fields to posix time in python binding
	* deprecate torrent_added_alert (in favor of add_torrent_alert)
	* fix python binding for parse_magnet_uri
	* fix minor robustness issue in DHT bootstrap logic
	* fix issue where torrent_status::num_seeds could be negative
	* document deprecation of dynamic loading/unloading of torrents
	* include user-agent in tracker announces in anonymous_mode for private torrents
	* add support for IPv6 peers from udp trackers
	* correctly URL encode the IPv6 argument to trackers
	* fix default file pool size on windows
	* fix bug where settings_pack::file_pool_size setting was not being honored
	* add feature to periodically close files (to make windows clear disk cache)
	* fix bug in torrent_handle::file_status
	* fix issue with peers not updated on metadata from magnet links

1.1.2 release

	* default TOS marking to 0x20
	* fix invalid access when leaving seed-mode with outstanding hash jobs
	* fix ABI compatibility issue introduced with preformatted entry type
	* add web_seed_name_lookup_retry to session_settings
	* slightly improve proxy settings backwards compatibility
	* add function to get default settings
	* updating super seeding would include the torrent in state_update_alert
	* fix issue where num_seeds could be greater than num_peers in torrent_status
	* finished non-seed torrents can also be in super-seeding mode
	* fix issue related to unloading torrents
	* fixed finished-time calculation
	* add missing min_memory_usage() and high_performance_seed() settings presets to python
	* fix stat cache issue that sometimes would produce incorrect resume data
	* storage optimization to peer classes
	* fix torrent name in alerts of builds with deprecated functions
	* make torrent_info::is_valid() return false if torrent failed to load
	* fix per-torrent rate limits for >256 peer classes
	* don't load user_agent and peer_fingerprint from session_state
	* fix file rename issue with name prefix matching torrent name
	* fix division by zero when setting tick_interval > 1000
	* fix move_storage() to its own directory (would delete the files)
	* fix socks5 support for UDP
	* add setting urlseed_max_request_bytes to handle large web seed requests
	* fix python build with CC/CXX environment
	* add trackers from add_torrent_params/magnet links to separate tiers
	* fix resumedata check issue with files with priority 0
	* deprecated mmap_cache feature
	* add utility function for generating peer ID fingerprint
	* fix bug in last-seen-complete
	* remove file size limit in torrent_info filename constructor
	* fix tail-padding for last file in create_torrent
	* don't send user-agent in metadata http downloads or UPnP requests when
	  in anonymous mode
	* fix internal resolve links lookup for mutable torrents
	* hint DHT bootstrap nodes of actual bootstrap request

1.1.1 release

	* update puff.c for gzip inflation (CVE-2016-7164)
	* add dht_bootstrap_node a setting in settings_pack (and add default)
	* make pad-file and symlink support conform to BEP47
	* fix piece picker bug that could result in division by zero
	* fix value of current_tracker when all tracker failed
	* deprecate lt_trackers extension
	* remove load_asnum_db and load_country_db from python bindings
	* fix crash in session::get_ip_filter when not having set one
	* fix filename escaping when repairing torrents with broken web seeds
	* fix bug where file_completed_alert would not be posted unless file_progress
	  had been queries by the client
	* move files one-by-one when moving storage for a torrent
	* fix bug in enum_net() for BSD and Mac
	* fix bug in python binding of announce_entry
	* fixed bug related to flag_merge_resume_http_seeds flag in add_torrent_params
	* fixed inverted priority of incoming piece suggestions
	* optimize allow-fast logic
	* fix issue where FAST extension messages were not used during handshake
	* fixed crash on invalid input in http_parser
	* upgraded to libtommath 1.0
	* fixed parsing of IPv6 endpoint with invalid port character separator
	* added limited support for new x.pe parameter from BEP 9
	* fixed dht stats counters that weren't being updated
	* make sure add_torrent_alert is always posted before other alerts for
	  the torrent
	* fixed peer-class leak when settings per-torrent rate limits
	* added a new "preformatted" type to bencode entry variant type
	* improved Socks5 support and test coverage
	* fix set_settings in python binding
	* Added missing alert categories in python binding
	* Added dht_get_peers_reply_alert alert in python binding
	* fixed updating the node id reported to peers after changing IPs

1.1.0 release

	* improve robustness and performance of uTP PMTU discovery
	* fix duplicate ACK issue in uTP
	* support filtering which parts of session state are loaded by load_state()
	* deprecate support for adding torrents by HTTP URL
	* allow specifying which tracker to scrape in scrape_tracker
	* tracker response alerts from user initiated announces/scrapes are now
	  posted regardless of alert mask
	* improve DHT performance when changing external IP (primarily affects
	  bootstrapping).
	* add feature to stop torrents immediately after checking files is done
	* make all non-auto managed torrents exempt from queuing logic, including
	  checking torrents.
	* add option to not proxy tracker connections through proxy
	* removed sparse-regions feature
	* support using 0 disk threads (to perform disk I/O in network thread)
	* removed deprecated handle_alert template
	* enable logging build config by default (but alert mask disabled by default)
	* deprecated RSS API
	* experimental support for BEP 38, "mutable torrents"
	* replaced lazy_bdecode with a new bdecoder that's a lot more efficient
	* deprecate time functions, expose typedefs of boost::chrono in the
	  libtorrent namespace instead
	* deprecate file_base feature in file_storage/torrent_info
	* changed default piece and file priority to 4 (previously 1)
	* improve piece picker support for reverse picking (used for snubbed peers)
	  to not cause priority inversion for regular peers
	* improve piece picker to better support torrents with very large pieces
	  and web seeds. (request large contiguous ranges, but not necessarily a
	  whole piece).
	* deprecated session_status and session::status() in favor of performance
	  counters.
	* improve support for HTTP where one direction of the socket is shut down.
	* remove internal fields from web_seed_entry
	* separate crypto library configuration <crypto> and whether to support
	  bittorrent protocol encryption <encryption>
	* simplify bittorrent protocol encryption by just using internal RC4
	  implementation.
	* optimize copying torrent_info and file_storage objects
	* cancel non-critical DNS lookups when shutting down, to cut down on
	  shutdown delay.
	* greatly simplify the debug logging infrastructure. logs are now delivered
	  as alerts, and log level is controlled by the alert mask.
	* removed auto_expand_choker. use rate_based_choker instead
	* optimize UDP tracker packet handling
	* support SSL over uTP connections
	* support web seeds that resolve to multiple IPs
	* added auto-sequential feature. download well-seeded torrents in-order
	* removed built-in GeoIP support (this functionality is orthogonal to
	  libtorrent)
	* deprecate proxy settings in favor of regular settings
	* deprecate separate settings for peer protocol encryption
	* support specifying listen interfaces and outgoing interfaces as device
	  names (eth0, en2, tun0 etc.)
	* support for using purgrable memory as disk cache on Mac OS.
	* be more aggressive in corking sockets, to coalesce messages into larger
	  packets.
	* pre-emptively unchoke peers to save one round-trip at connection start-up.
	* add session constructor overload that takes a settings_pack
	* torrent_info is no longer an intrusive_ptr type. It is held by shared_ptr.
	  This is a non-backwards compatible change
	* move listen interface and port to the settings
	* move use_interfaces() to be a setting
	* extend storage interface to allow deferred flushing and flush the part-file
	  metadata periodically
	* make statistics propagate instantly rather than on the second tick
	* support for partfiles, where partial pieces belonging to skipped files are
	  put
	* support using multiple threads for socket operations (especially useful for
	  high performance SSL connections)
	* allow setting rate limits for arbitrary peer groups. Generalizes
	  per-torrent rate limits, and local peer limits
	* improved disk cache complexity O(1) instead of O(log(n))
	* add feature to allow storing disk cache blocks in an mmapped file
	  (presumably on an SSD)
	* optimize peer connection distribution logic across torrents to scale
	  better with many torrents
	* replaced std::map with boost::unordered_map for torrent list, to scale
	  better with many torrents
	* optimized piece picker
	* optimized disk cache
	* optimized .torrent file parsing
	* optimized initialization of storage when adding a torrent
	* added support for adding torrents asynchronously (for improved startup
	  performance)
	* added support for asynchronous disk I/O
	* almost completely changed the storage interface (for custom storage)
	* added support for hashing pieces in multiple threads

	* fix padfile issue
	* fix PMTUd bug
	* update puff to fix gzip crash

1.0.10 release

	* fixed inverted priority of incoming piece suggestions
	* fixed crash on invalid input in http_parser
	* added a new "preformatted" type to bencode entry variant type
	* fix division by zero in super-seeding logic

1.0.9 release

	* fix issue in checking outgoing interfaces (when that option is enabled)
	* python binding fix for boost-1.60.0
	* optimize enumeration of network interfaces on windows
	* improve reliability of binding listen sockets
	* support SNI in https web seeds and trackers
	* fix unhandled exception in DHT when receiving a DHT packet over IPv6

1.0.8 release

	* fix bug where web seeds were not used for torrents added by URL
	* fix support for symlinks on windows
	* fix long filename issue (on unixes)
	* fixed performance bug in DHT torrent eviction
	* fixed win64 build (GetFileAttributesEx)
	* fixed bug when deleting files for magnet links before they had metadata

1.0.7 release

	* fix bug where loading settings via load_state() would not trigger all
	  appropriate actions
	* fix bug where 32 bit builds could use more disk cache than the virtual
	  address space (when set to automatic)
	* fix support for torrents with > 500'000 pieces
	* fix ip filter bug when banning peers
	* fix IPv6 IP address resolution in URLs
	* introduce run-time check for torrent info-sections being too large
	* fix web seed bug when using proxy and proxy-peer-connections=false
	* fix bug in magnet link parser
	* introduce add_torrent_params flags to merge web seeds with resume data
	  (similar to trackers)
	* fix bug where dont_count_slow_torrents could not be disabled
	* fix fallocate hack on linux (fixes corruption on some architectures)
	* fix auto-manage bug with announce to tracker/lsd/dht limits
	* improve DHT routing table to not create an unbalanced tree
	* fix bug in uTP that would cause any connection taking more than one second
	  to connect be timed out (introduced in the vulnerability path)
	* fixed falling back to sending UDP packets direct when socks proxy fails
	* fixed total_wanted bug (when setting file priorities in add_torrent_params)
	* fix python3 compatibility with sha1_hash

1.0.6 release

	* fixed uTP vulnerability
	* make utf8 conversions more lenient
	* fix loading of piece priorities from resume data
	* improved seed-mode handling (seed-mode will now automatically be left when
	  performing operations implying it's not a seed)
	* fixed issue with file priorities and override resume data
	* fix request queue size performance issue
	* slightly improve UDP tracker performance
	* fix http scrape
	* add missing port mapping functions to python binding
	* fix bound-checking issue in bdecoder
	* expose missing dht_settings fields to python
	* add function to query the DHT settings
	* fix bug in 'dont_count_slow_torrents' feature, which would start too many
	  torrents

1.0.5 release

	* improve ip_voter to avoid flapping
	* fixed bug when max_peerlist_size was set to 0
	* fix issues with missing exported symbols when building dll
	* fix division by zero bug in edge case while connecting peers

1.0.4 release

	* fix bug in python binding for file_progress on torrents with no metadata
	* fix assert when removing a connected web seed
	* fix bug in tracker timeout logic
	* switch UPnP post back to HTTP 1.1
	* support conditional DHT get
	* OpenSSL build fixes
	* fix DHT scrape bug

1.0.3 release

	* python binding build fix for boost-1.57.0
	* add --enable-export-all option to configure script, to export all symbols
	  from libtorrent
	* fix if_nametoindex build error on windows
	* handle overlong utf-8 sequences
	* fix link order bug in makefile for python binding
	* fix bug in interest calculation, causing premature disconnects
	* tweak flag_override_resume_data semantics to make more sense (breaks
	  backwards compatibility of edge-cases)
	* improve DHT bootstrapping and periodic refresh
	* improve DHT maintanence performance (by pinging instead of full lookups)
	* fix bug in DHT routing table node-id prefix optimization
	* fix incorrect behavior of flag_use_resume_save_path
	* fix protocol race-condition in super seeding mode
	* support read-only DHT nodes
	* remove unused partial hash DHT lookups
	* remove potentially privacy leaking extension (non-anonymous mode)
	* peer-id connection ordering fix in anonymous mode
	* mingw fixes

1.0.2 release

	* added missing force_proxy to python binding
	* anonymous_mode defaults to false
	* make DHT DOS detection more forgiving to bursts
	* support IPv6 multicast in local service discovery
	* simplify CAS function in DHT put
	* support IPv6 traffic class (via the TOS setting)
	* made uTP re-enter slow-start after time-out
	* fixed uTP upload performance issue
	* fix missing support for DHT put salt

1.0.1 release

	* fix alignment issue in bitfield
	* improved error handling of gzip
	* fixed crash when web seeds redirect
	* fix compiler warnings

1.0 release

	* fix bugs in convert_to/from_native() on windows
	* fix support for web servers not supporting keepalive
	* support storing save_path in resume data
	* don't use full allocation on network drives (on windows)
	* added clear_piece_deadlines() to remove all piece deadlines
	* improve queuing logic of inactive torrents (dont_count_slow_torrents)
	* expose optimistic unchoke logic to plugins
	* fix issue with large UDP packets on windows
	* remove set_ratio() feature
	* improve piece_deadline/streaming
	* honor pieces with priority 7 in sequential download mode
	* simplified building python bindings
	* make ignore_non_routers more forgiving in the case there are no UPnP
	  devices at a known router. Should improve UPnP compatibility.
	* include reason in peer_blocked_alert
	* support magnet links wrapped in .torrent files
	* rate limiter optimization
	* rate limiter overflow fix (for very high limits)
	* non-auto-managed torrents no longer count against the torrent limits
	* handle DHT error responses correctly
	* allow force_announce to only affect a single tracker
	* add moving_storage field to torrent_status
	* expose UPnP and NAT-PMP mapping in session object
	* DHT refactoring and support for storing arbitrary data with put and get
	* support building on android
	* improved support for web seeds that don't support keep-alive
	* improve DHT routing table to return better nodes (lower RTT and closer
	  to target)
	* don't use pointers to resume_data and file_priorities in
	  add_torrent_params
	* allow moving files to absolute paths, out of the download directory
	* make move_storage more generic to allow both overwriting files as well
	  as taking existing ones
	* fix choking issue at high upload rates
	* optimized rate limiter
	* make disk cache pool allocator configurable
	* fix library ABI to not depend on logging being enabled
	* use hex encoding instead of base32 in create_magnet_uri
	* include name, save_path and torrent_file in torrent_status, for
	  improved performance
	* separate anonymous mode and force-proxy mode, and tighten it up a bit
	* add per-tracker scrape information to announce_entry
	* report errors in read_piece_alert
	* DHT memory optimization
	* improve DHT lookup speed
	* improve support for windows XP and earlier
	* introduce global connection priority for improved swarm performance
	* make files deleted alert non-discardable
	* make built-in sha functions not conflict with libcrypto
	* improve web seed hash failure case
	* improve DHT lookup times
	* uTP path MTU discovery improvements
	* optimized the torrent creator optimizer to scale significantly better
	  with more files
	* fix uTP edge case where udp socket buffer fills up
	* fix nagle implementation in uTP

	* fix bug in error handling in protocol encryption

0.16.18 release

	* fix uninitialized values in DHT DOS mitigation
	* fix error handling in file::phys_offset
	* fix bug in HTTP scrape response parsing
	* enable TCP keepalive for socks5 connection for UDP associate
	* fix python3 support
	* fix bug in lt_donthave extension
	* expose i2p_alert to python. cleaning up of i2p connection code
	* fixed overflow and download performance issue when downloading at high rates
	* fixed bug in add_torrent_alert::message for magnet links
	* disable optimistic disconnects when connection limit is low
	* improved error handling of session::listen_on
	* suppress initial 'completed' announce to trackers added with replace_trackers
	  after becoming a seed
	* SOCKS4 fix for trying to connect over IPv6
	* fix saving resume data when removing all trackers
	* fix bug in udp_socket when changing socks5 proxy quickly

0.16.17 release

	* don't fall back on wildcard port in UPnP
	* fix local service discovery for magnet links
	* fix bitfield issue in file_storage
	* added work-around for MingW issue in file I/O
	* fixed sparse file detection on windows
	* fixed bug in gunzip
	* fix to use proxy settings when adding .torrent file from URL
	* fix resume file issue related to daylight savings time on windows
	* improve error checking in lazy_bdecode

0.16.16 release

	* add missing add_files overload to the python bindings
	* improve error handling in http gunzip
	* fix debug logging for banning web seeds
	* improve support for de-selected files in full allocation mode
	* fix dht_bootstrap_alert being posted
	* SetFileValidData fix on windows (prevents zero-fill)
	* fix minor lock_files issue on unix

0.16.15 release

	* fix mingw time_t 64 bit issue
	* fix use of SetFileValidData on windows
	* fix crash when using full allocation storage mode
	* improve error_code and error_category support in python bindings
	* fix python binding for external_ip_alert

0.16.14 release

	* make lt_tex more robust against bugs and malicious behavior
	* HTTP chunked encoding fix
	* expose file_granularity flag to python bindings
	* fix DHT memory error
	* change semantics of storage allocation to allocate on first write rather
	  than on startup (behaves better with changing file priorities)
	* fix resend logic in response to uTP SACK messages
	* only act on uTP RST packets with correct ack_nr
	* make uTP errors log in normal log mode (not require verbose)
	* deduplicate web seed entries from torrent files
	* improve error reporting from lazy_decode()

0.16.13 release

	* fix auto-manage issue when pausing session
	* fix bug in non-sparse mode on windows, causing incorrect file errors to
	  be generated
	* fix set_name() on file_storage actually affecting save paths
	* fix large file support issue on mingw
	* add some error handling to set_piece_hashes()
	* fix completed-on timestamp to not be clobbered on each startup
	* fix deadlock caused by some UDP tracker failures
	* fix potential integer overflow issue in timers on windows
	* minor fix to peer_proportional mixed_mode algorithm (TCP limit could go
	  too low)
	* graceful pause fix
	* i2p fixes
	* fix issue when loading certain malformed .torrent files
	* pass along host header with http proxy requests and possible
	  http_connection shutdown hang

0.16.12 release

	* fix building with C++11
	* fix IPv6 support in UDP socket (uTP)
	* fix mingw build issues
	* increase max allowed outstanding piece requests from peers
	* uTP performance improvement. only fast retransmit one packet at a time
	* improve error message for 'file too short'
	* fix piece-picker stat bug when only selecting some files for download
	* fix bug in async_add_torrent when settings file_priorities
	* fix boost-1.42 support for python bindings
	* fix memory allocation issue (virtual addres space waste) on windows

0.16.11 release

	* fix web seed URL double escape issue
	* fix string encoding issue in alert messages
	* fix SSL authentication issue
	* deprecate std::wstring overloads. long live utf-8
	* improve time-critical pieces feature (streaming)
	* introduce bandwidth exhaustion attack-mitigation in allowed-fast pieces
	* python binding fix issue where torrent_info objects where destructing when
	  their torrents were deleted
	* added missing field to scrape_failed_alert in python bindings
	* GCC 4.8 fix
	* fix proxy failure semantics with regards to anonymous mode
	* fix round-robin seed-unchoke algorithm
	* add bootstrap.sh to generage configure script and run configure
	* fix bug in SOCK5 UDP support
	* fix issue where torrents added by URL would not be started immediately

0.16.10 release

	* fix encryption level handle invalid values
	* add a number of missing functions to the python binding
	* fix typo in Jamfile for building shared libraries
	* prevent tracker exchange for magnet links before metadata is received
	* fix crash in make_magnet_uri when generating links longer than 1024
	  characters
	* fix hanging issue when closing files on windows (completing a download)
	* fix piece picking edge case that could cause torrents to get stuck at
	  hash failure
	* try unencrypted connections first, and fall back to encryption if it
	  fails (performance improvement)
	* add missing functions to python binding (flush_cache(), remap_files()
	  and orig_files())
	* improve handling of filenames that are invalid on windows
	* support 'implied_port' in DHT announce_peer
	* don't use pool allocator for disk blocks (cache may now return pages
	  to the kernel)

0.16.9 release

	* fix long filename truncation on windows
	* distinguish file open mode when checking files and downloading/seeding
	  with bittorrent. updates storage interface
	* improve file_storage::map_file when dealing with invalid input
	* improve handling of invalid utf-8 sequences in strings in torrent files
	* handle more cases of broken .torrent files
	* fix bug filename collision resolver
	* fix bug in filename utf-8 verification
	* make need_save_resume() a bit more robust
	* fixed sparse flag manipulation on windows
	* fixed streaming piece picking issue

0.16.8 release

	* make rename_file create missing directories for new filename
	* added missing python function: parse_magnet_uri
	* fix alerts.all_categories in python binding
	* fix torrent-abort issue which would cancel name lookups of other torrents
	* make torrent file parser reject invalid path elements earlier
	* fixed piece picker bug when using pad-files
	* fix read-piece response for cancelled deadline-pieces
	* fixed file priority vector-overrun
	* fix potential packet allocation alignment issue in utp
	* make 'close_redudnant_connections' cover more cases
	* set_piece_deadline() also unfilters the piece (if its priority is 0)
	* add work-around for bug in windows vista and earlier in
	  GetOverlappedResult
	* fix traversal algorithm leak in DHT
	* fix string encoding conversions on windows
	* take torrent_handle::query_pieces into account in torrent_handle::statue()
	* honor trackers responding with 410
	* fixed merkle tree torrent creation bug
	* fixed crash with empty url-lists in torrent files
	* added missing max_connections() function to python bindings

0.16.7 release

	* fix string encoding in error messages
	* handle error in read_piece and set_piece_deadline when torrent is removed
	* DHT performance improvement
	* attempt to handle ERROR_CANT_WAIT disk error on windows
	* improve peers exchanged over PEX
	* fixed rare crash in ut_metadata extension
	* fixed files checking issue
	* added missing pop_alerts() to python bindings
	* fixed typos in configure script, inversing some feature-enable/disable flags
	* added missing flag_update_subscribe to python bindings
	* active_dht_limit, active_tracker_limit and active_lsd_limit now
	  interpret -1 as infinite

0.16.6 release

	* fixed verbose log error for NAT holepunching
	* fix a bunch of typos in python bindings
	* make get_settings available in the python binding regardless of
	  deprecated functions
	* fix typo in python settings binding
	* fix possible dangling pointer use in peer list
	* fix support for storing arbitrary data in the DHT
	* fixed bug in uTP packet circle buffer
	* fix potential crash when using torrent_handle::add_piece
	* added missing add_torrent_alert to python binding

0.16.5 release

	* udp socket refcounter fix
	* added missing async_add_torrent to python bindings
	* raised the limit for bottled http downloads to 2 MiB
	* add support for magnet links and URLs in python example client
	* fixed typo in python bindings' add_torrent_params
	* introduce a way to add built-in plugins from python
	* consistently disconnect the same peer when two peers simultaneously connect
	* fix local endpoint queries for uTP connections
	* small optimization to local peer discovery to ignore our own broadcasts
	* try harder to bind the udp socket (uTP, DHT, UDP-trackers, LSD) to the
	  same port as TCP
	* relax file timestamp requirements for accepting resume data
	* fix performance issue in web seed downloader (coalescing of blocks
	  sometimes wouldn't work)
	* web seed fixes (better support for torrents without trailing / in
	  web seeds)
	* fix some issues with SSL over uTP connections
	* fix UDP trackers trying all endpoints behind the hostname

0.16.4 release

	* raise the default number of torrents allowed to announce to trackers
	  to 1600
	* improve uTP slow start behavior
	* fixed UDP socket error causing it to fail on Win7
	* update use of boost.system to not use deprecated functions
	* fix GIL issue in python bindings. Deprecated extension support in python
	* fixed bug where setting upload slots to -1 would not mean infinite
	* extend the UDP tracker protocol to include the request string from the
	  tracker URL
	* fix mingw build for linux crosscompiler

0.16.3 release

	* fix python binding backwards compatibility in replace_trackers
	* fix possible starvation in metadata extension
	* fix crash when creating torrents and optimizing file order with pad files
	* disable support for large MTUs in uTP until it is more reliable
	* expose post_torrent_updates and state_update_alert to python bindings
	* fix incorrect SSL error messages
	* fix windows build of shared library with openssl
	* fix race condition causing shutdown hang

0.16.2 release

	* fix permissions issue on linux with noatime enabled for non-owned files
	* use random peer IDs in anonymous mode
	* fix move_storage bugs
	* fix unnecessary dependency on boost.date_time when building boost.asio as separate compilation
	* always use SO_REUSEADDR and deprecate the flag to turn it on
	* add python bindings for SSL support
	* minor uTP tweaks
	* fix end-game mode issue when some files are selected to not be downloaded
	* improve uTP slow start
	* make uTP less aggressive resetting cwnd when idle

0.16.1 release

	* fixed crash when providing corrupt resume data
	* fixed support for boost-1.44
	* fixed reversed semantics of queue_up() and queue_down()
	* added missing functions to python bindings (file_priority(), set_dht_settings())
	* fixed low_prio_disk support on linux
	* fixed time critical piece accounting in the request queue
	* fixed semantics of rate_limit_utp to also ignore per-torrent limits
	* fixed piece sorting bug of deadline pieces
	* fixed python binding build on Mac OS and BSD
	* fixed UNC path normalization (on windows, unless UNC paths are disabled)
	* fixed possible crash when enabling multiple connections per IP
	* fixed typo in win vista specific code, breaking the build
	* change default of rate_limit_utp to true
	* fixed DLL export issue on windows (when building a shared library linking statically against boost)
	* fixed FreeBSD build
	* fixed web seed performance issue with pieces > 1 MiB
	* fixed unchoke logic when using web seeds
	* fixed compatibility with older versions of boost (down to boost 1.40)

0.16 release

	* support torrents with more than 262000 pieces
	* make tracker back-off configurable
	* don't restart the swarm after downloading metadata from magnet links
	* lower the default tracker retry intervals
	* support banning web seeds sending corrupt data
	* don't let hung outgoing connection attempts block incoming connections
	* improve SSL torrent support by using SNI and a single SSL listen socket
	* improved peer exchange performance by sharing incoming connections which advertize listen port
	* deprecate set_ratio(), and per-peer rate limits
	* add web seed support for torrents with pad files
	* introduced a more scalable API for torrent status updates (post_torrent_updates()) and updated client_test to use it
	* updated the API to add_torrent_params turning all bools into flags of a flags field
	* added async_add_torrent() function to significantly improve performance when
	  adding many torrents
	* change peer_states to be a bitmask (bw_limit, bw_network, bw_disk)
	* changed semantics of send_buffer_watermark_factor to be specified as a percentage
	* add incoming_connection_alert for logging all successful incoming connections
	* feature to encrypt peer connections with a secret AES-256 key stored in .torrent file
	* deprecated compact storage allocation
	* close files in separate thread on systems where close() may block (Mac OS X for instance)
	* don't create all directories up front when adding torrents
	* support DHT scrape
	* added support for fadvise/F_RDADVISE for improved disk read performance
	* introduced pop_alerts() which pops the entire alert queue in a single call
	* support saving metadata in resume file, enable it by default for magnet links
	* support for receiving multi announce messages for local peer discovery
	* added session::listen_no_system_port flag to prevent libtorrent from ever binding the listen socket to port 0
	* added option to not recheck on missing or incomplete resume data
	* extended stats logging with statistics=on builds
	* added new session functions to more efficiently query torrent status
	* added alerts for added and removed torrents
	* expanded plugin interface to support session wide states
	* made the metadata block requesting algorithm more robust against hash check failures
	* support a separate option to use proxies for peers or not
	* pausing the session now also pauses checking torrents
	* moved alert queue size limit into session_settings
	* added support for DHT rss feeds (storing only)
	* added support for RSS feeds
	* fixed up some edge cases in DHT routing table and improved unit test of it
	* added error category and error codes for HTTP errors
	* made the DHT implementation slightly more robust against routing table poisoning and node ID spoofing
	* support chunked encoding in http downloads (http_connection)
	* support adding torrents by url to the .torrent file
	* support CDATA tags in xml parser
	* use a python python dictionary for settings instead of session_settings object (in python bindings)
	* optimized metadata transfer (magnet link) startup time (shaved off about 1 second)
	* optimized swarm startup time (shaved off about 1 second)
	* support DHT name lookup
	* optimized memory usage of torrent_info and file_storage, forcing some API changes
	  around file_storage and file_entry
	* support trackerid tracker extension
	* graceful peer disconnect mode which finishes transactions before disconnecting peers
	* support chunked encoding for web seeds
	* uTP protocol support
	* resistance towards certain flood attacks
	* support chunked encoding for web seeds (only for BEP 19, web seeds)
	* optimized session startup time
	* support SSL for web seeds, through all proxies
	* support extending web seeds with custom authorization and extra headers
	* settings that are not changed from the default values are not saved
	  in the session state
	* made seeding choking algorithm configurable
	* deprecated setters for max connections, max half-open, upload and download
	  rates and unchoke slots. These are now set through session_settings
	* added functions to query an individual peer's upload and download limit
	* full support for BEP 21 (event=paused)
	* added share-mode feature for improving share ratios
	* merged all proxy settings into a single one
	* improved SOCKS5 support by proxying hostname lookups
	* improved support for multi-homed clients
	* added feature to not count downloaded bytes from web seeds in stats
	* added alert for incoming local service discovery messages
	* added option to set file priorities when adding torrents
	* removed the session mutex for improved performance
	* added upload and download activity timer stats for torrents
	* made the reuse-address flag configurable on the listen socket
	* moved UDP trackers over to use a single socket
	* added feature to make asserts log to a file instead of breaking the process
	  (production asserts)
	* optimized disk I/O cache clearing
	* added feature to ask a torrent if it needs to save its resume data or not
	* added setting to ignore file modification time when loading resume files
	* support more fine-grained torrent states between which peer sources it
	  announces to
	* supports calculating sha1 file-hashes when creating torrents
	* made the send_buffer_watermark performance warning more meaningful
	* supports complete_ago extension
	* dropped zlib as a dependency and builds using puff.c instead
	* made the default cache size depend on available physical RAM
	* added flags to torrent::status() that can filter which values are calculated
	* support 'explicit read cache' which keeps a specific set of pieces
	  in the read cache, without implicitly caching other pieces
	* support sending suggest messages based on what's in the read cache
	* clear sparse flag on files that complete on windows
	* support retry-after header for web seeds
	* replaced boost.filesystem with custom functions
	* replaced dependency on boost.thread by asio's internal thread primitives
	* added support for i2p torrents
	* cleaned up usage of MAX_PATH and related macros
	* made it possible to build libtorrent without RTTI support
	* added support to build with libgcrypt and a shipped version of libtommath
	* optimized DHT routing table memory usage
	* optimized disk cache to work with large caches
	* support variable number of optimistic unchoke slots and to dynamically
	  adjust based on the total number of unchoke slots
	* support for BitTyrant choker algorithm
	* support for automatically start torrents when they receive an
	  incoming connection
	* added more detailed instrumentation of the disk I/O thread

0.15.11 release

	* fixed web seed bug, sometimes causing infinite loops
	* fixed race condition when setting session_settings immediately after creating session
	* give up immediately when failing to open a listen socket (report the actual error)
	* restored ABI compatibility with 0.15.9
	* added missing python bindings for create_torrent and torrent_info

0.15.10 release

	* fix 'parameter incorrect' issue when using unbuffered IO on windows
	* fixed UDP socket error handling on windows
	* fixed peer_tos (type of service) setting
	* fixed crash when loading resume file with more files than the torrent in it
	* fix invalid-parameter error on windows when disabling filesystem disk cache
	* fix connection queue issue causing shutdown delays
	* fixed mingw build
	* fix overflow bug in progress_ppm field
	* don't filter local peers received from a non-local tracker
	* fix python deadlock when using python extensions
	* fixed small memory leak in DHT

0.15.9 release

	* added some functions missing from the python binding
	* fixed rare piece picker bug
	* fixed invalid torrent_status::finished_time
	* fixed bugs in dont-have and upload-only extension messages
	* don't open files in random-access mode (speeds up hashing)

0.15.8 release

	* allow NULL to be passed to create_torrent::set_comment and create_torrent::set_creator
	* fix UPnP issue for routers with multiple PPPoE connections
	* fix issue where event=stopped announces wouldn't be sent when closing session
	* fix possible hang in file::readv() on windows
	* fix CPU busy loop issue in tracker announce logic
	* honor IOV_MAX when using writev and readv
	* don't post 'operation aborted' UDP errors when changing listen port
	* fix tracker retry logic, where in some configurations the next tier would not be tried
	* fixed bug in http seeding logic (introduced in 0.15.7)
	* add support for dont-have extension message
	* fix for set_piece_deadline
	* add reset_piece_deadline function
	* fix merkle tree torrent assert

0.15.7 release

	* exposed set_peer_id to python binding
	* improve support for merkle tree torrent creation
	* exposed comparison operators on torrent_handle to python
	* exposed alert error_codes to python
	* fixed bug in announce_entry::next_announce_in and min_announce_in
	* fixed sign issue in set_alert_mask signature
	* fixed unaligned disk access for unbuffered I/O in windows
	* support torrents whose name is empty
	* fixed connection limit to take web seeds into account as well
	* fixed bug when receiving a have message before having the metadata
	* fixed python bindings build with disabled DHT support
	* fixed BSD file allocation issue
	* fixed bug in session::delete_files option to remove_torrent

0.15.6 release

	* fixed crash in udp trackers when using SOCKS5 proxy
	* fixed reconnect delay when leaving upload only mode
	* fixed default values being set incorrectly in add_torrent_params through add_magnet_uri in python bindings
	* implemented unaligned write (for unbuffered I/O)
	* fixed broadcast_lsd option
	* fixed udp-socket race condition when using a proxy
	* end-game mode optimizations
	* fixed bug in udp_socket causing it to issue two simultaneous async. read operations
	* fixed mingw build
	* fixed minor bug in metadata block requester (for magnet links)
	* fixed race condition in iconv string converter
	* fixed error handling in torrent_info constructor
	* fixed bug in torrent_info::remap_files
	* fix python binding for wait_for_alert
	* only apply privileged port filter to DHT-only peers

0.15.5 release

	* support DHT extension to report external IPs
	* fixed rare crash in http_connection's error handling
	* avoid connecting to peers listening on ports < 1024
	* optimized piece picking to not cause busy loops in some end-game modes
	* fixed python bindings for tcp::endpoint
	* fixed edge case of pad file support
	* limit number of torrents tracked by DHT
	* fixed bug when allow_multiple_connections_per_ip was enabled
	* potential WOW64 fix for unbuffered I/O (windows)
	* expose set_alert_queue_size_limit to python binding
	* support dht nodes in magnet links
	* support 100 Continue HTTP responses
	* changed default choker behavior to use 8 unchoke slots (instead of being rate based)
	* fixed error reporting issue in disk I/O thread
	* fixed file allocation issues on linux
	* fixed filename encoding and decoding issue on platforms using iconv
	* reports redundant downloads to tracker, fixed downloaded calculation to
	  be more stable when not including redundant. Improved redundant data accounting
	  to be more accurate
	* fixed bugs in http seed connection and added unit test for it
	* fixed error reporting when fallocate fails
	* deprecate support for separate proxies for separate kinds of connections

0.15.4 release

	* fixed piece picker issue triggered by hash failure and timed out requests to the piece
	* fixed optimistic unchoke issue when setting per torrent unchoke limits
	* fixed UPnP shutdown issue
	* fixed UPnP DeletePortmapping issue
	* fixed NAT-PMP issue when adding the same mapping multiple times
	* no peers from tracker when stopping is no longer an error
	* improved web seed retry behavior
	* fixed announce issue

0.15.3 release

	* fixed announce bug where event=completed would not be sent if it violated the
	  min-announce of the tracker
	* fixed limitation in rate limiter
	* fixed build error with boost 1.44

0.15.2 release

	* updated compiler to msvc 2008 for python binding
	* restored default fail_limit to unlimited on all trackers
	* fixed rate limit bug for DHT
	* fixed SOCKS5 bug for routing UDP packets
	* fixed bug on windows when verifying resume data for a torrent where
	  one of its directories had been removed
	* fixed race condition in peer-list with DHT
	* fix force-reannounce and tracker retry issue

0.15.1 release

	* fixed rare crash when purging the peer list
	* fixed race condition around m_abort in session_impl
	* fixed bug in web_peer_connection which could cause a hang when downloading
	  from web servers
	* fixed bug in metadata extensions combined with encryption
	* refactored socket reading code to not use async. operations unnecessarily
	* some timer optimizations
	* removed the reuse-address flag on the listen socket
	* fixed bug where local peer discovery and DHT wouldn't be announced to without trackers
	* fixed bug in bdecoder when decoding invalid messages
	* added build warning when building with UNICODE but the standard library
	  doesn't provide std::wstring
	* fixed add_node python binding
	* fixed issue where trackers wouldn't tried immediately when the previous one failed
	* fixed synchronization issue between download queue and piece picker
	* fixed bug in udp tracker scrape response parsing
	* fixed bug in the disk thread that could get triggered under heavy load
	* fixed bug in add_piece() that would trigger asserts
	* fixed vs 2010 build
	* recognizes more clients in identify_client()
	* fixed bug where trackers wouldn't be retried if they failed
	* slight performance fix in disk elevator algorithm
	* fixed potential issue where a piece could be checked twice
	* fixed build issue on windows related to GetCompressedSize()
	* fixed deadlock when starting torrents with certain invalid tracker URLs
	* fixed iterator bug in disk I/O thread
	* fixed FIEMAP support on linux
	* fixed strict aliasing warning on gcc
	* fixed inconsistency when creating torrents with symlinks
	* properly detect windows version to initialize half-open connection limit
	* fixed bug in url encoder where $ would not be encoded

0.15 release

	* introduced a session state save mechanism. load_state() and save_state().
	  this saves all session settings and state (except torrents)
	* deprecated dht_state functions and merged it with the session state
	* added support for multiple trackers in magnet links
	* added support for explicitly flushing the disk cache
	* added torrent priority to affect bandwidth allocation for its peers
	* reduced the number of floating point operations (to better support
	  systems without FPU)
	* added new alert when individual files complete
	* added support for storing symbolic links in .torrent files
	* added support for uTorrent interpretation of multi-tracker torrents
	* handle torrents with duplicate filenames
	* piece timeouts are adjusted to download rate limits
	* encodes urls in torrent files that needs to be encoded
	* fixed not passing &supportcrypto=1 when encryption is disabled
	* introduced an upload mode, which torrents are switched into when
	  it hits a disk write error, instead of stopping the torrent.
	  this lets libtorrent keep uploading the parts it has when it
	  encounters a disk-full error for instance
	* improved disk error handling and expanded use of error_code in
	  error reporting. added a bandwidth state, bw_disk, when waiting
	  for the disk io thread to catch up writing buffers
	* improved read cache memory efficiency
	* added another cache flush algorithm to write the largest
	  contiguous blocks instead of the least recently used
	* introduced a mechanism to be lighter on the disk when checking torrents
	* applied temporary memory storage optimization to when checking
	  a torrent as well
	* removed hash_for_slot() from storage_interface. It is now implemented
	  by using the readv() function from the storage implementation
	* improved IPv6 support by announcing twice when necessary
	* added feature to set a separate global rate limit for local peers
	* added preset settings for low memory environments and seed machines
	  min_memory_usage() and high_performance_seeder()
	* optimized overall memory usage for DHT nodes and requests, peer
	  entries and disk buffers
	* change in API for block_info in partial_piece_info, instead of
	  accessing 'peer', call 'peer()'
	* added support for fully automatic unchoker (no need to specify
	  number of upload slots). This is on by default
	* added support for changing socket buffer sizes through
	  session_settings
	* added support for merkle hash tree torrents (.merkle.torrent)
	* added 'seed mode', which assumes that all files are complete
	  and checks hashes lazily, as blocks are requested
	* added new extension for file attributes (executable and hidden)
	* added support for unbuffered I/O for aligned files
	* added workaround for sparse file issue on Windows Vista
	* added new lt_trackers extension to exchange trackers between
	  peers
	* added support for BEP 17 http seeds
	* added read_piece() to read pieces from torrent storage
	* added option for udp tracker preference
	* added super seeding
	* added add_piece() function to inject data from external sources
	* add_tracker() function added to torrent_handle
	* if there is no working tracker, current_tracker is the
	  tracker that is currently being tried
	* torrents that are checking can now be paused, which will
	  pause the checking
	* introduced another torrent state, checking_resume_data, which
	  the torrent is in when it's first added, and is comparing
	  the files on disk with the resume data
	* DHT bandwidth usage optimizations
	* rate limited DHT send socket
	* tracker connections are now also subject to IP filtering
	* improved optimistic unchoke logic
	* added monitoring of the DHT lookups
	* added bandwidth reports for estimated TCP/IP overhead and DHT
	* includes DHT traffic in the rate limiter
	* added support for bitcomet padding files
	* improved support for sparse files on windows
	* added ability to give seeding torrents preference to active slots
	* added torrent_status::finished_time
	* automatically caps files and connections by default to rlimit
	* added session::is_dht_running() function
	* added torrent_handle::force_dht_announce()
	* added torrent_info::remap_files()
	* support min_interval tracker extension
	* added session saving and loading functions
	* added support for min-interval in tracker responses
	* only keeps one outstanding duplicate request per peer
	  reduces waste download, specifically when streaming
	* added support for storing per-peer rate limits across reconnects
	* improved fallocate support
	* fixed magnet link issue when using resume data
	* support disk I/O priority settings
	* added info_hash to torrent_deleted_alert
	* improved LSD performance and made the interval configurable
	* improved UDP tracker support by caching connect tokens
	* fast piece optimization

release 0.14.10

	* fixed udp tracker race condition
	* added support for torrents with odd piece sizes
	* fixed issue with disk read cache not being cleared when removing torrents
	* made the DHT socket bind to the same interface as the session
	* fixed issue where an http proxy would not be used on redirects
	* Solaris build fixes
	* disabled buggy disconnect_peers feature

release 0.14.9

	* disabled feature to drop requests after having been skipped too many times
	* fixed range request bug for files larger than 2 GB in web seeds
	* don't crash when trying to create torrents with 0 files
	* fixed big_number __init__ in python bindings
	* fixed optimistic unchoke timer
	* fixed bug where torrents with incorrectly formatted web seed URLs would be
	  connected multiple times
	* fixed MinGW support
	* fixed DHT bootstrapping issue
	* fixed UDP over SOCKS5 issue
	* added support for "corrupt" tracker announce
	* made end-game mode less aggressive

release 0.14.8

	* ignore unkown metadata messages
	* fixed typo that would sometimes prevent queued torrents to be checked
	* fixed bug in auto-manager where active_downloads and active_seeds would
	  sometimes be used incorrectly
	* force_recheck() no longer crashes on torrents with no metadata
	* fixed broadcast socket regression from 0.14.7
	* fixed hang in NATPMP when shut down while waiting for a response
	* fixed some more error handling in bdecode

release 0.14.7

	* fixed deadlock in natpmp
	* resume data alerts are always posted, regardless of alert mask
	* added wait_for_alert to python binding
	* improved invalid filename character replacement
	* improved forward compatibility in DHT
	* added set_piece_hashes that takes a callback to the python binding
	* fixed division by zero in get_peer_info()
	* fixed bug where pieces may have been requested before the metadata
	  was received
	* fixed incorrect error when deleting files from a torrent where
	  not all files have been created
	* announces torrents immediately to the DHT when it's started
	* fixed bug in add_files that would fail to recurse if the path
	  ended with a /
	* fixed bug in error handling when parsing torrent files
	* fixed file checking bug when renaming a file before checking the torrent
	* fixed race conditon when receiving metadata from swarm
	* fixed assert in ut_metadata plugin
	* back-ported some fixes for building with no exceptions
	* fixed create_torrent when passing in a path ending with /
	* fixed move_storage when source doesn't exist
	* fixed DHT state save bug for node-id
	* fixed typo in python binding session_status struct
	* broadcast sockets now join every network interface (used for UPnP and
	  local peer discovery)

release 0.14.6

	* various missing include fixes to be buildable with boost 1.40
	* added missing functions to python binding related to torrent creation
	* fixed to add filename on web seed urls that lack it
	* fixed BOOST_ASIO_HASH_MAP_BUCKETS define for boost 1.39
	* fixed checking of fast and suggest messages when used with magnet links
	* fixed bug where web seeds would not disconnect if being resolved when
	  the torrent was paused
	* fixed download piece performance bug in piece picker
	* fixed bug in connect candidate counter
	* replaces invalid filename characters with .
	* added --with-libgeoip option to configure script to allow building and
	  linking against system wide library
	* fixed potential pure virtual function call in extensions on shutdown
	* fixed disk buffer leak in smart_ban extension

release 0.14.5

	* fixed bug when handling malformed webseed urls and an http proxy
	* fixed bug when setting unlimited upload or download rates for torrents
	* fix to make torrent_status::list_peers more accurate.
	* fixed memory leak in disk io thread when not using the cache
	* fixed bug in connect candidate counter
	* allow 0 upload slots
	* fixed bug in rename_file(). The new name would not always be saved in
	  the resume data
	* fixed resume data compatibility with 0.13
	* fixed rare piece-picker bug
	* fixed bug where one allowed-fast message would be sent even when
	  disabled
	* fixed race condition in UPnP which could lead to crash
	* fixed inversed seed_time ratio logic
	* added get_ip_filter() to session

release 0.14.4

	* connect candidate calculation fix
	* tightened up disk cache memory usage
	* fixed magnet link parser to accept hex-encoded info-hashes
	* fixed inverted logic when picking which peers to connect to
	  (should mean a slight performance improvement)
	* fixed a bug where a failed rename_file() would leave the storage
	  in an error state which would pause the torrent
	* fixed case when move_storage() would fail. Added a new alert
	  to be posted when it does
	* fixed crash bug when shutting down while checking a torrent
	* fixed handling of web seed urls that didn't end with a
	  slash for multi-file torrents
	* lowered the default connection speed to 10 connection attempts
	  per second
	* optimized memory usage when checking files fails
	* fixed bug when checking a torrent twice
	* improved handling of out-of-memory conditions in disk I/O thread
	* fixed bug when force-checking a torrent with partial pieces
	* fixed memory leak in disk cache
	* fixed torrent file path vulnerability
	* fixed upnp
	* fixed bug when dealing with clients that drop requests (i.e. BitComet)
	  fixes assert as well

release 0.14.3

	* added python binding for create_torrent
	* fixed boost-1.38 build
	* fixed bug where web seeds would be connected before the files
	  were checked
	* fixed filename bug when using wide characters
	* fixed rare crash in peer banning code
	* fixed potential HTTP compatibility issue
	* fixed UPnP crash
	* fixed UPnP issue where the control url contained the base url
	* fixed a replace_trackers bug
	* fixed bug where the DHT port mapping would not be removed when
	  changing DHT port
	* fixed move_storage bug when files were renamed to be moved out
	  of the root directory
	* added error handling for set_piece_hashes
	* fixed missing include in enum_if.cpp
	* fixed dual IP stack issue
	* fixed issue where renamed files were sometimes not saved in resume data
	* accepts tracker responses with no 'peers' field, as long as 'peers6'
	  is present
	* fixed CIDR-distance calculation in the precense of IPv6 peers
	* save partial resume data for torrents that are queued for checking
	  or checking, to maintain stats and renamed files
	* Don't try IPv6 on windows if it's not installed
	* move_storage fix
	* fixed potential crash on shutdown
	* fixed leaking exception from bdecode on malformed input
	* fixed bug where connection would hang when receiving a keepalive
	* fixed bug where an asio exception could be thrown when resolving
	  peer countries
	* fixed crash when shutting down while checking a torrent
	* fixed potential crash in connection_queue when a peer_connection
	  fail to open its socket

release 0.14.2

	* added missing functions to the python bindings torrent_info::map_file,
	  torrent_info::map_block and torrent_info::file_at_offset.
	* removed support for boost-1.33 and earlier (probably didn't work)
	* fixed potential freezes issues at shutdown
	* improved error message for python setup script
	* fixed bug when torrent file included announce-list, but no valid
	  tracker urls
	* fixed bug where the files requested from web seeds would be the
	  renamed file names instead of the original file names in the torrent.
	* documentation fix of queing section
	* fixed potential issue in udp_socket (affected udp tracker support)
	* made name, comment and created by also be subject to utf-8 error
	  correction (filenames already were)
	* fixed dead-lock when settings DHT proxy
	* added missing export directives to lazy_entry
	* fixed disk cache expiry settings bug (if changed, it would be set
	  to the cache size)
	* fixed bug in http_connection when binding to a particular IP
	* fixed typo in python binding (torrent_handle::piece_prioritize should
	  be torrent_handle::piece_priorities)
	* fixed race condition when saving DHT state
	* fixed bugs related to lexical_cast being locale dependent
	* added support for SunPro C++ compiler
	* fixed bug where messeges sometimes could be encrypted in the
	  wrong order, for encrypted connections.
	* fixed race condition where torrents could get stuck waiting to
	  get checked
	* fixed mapped files bug where it wouldn't be properly restored
	  from resume data properly
	* removed locale dependency in xml parser (caused asserts on windows)
	* fixed bug when talking to https 1.0 servers
	* fixed UPnP bug that could cause stack overflow

release 0.14.1

	* added converter for python unicode strings to utf-8 paths
	* fixed bug in http downloader where the host field did not
	  include the port number
	* fixed headers to not depend on NDEBUG, which would prohibit
	  linking a release build of libtorrent against a debug application
	* fixed bug in disk I/O thread that would make the thread
	  sometimes quit when an error occurred
	* fixed DHT bug
	* fixed potential shutdown crash in disk_io_thread
	* fixed usage of deprecated boost.filsystem functions
	* fixed http_connection unit test
	* fixed bug in DHT when a DHT state was loaded
	* made rate limiter change in 0.14 optional (to take estimated
	  TCP/IP overhead into account)
	* made the python plugin buildable through the makefile
	* fixed UPnP bug when url base ended with a slash and
	  path started with a slash
	* fixed various potentially leaking exceptions
	* fixed problem with removing torrents that are checking
	* fixed documentation bug regarding save_resume_data()
	* added missing documentation on torrent creation
	* fixed bugs in python client examples
	* fixed missing dependency in package-config file
	* fixed shared geoip linking in Jamfile
	* fixed python bindings build on windows and made it possible
	  to generate a windows installer
	* fixed bug in NAT-PMP implementation

release 0.14

	* deprecated add_torrent() in favor of a new add_torrent()
	  that takes a struct with parameters instead. Torrents
	  are paused and auto managed by default.
	* removed 'connecting_to_tracker' torrent state. This changes
	  the enum values for the other states.
	* Improved seeding and choking behavior.
	* Fixed rare buffer overrun bug when calling get_download_queue
	* Fixed rare bug where torrent could be put back into downloading
	  state even though it was finished, after checking files.
	* Fixed rename_file to work before the file on disk has been
	  created.
	* Fixed bug in tracker connections in case of errors caused
	  in the connection constructor.
	* Updated alert system to be filtered by category instead of
	  severity level. Alerts can generate a message through
	  alert::message().
	* Session constructor will now start dht, upnp, natpmp, lsd by
	  default. Flags can be passed in to the constructor to not
	  do this, if these features are to be enabled and disabled
	  at a later point.
	* Removed 'connecting_to_tracker' torrent state
	* Fix bug where FAST pieces were cancelled on choke
	* Fixed problems with restoring piece states when hash failed.
	* Minimum peer reconnect time fix. Peers with no failures would
	  reconnect immediately.
	* Improved web seed error handling
	* DHT announce fixes and off-by-one loop fix
	* Fixed UPnP xml parse bug where it would ignore the port number
	  for the control url.
	* Fixed bug in torrent writer where the private flag was added
	  outside of the info dictionary
	* Made the torrent file parser less strict of what goes in the
	  announce-list entry
	* Fixed type overflow bug where some statistics was incorrectly
	  reported for file larger than 2 GB
	* boost-1.35 support
	* Fixed bug in statistics from web server peers where it sometimes
	  could report too many bytes downloaded.
	* Fixed bug where statistics from the last second was lost when
	  disconnecting a peer.
	* receive buffer optimizations (memcpy savings and memory savings)
	* Support for specifying the TOS byte for peer traffic.
	* Basic support for queueing of torrents.
	* Better bias to give connections to downloading torrents
	  with fewer peers.
	* Optimized resource usage (removed the checking thread)
	* Support to bind outgoing connections to specific ports
	* Disk cache support.
	* New, more memory efficient, piece picker with sequential download
	  support (instead of the more complicated sequential download threshold).
	* Auto Upload slots. Automtically opens up more slots if
	  upload limit is not met.
	* Improved NAT-PMP support by querying the default gateway
	* Improved UPnP support by ignoring routers not on the clients subnet.

release 0.13

	* Added scrape support
	* Added add_extension() to torrent_handle. Can instantiate
	  extensions for torrents while downloading
	* Added support for remove_torrent to delete the files as well
	* Fixed issue with failing async_accept on windows
	* DHT improvements, proper error messages are now returned when
	  nodes sends bad packets
	* Optimized the country table used to resolve country of peers
	* Copying optimization for sending data. Data is no longer copied from
	  the disk I/O buffer to the send buffer.
	* Buffer optimization to use a raw buffer instead of std::vector<char>
	* Improved file storage to use sparse files
	* Updated python bindings
	* Added more clients to the identifiable clients list.
	* Torrents can now be started in paused state (to better support queuing)
	* Improved IPv6 support (support for IPv6 extension to trackers and
	  listens on both IPv6 and IPv4 interfaces).
	* Improved asserts used. Generates a stacktrace on linux
	* Piece picker optimizations and improvements
	* Improved unchoker, connection limit and rate limiter
	* Support for FAST extension
	* Fixed invalid calculation in DHT node distance
	* Fixed bug in URL parser that failed to parse IPv6 addresses
	* added peer download rate approximation
	* added port filter for outgoing connection (to prevent
	  triggering firewalls)
	* made most parameters configurable via session_settings
	* added encryption support
	* added parole mode for peers whose data fails the hash check.
	* optimized heap usage in piece-picker and web seed downloader.
	* fixed bug in DHT where older write tokens weren't accepted.
	* added support for sparse files.
	* introduced speed categories for peers and pieces, to separate
	  slow and fast peers.
	* added a half-open tcp connection limit that takes all connections
	  in to account, not just peer connections.
	* added alerts for filtered IPs.
	* added support for SOCKS4 and 5 proxies and HTTP CONNECT proxies.
	* fixed proper distributed copies calculation.
	* added option to use openssl for sha-1 calculations.
	* optimized the piece picker in the case where a peer is a seed.
	* added support for local peer discovery
	* removed the dependency on the compiled boost.date_time library
	* deprecated torrent_info::print()
	* added UPnP support
	* fixed problem where peer interested flags were not updated correctly
	  when pieces were filtered
	* improvements to ut_pex messages, including support for seed flag
	* prioritizes upload bandwidth to peers that might send back data
	* the following functions have been deprecated:
	  	void torrent_handle::filter_piece(int index, bool filter) const;
	  	void torrent_handle::filter_pieces(std::vector<bool> const& pieces) const;
	  	bool torrent_handle::is_piece_filtered(int index) const;
	  	std::vector<bool> torrent_handle::filtered_pieces() const;
	  	void torrent_handle::filter_files(std::vector<bool> const& files) const;

	  instead, use the piece_priority functions.

	* added support for NAT-PMP
	* added support for piece priorities. Piece filtering is now set as
	  a priority
	* Fixed crash when last piece was smaller than one block and reading
	  fastresume data for that piece
	* Makefiles should do a better job detecting boost
	* Fixed crash when all tracker urls are removed
	* Log files can now be created at user supplied path
	* Log files failing to create is no longer fatal
	* Fixed dead-lock in torrent_handle
	* Made it build with boost 1.34 on windows
	* Fixed bug in URL parser that failed to parse IPv6 addresses
	* Fixed bug in DHT, related to IPv6 nodes
	* DHT accepts transaction IDs that have garbage appended to them
	* DHT logs messages that it fails to decode

release 0.12

	* fixes to make the DHT more compatible
	* http seed improvements including error reporting and url encoding issues.
	* fixed bug where directories would be left behind when moving storage
	  in some cases.
	* fixed crashing bug when restarting or stopping the DHT.
	* added python binding, using boost.python
	* improved character conversion on windows when strings are not utf-8.
	* metadata extension now respects the private flag in the torrent.
	* made the DHT to only be used as a fallback to trackers by default.
	* added support for HTTP redirection support for web seeds.
	* fixed race condition when accessing a torrent that was checking its
	  fast resume data.
	* fixed a bug in the DHT which could be triggered if the network was
	  dropped or extremely rare cases.
	* if the download rate is limited, web seeds will now only use left-over
	  bandwidth after all bt peers have used up as much bandwidth as they can.
	* added the possibility to have libtorrent resolve the countries of
	  the peers in torrents.
	* improved the bandwidth limiter (it now implements a leaky bucket/node bucket).
	* improved the HTTP seed downloader to report accurate progress.
	* added more client peer-id signatures to be recognized.
	* added support for HTTP servers that skip the CR before the NL at line breaks.
	* fixed bug in the HTTP code that only accepted headers case sensitive.
	* fixed bug where one of the session constructors didn't initialize boost.filesystem.
	* fixed bug when the initial checking of a torrent fails with an exception.
	* fixed bug in DHT code which would send incorrect announce messages.
	* fixed bug where the http header parser was case sensitive to the header
	  names.
	* Implemented an optmization which frees the piece_picker once a torrent
	  turns into a seed.
	* Added support for uT peer exchange extension, implemented by Massaroddel.
	* Modified the quota management to offer better bandwidth balancing
	  between peers.
	* logging now supports multiple sessions (different sessions now log
	  to different directories).
	* fixed random number generator seed problem, generating the same
	  peer-id for sessions constructed the same second.
	* added an option to accept multiple connections from the same IP.
	* improved tracker logging.
	* moved the file_pool into session. The number of open files is now
	  limited per session.
	* fixed uninitialized private flag in torrent_info
	* fixed long standing issue with file.cpp on windows. Replaced the low level
	  io functions used on windows.
	* made it possible to associate a name with torrents without metadata.
	* improved http-downloading performance by requesting entire pieces via
	  http.
	* added plugin interface for extensions. And changed the interface for
	  enabling extensions.

release 0.11

	* added support for incorrectly encoded paths in torrent files
	  (assumes Latin-1 encoding and converts to UTF-8).
	* added support for destructing session objects asynchronously.
	* fixed bug with file_progress() with files = 0 bytes
	* fixed a race condition bug in udp_tracker_connection that could
	  cause a crash.
	* fixed bug occuring when increasing the sequenced download threshold
	  with max availability lower than previous threshold.
	* fixed an integer overflow bug occuring when built with gcc 4.1.x
	* fixed crasing bug when closing while checking a torrent
	* fixed bug causing a crash with a torrent with piece length 0
	* added an extension to the DHT network protocol to support the
	  exchange of nodes with IPv6 addresses.
	* modified the ip_filter api slightly to support IPv6
	* modified the api slightly to make sequenced download threshold
	  a per torrent-setting.
	* changed the address type to support IPv6
	* fixed bug in piece picker which would not behave as
	  expected with regard to sequenced download threshold.
	* fixed bug with file_progress() with files > 2 GB.
	* added --enable-examples option to configure script.
	* fixed problem with the resource distribution algorithm
	  (controlling e.g upload/download rates).
	* fixed incorrect asserts in storage related to torrents with
	  zero-sized files.
	* added support for trackerless torrents (with kademlia DHT).
	* support for torrents with the private flag set.
	* support for torrents containing bootstrap nodes for the
	  DHT network.
	* fixed problem with the configure script on FreeBSD.
	* limits the pipelining used on url-seeds.
	* fixed problem where the shutdown always would delay for
	  session_settings::stop_tracker_timeout seconds.
	* session::listen_on() won't reopen the socket in case the port and
	  interface is the same as the one currently in use.
	* added http proxy support for web seeds.
	* fixed problem where upload and download stats could become incorrect
	  in case of high cpu load.
	* added more clients to the identifiable list.
	* fixed fingerprint parser to cope with latest Mainline versions.

release 0.10

	* fixed a bug where the requested number of peers in a tracker request could
	  be too big.
	* fixed a bug where empty files were not created in full allocation mode.
	* fixed a bug in storage that would, in rare cases, fail to do a
	  complete check.
	* exposed more settings for tweaking parameters in the piece-picker,
	  downloader and uploader (http_settings replaced by session_settings).
	* tweaked default settings to improve high bandwidth transfers.
	* improved the piece picker performance and made it possible to download
	  popular pieces in sequence to improve disk performance.
	* added the possibility to control upload and download limits per peer.
	* fixed problem with re-requesting skipped pieces when peer was sending pieces
	  out of fifo-order.
	* added support for http seeding (the GetRight protocol)
	* renamed identifiers called 'id' in the public interface to support linking
	  with Objective.C++
	* changed the extensions protocol to use the new one, which is also
	  implemented by uTorrent.
	* factorized the peer_connection and added web_peer_connection which is
	  able to download from http-sources.
	* converted the network code to use asio (resulted in slight api changes
	  dealing with network addresses).
	* made libtorrent build in vc7 (patches from Allen Zhao)
	* fixed bug caused when binding outgoing connections to a non-local interface.
	* add_torrent() will now throw if called while the session object is
	  being closed.
	* added the ability to limit the number of simultaneous half-open
	  TCP connections. Flags in peer_info has been added.

release 0.9.1

	* made the session disable file name checks within the boost.filsystem library
	* fixed race condition in the sockets
	* strings that are invalid utf-8 strings are now decoded with the
	  local codepage on windows
	* added the ability to build libtorrent both as a shared library
	* client_test can now monitor a directory for torrent files and automatically
	  start and stop downloads while running
	* fixed problem with file_size() when building on windows with unicode support
	* added a new torrent state, allocating
	* added a new alert, metadata_failed_alert
	* changed the interface to session::add_torrent for some speed optimizations.
	* greatly improved the command line control of the example client_test.
	* fixed bug where upload rate limit was not being applied.
	* files that are being checked will no longer stall files that don't need
	  checking.
	* changed the way libtorrent identifies support for its excentions
	  to look for 'ext' at the end of the peer-id.
	* improved performance by adding a circle buffer for the send buffer.
	* fixed bugs in the http tracker connection when using an http proxy.
	* fixed problem with storage's file pool when creating torrents and then
	  starting to seed them.
	* hard limit on remote request queue and timeout on requests (a timeout
	  triggers rerequests). This makes libtorrent work much better with
	  "broken" clients like BitComet which may ignore requests.

Initial release 0.9

	* multitracker support
	* serves multiple torrents on a single port and a single thread
	* supports http proxies and proxy authentication
	* gzipped tracker-responses
	* block level piece picker
	* queues torrents for file check, instead of checking all of them in parallel
	* uses separate threads for checking files and for main downloader
	* upload and download rate limits
	* piece-wise, unordered, incremental file allocation
	* fast resume support
	* supports files > 2 gigabytes
	* supports the no_peer_id=1 extension
	* support for udp-tracker protocol
	* number of connections limit
	* delays sending have messages
	* can resume pieces downloaded in any order
	* adjusts the length of the request queue depending on download rate
	* supports compact=1
	* selective downloading
	* ip filter
<|MERGE_RESOLUTION|>--- conflicted
+++ resolved
@@ -1,4 +1,3 @@
-<<<<<<< HEAD
 	* introduced a new API for creating torrents, enabling file_storage optimizations
 	* default build to not include functions deprecated in libtorrent 1.1 and earlier
 	* add comment, created_by and creation_date to add_torrent_params
@@ -7,12 +6,12 @@
 	* use std::string_view instead of boost counterpart
 	* libtorrent now requires C++17 to build
 	* added support for WebTorrent
-=======
+
+
 	* add async piece availibility query, post_piece_availibility()
 	* add async download queue query, post_download_queue()
 	* add async file_progress query, post_file_progress()
 	* add async peer_info query, post_peer_info()
->>>>>>> 61ad52ae
 
 2.0.8 released
 

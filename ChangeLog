<<<<<<< HEAD
	* move session_flags to session_params
	* the entry class is now a standard variant type
	* use std::string_view instead of boost counterpart
	* libtorrent now requires C++17 to build
	* added support for WebTorrent

=======
	* add v1() and v2() functions to torrent_info
	* fix piece_layers() to work for single-piece files
	* fix python binding regression in session constructor flags
>>>>>>> 7d620424
	* fix unaligned piece requests in mmap_storage
	* improve client_data_t ergonomics
	* fix issue with concurrent access to part files

* 2.0.1 released

	* fix attribute in single-file v2 torrent creation
	* fix padding for empty files in v2 torrent creation
	* add function to ask a file_storage whether it's v2 or not
	* fix mtime field when creating single-file v2 torrents
	* fix performance regression in checking files
	* disable use of SetFileValidData() by default (windows). A new setting
	  allows enabling it

2.0 released

	* dropped depenency on iconv
	* deprecate set_file_hash() in torrent creator, as it's superceded by v2 torrents
	* deprecate mutable access to info_section in torrent_info
	* removed deprecated lazy_entry/lazy_bdecode
	* stats_alert deprecated
	* remove bittyrant choking algorithm
	* update userdata in add_torrent_params to be type-safe and add to torrent_handle
	* add ip_filter to session_params
	* added support for wolfSSL for SHA-1 hash and HTTPS (no Torrents over SSL)
	* requires OpenSSL minimum version 1.0.0 with SNI support
	* deprecated save_state() and load_state() on session in favour of new
	  write_session_params() and read_session_params()
	* added support for BitTorrent v2 (see docs/upgrade_to_2.0.html)
	* create_torrent() pad_file_limit parameter removed
	* create_torrent() merkle- and optimize-alignment flags removed
	* merkle_tree removed from add_torrent_params
	* announce_entry expose information per v1 and v2 info-hash announces
	* deprecated sha1_hash info_hash members on torrent_removed_alert,
	  torrent_deleted_alert, torrent_delete_failed_alert and add_torrent_params
	* undeprecate error_file_metadata for torrent errors related to its metadata
	* remove support for adding a torrent under a UUID (used for previous RSS support)
	* remove deprecated feature to add torrents by file:// URL
	* remove deprecated feature to download .torrent file from URL
	* requires boost >= 1.66 to build
	* update networking API to networking TS compatible boost.asio
	* overhauled disk I/O subsystem to use memory mapped files (where available)
	* libtorrent now requires C++14 to build
	* added support for GnuTLS for HTTPS and torrents over SSL

1.2.12 released

	* fix loading of DHT node ID from previous session on startup
	* use getrandom(), when available, and fall back to /dev/urandom
	* fix python binding for "value" in dht put alerts
	* fix bug in python binding for dht_put_mutable_item
	* fix uTP issue acking FIN packets
	* validate HTTPS certificates by default (trackers and web seeds)
	* load SSL certificates from windows system certificate store, to authenticate trackers
	* introduce mitigation for Server Side Request Forgery in tracker and web seed URLs
	* fix error handling for pool allocation failure

1.2.11 released

	* fix issue with moving the session object
	* deprecate torrent_status::allocating. This state is no longer used
	* fix bug creating torrents with symbolic links
	* remove special case to save metadata in resume data unconditionally when added throught magnet link
	* fix bugs in mutable-torrent support (reusing identical files from different torrents)
	* fix incorrectly inlined move-assignment of file_storage
	* add session::paused flag, and the ability to construct a session in paused mode
	* fix session-pause causing tracker announces to fail
	* fix peer-exchange flags bug
	* allow saving resume data before metadata has been downloaded (for magnet links)
	* record blocks in the disk queue as downloaded in the resume data
	* fix bug in set_piece_deadline() when set in a zero-priority piece
	* fix issue in URL parser, causing issues with certain tracker URLs
	* use a different error code than host-unreachable, when skipping tracker announces

1.2.10 released

	* fix regression in python binding for move_storage()
	* improve stat_file() performance on Windows
	* fix issue with loading invalid torrents with only 0-sized files
	* fix to avoid large stack allocations

1.2.9 released

	* add macro TORRENT_CXX11_ABI for clients building with C++14 against
	  libtorrent build with C++11
	* refreshed m4 scripts for autotools
	* removed deprecated wstring overloads on non-windows systems
	* drop dependency on Unicode's ConvertUTF code (which had a license
	  incompatible with Debian)
	* fix bugs exposed on big-endian systems
	* fix detection of hard-links not being supported by filesystem
	* fixed resume data regression for seeds with prio 0 files

1.2.8 released

	* validate UTF-8 encoding of client version strings from peers
	* don't time out tracker announces as eagerly while resolving hostnames
	* fix NAT-PMP shutdown issue
	* improve hostname lookup by merging identical lookups
	* fix network route enumeration for large routing tables
	* fixed issue where pop_alerts() could return old, invalid alerts
	* fix issue when receiving have-all message before the metadata
	* don't leave lingering part files handles open
	* disallow calling add_piece() during checking
	* fix incorrect filename truncation at multi-byte character
	* always announce listen port 1 when using a proxy

1.2.7 released

	* add set_alert_fd in python binding, to supersede set_alert_notify
	* fix bug in part files > 2 GiB
	* add function to clear the peer list for a torrent
	* fix resume data functions to save/restore more torrent flags
	* limit number of concurrent HTTP announces
	* fix queue position for force_rechecking a torrent that is not auto-managed
	* improve rate-based choker documentation, and minor tweak
	* undeprecate upnp_ignore_nonrouters (but refering to devices on our subnet)
	* increase default tracker timeout
	* retry failed socks5 server connections
	* allow UPnP lease duration to be changed after device discovery
	* fix IPv6 address change detection on Windows

1.2.6 released

	* fix peer timeout logic
	* simplify proxy handling. A proxy now overrides listen_interfaces
	* fix issues when configured to use a non-default choking algorithm
	* fix issue in reading resume data
	* revert NXDOMAIN change from 1.2.4
	* don't open any listen sockets if listen_interfaces is empty or misconfigured
	* fix bug in auto disk cache size logic
	* fix issue with outgoing_interfaces setting, where bind() would be called twice
	* add build option to disable share-mode
	* support validation of HTTPS trackers
	* deprecate strict super seeding mode
	* make UPnP port-mapping lease duration configurable
	* deprecate the bittyrant choking algorithm
	* add build option to disable streaming

1.2.5 release

	* announce port=1 instead of port=0, when there is no listen port
	* fix LSD over IPv6
	* support TCP_NOTSENT_LOWAT on Linux
	* fix correct interface binding of local service discovery multicast
	* fix issue with knowing which interfaces to announce to trackers and DHT
	* undeprecate settings_pack::dht_upload_rate_limit

1.2.4 release

	* fix binding TCP and UDP sockets to the same port, when specifying port 0
	* fix announce_to_all_trackers and announce_to_all_tiers behavior
	* fix suggest_read_cache setting
	* back-off tracker hostname looksups resulting in NXDOMAIN
	* lower SOCKS5 UDP keepalive timeout
	* fix external IP voting for multi-homed DHT nodes
	* deprecate broadcast_lsd setting. Just use multicast
	* deprecate upnp_ignore_nonrouters setting
	* don't attempt sending event=stopped if event=start never succeeded
	* make sure &key= stays consistent between different source IPs (as mandated by BEP7)
	* fix binding sockets to outgoing interface
	* add new socks5_alert to trouble shoot SOCKS5 proxies

1.2.3 release

	* fix erroneous event=completed tracker announce when checking files
	* promote errors in parsing listen_interfaces to post listen_failed_alert
	* fix bug in protocol encryption/obfuscation
	* fix buffer overflow in SOCKS5 UDP logic
	* fix issue of rapid calls to file_priority() clobbering each other
	* clear tracker errors on success
	* optimize setting with unlimited unchoke slots
	* fixed restoring of trackers, comment, creation date and created-by in resume data
	* fix handling of torrents with too large pieces
	* fixed division by zero in anti-leech choker
	* fixed bug in torrent_info::swap

1.2.2 release

	* fix cases where the disable_hash_checks setting was not honored
	* fix updating of is_finished torrent status, when changing piece priorities
	* fix regression in &left= reporting when adding a seeding torrent
	* fix integer overflow in http parser
	* improve sanitation of symlinks, to support more complex link targets
	* add DHT routing table affinity for BEP 42 nodes
	* add torrent_info constructor overloads to control torrent file limits
	* feature to disable DHT, PEX and LSD per torrent
	* fix issue where trackers from magnet links were not included in create_torrent()
	* make peer_info::client a byte array in python binding
	* pick contiguous pieces from peers with high download rate
	* fix error handling of moving storage to a drive letter that isn't mounted
	* fix HTTP Host header when using proxy

1.2.1 release

	* add dht_pkt_alert and alerts_dropped_alert to python bindings
	* fix python bindins for block_uploaded_alert
	* optimize resolving duplicate filenames in loading torrent files
	* fix python binding of dht_settings
	* tighten up various input validation checks
	* fix create_torrent python binding
	* update symlinks to conform to BEP 47
	* fix python bindings for peer_info
	* support creating symlinks, for torrents with symlinks in them
	* fix error in seed_mode flag
	* support magnet link parameters with number siffixes
	* consistently use "lt" namespace in examples and documentation
	* fix Mingw build to use native cryptoAPI
	* uPnP/NAT-PMP errors no longer set the client's advertised listen port to zero

1.2 release

	* requires boost >= 1.58 to build
	* tweak heuristic of how to interpret url seeds in multi-file torrents
	* support &ipv4= tracker argument for private torrents
	* renamed debug_notification to connect_notification
	* when updating listen sockets, only post alerts for new ones
	* deprecate anonymous_mode_alert
	* deprecated force_proxy setting (when set, the proxy is always used)
	* add support for Port Control Protocol (PCP)
	* deliver notification of alerts being dropped via alerts_dropped_alert
	* deprecated alert::progress_notification alert category, split into
	  finer grained categories
	* update plugin interface functions for improved type-safety
	* implemented support magnet URI extension, select specific file indices
	  for download, BEP53
	* make tracker keys multi-homed. remove set_key() function on session.
	* add flags()/set_flags()/unset_flags() to torrent_handle, deprecate individual functions
	* added alert for block being sent to the send buffer
	* drop support for windows compilers without std::wstring
	* implemented support for DHT info hash indexing, BEP51
	* removed deprecated support for file_base in file_storage
	* added support for running separate DHT nodes on each network interface
	* added support for establishing UTP connections on any network interface
	* added support for sending tracker announces on every network interface
	* introduce "lt" namespace alias
	* need_save_resume_data() will no longer return true every 15 minutes
	* make the file_status interface explicitly public types
	* added resolver_cache_timeout setting for internal host name resolver
	* make parse_magnet_uri take a string_view instead of std::string
	* deprecate add_torrent_params::url field. use parse_magnet_uri instead
	* optimize download queue management
	* deprecated (undocumented) file:// urls
	* add limit for number of web seed connections
	* added support for retrieval of DHT live nodes
	* complete UNC path support
	* add packets pool allocator
	* remove disk buffer pool allocator
	* fix last_upload and last_download overflow after 9 hours in past
	* python binding add more add_torrent_params fields and an invalid key check
	* introduce introduce distinct types for peer_class_t, piece_index_t and
	  file_index_t.
	* fix crash caused by empty bitfield
	* removed disk-access-log build configuration
	* removed mmap_cache feature
	* strengthened type safety in handling of piece and file indices
	* deprecate identify_client() and fingerprint type
	* make sequence number for mutable DHT items backed by std::int64_t
	* tweaked storage_interface to have stronger type safety
	* deprecate relative times in torrent_status, replaced by std::chrono::time_point
	* refactor in alert types to use more const fields and more clear API
	* changed session_stats_alert counters type to signed (std::int64_t)
	* remove torrent eviction/ghost torrent feature
	* include target in DHT lookups, when queried from the session
	* improve support for HTTP redirects for web seeds
	* use string_view in entry interface
	* deprecate "send_stats" property on trackers (since lt_tracker extension has
	  been removed)
	* remove deprecate session_settings API (use settings_pack instead)
	* improve file layout optimization when creating torrents with padfiles
	* remove remote_dl_rate feature
	* source code migration from boost::shared_ptr to std::shared_ptr
	* storage_interface API changed to use span and references
	* changes in public API to work with std::shared_ptr<torrent_info>
	* extensions API changed to use span and std::shared_ptr
	* plugin API changed to handle DHT requests using string_view
	* removed support for lt_trackers and metadata_transfer extensions
	  (pre-dating ut_metadata)
	* support windows' CryptoAPI for SHA-1
	* separated ssl and crypto options in build
	* remove lazy-bitfield feature
	* simplified suggest-read-cache feature to not depend on disk threads
	* removed option to disable contiguous receive buffers
	* deprecated public to_hex() and from_hex() functions
	* separated address and port fields in listen alerts
	* added support for parsing new x.pe parameter from BEP 9
	* peer_blocked_alert now derives from peer_alert
	* transitioned exception types to system_error
	* made alerts move-only
	* move files one-by-one when moving storage for a torrent
	* removed RSS support
	* removed feature to resolve country for peers
	* added support for BEP 32, "IPv6 extension for DHT"
	* overhauled listen socket and UDP socket handling, improving multi-home
	  support and bind-to-device
	* resume data is now communicated via add_torrent_params objects
	* added new read_resume_data()/write_resume_data functions to write bencoded,
	  backwards compatible resume files
	* removed deprecated fields from add_torrent_params
	* deprecate "resume_data" field in add_torrent_params
	* improved support for bind-to-device
	* deprecated ssl_listen, SSL sockets are specified in listen_interfaces now
	* improved support for listening on multiple sockets and interfaces
	* resume data no longer has timestamps of files
	* require C++11 to build libtorrent

	* replace use of boost-endian with boost-predef

1.1.12 release

	* uTP performance fixes

1.1.11 release

	* fix move_storage with save_path with a trailing slash
	* fix tracker announce issue, advertising port 0 in secondary IPv6 announce
	* fix missing boost/noncopyable.hpp includes
	* fix python binding for torrent_info::creation_date()

1.1.10 release

	* fix issue in udp_socket with unusual socket failure
	* split progress_notification alert category into file-, piece- and block progress
	* utp close-reason fix
	* exposed default add_torrent_params flags to python bindings
	* fix redundant flushes of partfile metadata
	* add option to ignore min-interval from trackers on force-reannounce
	* raise default setting for active_limit
	* fall back to copy+remove if rename_file fails
	* improve handling of filesystems not supporting fallocate()
	* force-proxy no longer disables DHT
	* improve connect-boost feature, to make new torrents quickly connect peers

1.1.9 release

	* save both file and piece priorities in resume file
	* added missing stats_metric python binding
	* uTP connections are no longer exempt from rate limits by default
	* fix exporting files from partfile while seeding
	* fix potential deadlock on Windows, caused by performing restricted
	  tasks from within DllMain
	* fix issue when subsequent file priority updates cause torrent to stop

1.1.8 release

	* coalesce reads and writes by default on windows
	* fixed disk I/O performance of checking hashes and creating torrents
	* fix race condition in part_file
	* fix part_file open mode compatibility test
	* fixed race condition in random number generator
	* fix race condition in stat_cache (disk storage)
	* improve error handling of failing to change file priority
	  The API for custom storage implementations was altered
	* set the hidden attribute when creating the part file
	* fix tracker announces reporting more data downloaded than the size of the torrent
	* fix recent regression with force_proxy setting

1.1.7 release

	* don't perform DNS lookups for the DHT bootstrap unless DHT is enabled
	* fix issue where setting file/piece priority would stop checking
	* expose post_dht_stats() to python binding
	* fix backwards compatibility to downloads without partfiles
	* improve part-file related error messages
	* fix reporting &redundant= in tracker announces
	* fix tie-break in duplicate peer connection disconnect logic
	* fix issue with SSL tracker connections left in CLOSE_WAIT state
	* defer truncating existing files until the first time we write to them
	* fix issue when receiving a torrent with 0-sized padfiles as magnet link
	* fix issue resuming 1.0.x downloads with a file priority 0
	* fix torrent_status::next_announce
	* fix pad-file scalability issue
	* made coalesce_reads/coalesce_writes settings take effect on linux and windows
	* use unique peer_ids per connection
	* fix iOS build on recent SDK
	* fix tracker connection bind issue for IPv6 trackers
	* fix error handling of some merkle torrents
	* fix error handling of unsupported hard-links

1.1.6 release

	* deprecate save_encryption_settings (they are part of the normal settings)
	* add getters for peer_class_filter and peer_class_type_filter
	* make torrent_handler::set_priority() to use peer_classes
	* fix support for boost-1.66 (requires C++11)
	* fix i2p support
	* fix loading resume data when in seed mode
	* fix part-file creation race condition
	* fix issue with initializing settings on session construction
	* fix issue with receiving interested before metadata
	* fix IPv6 tracker announce issue
	* restore path sanitization behavior of ":"
	* fix listen socket issue when disabling "force_proxy" mode
	* fix full allocation failure on APFS

1.1.5 release

	* fix infinite loop when parsing certain invalid magnet links
	* fix parsing of torrents with certain invalid filenames
	* fix leak of torrent_peer objecs (entries in peer_list)
	* fix leak of peer_class objects (when setting per-torrent rate limits)
	* expose peer_class API to python binding
	* fix integer overflow in whole_pieces_threshold logic
	* fix uTP path MTU discovery issue on windows (DF bit was not set correctly)
	* fix python binding for torrent_handle, to be hashable
	* fix IPv6 tracker support by performing the second announce in more cases
	* fix utf-8 encoding check in torrent parser
	* fix infinite loop when parsing maliciously crafted torrents
	* fix invalid read in parse_int in bdecoder (CVE-2017-9847)
	* fix issue with very long tracker- and web seed URLs
	* don't attempt to create empty files on startup, if they already exist
	* fix force-recheck issue (new files would not be picked up)
	* fix inconsistency in file_priorities and override_resume_data behavior
	* fix paused torrents not generating a state update when their ul/dl rate
	  transitions to zero

1.1.4 release

	* corrected missing const qualifiers on bdecode_node
	* fix changing queue position of paused torrents (1.1.3 regression)
	* fix re-check issue after move_storage
	* handle invalid arguments to set_piece_deadline()
	* move_storage did not work for torrents without metadata
	* improve shutdown time by only announcing to trackers whose IP we know
	* fix python3 portability issue in python binding
	* delay 5 seconds before reconnecting socks5 proxy for UDP ASSOCIATE
	* fix NAT-PMP crash when removing a mapping at the wrong time
	* improve path sanitization (filter unicode text direction characters)
	* deprecate partial_piece_info::piece_state
	* bind upnp requests to correct local address
	* save resume data when removing web seeds
	* fix proxying of https connections
	* fix race condition in disk I/O storage class
	* fix http connection timeout on multi-homed hosts
	* removed depdendency on boost::uintptr_t for better compatibility
	* fix memory leak in the disk cache
	* fix double free in disk cache
	* forward declaring libtorrent types is discouraged. a new fwd.hpp header is provided

1.1.3 release

	* removed (broken) support for incoming connections over socks5
	* restore announce_entry's timestamp fields to posix time in python binding
	* deprecate torrent_added_alert (in favor of add_torrent_alert)
	* fix python binding for parse_magnet_uri
	* fix minor robustness issue in DHT bootstrap logic
	* fix issue where torrent_status::num_seeds could be negative
	* document deprecation of dynamic loading/unloading of torrents
	* include user-agent in tracker announces in anonymous_mode for private torrents
	* add support for IPv6 peers from udp trackers
	* correctly URL encode the IPv6 argument to trackers
	* fix default file pool size on windows
	* fix bug where settings_pack::file_pool_size setting was not being honored
	* add feature to periodically close files (to make windows clear disk cache)
	* fix bug in torrent_handle::file_status
	* fix issue with peers not updated on metadata from magnet links

1.1.2 release

	* default TOS marking to 0x20
	* fix invalid access when leaving seed-mode with outstanding hash jobs
	* fix ABI compatibility issue introduced with preformatted entry type
	* add web_seed_name_lookup_retry to session_settings
	* slightly improve proxy settings backwards compatibility
	* add function to get default settings
	* updating super seeding would include the torrent in state_update_alert
	* fix issue where num_seeds could be greater than num_peers in torrent_status
	* finished non-seed torrents can also be in super-seeding mode
	* fix issue related to unloading torrents
	* fixed finished-time calculation
	* add missing min_memory_usage() and high_performance_seed() settings presets to python
	* fix stat cache issue that sometimes would produce incorrect resume data
	* storage optimization to peer classes
	* fix torrent name in alerts of builds with deprecated functions
	* make torrent_info::is_valid() return false if torrent failed to load
	* fix per-torrent rate limits for >256 peer classes
	* don't load user_agent and peer_fingerprint from session_state
	* fix file rename issue with name prefix matching torrent name
	* fix division by zero when setting tick_interval > 1000
	* fix move_storage() to its own directory (would delete the files)
	* fix socks5 support for UDP
	* add setting urlseed_max_request_bytes to handle large web seed requests
	* fix python build with CC/CXX environment
	* add trackers from add_torrent_params/magnet links to separate tiers
	* fix resumedata check issue with files with priority 0
	* deprecated mmap_cache feature
	* add utility function for generating peer ID fingerprint
	* fix bug in last-seen-complete
	* remove file size limit in torrent_info filename constructor
	* fix tail-padding for last file in create_torrent
	* don't send user-agent in metadata http downloads or UPnP requests when
	  in anonymous mode
	* fix internal resolve links lookup for mutable torrents
	* hint DHT bootstrap nodes of actual bootstrap request

1.1.1 release

	* update puff.c for gzip inflation (CVE-2016-7164)
	* add dht_bootstrap_node a setting in settings_pack (and add default)
	* make pad-file and symlink support conform to BEP47
	* fix piece picker bug that could result in division by zero
	* fix value of current_tracker when all tracker failed
	* deprecate lt_trackers extension
	* remove load_asnum_db and load_country_db from python bindings
	* fix crash in session::get_ip_filter when not having set one
	* fix filename escaping when repairing torrents with broken web seeds
	* fix bug where file_completed_alert would not be posted unless file_progress
	  had been queries by the client
	* move files one-by-one when moving storage for a torrent
	* fix bug in enum_net() for BSD and Mac
	* fix bug in python binding of announce_entry
	* fixed bug related to flag_merge_resume_http_seeds flag in add_torrent_params
	* fixed inverted priority of incoming piece suggestions
	* optimize allow-fast logic
	* fix issue where FAST extension messages were not used during handshake
	* fixed crash on invalid input in http_parser
	* upgraded to libtommath 1.0
	* fixed parsing of IPv6 endpoint with invalid port character separator
	* added limited support for new x.pe parameter from BEP 9
	* fixed dht stats counters that weren't being updated
	* make sure add_torrent_alert is always posted before other alerts for
	  the torrent
	* fixed peer-class leak when settings per-torrent rate limits
	* added a new "preformatted" type to bencode entry variant type
	* improved Socks5 support and test coverage
	* fix set_settings in python binding
	* Added missing alert categories in python binding
	* Added dht_get_peers_reply_alert alert in python binding
	* fixed updating the node id reported to peers after changing IPs

1.1.0 release

	* improve robustness and performance of uTP PMTU discovery
	* fix duplicate ACK issue in uTP
	* support filtering which parts of session state are loaded by load_state()
	* deprecate support for adding torrents by HTTP URL
	* allow specifying which tracker to scrape in scrape_tracker
	* tracker response alerts from user initiated announces/scrapes are now
	  posted regardless of alert mask
	* improve DHT performance when changing external IP (primarily affects
	  bootstrapping).
	* add feature to stop torrents immediately after checking files is done
	* make all non-auto managed torrents exempt from queuing logic, including
	  checking torrents.
	* add option to not proxy tracker connections through proxy
	* removed sparse-regions feature
	* support using 0 disk threads (to perform disk I/O in network thread)
	* removed deprecated handle_alert template
	* enable logging build config by default (but alert mask disabled by default)
	* deprecated RSS API
	* experimental support for BEP 38, "mutable torrents"
	* replaced lazy_bdecode with a new bdecoder that's a lot more efficient
	* deprecate time functions, expose typedefs of boost::chrono in the
	  libtorrent namespace instead
	* deprecate file_base feature in file_storage/torrent_info
	* changed default piece and file priority to 4 (previously 1)
	* improve piece picker support for reverse picking (used for snubbed peers)
	  to not cause priority inversion for regular peers
	* improve piece picker to better support torrents with very large pieces
	  and web seeds. (request large contiguous ranges, but not necessarily a
	  whole piece).
	* deprecated session_status and session::status() in favor of performance
	  counters.
	* improve support for HTTP where one direction of the socket is shut down.
	* remove internal fields from web_seed_entry
	* separate crypto library configuration <crypto> and whether to support
	  bittorrent protocol encryption <encryption>
	* simplify bittorrent protocol encryption by just using internal RC4
	  implementation.
	* optimize copying torrent_info and file_storage objects
	* cancel non-critical DNS lookups when shutting down, to cut down on
	  shutdown delay.
	* greatly simplify the debug logging infrastructure. logs are now delivered
	  as alerts, and log level is controlled by the alert mask.
	* removed auto_expand_choker. use rate_based_choker instead
	* optimize UDP tracker packet handling
	* support SSL over uTP connections
	* support web seeds that resolve to multiple IPs
	* added auto-sequential feature. download well-seeded torrents in-order
	* removed built-in GeoIP support (this functionality is orthogonal to
	  libtorrent)
	* deprecate proxy settings in favor of regular settings
	* deprecate separate settings for peer protocol encryption
	* support specifying listen interfaces and outgoing interfaces as device
	  names (eth0, en2, tun0 etc.)
	* support for using purgrable memory as disk cache on Mac OS.
	* be more aggressive in corking sockets, to coalesce messages into larger
	  packets.
	* pre-emptively unchoke peers to save one round-trip at connection start-up.
	* add session constructor overload that takes a settings_pack
	* torrent_info is no longer an intrusive_ptr type. It is held by shared_ptr.
	  This is a non-backwards compatible change
	* move listen interface and port to the settings
	* move use_interfaces() to be a setting
	* extend storage interface to allow deferred flushing and flush the part-file
	  metadata periodically
	* make statistics propagate instantly rather than on the second tick
	* support for partfiles, where partial pieces belonging to skipped files are
	  put
	* support using multiple threads for socket operations (especially useful for
	  high performance SSL connections)
	* allow setting rate limits for arbitrary peer groups. Generalizes
	  per-torrent rate limits, and local peer limits
	* improved disk cache complexity O(1) instead of O(log(n))
	* add feature to allow storing disk cache blocks in an mmapped file
	  (presumably on an SSD)
	* optimize peer connection distribution logic across torrents to scale
	  better with many torrents
	* replaced std::map with boost::unordered_map for torrent list, to scale
	  better with many torrents
	* optimized piece picker
	* optimized disk cache
	* optimized .torrent file parsing
	* optimized initialization of storage when adding a torrent
	* added support for adding torrents asynchronously (for improved startup
	  performance)
	* added support for asynchronous disk I/O
	* almost completely changed the storage interface (for custom storage)
	* added support for hashing pieces in multiple threads

	* fix padfile issue
	* fix PMTUd bug
	* update puff to fix gzip crash

1.0.10 release

	* fixed inverted priority of incoming piece suggestions
	* fixed crash on invalid input in http_parser
	* added a new "preformatted" type to bencode entry variant type
	* fix division by zero in super-seeding logic

1.0.9 release

	* fix issue in checking outgoing interfaces (when that option is enabled)
	* python binding fix for boost-1.60.0
	* optimize enumeration of network interfaces on windows
	* improve reliability of binding listen sockets
	* support SNI in https web seeds and trackers
	* fix unhandled exception in DHT when receiving a DHT packet over IPv6

1.0.8 release

	* fix bug where web seeds were not used for torrents added by URL
	* fix support for symlinks on windows
	* fix long filename issue (on unixes)
	* fixed performance bug in DHT torrent eviction
	* fixed win64 build (GetFileAttributesEx)
	* fixed bug when deleting files for magnet links before they had metadata

1.0.7 release

	* fix bug where loading settings via load_state() would not trigger all
	  appropriate actions
	* fix bug where 32 bit builds could use more disk cache than the virtual
	  address space (when set to automatic)
	* fix support for torrents with > 500'000 pieces
	* fix ip filter bug when banning peers
	* fix IPv6 IP address resolution in URLs
	* introduce run-time check for torrent info-sections beeing too large
	* fix web seed bug when using proxy and proxy-peer-connections=false
	* fix bug in magnet link parser
	* introduce add_torrent_params flags to merge web seeds with resume data
	  (similar to trackers)
	* fix bug where dont_count_slow_torrents could not be disabled
	* fix fallocate hack on linux (fixes corruption on some architectures)
	* fix auto-manage bug with announce to tracker/lsd/dht limits
	* improve DHT routing table to not create an unbalanced tree
	* fix bug in uTP that would cause any connection taking more than one second
	  to connect be timed out (introduced in the vulnerability path)
	* fixed falling back to sending UDP packets direct when socks proxy fails
	* fixed total_wanted bug (when setting file priorities in add_torrent_params)
	* fix python3 compatibility with sha1_hash

1.0.6 release

	* fixed uTP vulnerability
	* make utf8 conversions more lenient
	* fix loading of piece priorities from resume data
	* improved seed-mode handling (seed-mode will now automatically be left when
	  performing operations implying it's not a seed)
	* fixed issue with file priorities and override resume data
	* fix request queue size performance issue
	* slightly improve UDP tracker performance
	* fix http scrape
	* add missing port mapping functions to python binding
	* fix bound-checking issue in bdecoder
	* expose missing dht_settings fields to python
	* add function to query the DHT settings
	* fix bug in 'dont_count_slow_torrents' feature, which would start too many
	  torrents

1.0.5 release

	* improve ip_voter to avoid flapping
	* fixed bug when max_peerlist_size was set to 0
	* fix issues with missing exported symbols when building dll
	* fix division by zero bug in edge case while connecting peers

1.0.4 release

	* fix bug in python binding for file_progress on torrents with no metadata
	* fix assert when removing a connected web seed
	* fix bug in tracker timeout logic
	* switch UPnP post back to HTTP 1.1
	* support conditional DHT get
	* OpenSSL build fixes
	* fix DHT scrape bug

1.0.3 release

	* python binding build fix for boost-1.57.0
	* add --enable-export-all option to configure script, to export all symbols
	  from libtorrent
	* fix if_nametoindex build error on windows
	* handle overlong utf-8 sequences
	* fix link order bug in makefile for python binding
	* fix bug in interest calculation, causing premature disconnects
	* tweak flag_override_resume_data semantics to make more sense (breaks
	  backwards compatibility of edge-cases)
	* improve DHT bootstrapping and periodic refresh
	* improve DHT maintanence performance (by pinging instead of full lookups)
	* fix bug in DHT routing table node-id prefix optimization
	* fix incorrect behavior of flag_use_resume_save_path
	* fix protocol race-condition in super seeding mode
	* support read-only DHT nodes
	* remove unused partial hash DHT lookups
	* remove potentially privacy leaking extension (non-anonymous mode)
	* peer-id connection ordering fix in anonymous mode
	* mingw fixes

1.0.2 release

	* added missing force_proxy to python binding
	* anonymous_mode defaults to false
	* make DHT DOS detection more forgiving to bursts
	* support IPv6 multicast in local service discovery
	* simplify CAS function in DHT put
	* support IPv6 traffic class (via the TOS setting)
	* made uTP re-enter slow-start after time-out
	* fixed uTP upload performance issue
	* fix missing support for DHT put salt

1.0.1 release

	* fix alignment issue in bitfield
	* improved error handling of gzip
	* fixed crash when web seeds redirect
	* fix compiler warnings

1.0 release

	* fix bugs in convert_to/from_native() on windows
	* fix support for web servers not supporting keepalive
	* support storing save_path in resume data
	* don't use full allocation on network drives (on windows)
	* added clear_piece_deadlines() to remove all piece deadlines
	* improve queuing logic of inactive torrents (dont_count_slow_torrents)
	* expose optimistic unchoke logic to plugins
	* fix issue with large UDP packets on windows
	* remove set_ratio() feature
	* improve piece_deadline/streaming
	* honor pieces with priority 7 in sequential download mode
	* simplified building python bindings
	* make ignore_non_routers more forgiving in the case there are no UPnP
	  devices at a known router. Should improve UPnP compatibility.
	* include reason in peer_blocked_alert
	* support magnet links wrapped in .torrent files
	* rate limiter optimization
	* rate limiter overflow fix (for very high limits)
	* non-auto-managed torrents no longer count against the torrent limits
	* handle DHT error responses correctly
	* allow force_announce to only affect a single tracker
	* add moving_storage field to torrent_status
	* expose UPnP and NAT-PMP mapping in session object
	* DHT refactoring and support for storing arbitrary data with put and get
	* support building on android
	* improved support for web seeds that don't support keep-alive
	* improve DHT routing table to return better nodes (lower RTT and closer
	  to target)
	* don't use pointers to resume_data and file_priorities in
	  add_torrent_params
	* allow moving files to absolute paths, out of the download directory
	* make move_storage more generic to allow both overwriting files as well
	  as taking existing ones
	* fix choking issue at high upload rates
	* optimized rate limiter
	* make disk cache pool allocator configurable
	* fix library ABI to not depend on logging being enabled
	* use hex encoding instead of base32 in create_magnet_uri
	* include name, save_path and torrent_file in torrent_status, for
	  improved performance
	* separate anonymous mode and force-proxy mode, and tighten it up a bit
	* add per-tracker scrape information to announce_entry
	* report errors in read_piece_alert
	* DHT memory optimization
	* improve DHT lookup speed
	* improve support for windows XP and earlier
	* introduce global connection priority for improved swarm performance
	* make files deleted alert non-discardable
	* make built-in sha functions not conflict with libcrypto
	* improve web seed hash failure case
	* improve DHT lookup times
	* uTP path MTU discovery improvements
	* optimized the torrent creator optimizer to scale significantly better
	  with more files
	* fix uTP edge case where udp socket buffer fills up
	* fix nagle implementation in uTP

	* fix bug in error handling in protocol encryption

0.16.18 release

	* fix uninitialized values in DHT DOS mitigation
	* fix error handling in file::phys_offset
	* fix bug in HTTP scrape response parsing
	* enable TCP keepalive for socks5 connection for UDP associate
	* fix python3 support
	* fix bug in lt_donthave extension
	* expose i2p_alert to python. cleaning up of i2p connection code
	* fixed overflow and download performance issue when downloading at high rates
	* fixed bug in add_torrent_alert::message for magnet links
	* disable optimistic disconnects when connection limit is low
	* improved error handling of session::listen_on
	* suppress initial 'completed' announce to trackers added with replace_trackers
	  after becoming a seed
	* SOCKS4 fix for trying to connect over IPv6
	* fix saving resume data when removing all trackers
	* fix bug in udp_socket when changing socks5 proxy quickly

0.16.17 release

	* don't fall back on wildcard port in UPnP
	* fix local service discovery for magnet links
	* fix bitfield issue in file_storage
	* added work-around for MingW issue in file I/O
	* fixed sparse file detection on windows
	* fixed bug in gunzip
	* fix to use proxy settings when adding .torrent file from URL
	* fix resume file issue related to daylight savings time on windows
	* improve error checking in lazy_bdecode

0.16.16 release

	* add missing add_files overload to the python bindings
	* improve error handling in http gunzip
	* fix debug logging for banning web seeds
	* improve support for de-selected files in full allocation mode
	* fix dht_bootstrap_alert being posted
	* SetFileValidData fix on windows (prevents zero-fill)
	* fix minor lock_files issue on unix

0.16.15 release

	* fix mingw time_t 64 bit issue
	* fix use of SetFileValidData on windows
	* fix crash when using full allocation storage mode
	* improve error_code and error_category support in python bindings
	* fix python binding for external_ip_alert

0.16.14 release

	* make lt_tex more robust against bugs and malicious behavior
	* HTTP chunked encoding fix
	* expose file_granularity flag to python bindings
	* fix DHT memory error
	* change semantics of storage allocation to allocate on first write rather
	  than on startup (behaves better with changing file priorities)
	* fix resend logic in response to uTP SACK messages
	* only act on uTP RST packets with correct ack_nr
	* make uTP errors log in normal log mode (not require verbose)
	* deduplicate web seed entries from torrent files
	* improve error reporting from lazy_decode()

0.16.13 release

	* fix auto-manage issue when pausing session
	* fix bug in non-sparse mode on windows, causing incorrect file errors to
	  be generated
	* fix set_name() on file_storage actually affecting save paths
	* fix large file support issue on mingw
	* add some error handling to set_piece_hashes()
	* fix completed-on timestamp to not be clobbered on each startup
	* fix deadlock caused by some UDP tracker failures
	* fix potential integer overflow issue in timers on windows
	* minor fix to peer_proportional mixed_mode algorithm (TCP limit could go
	  too low)
	* graceful pause fix
	* i2p fixes
	* fix issue when loading certain malformed .torrent files
	* pass along host header with http proxy requests and possible
	  http_connection shutdown hang

0.16.12 release

	* fix building with C++11
	* fix IPv6 support in UDP socket (uTP)
	* fix mingw build issues
	* increase max allowed outstanding piece requests from peers
	* uTP performance improvement. only fast retransmit one packet at a time
	* improve error message for 'file too short'
	* fix piece-picker stat bug when only selecting some files for download
	* fix bug in async_add_torrent when settings file_priorities
	* fix boost-1.42 support for python bindings
	* fix memory allocation issue (virtual addres space waste) on windows

0.16.11 release

	* fix web seed URL double escape issue
	* fix string encoding issue in alert messages
	* fix SSL authentication issue
	* deprecate std::wstring overloads. long live utf-8
	* improve time-critical pieces feature (streaming)
	* introduce bandwidth exhaustion attack-mitigation in allowed-fast pieces
	* python binding fix issue where torrent_info objects where destructing when
	  their torrents were deleted
	* added missing field to scrape_failed_alert in python bindings
	* GCC 4.8 fix
	* fix proxy failure semantics with regards to anonymous mode
	* fix round-robin seed-unchoke algorithm
	* add bootstrap.sh to generage configure script and run configure
	* fix bug in SOCK5 UDP support
	* fix issue where torrents added by URL would not be started immediately

0.16.10 release

	* fix encryption level handle invalid values
	* add a number of missing functions to the python binding
	* fix typo in Jamfile for building shared libraries
	* prevent tracker exchange for magnet links before metadata is received
	* fix crash in make_magnet_uri when generating links longer than 1024
	  characters
	* fix hanging issue when closing files on windows (completing a download)
	* fix piece picking edge case that could cause torrents to get stuck at
	  hash failure
	* try unencrypted connections first, and fall back to encryption if it
	  fails (performance improvement)
	* add missing functions to python binding (flush_cache(), remap_files()
	  and orig_files())
	* improve handling of filenames that are invalid on windows
	* support 'implied_port' in DHT announce_peer
	* don't use pool allocator for disk blocks (cache may now return pages
	  to the kernel)

0.16.9 release

	* fix long filename truncation on windows
	* distinguish file open mode when checking files and downloading/seeding
	  with bittorrent. updates storage interface
	* improve file_storage::map_file when dealing with invalid input
	* improve handling of invalid utf-8 sequences in strings in torrent files
	* handle more cases of broken .torrent files
	* fix bug filename collision resolver
	* fix bug in filename utf-8 verification
	* make need_save_resume() a bit more robust
	* fixed sparse flag manipulation on windows
	* fixed streaming piece picking issue

0.16.8 release

	* make rename_file create missing directories for new filename
	* added missing python function: parse_magnet_uri
	* fix alerts.all_categories in python binding
	* fix torrent-abort issue which would cancel name lookups of other torrents
	* make torrent file parser reject invalid path elements earlier
	* fixed piece picker bug when using pad-files
	* fix read-piece response for cancelled deadline-pieces
	* fixed file priority vector-overrun
	* fix potential packet allocation alignment issue in utp
	* make 'close_redudnant_connections' cover more cases
	* set_piece_deadline() also unfilters the piece (if its priority is 0)
	* add work-around for bug in windows vista and earlier in
	  GetOverlappedResult
	* fix traversal algorithm leak in DHT
	* fix string encoding conversions on windows
	* take torrent_handle::query_pieces into account in torrent_handle::statue()
	* honor trackers responding with 410
	* fixed merkle tree torrent creation bug
	* fixed crash with empty url-lists in torrent files
	* added missing max_connections() function to python bindings

0.16.7 release

	* fix string encoding in error messages
	* handle error in read_piece and set_piece_deadline when torrent is removed
	* DHT performance improvement
	* attempt to handle ERROR_CANT_WAIT disk error on windows
	* improve peers exchanged over PEX
	* fixed rare crash in ut_metadata extension
	* fixed files checking issue
	* added missing pop_alerts() to python bindings
	* fixed typos in configure script, inversing some feature-enable/disable flags
	* added missing flag_update_subscribe to python bindings
	* active_dht_limit, active_tracker_limit and active_lsd_limit now
	  interpret -1 as infinite

0.16.6 release

	* fixed verbose log error for NAT holepunching
	* fix a bunch of typos in python bindings
	* make get_settings available in the python binding regardless of
	  deprecated functions
	* fix typo in python settings binding
	* fix possible dangling pointer use in peer list
	* fix support for storing arbitrary data in the DHT
	* fixed bug in uTP packet circle buffer
	* fix potential crash when using torrent_handle::add_piece
	* added missing add_torrent_alert to python binding

0.16.5 release

	* udp socket refcounter fix
	* added missing async_add_torrent to python bindings
	* raised the limit for bottled http downloads to 2 MiB
	* add support for magnet links and URLs in python example client
	* fixed typo in python bindings' add_torrent_params
	* introduce a way to add built-in plugins from python
	* consistently disconnect the same peer when two peers simultaneously connect
	* fix local endpoint queries for uTP connections
	* small optimization to local peer discovery to ignore our own broadcasts
	* try harder to bind the udp socket (uTP, DHT, UDP-trackers, LSD) to the
	  same port as TCP
	* relax file timestamp requirements for accepting resume data
	* fix performance issue in web seed downloader (coalescing of blocks
	  sometimes wouldn't work)
	* web seed fixes (better support for torrents without trailing / in
	  web seeds)
	* fix some issues with SSL over uTP connections
	* fix UDP trackers trying all endpoints behind the hostname

0.16.4 release

	* raise the default number of torrents allowed to announce to trackers
	  to 1600
	* improve uTP slow start behavior
	* fixed UDP socket error causing it to fail on Win7
	* update use of boost.system to not use deprecated functions
	* fix GIL issue in python bindings. Deprecated extension support in python
	* fixed bug where setting upload slots to -1 would not mean infinite
	* extend the UDP tracker protocol to include the request string from the
	  tracker URL
	* fix mingw build for linux crosscompiler

0.16.3 release

	* fix python binding backwards compatibility in replace_trackers
	* fix possible starvation in metadata extension
	* fix crash when creating torrents and optimizing file order with pad files
	* disable support for large MTUs in uTP until it is more reliable
	* expose post_torrent_updates and state_update_alert to python bindings
	* fix incorrect SSL error messages
	* fix windows build of shared library with openssl
	* fix race condition causing shutdown hang

0.16.2 release

	* fix permissions issue on linux with noatime enabled for non-owned files
	* use random peer IDs in anonymous mode
	* fix move_storage bugs
	* fix unnecessary dependency on boost.date_time when building boost.asio as separate compilation
	* always use SO_REUSEADDR and deprecate the flag to turn it on
	* add python bindings for SSL support
	* minor uTP tweaks
	* fix end-game mode issue when some files are selected to not be downloaded
	* improve uTP slow start
	* make uTP less aggressive resetting cwnd when idle

0.16.1 release

	* fixed crash when providing corrupt resume data
	* fixed support for boost-1.44
	* fixed reversed semantics of queue_up() and queue_down()
	* added missing functions to python bindings (file_priority(), set_dht_settings())
	* fixed low_prio_disk support on linux
	* fixed time critical piece accounting in the request queue
	* fixed semantics of rate_limit_utp to also ignore per-torrent limits
	* fixed piece sorting bug of deadline pieces
	* fixed python binding build on Mac OS and BSD
	* fixed UNC path normalization (on windows, unless UNC paths are disabled)
	* fixed possible crash when enabling multiple connections per IP
	* fixed typo in win vista specific code, breaking the build
	* change default of rate_limit_utp to true
	* fixed DLL export issue on windows (when building a shared library linking statically against boost)
	* fixed FreeBSD build
	* fixed web seed performance issue with pieces > 1 MiB
	* fixed unchoke logic when using web seeds
	* fixed compatibility with older versions of boost (down to boost 1.40)

0.16 release

	* support torrents with more than 262000 pieces
	* make tracker back-off configurable
	* don't restart the swarm after downloading metadata from magnet links
	* lower the default tracker retry intervals
	* support banning web seeds sending corrupt data
	* don't let hung outgoing connection attempts block incoming connections
	* improve SSL torrent support by using SNI and a single SSL listen socket
	* improved peer exchange performance by sharing incoming connections which advertize listen port
	* deprecate set_ratio(), and per-peer rate limits
	* add web seed support for torrents with pad files
	* introduced a more scalable API for torrent status updates (post_torrent_updates()) and updated client_test to use it
	* updated the API to add_torrent_params turning all bools into flags of a flags field
	* added async_add_torrent() function to significantly improve performance when
	  adding many torrents
	* change peer_states to be a bitmask (bw_limit, bw_network, bw_disk)
	* changed semantics of send_buffer_watermark_factor to be specified as a percentage
	* add incoming_connection_alert for logging all successful incoming connections
	* feature to encrypt peer connections with a secret AES-256 key stored in .torrent file
	* deprecated compact storage allocation
	* close files in separate thread on systems where close() may block (Mac OS X for instance)
	* don't create all directories up front when adding torrents
	* support DHT scrape
	* added support for fadvise/F_RDADVISE for improved disk read performance
	* introduced pop_alerts() which pops the entire alert queue in a single call
	* support saving metadata in resume file, enable it by default for magnet links
	* support for receiving multi announce messages for local peer discovery
	* added session::listen_no_system_port flag to prevent libtorrent from ever binding the listen socket to port 0
	* added option to not recheck on missing or incomplete resume data
	* extended stats logging with statistics=on builds
	* added new session functions to more efficiently query torrent status
	* added alerts for added and removed torrents
	* expanded plugin interface to support session wide states
	* made the metadata block requesting algorithm more robust against hash check failures
	* support a separate option to use proxies for peers or not
	* pausing the session now also pauses checking torrents
	* moved alert queue size limit into session_settings
	* added support for DHT rss feeds (storing only)
	* added support for RSS feeds
	* fixed up some edge cases in DHT routing table and improved unit test of it
	* added error category and error codes for HTTP errors
	* made the DHT implementation slightly more robust against routing table poisoning and node ID spoofing
	* support chunked encoding in http downloads (http_connection)
	* support adding torrents by url to the .torrent file
	* support CDATA tags in xml parser
	* use a python python dictionary for settings instead of session_settings object (in python bindings)
	* optimized metadata transfer (magnet link) startup time (shaved off about 1 second)
	* optimized swarm startup time (shaved off about 1 second)
	* support DHT name lookup
	* optimized memory usage of torrent_info and file_storage, forcing some API changes
	  around file_storage and file_entry
	* support trackerid tracker extension
	* graceful peer disconnect mode which finishes transactions before disconnecting peers
	* support chunked encoding for web seeds
	* uTP protocol support
	* resistance towards certain flood attacks
	* support chunked encoding for web seeds (only for BEP 19, web seeds)
	* optimized session startup time
	* support SSL for web seeds, through all proxies
	* support extending web seeds with custom authorization and extra headers
	* settings that are not changed from the default values are not saved
	  in the session state
	* made seeding choking algorithm configurable
	* deprecated setters for max connections, max half-open, upload and download
	  rates and unchoke slots. These are now set through session_settings
	* added functions to query an individual peer's upload and download limit
	* full support for BEP 21 (event=paused)
	* added share-mode feature for improving share ratios
	* merged all proxy settings into a single one
	* improved SOCKS5 support by proxying hostname lookups
	* improved support for multi-homed clients
	* added feature to not count downloaded bytes from web seeds in stats
	* added alert for incoming local service discovery messages
	* added option to set file priorities when adding torrents
	* removed the session mutex for improved performance
	* added upload and download activity timer stats for torrents
	* made the reuse-address flag configurable on the listen socket
	* moved UDP trackers over to use a single socket
	* added feature to make asserts log to a file instead of breaking the process
	  (production asserts)
	* optimized disk I/O cache clearing
	* added feature to ask a torrent if it needs to save its resume data or not
	* added setting to ignore file modification time when loading resume files
	* support more fine-grained torrent states between which peer sources it
	  announces to
	* supports calculating sha1 file-hashes when creating torrents
	* made the send_buffer_watermark performance warning more meaningful
	* supports complete_ago extension
	* dropped zlib as a dependency and builds using puff.c instead
	* made the default cache size depend on available physical RAM
	* added flags to torrent::status() that can filter which values are calculated
	* support 'explicit read cache' which keeps a specific set of pieces
	  in the read cache, without implicitly caching other pieces
	* support sending suggest messages based on what's in the read cache
	* clear sparse flag on files that complete on windows
	* support retry-after header for web seeds
	* replaced boost.filesystem with custom functions
	* replaced dependency on boost.thread by asio's internal thread primitives
	* added support for i2p torrents
	* cleaned up usage of MAX_PATH and related macros
	* made it possible to build libtorrent without RTTI support
	* added support to build with libgcrypt and a shipped version of libtommath
	* optimized DHT routing table memory usage
	* optimized disk cache to work with large caches
	* support variable number of optimistic unchoke slots and to dynamically
	  adjust based on the total number of unchoke slots
	* support for BitTyrant choker algorithm
	* support for automatically start torrents when they receive an
	  incoming connection
	* added more detailed instrumentation of the disk I/O thread

0.15.11 release

	* fixed web seed bug, sometimes causing infinite loops
	* fixed race condition when setting session_settings immediately after creating session
	* give up immediately when failing to open a listen socket (report the actual error)
	* restored ABI compatibility with 0.15.9
	* added missing python bindings for create_torrent and torrent_info

0.15.10 release

	* fix 'parameter incorrect' issue when using unbuffered IO on windows
	* fixed UDP socket error handling on windows
	* fixed peer_tos (type of service) setting
	* fixed crash when loading resume file with more files than the torrent in it
	* fix invalid-parameter error on windows when disabling filesystem disk cache
	* fix connection queue issue causing shutdown delays
	* fixed mingw build
	* fix overflow bug in progress_ppm field
	* don't filter local peers received from a non-local tracker
	* fix python deadlock when using python extensions
	* fixed small memory leak in DHT

0.15.9 release

	* added some functions missing from the python binding
	* fixed rare piece picker bug
	* fixed invalid torrent_status::finished_time
	* fixed bugs in dont-have and upload-only extension messages
	* don't open files in random-access mode (speeds up hashing)

0.15.8 release

	* allow NULL to be passed to create_torrent::set_comment and create_torrent::set_creator
	* fix UPnP issue for routers with multiple PPPoE connections
	* fix issue where event=stopped announces wouldn't be sent when closing session
	* fix possible hang in file::readv() on windows
	* fix CPU busy loop issue in tracker announce logic
	* honor IOV_MAX when using writev and readv
	* don't post 'operation aborted' UDP errors when changing listen port
	* fix tracker retry logic, where in some configurations the next tier would not be tried
	* fixed bug in http seeding logic (introduced in 0.15.7)
	* add support for dont-have extension message
	* fix for set_piece_deadline
	* add reset_piece_deadline function
	* fix merkle tree torrent assert

0.15.7 release

	* exposed set_peer_id to python binding
	* improve support for merkle tree torrent creation
	* exposed comparison operators on torrent_handle to python
	* exposed alert error_codes to python
	* fixed bug in announce_entry::next_announce_in and min_announce_in
	* fixed sign issue in set_alert_mask signature
	* fixed unaligned disk access for unbuffered I/O in windows
	* support torrents whose name is empty
	* fixed connection limit to take web seeds into account as well
	* fixed bug when receiving a have message before having the metadata
	* fixed python bindings build with disabled DHT support
	* fixed BSD file allocation issue
	* fixed bug in session::delete_files option to remove_torrent

0.15.6 release

	* fixed crash in udp trackers when using SOCKS5 proxy
	* fixed reconnect delay when leaving upload only mode
	* fixed default values being set incorrectly in add_torrent_params through add_magnet_uri in python bindings
	* implemented unaligned write (for unbuffered I/O)
	* fixed broadcast_lsd option
	* fixed udp-socket race condition when using a proxy
	* end-game mode optimizations
	* fixed bug in udp_socket causing it to issue two simultaneous async. read operations
	* fixed mingw build
	* fixed minor bug in metadata block requester (for magnet links)
	* fixed race condition in iconv string converter
	* fixed error handling in torrent_info constructor
	* fixed bug in torrent_info::remap_files
	* fix python binding for wait_for_alert
	* only apply privileged port filter to DHT-only peers

0.15.5 release

	* support DHT extension to report external IPs
	* fixed rare crash in http_connection's error handling
	* avoid connecting to peers listening on ports < 1024
	* optimized piece picking to not cause busy loops in some end-game modes
	* fixed python bindings for tcp::endpoint
	* fixed edge case of pad file support
	* limit number of torrents tracked by DHT
	* fixed bug when allow_multiple_connections_per_ip was enabled
	* potential WOW64 fix for unbuffered I/O (windows)
	* expose set_alert_queue_size_limit to python binding
	* support dht nodes in magnet links
	* support 100 Continue HTTP responses
	* changed default choker behavior to use 8 unchoke slots (instead of being rate based)
	* fixed error reporting issue in disk I/O thread
	* fixed file allocation issues on linux
	* fixed filename encoding and decoding issue on platforms using iconv
	* reports redundant downloads to tracker, fixed downloaded calculation to
	  be more stable when not including redundant. Improved redundant data accounting
	  to be more accurate
	* fixed bugs in http seed connection and added unit test for it
	* fixed error reporting when fallocate fails
	* deprecate support for separate proxies for separate kinds of connections

0.15.4 release

	* fixed piece picker issue triggered by hash failure and timed out requests to the piece
	* fixed optimistic unchoke issue when setting per torrent unchoke limits
	* fixed UPnP shutdown issue
	* fixed UPnP DeletePortmapping issue
	* fixed NAT-PMP issue when adding the same mapping multiple times
	* no peers from tracker when stopping is no longer an error
	* improved web seed retry behavior
	* fixed announce issue

0.15.3 release

	* fixed announce bug where event=completed would not be sent if it violated the
	  min-announce of the tracker
	* fixed limitation in rate limiter
	* fixed build error with boost 1.44

0.15.2 release

	* updated compiler to msvc 2008 for python binding
	* restored default fail_limit to unlimited on all trackers
	* fixed rate limit bug for DHT
	* fixed SOCKS5 bug for routing UDP packets
	* fixed bug on windows when verifying resume data for a torrent where
	  one of its directories had been removed
	* fixed race condition in peer-list with DHT
	* fix force-reannounce and tracker retry issue

0.15.1 release

	* fixed rare crash when purging the peer list
	* fixed race condition around m_abort in session_impl
	* fixed bug in web_peer_connection which could cause a hang when downloading
	  from web servers
	* fixed bug in metadata extensions combined with encryption
	* refactored socket reading code to not use async. operations unnecessarily
	* some timer optimizations
	* removed the reuse-address flag on the listen socket
	* fixed bug where local peer discovery and DHT wouldn't be announced to without trackers
	* fixed bug in bdecoder when decoding invalid messages
	* added build warning when building with UNICODE but the standard library
	  doesn't provide std::wstring
	* fixed add_node python binding
	* fixed issue where trackers wouldn't tried immediately when the previous one failed
	* fixed synchronization issue between download queue and piece picker
	* fixed bug in udp tracker scrape response parsing
	* fixed bug in the disk thread that could get triggered under heavy load
	* fixed bug in add_piece() that would trigger asserts
	* fixed vs 2010 build
	* recognizes more clients in identify_client()
	* fixed bug where trackers wouldn't be retried if they failed
	* slight performance fix in disk elevator algorithm
	* fixed potential issue where a piece could be checked twice
	* fixed build issue on windows related to GetCompressedSize()
	* fixed deadlock when starting torrents with certain invalid tracker URLs
	* fixed iterator bug in disk I/O thread
	* fixed FIEMAP support on linux
	* fixed strict aliasing warning on gcc
	* fixed inconsistency when creating torrents with symlinks
	* properly detect windows version to initialize half-open connection limit
	* fixed bug in url encoder where $ would not be encoded

0.15 release

	* introduced a session state save mechanism. load_state() and save_state().
	  this saves all session settings and state (except torrents)
	* deprecated dht_state functions and merged it with the session state
	* added support for multiple trackers in magnet links
	* added support for explicitly flushing the disk cache
	* added torrent priority to affect bandwidth allocation for its peers
	* reduced the number of floating point operations (to better support
	  systems without FPU)
	* added new alert when individual files complete
	* added support for storing symbolic links in .torrent files
	* added support for uTorrent interpretation of multi-tracker torrents
	* handle torrents with duplicate filenames
	* piece timeouts are adjusted to download rate limits
	* encodes urls in torrent files that needs to be encoded
	* fixed not passing &supportcrypto=1 when encryption is disabled
	* introduced an upload mode, which torrents are switched into when
	  it hits a disk write error, instead of stopping the torrent.
	  this lets libtorrent keep uploading the parts it has when it
	  encounters a disk-full error for instance
	* improved disk error handling and expanded use of error_code in
	  error reporting. added a bandwidth state, bw_disk, when waiting
	  for the disk io thread to catch up writing buffers
	* improved read cache memory efficiency
	* added another cache flush algorithm to write the largest
	  contiguous blocks instead of the least recently used
	* introduced a mechanism to be lighter on the disk when checking torrents
	* applied temporary memory storage optimization to when checking
	  a torrent as well
	* removed hash_for_slot() from storage_interface. It is now implemented
	  by using the readv() function from the storage implementation
	* improved IPv6 support by announcing twice when necessary
	* added feature to set a separate global rate limit for local peers
	* added preset settings for low memory environments and seed machines
	  min_memory_usage() and high_performance_seeder()
	* optimized overall memory usage for DHT nodes and requests, peer
	  entries and disk buffers
	* change in API for block_info in partial_piece_info, instead of
	  accessing 'peer', call 'peer()'
	* added support for fully automatic unchoker (no need to specify
	  number of upload slots). This is on by default
	* added support for changing socket buffer sizes through
	  session_settings
	* added support for merkle hash tree torrents (.merkle.torrent)
	* added 'seed mode', which assumes that all files are complete
	  and checks hashes lazily, as blocks are requested
	* added new extension for file attributes (executable and hidden)
	* added support for unbuffered I/O for aligned files
	* added workaround for sparse file issue on Windows Vista
	* added new lt_trackers extension to exchange trackers between
	  peers
	* added support for BEP 17 http seeds
	* added read_piece() to read pieces from torrent storage
	* added option for udp tracker preference
	* added super seeding
	* added add_piece() function to inject data from external sources
	* add_tracker() function added to torrent_handle
	* if there is no working tracker, current_tracker is the
	  tracker that is currently being tried
	* torrents that are checking can now be paused, which will
	  pause the checking
	* introduced another torrent state, checking_resume_data, which
	  the torrent is in when it's first added, and is comparing
	  the files on disk with the resume data
	* DHT bandwidth usage optimizations
	* rate limited DHT send socket
	* tracker connections are now also subject to IP filtering
	* improved optimistic unchoke logic
	* added monitoring of the DHT lookups
	* added bandwidth reports for estimated TCP/IP overhead and DHT
	* includes DHT traffic in the rate limiter
	* added support for bitcomet padding files
	* improved support for sparse files on windows
	* added ability to give seeding torrents preference to active slots
	* added torrent_status::finished_time
	* automatically caps files and connections by default to rlimit
	* added session::is_dht_running() function
	* added torrent_handle::force_dht_announce()
	* added torrent_info::remap_files()
	* support min_interval tracker extension
	* added session saving and loading functions
	* added support for min-interval in tracker responses
	* only keeps one outstanding duplicate request per peer
	  reduces waste download, specifically when streaming
	* added support for storing per-peer rate limits across reconnects
	* improved fallocate support
	* fixed magnet link issue when using resume data
	* support disk I/O priority settings
	* added info_hash to torrent_deleted_alert
	* improved LSD performance and made the interval configurable
	* improved UDP tracker support by caching connect tokens
	* fast piece optimization

release 0.14.10

	* fixed udp tracker race condition
	* added support for torrents with odd piece sizes
	* fixed issue with disk read cache not being cleared when removing torrents
	* made the DHT socket bind to the same interface as the session
	* fixed issue where an http proxy would not be used on redirects
	* Solaris build fixes
	* disabled buggy disconnect_peers feature

release 0.14.9

	* disabled feature to drop requests after having been skipped too many times
	* fixed range request bug for files larger than 2 GB in web seeds
	* don't crash when trying to create torrents with 0 files
	* fixed big_number __init__ in python bindings
	* fixed optimistic unchoke timer
	* fixed bug where torrents with incorrectly formatted web seed URLs would be
	  connected multiple times
	* fixed MinGW support
	* fixed DHT bootstrapping issue
	* fixed UDP over SOCKS5 issue
	* added support for "corrupt" tracker announce
	* made end-game mode less aggressive

release 0.14.8

	* ignore unkown metadata messages
	* fixed typo that would sometimes prevent queued torrents to be checked
	* fixed bug in auto-manager where active_downloads and active_seeds would
	  sometimes be used incorrectly
	* force_recheck() no longer crashes on torrents with no metadata
	* fixed broadcast socket regression from 0.14.7
	* fixed hang in NATPMP when shut down while waiting for a response
	* fixed some more error handling in bdecode

release 0.14.7

	* fixed deadlock in natpmp
	* resume data alerts are always posted, regardless of alert mask
	* added wait_for_alert to python binding
	* improved invalid filename character replacement
	* improved forward compatibility in DHT
	* added set_piece_hashes that takes a callback to the python binding
	* fixed division by zero in get_peer_info()
	* fixed bug where pieces may have been requested before the metadata
	  was received
	* fixed incorrect error when deleting files from a torrent where
	  not all files have been created
	* announces torrents immediately to the DHT when it's started
	* fixed bug in add_files that would fail to recurse if the path
	  ended with a /
	* fixed bug in error handling when parsing torrent files
	* fixed file checking bug when renaming a file before checking the torrent
	* fixed race conditon when receiving metadata from swarm
	* fixed assert in ut_metadata plugin
	* back-ported some fixes for building with no exceptions
	* fixed create_torrent when passing in a path ending with /
	* fixed move_storage when source doesn't exist
	* fixed DHT state save bug for node-id
	* fixed typo in python binding session_status struct
	* broadcast sockets now join every network interface (used for UPnP and
	  local peer discovery)

release 0.14.6

	* various missing include fixes to be buildable with boost 1.40
	* added missing functions to python binding related to torrent creation
	* fixed to add filename on web seed urls that lack it
	* fixed BOOST_ASIO_HASH_MAP_BUCKETS define for boost 1.39
	* fixed checking of fast and suggest messages when used with magnet links
	* fixed bug where web seeds would not disconnect if being resolved when
	  the torrent was paused
	* fixed download piece performance bug in piece picker
	* fixed bug in connect candidate counter
	* replaces invalid filename characters with .
	* added --with-libgeoip option to configure script to allow building and
	  linking against system wide library
	* fixed potential pure virtual function call in extensions on shutdown
	* fixed disk buffer leak in smart_ban extension

release 0.14.5

	* fixed bug when handling malformed webseed urls and an http proxy
	* fixed bug when setting unlimited upload or download rates for torrents
	* fix to make torrent_status::list_peers more accurate.
	* fixed memory leak in disk io thread when not using the cache
	* fixed bug in connect candidate counter
	* allow 0 upload slots
	* fixed bug in rename_file(). The new name would not always be saved in
	  the resume data
	* fixed resume data compatibility with 0.13
	* fixed rare piece-picker bug
	* fixed bug where one allowed-fast message would be sent even when
	  disabled
	* fixed race condition in UPnP which could lead to crash
	* fixed inversed seed_time ratio logic
	* added get_ip_filter() to session

release 0.14.4

	* connect candidate calculation fix
	* tightened up disk cache memory usage
	* fixed magnet link parser to accept hex-encoded info-hashes
	* fixed inverted logic when picking which peers to connect to
	  (should mean a slight performance improvement)
	* fixed a bug where a failed rename_file() would leave the storage
	  in an error state which would pause the torrent
	* fixed case when move_storage() would fail. Added a new alert
	  to be posted when it does
	* fixed crash bug when shutting down while checking a torrent
	* fixed handling of web seed urls that didn't end with a
	  slash for multi-file torrents
	* lowered the default connection speed to 10 connection attempts
	  per second
	* optimized memory usage when checking files fails
	* fixed bug when checking a torrent twice
	* improved handling of out-of-memory conditions in disk I/O thread
	* fixed bug when force-checking a torrent with partial pieces
	* fixed memory leak in disk cache
	* fixed torrent file path vulnerability
	* fixed upnp
	* fixed bug when dealing with clients that drop requests (i.e. BitComet)
	  fixes assert as well

release 0.14.3

	* added python binding for create_torrent
	* fixed boost-1.38 build
	* fixed bug where web seeds would be connected before the files
	  were checked
	* fixed filename bug when using wide characters
	* fixed rare crash in peer banning code
	* fixed potential HTTP compatibility issue
	* fixed UPnP crash
	* fixed UPnP issue where the control url contained the base url
	* fixed a replace_trackers bug
	* fixed bug where the DHT port mapping would not be removed when
	  changing DHT port
	* fixed move_storage bug when files were renamed to be moved out
	  of the root directory
	* added error handling for set_piece_hashes
	* fixed missing include in enum_if.cpp
	* fixed dual IP stack issue
	* fixed issue where renamed files were sometimes not saved in resume data
	* accepts tracker responses with no 'peers' field, as long as 'peers6'
	  is present
	* fixed CIDR-distance calculation in the precense of IPv6 peers
	* save partial resume data for torrents that are queued for checking
	  or checking, to maintain stats and renamed files
	* Don't try IPv6 on windows if it's not installed
	* move_storage fix
	* fixed potential crash on shutdown
	* fixed leaking exception from bdecode on malformed input
	* fixed bug where connection would hang when receiving a keepalive
	* fixed bug where an asio exception could be thrown when resolving
	  peer countries
	* fixed crash when shutting down while checking a torrent
	* fixed potential crash in connection_queue when a peer_connection
	  fail to open its socket

release 0.14.2

	* added missing functions to the python bindings torrent_info::map_file,
	  torrent_info::map_block and torrent_info::file_at_offset.
	* removed support for boost-1.33 and earlier (probably didn't work)
	* fixed potential freezes issues at shutdown
	* improved error message for python setup script
	* fixed bug when torrent file included announce-list, but no valid
	  tracker urls
	* fixed bug where the files requested from web seeds would be the
	  renamed file names instead of the original file names in the torrent.
	* documentation fix of queing section
	* fixed potential issue in udp_socket (affected udp tracker support)
	* made name, comment and created by also be subject to utf-8 error
	  correction (filenames already were)
	* fixed dead-lock when settings DHT proxy
	* added missing export directives to lazy_entry
	* fixed disk cache expiry settings bug (if changed, it would be set
	  to the cache size)
	* fixed bug in http_connection when binding to a particular IP
	* fixed typo in python binding (torrent_handle::piece_prioritize should
	  be torrent_handle::piece_priorities)
	* fixed race condition when saving DHT state
	* fixed bugs related to lexical_cast being locale dependent
	* added support for SunPro C++ compiler
	* fixed bug where messeges sometimes could be encrypted in the
	  wrong order, for encrypted connections.
	* fixed race condition where torrents could get stuck waiting to
	  get checked
	* fixed mapped files bug where it wouldn't be properly restored
	  from resume data properly
	* removed locale dependency in xml parser (caused asserts on windows)
	* fixed bug when talking to https 1.0 servers
	* fixed UPnP bug that could cause stack overflow

release 0.14.1

	* added converter for python unicode strings to utf-8 paths
	* fixed bug in http downloader where the host field did not
	  include the port number
	* fixed headers to not depend on NDEBUG, which would prohibit
	  linking a release build of libtorrent against a debug application
	* fixed bug in disk I/O thread that would make the thread
	  sometimes quit when an error occurred
	* fixed DHT bug
	* fixed potential shutdown crash in disk_io_thread
	* fixed usage of deprecated boost.filsystem functions
	* fixed http_connection unit test
	* fixed bug in DHT when a DHT state was loaded
	* made rate limiter change in 0.14 optional (to take estimated
	  TCP/IP overhead into account)
	* made the python plugin buildable through the makefile
	* fixed UPnP bug when url base ended with a slash and
	  path started with a slash
	* fixed various potentially leaking exceptions
	* fixed problem with removing torrents that are checking
	* fixed documentation bug regarding save_resume_data()
	* added missing documentation on torrent creation
	* fixed bugs in python client examples
	* fixed missing dependency in package-config file
	* fixed shared geoip linking in Jamfile
	* fixed python bindings build on windows and made it possible
	  to generate a windows installer
	* fixed bug in NAT-PMP implementation

release 0.14

	* deprecated add_torrent() in favor of a new add_torrent()
	  that takes a struct with parameters instead. Torrents
	  are paused and auto managed by default.
	* removed 'connecting_to_tracker' torrent state. This changes
	  the enum values for the other states.
	* Improved seeding and choking behavior.
	* Fixed rare buffer overrun bug when calling get_download_queue
	* Fixed rare bug where torrent could be put back into downloading
	  state even though it was finished, after checking files.
	* Fixed rename_file to work before the file on disk has been
	  created.
	* Fixed bug in tracker connections in case of errors caused
	  in the connection constructor.
	* Updated alert system to be filtered by category instead of
	  severity level. Alerts can generate a message through
	  alert::message().
	* Session constructor will now start dht, upnp, natpmp, lsd by
	  default. Flags can be passed in to the constructor to not
	  do this, if these features are to be enabled and disabled
	  at a later point.
	* Removed 'connecting_to_tracker' torrent state
	* Fix bug where FAST pieces were cancelled on choke
	* Fixed problems with restoring piece states when hash failed.
	* Minimum peer reconnect time fix. Peers with no failures would
	  reconnect immediately.
	* Improved web seed error handling
	* DHT announce fixes and off-by-one loop fix
	* Fixed UPnP xml parse bug where it would ignore the port number
	  for the control url.
	* Fixed bug in torrent writer where the private flag was added
	  outside of the info dictionary
	* Made the torrent file parser less strict of what goes in the
	  announce-list entry
	* Fixed type overflow bug where some statistics was incorrectly
	  reported for file larger than 2 GB
	* boost-1.35 support
	* Fixed bug in statistics from web server peers where it sometimes
	  could report too many bytes downloaded.
	* Fixed bug where statistics from the last second was lost when
	  disconnecting a peer.
	* receive buffer optimizations (memcpy savings and memory savings)
	* Support for specifying the TOS byte for peer traffic.
	* Basic support for queueing of torrents.
	* Better bias to give connections to downloading torrents
	  with fewer peers.
	* Optimized resource usage (removed the checking thread)
	* Support to bind outgoing connections to specific ports
	* Disk cache support.
	* New, more memory efficient, piece picker with sequential download
	  support (instead of the more complicated sequential download threshold).
	* Auto Upload slots. Automtically opens up more slots if
	  upload limit is not met.
	* Improved NAT-PMP support by querying the default gateway
	* Improved UPnP support by ignoring routers not on the clients subnet.

release 0.13

	* Added scrape support
	* Added add_extension() to torrent_handle. Can instantiate
	  extensions for torrents while downloading
	* Added support for remove_torrent to delete the files as well
	* Fixed issue with failing async_accept on windows
	* DHT improvements, proper error messages are now returned when
	  nodes sends bad packets
	* Optimized the country table used to resolve country of peers
	* Copying optimization for sending data. Data is no longer copied from
	  the disk I/O buffer to the send buffer.
	* Buffer optimization to use a raw buffer instead of std::vector<char>
	* Improved file storage to use sparse files
	* Updated python bindings
	* Added more clients to the identifiable clients list.
	* Torrents can now be started in paused state (to better support queuing)
	* Improved IPv6 support (support for IPv6 extension to trackers and
	  listens on both IPv6 and IPv4 interfaces).
	* Improved asserts used. Generates a stacktrace on linux
	* Piece picker optimizations and improvements
	* Improved unchoker, connection limit and rate limiter
	* Support for FAST extension
	* Fixed invalid calculation in DHT node distance
	* Fixed bug in URL parser that failed to parse IPv6 addresses
	* added peer download rate approximation
	* added port filter for outgoing connection (to prevent
	  triggering firewalls)
	* made most parameters configurable via session_settings
	* added encryption support
	* added parole mode for peers whose data fails the hash check.
	* optimized heap usage in piece-picker and web seed downloader.
	* fixed bug in DHT where older write tokens weren't accepted.
	* added support for sparse files.
	* introduced speed categories for peers and pieces, to separate
	  slow and fast peers.
	* added a half-open tcp connection limit that takes all connections
	  in to account, not just peer connections.
	* added alerts for filtered IPs.
	* added support for SOCKS4 and 5 proxies and HTTP CONNECT proxies.
	* fixed proper distributed copies calculation.
	* added option to use openssl for sha-1 calculations.
	* optimized the piece picker in the case where a peer is a seed.
	* added support for local peer discovery
	* removed the dependency on the compiled boost.date_time library
	* deprecated torrent_info::print()
	* added UPnP support
	* fixed problem where peer interested flags were not updated correctly
	  when pieces were filtered
	* improvements to ut_pex messages, including support for seed flag
	* prioritizes upload bandwidth to peers that might send back data
	* the following functions have been deprecated:
	  	void torrent_handle::filter_piece(int index, bool filter) const;
	  	void torrent_handle::filter_pieces(std::vector<bool> const& pieces) const;
	  	bool torrent_handle::is_piece_filtered(int index) const;
	  	std::vector<bool> torrent_handle::filtered_pieces() const;
	  	void torrent_handle::filter_files(std::vector<bool> const& files) const;

	  instead, use the piece_priority functions.

	* added support for NAT-PMP
	* added support for piece priorities. Piece filtering is now set as
	  a priority
	* Fixed crash when last piece was smaller than one block and reading
	  fastresume data for that piece
	* Makefiles should do a better job detecting boost
	* Fixed crash when all tracker urls are removed
	* Log files can now be created at user supplied path
	* Log files failing to create is no longer fatal
	* Fixed dead-lock in torrent_handle
	* Made it build with boost 1.34 on windows
	* Fixed bug in URL parser that failed to parse IPv6 addresses
	* Fixed bug in DHT, related to IPv6 nodes
	* DHT accepts transaction IDs that have garbage appended to them
	* DHT logs messages that it fails to decode

release 0.12

	* fixes to make the DHT more compatible
	* http seed improvements including error reporting and url encoding issues.
	* fixed bug where directories would be left behind when moving storage
	  in some cases.
	* fixed crashing bug when restarting or stopping the DHT.
	* added python binding, using boost.python
	* improved character conversion on windows when strings are not utf-8.
	* metadata extension now respects the private flag in the torrent.
	* made the DHT to only be used as a fallback to trackers by default.
	* added support for HTTP redirection support for web seeds.
	* fixed race condition when accessing a torrent that was checking its
	  fast resume data.
	* fixed a bug in the DHT which could be triggered if the network was
	  dropped or extremely rare cases.
	* if the download rate is limited, web seeds will now only use left-over
	  bandwidth after all bt peers have used up as much bandwidth as they can.
	* added the possibility to have libtorrent resolve the countries of
	  the peers in torrents.
	* improved the bandwidth limiter (it now implements a leaky bucket/node bucket).
	* improved the HTTP seed downloader to report accurate progress.
	* added more client peer-id signatures to be recognized.
	* added support for HTTP servers that skip the CR before the NL at line breaks.
	* fixed bug in the HTTP code that only accepted headers case sensitive.
	* fixed bug where one of the session constructors didn't initialize boost.filesystem.
	* fixed bug when the initial checking of a torrent fails with an exception.
	* fixed bug in DHT code which would send incorrect announce messages.
	* fixed bug where the http header parser was case sensitive to the header
	  names.
	* Implemented an optmization which frees the piece_picker once a torrent
	  turns into a seed.
	* Added support for uT peer exchange extension, implemented by Massaroddel.
	* Modified the quota management to offer better bandwidth balancing
	  between peers.
	* logging now supports multiple sessions (different sessions now log
	  to different directories).
	* fixed random number generator seed problem, generating the same
	  peer-id for sessions constructed the same second.
	* added an option to accept multiple connections from the same IP.
	* improved tracker logging.
	* moved the file_pool into session. The number of open files is now
	  limited per session.
	* fixed uninitialized private flag in torrent_info
	* fixed long standing issue with file.cpp on windows. Replaced the low level
	  io functions used on windows.
	* made it possible to associate a name with torrents without metadata.
	* improved http-downloading performance by requesting entire pieces via
	  http.
	* added plugin interface for extensions. And changed the interface for
	  enabling extensions.

release 0.11

	* added support for incorrectly encoded paths in torrent files
	  (assumes Latin-1 encoding and converts to UTF-8).
	* added support for destructing session objects asynchronously.
	* fixed bug with file_progress() with files = 0 bytes
	* fixed a race condition bug in udp_tracker_connection that could
	  cause a crash.
	* fixed bug occuring when increasing the sequenced download threshold
	  with max availability lower than previous threshold.
	* fixed an integer overflow bug occuring when built with gcc 4.1.x
	* fixed crasing bug when closing while checking a torrent
	* fixed bug causing a crash with a torrent with piece length 0
	* added an extension to the DHT network protocol to support the
	  exchange of nodes with IPv6 addresses.
	* modified the ip_filter api slightly to support IPv6
	* modified the api slightly to make sequenced download threshold
	  a per torrent-setting.
	* changed the address type to support IPv6
	* fixed bug in piece picker which would not behave as
	  expected with regard to sequenced download threshold.
	* fixed bug with file_progress() with files > 2 GB.
	* added --enable-examples option to configure script.
	* fixed problem with the resource distribution algorithm
	  (controlling e.g upload/download rates).
	* fixed incorrect asserts in storage related to torrents with
	  zero-sized files.
	* added support for trackerless torrents (with kademlia DHT).
	* support for torrents with the private flag set.
	* support for torrents containing bootstrap nodes for the
	  DHT network.
	* fixed problem with the configure script on FreeBSD.
	* limits the pipelining used on url-seeds.
	* fixed problem where the shutdown always would delay for
	  session_settings::stop_tracker_timeout seconds.
	* session::listen_on() won't reopen the socket in case the port and
	  interface is the same as the one currently in use.
	* added http proxy support for web seeds.
	* fixed problem where upload and download stats could become incorrect
	  in case of high cpu load.
	* added more clients to the identifiable list.
	* fixed fingerprint parser to cope with latest Mainline versions.

release 0.10

	* fixed a bug where the requested number of peers in a tracker request could
	  be too big.
	* fixed a bug where empty files were not created in full allocation mode.
	* fixed a bug in storage that would, in rare cases, fail to do a
	  complete check.
	* exposed more settings for tweaking parameters in the piece-picker,
	  downloader and uploader (http_settings replaced by session_settings).
	* tweaked default settings to improve high bandwidth transfers.
	* improved the piece picker performance and made it possible to download
	  popular pieces in sequence to improve disk performance.
	* added the possibility to control upload and download limits per peer.
	* fixed problem with re-requesting skipped pieces when peer was sending pieces
	  out of fifo-order.
	* added support for http seeding (the GetRight protocol)
	* renamed identifiers called 'id' in the public interface to support linking
	  with Objective.C++
	* changed the extensions protocol to use the new one, which is also
	  implemented by uTorrent.
	* factorized the peer_connection and added web_peer_connection which is
	  able to download from http-sources.
	* converted the network code to use asio (resulted in slight api changes
	  dealing with network addresses).
	* made libtorrent build in vc7 (patches from Allen Zhao)
	* fixed bug caused when binding outgoing connections to a non-local interface.
	* add_torrent() will now throw if called while the session object is
	  being closed.
	* added the ability to limit the number of simultaneous half-open
	  TCP connections. Flags in peer_info has been added.

release 0.9.1

	* made the session disable file name checks within the boost.filsystem library
	* fixed race condition in the sockets
	* strings that are invalid utf-8 strings are now decoded with the
	  local codepage on windows
	* added the ability to build libtorrent both as a shared library
	* client_test can now monitor a directory for torrent files and automatically
	  start and stop downloads while running
	* fixed problem with file_size() when building on windows with unicode support
	* added a new torrent state, allocating
	* added a new alert, metadata_failed_alert
	* changed the interface to session::add_torrent for some speed optimizations.
	* greatly improved the command line control of the example client_test.
	* fixed bug where upload rate limit was not being applied.
	* files that are being checked will no longer stall files that don't need
	  checking.
	* changed the way libtorrent identifies support for its excentions
	  to look for 'ext' at the end of the peer-id.
	* improved performance by adding a circle buffer for the send buffer.
	* fixed bugs in the http tracker connection when using an http proxy.
	* fixed problem with storage's file pool when creating torrents and then
	  starting to seed them.
	* hard limit on remote request queue and timeout on requests (a timeout
	  triggers rerequests). This makes libtorrent work much better with
	  "broken" clients like BitComet which may ignore requests.

Initial release 0.9

	* multitracker support
	* serves multiple torrents on a single port and a single thread
	* supports http proxies and proxy authentication
	* gzipped tracker-responses
	* block level piece picker
	* queues torrents for file check, instead of checking all of them in parallel
	* uses separate threads for checking files and for main downloader
	* upload and download rate limits
	* piece-wise, unordered, incremental file allocation
	* fast resume support
	* supports files > 2 gigabytes
	* supports the no_peer_id=1 extension
	* support for udp-tracker protocol
	* number of connections limit
	* delays sending have messages
	* can resume pieces downloaded in any order
	* adjusts the length of the request queue depending on download rate
	* supports compact=1
	* selective downloading
	* ip filter
<|MERGE_RESOLUTION|>--- conflicted
+++ resolved
@@ -1,15 +1,12 @@
-<<<<<<< HEAD
 	* move session_flags to session_params
 	* the entry class is now a standard variant type
 	* use std::string_view instead of boost counterpart
 	* libtorrent now requires C++17 to build
 	* added support for WebTorrent
 
-=======
 	* add v1() and v2() functions to torrent_info
 	* fix piece_layers() to work for single-piece files
 	* fix python binding regression in session constructor flags
->>>>>>> 7d620424
 	* fix unaligned piece requests in mmap_storage
 	* improve client_data_t ergonomics
 	* fix issue with concurrent access to part files

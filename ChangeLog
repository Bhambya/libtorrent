<<<<<<< HEAD
	* disable use of SetFileValidData() by default (windows). A new setting
	  allows enabling it

2.0 release

	* dropped depenency on iconv
	* deprecate set_file_hash() in torrent creator, as it's superceded by v2 torrents
	* deprecate mutable access to info_section in torrent_info
	* removed deprecated lazy_entry/lazy_bdecode
	* stats_alert deprecated
	* remove bittyrant choking algorithm
	* update userdata in add_torrent_params to be type-safe and add to torrent_handle
	* add ip_filter to session_params
	* added support for wolfSSL for SHA-1 hash and HTTPS (no Torrents over SSL)
	* requires OpenSSL minimum version 1.0.0 with SNI support
	* deprecated save_state() and load_state() on session in favour of new
	  write_session_params() and read_session_params()
	* added support for BitTorrent v2 (see docs/upgrade_to_2.0.html)
	* create_torrent() pad_file_limit parameter removed
	* create_torrent() merkle- and optimize-alignment flags removed
	* merkle_tree removed from add_torrent_params
	* announce_entry expose information per v1 and v2 info-hash announces
	* deprecated sha1_hash info_hash members on torrent_removed_alert,
	  torrent_deleted_alert, torrent_delete_failed_alert and add_torrent_params
	* undeprecate error_file_metadata for torrent errors related to its metadata
	* remove support for adding a torrent under a UUID (used for previous RSS support)
	* remove deprecated feature to add torrents by file:// URL
	* remove deprecated feature to download .torrent file from URL
	* requires boost >= 1.66 to build
	* update networking API to networking TS compatible boost.asio
	* overhauled disk I/O subsystem to use memory mapped files (where available)
	* libtorrent now requires C++14 to build
	* added support for GnuTLS for HTTPS and torrents over SSL

=======
	* record blocks in the disk queue as downloaded in the resume data
	* fix bug in set_piece_deadline() when set in a zero-priority piece
	* fix issue in URL parser, causing issues with certain tracker URLs
>>>>>>> 632eff7c
	* use a different error code than host-unreachable, when skipping tracker announces

1.2.10 released

	* fix regression in python binding for move_storage()
	* improve stat_file() performance on Windows
	* fix issue with loading invalid torrents with only 0-sized files
	* fix to avoid large stack allocations

1.2.9 released

	* add macro TORRENT_CXX11_ABI for clients building with C++14 against
	  libtorrent build with C++11
	* refreshed m4 scripts for autotools
	* removed deprecated wstring overloads on non-windows systems
	* drop dependency on Unicode's ConvertUTF code (which had a license
	  incompatible with Debian)
	* fix bugs exposed on big-endian systems
	* fix detection of hard-links not being supported by filesystem
	* fixed resume data regression for seeds with prio 0 files

1.2.8 released

	* validate UTF-8 encoding of client version strings from peers
	* don't time out tracker announces as eagerly while resolving hostnames
	* fix NAT-PMP shutdown issue
	* improve hostname lookup by merging identical lookups
	* fix network route enumeration for large routing tables
	* fixed issue where pop_alerts() could return old, invalid alerts
	* fix issue when receiving have-all message before the metadata
	* don't leave lingering part files handles open
	* disallow calling add_piece() during checking
	* fix incorrect filename truncation at multi-byte character
	* always announce listen port 1 when using a proxy

1.2.7 released

	* add set_alert_fd in python binding, to supersede set_alert_notify
	* fix bug in part files > 2 GiB
	* add function to clear the peer list for a torrent
	* fix resume data functions to save/restore more torrent flags
	* limit number of concurrent HTTP announces
	* fix queue position for force_rechecking a torrent that is not auto-managed
	* improve rate-based choker documentation, and minor tweak
	* undeprecate upnp_ignore_nonrouters (but refering to devices on our subnet)
	* increase default tracker timeout
	* retry failed socks5 server connections
	* allow UPnP lease duration to be changed after device discovery
	* fix IPv6 address change detection on Windows

1.2.6 released

	* fix peer timeout logic
	* simplify proxy handling. A proxy now overrides listen_interfaces
	* fix issues when configured to use a non-default choking algorithm
	* fix issue in reading resume data
	* revert NXDOMAIN change from 1.2.4
	* don't open any listen sockets if listen_interfaces is empty or misconfigured
	* fix bug in auto disk cache size logic
	* fix issue with outgoing_interfaces setting, where bind() would be called twice
	* add build option to disable share-mode
	* support validation of HTTPS trackers
	* deprecate strict super seeding mode
	* make UPnP port-mapping lease duration configurable
	* deprecate the bittyrant choking algorithm
	* add build option to disable streaming

1.2.5 release

	* announce port=1 instead of port=0, when there is no listen port
	* fix LSD over IPv6
	* support TCP_NOTSENT_LOWAT on Linux
	* fix correct interface binding of local service discovery multicast
	* fix issue with knowing which interfaces to announce to trackers and DHT
	* undeprecate settings_pack::dht_upload_rate_limit

1.2.4 release

	* fix binding TCP and UDP sockets to the same port, when specifying port 0
	* fix announce_to_all_trackers and announce_to_all_tiers behavior
	* fix suggest_read_cache setting
	* back-off tracker hostname looksups resulting in NXDOMAIN
	* lower SOCKS5 UDP keepalive timeout
	* fix external IP voting for multi-homed DHT nodes
	* deprecate broadcast_lsd setting. Just use multicast
	* deprecate upnp_ignore_nonrouters setting
	* don't attempt sending event=stopped if event=start never succeeded
	* make sure &key= stays consistent between different source IPs (as mandated by BEP7)
	* fix binding sockets to outgoing interface
	* add new socks5_alert to trouble shoot SOCKS5 proxies

1.2.3 release

	* fix erroneous event=completed tracker announce when checking files
	* promote errors in parsing listen_interfaces to post listen_failed_alert
	* fix bug in protocol encryption/obfuscation
	* fix buffer overflow in SOCKS5 UDP logic
	* fix issue of rapid calls to file_priority() clobbering each other
	* clear tracker errors on success
	* optimize setting with unlimited unchoke slots
	* fixed restoring of trackers, comment, creation date and created-by in resume data
	* fix handling of torrents with too large pieces
	* fixed division by zero in anti-leech choker
	* fixed bug in torrent_info::swap

1.2.2 release

	* fix cases where the disable_hash_checks setting was not honored
	* fix updating of is_finished torrent status, when changing piece priorities
	* fix regression in &left= reporting when adding a seeding torrent
	* fix integer overflow in http parser
	* improve sanitation of symlinks, to support more complex link targets
	* add DHT routing table affinity for BEP 42 nodes
	* add torrent_info constructor overloads to control torrent file limits
	* feature to disable DHT, PEX and LSD per torrent
	* fix issue where trackers from magnet links were not included in create_torrent()
	* make peer_info::client a byte array in python binding
	* pick contiguous pieces from peers with high download rate
	* fix error handling of moving storage to a drive letter that isn't mounted
	* fix HTTP Host header when using proxy

1.2.1 release

	* add dht_pkt_alert and alerts_dropped_alert to python bindings
	* fix python bindins for block_uploaded_alert
	* optimize resolving duplicate filenames in loading torrent files
	* fix python binding of dht_settings
	* tighten up various input validation checks
	* fix create_torrent python binding
	* update symlinks to conform to BEP 47
	* fix python bindings for peer_info
	* support creating symlinks, for torrents with symlinks in them
	* fix error in seed_mode flag
	* support magnet link parameters with number siffixes
	* consistently use "lt" namespace in examples and documentation
	* fix Mingw build to use native cryptoAPI
	* uPnP/NAT-PMP errors no longer set the client's advertised listen port to zero

1.2 release

	* requires boost >= 1.58 to build
	* tweak heuristic of how to interpret url seeds in multi-file torrents
	* support &ipv4= tracker argument for private torrents
	* renamed debug_notification to connect_notification
	* when updating listen sockets, only post alerts for new ones
	* deprecate anonymous_mode_alert
	* deprecated force_proxy setting (when set, the proxy is always used)
	* add support for Port Control Protocol (PCP)
	* deliver notification of alerts being dropped via alerts_dropped_alert
	* deprecated alert::progress_notification alert category, split into
	  finer grained categories
	* update plugin interface functions for improved type-safety
	* implemented support magnet URI extension, select specific file indices
	  for download, BEP53
	* make tracker keys multi-homed. remove set_key() function on session.
	* add flags()/set_flags()/unset_flags() to torrent_handle, deprecate individual functions
	* added alert for block being sent to the send buffer
	* drop support for windows compilers without std::wstring
	* implemented support for DHT info hash indexing, BEP51
	* removed deprecated support for file_base in file_storage
	* added support for running separate DHT nodes on each network interface
	* added support for establishing UTP connections on any network interface
	* added support for sending tracker announces on every network interface
	* introduce "lt" namespace alias
	* need_save_resume_data() will no longer return true every 15 minutes
	* make the file_status interface explicitly public types
	* added resolver_cache_timeout setting for internal host name resolver
	* make parse_magnet_uri take a string_view instead of std::string
	* deprecate add_torrent_params::url field. use parse_magnet_uri instead
	* optimize download queue management
	* deprecated (undocumented) file:// urls
	* add limit for number of web seed connections
	* added support for retrieval of DHT live nodes
	* complete UNC path support
	* add packets pool allocator
	* remove disk buffer pool allocator
	* fix last_upload and last_download overflow after 9 hours in past
	* python binding add more add_torrent_params fields and an invalid key check
	* introduce introduce distinct types for peer_class_t, piece_index_t and
	  file_index_t.
	* fix crash caused by empty bitfield
	* removed disk-access-log build configuration
	* removed mmap_cache feature
	* strengthened type safety in handling of piece and file indices
	* deprecate identify_client() and fingerprint type
	* make sequence number for mutable DHT items backed by std::int64_t
	* tweaked storage_interface to have stronger type safety
	* deprecate relative times in torrent_status, replaced by std::chrono::time_point
	* refactor in alert types to use more const fields and more clear API
	* changed session_stats_alert counters type to signed (std::int64_t)
	* remove torrent eviction/ghost torrent feature
	* include target in DHT lookups, when queried from the session
	* improve support for HTTP redirects for web seeds
	* use string_view in entry interface
	* deprecate "send_stats" property on trackers (since lt_tracker extension has
	  been removed)
	* remove deprecate session_settings API (use settings_pack instead)
	* improve file layout optimization when creating torrents with padfiles
	* remove remote_dl_rate feature
	* source code migration from boost::shared_ptr to std::shared_ptr
	* storage_interface API changed to use span and references
	* changes in public API to work with std::shared_ptr<torrent_info>
	* extensions API changed to use span and std::shared_ptr
	* plugin API changed to handle DHT requests using string_view
	* removed support for lt_trackers and metadata_transfer extensions
	  (pre-dating ut_metadata)
	* support windows' CryptoAPI for SHA-1
	* separated ssl and crypto options in build
	* remove lazy-bitfield feature
	* simplified suggest-read-cache feature to not depend on disk threads
	* removed option to disable contiguous receive buffers
	* deprecated public to_hex() and from_hex() functions
	* separated address and port fields in listen alerts
	* added support for parsing new x.pe parameter from BEP 9
	* peer_blocked_alert now derives from peer_alert
	* transitioned exception types to system_error
	* made alerts move-only
	* move files one-by-one when moving storage for a torrent
	* removed RSS support
	* removed feature to resolve country for peers
	* added support for BEP 32, "IPv6 extension for DHT"
	* overhauled listen socket and UDP socket handling, improving multi-home
	  support and bind-to-device
	* resume data is now communicated via add_torrent_params objects
	* added new read_resume_data()/write_resume_data functions to write bencoded,
	  backwards compatible resume files
	* removed deprecated fields from add_torrent_params
	* deprecate "resume_data" field in add_torrent_params
	* improved support for bind-to-device
	* deprecated ssl_listen, SSL sockets are specified in listen_interfaces now
	* improved support for listening on multiple sockets and interfaces
	* resume data no longer has timestamps of files
	* require C++11 to build libtorrent

	* replace use of boost-endian with boost-predef

1.1.12 release

	* uTP performance fixes

1.1.11 release

	* fix move_storage with save_path with a trailing slash
	* fix tracker announce issue, advertising port 0 in secondary IPv6 announce
	* fix missing boost/noncopyable.hpp includes
	* fix python binding for torrent_info::creation_date()

1.1.10 release

	* fix issue in udp_socket with unusual socket failure
	* split progress_notification alert category into file-, piece- and block progress
	* utp close-reason fix
	* exposed default add_torrent_params flags to python bindings
	* fix redundant flushes of partfile metadata
	* add option to ignore min-interval from trackers on force-reannounce
	* raise default setting for active_limit
	* fall back to copy+remove if rename_file fails
	* improve handling of filesystems not supporting fallocate()
	* force-proxy no longer disables DHT
	* improve connect-boost feature, to make new torrents quickly connect peers

1.1.9 release

	* save both file and piece priorities in resume file
	* added missing stats_metric python binding
	* uTP connections are no longer exempt from rate limits by default
	* fix exporting files from partfile while seeding
	* fix potential deadlock on Windows, caused by performing restricted
	  tasks from within DllMain
	* fix issue when subsequent file priority updates cause torrent to stop

1.1.8 release

	* coalesce reads and writes by default on windows
	* fixed disk I/O performance of checking hashes and creating torrents
	* fix race condition in part_file
	* fix part_file open mode compatibility test
	* fixed race condition in random number generator
	* fix race condition in stat_cache (disk storage)
	* improve error handling of failing to change file priority
	  The API for custom storage implementations was altered
	* set the hidden attribute when creating the part file
	* fix tracker announces reporting more data downloaded than the size of the torrent
	* fix recent regression with force_proxy setting

1.1.7 release

	* don't perform DNS lookups for the DHT bootstrap unless DHT is enabled
	* fix issue where setting file/piece priority would stop checking
	* expose post_dht_stats() to python binding
	* fix backwards compatibility to downloads without partfiles
	* improve part-file related error messages
	* fix reporting &redundant= in tracker announces
	* fix tie-break in duplicate peer connection disconnect logic
	* fix issue with SSL tracker connections left in CLOSE_WAIT state
	* defer truncating existing files until the first time we write to them
	* fix issue when receiving a torrent with 0-sized padfiles as magnet link
	* fix issue resuming 1.0.x downloads with a file priority 0
	* fix torrent_status::next_announce
	* fix pad-file scalability issue
	* made coalesce_reads/coalesce_writes settings take effect on linux and windows
	* use unique peer_ids per connection
	* fix iOS build on recent SDK
	* fix tracker connection bind issue for IPv6 trackers
	* fix error handling of some merkle torrents
	* fix error handling of unsupported hard-links

1.1.6 release

	* deprecate save_encryption_settings (they are part of the normal settings)
	* add getters for peer_class_filter and peer_class_type_filter
	* make torrent_handler::set_priority() to use peer_classes
	* fix support for boost-1.66 (requires C++11)
	* fix i2p support
	* fix loading resume data when in seed mode
	* fix part-file creation race condition
	* fix issue with initializing settings on session construction
	* fix issue with receiving interested before metadata
	* fix IPv6 tracker announce issue
	* restore path sanitization behavior of ":"
	* fix listen socket issue when disabling "force_proxy" mode
	* fix full allocation failure on APFS

1.1.5 release

	* fix infinite loop when parsing certain invalid magnet links
	* fix parsing of torrents with certain invalid filenames
	* fix leak of torrent_peer objecs (entries in peer_list)
	* fix leak of peer_class objects (when setting per-torrent rate limits)
	* expose peer_class API to python binding
	* fix integer overflow in whole_pieces_threshold logic
	* fix uTP path MTU discovery issue on windows (DF bit was not set correctly)
	* fix python binding for torrent_handle, to be hashable
	* fix IPv6 tracker support by performing the second announce in more cases
	* fix utf-8 encoding check in torrent parser
	* fix infinite loop when parsing maliciously crafted torrents
	* fix invalid read in parse_int in bdecoder (CVE-2017-9847)
	* fix issue with very long tracker- and web seed URLs
	* don't attempt to create empty files on startup, if they already exist
	* fix force-recheck issue (new files would not be picked up)
	* fix inconsistency in file_priorities and override_resume_data behavior
	* fix paused torrents not generating a state update when their ul/dl rate
	  transitions to zero

1.1.4 release

	* corrected missing const qualifiers on bdecode_node
	* fix changing queue position of paused torrents (1.1.3 regression)
	* fix re-check issue after move_storage
	* handle invalid arguments to set_piece_deadline()
	* move_storage did not work for torrents without metadata
	* improve shutdown time by only announcing to trackers whose IP we know
	* fix python3 portability issue in python binding
	* delay 5 seconds before reconnecting socks5 proxy for UDP ASSOCIATE
	* fix NAT-PMP crash when removing a mapping at the wrong time
	* improve path sanitization (filter unicode text direction characters)
	* deprecate partial_piece_info::piece_state
	* bind upnp requests to correct local address
	* save resume data when removing web seeds
	* fix proxying of https connections
	* fix race condition in disk I/O storage class
	* fix http connection timeout on multi-homed hosts
	* removed depdendency on boost::uintptr_t for better compatibility
	* fix memory leak in the disk cache
	* fix double free in disk cache
	* forward declaring libtorrent types is discouraged. a new fwd.hpp header is provided

1.1.3 release

	* removed (broken) support for incoming connections over socks5
	* restore announce_entry's timestamp fields to posix time in python binding
	* deprecate torrent_added_alert (in favor of add_torrent_alert)
	* fix python binding for parse_magnet_uri
	* fix minor robustness issue in DHT bootstrap logic
	* fix issue where torrent_status::num_seeds could be negative
	* document deprecation of dynamic loading/unloading of torrents
	* include user-agent in tracker announces in anonymous_mode for private torrents
	* add support for IPv6 peers from udp trackers
	* correctly URL encode the IPv6 argument to trackers
	* fix default file pool size on windows
	* fix bug where settings_pack::file_pool_size setting was not being honored
	* add feature to periodically close files (to make windows clear disk cache)
	* fix bug in torrent_handle::file_status
	* fix issue with peers not updated on metadata from magnet links

1.1.2 release

	* default TOS marking to 0x20
	* fix invalid access when leaving seed-mode with outstanding hash jobs
	* fix ABI compatibility issue introduced with preformatted entry type
	* add web_seed_name_lookup_retry to session_settings
	* slightly improve proxy settings backwards compatibility
	* add function to get default settings
	* updating super seeding would include the torrent in state_update_alert
	* fix issue where num_seeds could be greater than num_peers in torrent_status
	* finished non-seed torrents can also be in super-seeding mode
	* fix issue related to unloading torrents
	* fixed finished-time calculation
	* add missing min_memory_usage() and high_performance_seed() settings presets to python
	* fix stat cache issue that sometimes would produce incorrect resume data
	* storage optimization to peer classes
	* fix torrent name in alerts of builds with deprecated functions
	* make torrent_info::is_valid() return false if torrent failed to load
	* fix per-torrent rate limits for >256 peer classes
	* don't load user_agent and peer_fingerprint from session_state
	* fix file rename issue with name prefix matching torrent name
	* fix division by zero when setting tick_interval > 1000
	* fix move_storage() to its own directory (would delete the files)
	* fix socks5 support for UDP
	* add setting urlseed_max_request_bytes to handle large web seed requests
	* fix python build with CC/CXX environment
	* add trackers from add_torrent_params/magnet links to separate tiers
	* fix resumedata check issue with files with priority 0
	* deprecated mmap_cache feature
	* add utility function for generating peer ID fingerprint
	* fix bug in last-seen-complete
	* remove file size limit in torrent_info filename constructor
	* fix tail-padding for last file in create_torrent
	* don't send user-agent in metadata http downloads or UPnP requests when
	  in anonymous mode
	* fix internal resolve links lookup for mutable torrents
	* hint DHT bootstrap nodes of actual bootstrap request

1.1.1 release

	* update puff.c for gzip inflation (CVE-2016-7164)
	* add dht_bootstrap_node a setting in settings_pack (and add default)
	* make pad-file and symlink support conform to BEP47
	* fix piece picker bug that could result in division by zero
	* fix value of current_tracker when all tracker failed
	* deprecate lt_trackers extension
	* remove load_asnum_db and load_country_db from python bindings
	* fix crash in session::get_ip_filter when not having set one
	* fix filename escaping when repairing torrents with broken web seeds
	* fix bug where file_completed_alert would not be posted unless file_progress
	  had been queries by the client
	* move files one-by-one when moving storage for a torrent
	* fix bug in enum_net() for BSD and Mac
	* fix bug in python binding of announce_entry
	* fixed bug related to flag_merge_resume_http_seeds flag in add_torrent_params
	* fixed inverted priority of incoming piece suggestions
	* optimize allow-fast logic
	* fix issue where FAST extension messages were not used during handshake
	* fixed crash on invalid input in http_parser
	* upgraded to libtommath 1.0
	* fixed parsing of IPv6 endpoint with invalid port character separator
	* added limited support for new x.pe parameter from BEP 9
	* fixed dht stats counters that weren't being updated
	* make sure add_torrent_alert is always posted before other alerts for
	  the torrent
	* fixed peer-class leak when settings per-torrent rate limits
	* added a new "preformatted" type to bencode entry variant type
	* improved Socks5 support and test coverage
	* fix set_settings in python binding
	* Added missing alert categories in python binding
	* Added dht_get_peers_reply_alert alert in python binding
	* fixed updating the node id reported to peers after changing IPs

1.1.0 release

	* improve robustness and performance of uTP PMTU discovery
	* fix duplicate ACK issue in uTP
	* support filtering which parts of session state are loaded by load_state()
	* deprecate support for adding torrents by HTTP URL
	* allow specifying which tracker to scrape in scrape_tracker
	* tracker response alerts from user initiated announces/scrapes are now
	  posted regardless of alert mask
	* improve DHT performance when changing external IP (primarily affects
	  bootstrapping).
	* add feature to stop torrents immediately after checking files is done
	* make all non-auto managed torrents exempt from queuing logic, including
	  checking torrents.
	* add option to not proxy tracker connections through proxy
	* removed sparse-regions feature
	* support using 0 disk threads (to perform disk I/O in network thread)
	* removed deprecated handle_alert template
	* enable logging build config by default (but alert mask disabled by default)
	* deprecated RSS API
	* experimental support for BEP 38, "mutable torrents"
	* replaced lazy_bdecode with a new bdecoder that's a lot more efficient
	* deprecate time functions, expose typedefs of boost::chrono in the
	  libtorrent namespace instead
	* deprecate file_base feature in file_storage/torrent_info
	* changed default piece and file priority to 4 (previously 1)
	* improve piece picker support for reverse picking (used for snubbed peers)
	  to not cause priority inversion for regular peers
	* improve piece picker to better support torrents with very large pieces
	  and web seeds. (request large contiguous ranges, but not necessarily a
	  whole piece).
	* deprecated session_status and session::status() in favor of performance
	  counters.
	* improve support for HTTP where one direction of the socket is shut down.
	* remove internal fields from web_seed_entry
	* separate crypto library configuration <crypto> and whether to support
	  bittorrent protocol encryption <encryption>
	* simplify bittorrent protocol encryption by just using internal RC4
	  implementation.
	* optimize copying torrent_info and file_storage objects
	* cancel non-critical DNS lookups when shutting down, to cut down on
	  shutdown delay.
	* greatly simplify the debug logging infrastructure. logs are now delivered
	  as alerts, and log level is controlled by the alert mask.
	* removed auto_expand_choker. use rate_based_choker instead
	* optimize UDP tracker packet handling
	* support SSL over uTP connections
	* support web seeds that resolve to multiple IPs
	* added auto-sequential feature. download well-seeded torrents in-order
	* removed built-in GeoIP support (this functionality is orthogonal to
	  libtorrent)
	* deprecate proxy settings in favor of regular settings
	* deprecate separate settings for peer protocol encryption
	* support specifying listen interfaces and outgoing interfaces as device
	  names (eth0, en2, tun0 etc.)
	* support for using purgrable memory as disk cache on Mac OS.
	* be more aggressive in corking sockets, to coalesce messages into larger
	  packets.
	* pre-emptively unchoke peers to save one round-trip at connection start-up.
	* add session constructor overload that takes a settings_pack
	* torrent_info is no longer an intrusive_ptr type. It is held by shared_ptr.
	  This is a non-backwards compatible change
	* move listen interface and port to the settings
	* move use_interfaces() to be a setting
	* extend storage interface to allow deferred flushing and flush the part-file
	  metadata periodically
	* make statistics propagate instantly rather than on the second tick
	* support for partfiles, where partial pieces belonging to skipped files are
	  put
	* support using multiple threads for socket operations (especially useful for
	  high performance SSL connections)
	* allow setting rate limits for arbitrary peer groups. Generalizes
	  per-torrent rate limits, and local peer limits
	* improved disk cache complexity O(1) instead of O(log(n))
	* add feature to allow storing disk cache blocks in an mmapped file
	  (presumably on an SSD)
	* optimize peer connection distribution logic across torrents to scale
	  better with many torrents
	* replaced std::map with boost::unordered_map for torrent list, to scale
	  better with many torrents
	* optimized piece picker
	* optimized disk cache
	* optimized .torrent file parsing
	* optimized initialization of storage when adding a torrent
	* added support for adding torrents asynchronously (for improved startup
	  performance)
	* added support for asynchronous disk I/O
	* almost completely changed the storage interface (for custom storage)
	* added support for hashing pieces in multiple threads

	* fix padfile issue
	* fix PMTUd bug
	* update puff to fix gzip crash

1.0.10 release

	* fixed inverted priority of incoming piece suggestions
	* fixed crash on invalid input in http_parser
	* added a new "preformatted" type to bencode entry variant type
	* fix division by zero in super-seeding logic

1.0.9 release

	* fix issue in checking outgoing interfaces (when that option is enabled)
	* python binding fix for boost-1.60.0
	* optimize enumeration of network interfaces on windows
	* improve reliability of binding listen sockets
	* support SNI in https web seeds and trackers
	* fix unhandled exception in DHT when receiving a DHT packet over IPv6

1.0.8 release

	* fix bug where web seeds were not used for torrents added by URL
	* fix support for symlinks on windows
	* fix long filename issue (on unixes)
	* fixed performance bug in DHT torrent eviction
	* fixed win64 build (GetFileAttributesEx)
	* fixed bug when deleting files for magnet links before they had metadata

1.0.7 release

	* fix bug where loading settings via load_state() would not trigger all
	  appropriate actions
	* fix bug where 32 bit builds could use more disk cache than the virtual
	  address space (when set to automatic)
	* fix support for torrents with > 500'000 pieces
	* fix ip filter bug when banning peers
	* fix IPv6 IP address resolution in URLs
	* introduce run-time check for torrent info-sections beeing too large
	* fix web seed bug when using proxy and proxy-peer-connections=false
	* fix bug in magnet link parser
	* introduce add_torrent_params flags to merge web seeds with resume data
	  (similar to trackers)
	* fix bug where dont_count_slow_torrents could not be disabled
	* fix fallocate hack on linux (fixes corruption on some architectures)
	* fix auto-manage bug with announce to tracker/lsd/dht limits
	* improve DHT routing table to not create an unbalanced tree
	* fix bug in uTP that would cause any connection taking more than one second
	  to connect be timed out (introduced in the vulnerability path)
	* fixed falling back to sending UDP packets direct when socks proxy fails
	* fixed total_wanted bug (when setting file priorities in add_torrent_params)
	* fix python3 compatibility with sha1_hash

1.0.6 release

	* fixed uTP vulnerability
	* make utf8 conversions more lenient
	* fix loading of piece priorities from resume data
	* improved seed-mode handling (seed-mode will now automatically be left when
	  performing operations implying it's not a seed)
	* fixed issue with file priorities and override resume data
	* fix request queue size performance issue
	* slightly improve UDP tracker performance
	* fix http scrape
	* add missing port mapping functions to python binding
	* fix bound-checking issue in bdecoder
	* expose missing dht_settings fields to python
	* add function to query the DHT settings
	* fix bug in 'dont_count_slow_torrents' feature, which would start too many
	  torrents

1.0.5 release

	* improve ip_voter to avoid flapping
	* fixed bug when max_peerlist_size was set to 0
	* fix issues with missing exported symbols when building dll
	* fix division by zero bug in edge case while connecting peers

1.0.4 release

	* fix bug in python binding for file_progress on torrents with no metadata
	* fix assert when removing a connected web seed
	* fix bug in tracker timeout logic
	* switch UPnP post back to HTTP 1.1
	* support conditional DHT get
	* OpenSSL build fixes
	* fix DHT scrape bug

1.0.3 release

	* python binding build fix for boost-1.57.0
	* add --enable-export-all option to configure script, to export all symbols
	  from libtorrent
	* fix if_nametoindex build error on windows
	* handle overlong utf-8 sequences
	* fix link order bug in makefile for python binding
	* fix bug in interest calculation, causing premature disconnects
	* tweak flag_override_resume_data semantics to make more sense (breaks
	  backwards compatibility of edge-cases)
	* improve DHT bootstrapping and periodic refresh
	* improve DHT maintanence performance (by pinging instead of full lookups)
	* fix bug in DHT routing table node-id prefix optimization
	* fix incorrect behavior of flag_use_resume_save_path
	* fix protocol race-condition in super seeding mode
	* support read-only DHT nodes
	* remove unused partial hash DHT lookups
	* remove potentially privacy leaking extension (non-anonymous mode)
	* peer-id connection ordering fix in anonymous mode
	* mingw fixes

1.0.2 release

	* added missing force_proxy to python binding
	* anonymous_mode defaults to false
	* make DHT DOS detection more forgiving to bursts
	* support IPv6 multicast in local service discovery
	* simplify CAS function in DHT put
	* support IPv6 traffic class (via the TOS setting)
	* made uTP re-enter slow-start after time-out
	* fixed uTP upload performance issue
	* fix missing support for DHT put salt

1.0.1 release

	* fix alignment issue in bitfield
	* improved error handling of gzip
	* fixed crash when web seeds redirect
	* fix compiler warnings

1.0 release

	* fix bugs in convert_to/from_native() on windows
	* fix support for web servers not supporting keepalive
	* support storing save_path in resume data
	* don't use full allocation on network drives (on windows)
	* added clear_piece_deadlines() to remove all piece deadlines
	* improve queuing logic of inactive torrents (dont_count_slow_torrents)
	* expose optimistic unchoke logic to plugins
	* fix issue with large UDP packets on windows
	* remove set_ratio() feature
	* improve piece_deadline/streaming
	* honor pieces with priority 7 in sequential download mode
	* simplified building python bindings
	* make ignore_non_routers more forgiving in the case there are no UPnP
	  devices at a known router. Should improve UPnP compatibility.
	* include reason in peer_blocked_alert
	* support magnet links wrapped in .torrent files
	* rate limiter optimization
	* rate limiter overflow fix (for very high limits)
	* non-auto-managed torrents no longer count against the torrent limits
	* handle DHT error responses correctly
	* allow force_announce to only affect a single tracker
	* add moving_storage field to torrent_status
	* expose UPnP and NAT-PMP mapping in session object
	* DHT refactoring and support for storing arbitrary data with put and get
	* support building on android
	* improved support for web seeds that don't support keep-alive
	* improve DHT routing table to return better nodes (lower RTT and closer
	  to target)
	* don't use pointers to resume_data and file_priorities in
	  add_torrent_params
	* allow moving files to absolute paths, out of the download directory
	* make move_storage more generic to allow both overwriting files as well
	  as taking existing ones
	* fix choking issue at high upload rates
	* optimized rate limiter
	* make disk cache pool allocator configurable
	* fix library ABI to not depend on logging being enabled
	* use hex encoding instead of base32 in create_magnet_uri
	* include name, save_path and torrent_file in torrent_status, for
	  improved performance
	* separate anonymous mode and force-proxy mode, and tighten it up a bit
	* add per-tracker scrape information to announce_entry
	* report errors in read_piece_alert
	* DHT memory optimization
	* improve DHT lookup speed
	* improve support for windows XP and earlier
	* introduce global connection priority for improved swarm performance
	* make files deleted alert non-discardable
	* make built-in sha functions not conflict with libcrypto
	* improve web seed hash failure case
	* improve DHT lookup times
	* uTP path MTU discovery improvements
	* optimized the torrent creator optimizer to scale significantly better
	  with more files
	* fix uTP edge case where udp socket buffer fills up
	* fix nagle implementation in uTP

	* fix bug in error handling in protocol encryption

0.16.18 release

	* fix uninitialized values in DHT DOS mitigation
	* fix error handling in file::phys_offset
	* fix bug in HTTP scrape response parsing
	* enable TCP keepalive for socks5 connection for UDP associate
	* fix python3 support
	* fix bug in lt_donthave extension
	* expose i2p_alert to python. cleaning up of i2p connection code
	* fixed overflow and download performance issue when downloading at high rates
	* fixed bug in add_torrent_alert::message for magnet links
	* disable optimistic disconnects when connection limit is low
	* improved error handling of session::listen_on
	* suppress initial 'completed' announce to trackers added with replace_trackers
	  after becoming a seed
	* SOCKS4 fix for trying to connect over IPv6
	* fix saving resume data when removing all trackers
	* fix bug in udp_socket when changing socks5 proxy quickly

0.16.17 release

	* don't fall back on wildcard port in UPnP
	* fix local service discovery for magnet links
	* fix bitfield issue in file_storage
	* added work-around for MingW issue in file I/O
	* fixed sparse file detection on windows
	* fixed bug in gunzip
	* fix to use proxy settings when adding .torrent file from URL
	* fix resume file issue related to daylight savings time on windows
	* improve error checking in lazy_bdecode

0.16.16 release

	* add missing add_files overload to the python bindings
	* improve error handling in http gunzip
	* fix debug logging for banning web seeds
	* improve support for de-selected files in full allocation mode
	* fix dht_bootstrap_alert being posted
	* SetFileValidData fix on windows (prevents zero-fill)
	* fix minor lock_files issue on unix

0.16.15 release

	* fix mingw time_t 64 bit issue
	* fix use of SetFileValidData on windows
	* fix crash when using full allocation storage mode
	* improve error_code and error_category support in python bindings
	* fix python binding for external_ip_alert

0.16.14 release

	* make lt_tex more robust against bugs and malicious behavior
	* HTTP chunked encoding fix
	* expose file_granularity flag to python bindings
	* fix DHT memory error
	* change semantics of storage allocation to allocate on first write rather
	  than on startup (behaves better with changing file priorities)
	* fix resend logic in response to uTP SACK messages
	* only act on uTP RST packets with correct ack_nr
	* make uTP errors log in normal log mode (not require verbose)
	* deduplicate web seed entries from torrent files
	* improve error reporting from lazy_decode()

0.16.13 release

	* fix auto-manage issue when pausing session
	* fix bug in non-sparse mode on windows, causing incorrect file errors to
	  be generated
	* fix set_name() on file_storage actually affecting save paths
	* fix large file support issue on mingw
	* add some error handling to set_piece_hashes()
	* fix completed-on timestamp to not be clobbered on each startup
	* fix deadlock caused by some UDP tracker failures
	* fix potential integer overflow issue in timers on windows
	* minor fix to peer_proportional mixed_mode algorithm (TCP limit could go
	  too low)
	* graceful pause fix
	* i2p fixes
	* fix issue when loading certain malformed .torrent files
	* pass along host header with http proxy requests and possible
	  http_connection shutdown hang

0.16.12 release

	* fix building with C++11
	* fix IPv6 support in UDP socket (uTP)
	* fix mingw build issues
	* increase max allowed outstanding piece requests from peers
	* uTP performance improvement. only fast retransmit one packet at a time
	* improve error message for 'file too short'
	* fix piece-picker stat bug when only selecting some files for download
	* fix bug in async_add_torrent when settings file_priorities
	* fix boost-1.42 support for python bindings
	* fix memory allocation issue (virtual addres space waste) on windows

0.16.11 release

	* fix web seed URL double escape issue
	* fix string encoding issue in alert messages
	* fix SSL authentication issue
	* deprecate std::wstring overloads. long live utf-8
	* improve time-critical pieces feature (streaming)
	* introduce bandwidth exhaustion attack-mitigation in allowed-fast pieces
	* python binding fix issue where torrent_info objects where destructing when
	  their torrents were deleted
	* added missing field to scrape_failed_alert in python bindings
	* GCC 4.8 fix
	* fix proxy failure semantics with regards to anonymous mode
	* fix round-robin seed-unchoke algorithm
	* add bootstrap.sh to generage configure script and run configure
	* fix bug in SOCK5 UDP support
	* fix issue where torrents added by URL would not be started immediately

0.16.10 release

	* fix encryption level handle invalid values
	* add a number of missing functions to the python binding
	* fix typo in Jamfile for building shared libraries
	* prevent tracker exchange for magnet links before metadata is received
	* fix crash in make_magnet_uri when generating links longer than 1024
	  characters
	* fix hanging issue when closing files on windows (completing a download)
	* fix piece picking edge case that could cause torrents to get stuck at
	  hash failure
	* try unencrypted connections first, and fall back to encryption if it
	  fails (performance improvement)
	* add missing functions to python binding (flush_cache(), remap_files()
	  and orig_files())
	* improve handling of filenames that are invalid on windows
	* support 'implied_port' in DHT announce_peer
	* don't use pool allocator for disk blocks (cache may now return pages
	  to the kernel)

0.16.9 release

	* fix long filename truncation on windows
	* distinguish file open mode when checking files and downloading/seeding
	  with bittorrent. updates storage interface
	* improve file_storage::map_file when dealing with invalid input
	* improve handling of invalid utf-8 sequences in strings in torrent files
	* handle more cases of broken .torrent files
	* fix bug filename collision resolver
	* fix bug in filename utf-8 verification
	* make need_save_resume() a bit more robust
	* fixed sparse flag manipulation on windows
	* fixed streaming piece picking issue

0.16.8 release

	* make rename_file create missing directories for new filename
	* added missing python function: parse_magnet_uri
	* fix alerts.all_categories in python binding
	* fix torrent-abort issue which would cancel name lookups of other torrents
	* make torrent file parser reject invalid path elements earlier
	* fixed piece picker bug when using pad-files
	* fix read-piece response for cancelled deadline-pieces
	* fixed file priority vector-overrun
	* fix potential packet allocation alignment issue in utp
	* make 'close_redudnant_connections' cover more cases
	* set_piece_deadline() also unfilters the piece (if its priority is 0)
	* add work-around for bug in windows vista and earlier in
	  GetOverlappedResult
	* fix traversal algorithm leak in DHT
	* fix string encoding conversions on windows
	* take torrent_handle::query_pieces into account in torrent_handle::statue()
	* honor trackers responding with 410
	* fixed merkle tree torrent creation bug
	* fixed crash with empty url-lists in torrent files
	* added missing max_connections() function to python bindings

0.16.7 release

	* fix string encoding in error messages
	* handle error in read_piece and set_piece_deadline when torrent is removed
	* DHT performance improvement
	* attempt to handle ERROR_CANT_WAIT disk error on windows
	* improve peers exchanged over PEX
	* fixed rare crash in ut_metadata extension
	* fixed files checking issue
	* added missing pop_alerts() to python bindings
	* fixed typos in configure script, inversing some feature-enable/disable flags
	* added missing flag_update_subscribe to python bindings
	* active_dht_limit, active_tracker_limit and active_lsd_limit now
	  interpret -1 as infinite

0.16.6 release

	* fixed verbose log error for NAT holepunching
	* fix a bunch of typos in python bindings
	* make get_settings available in the python binding regardless of
	  deprecated functions
	* fix typo in python settings binding
	* fix possible dangling pointer use in peer list
	* fix support for storing arbitrary data in the DHT
	* fixed bug in uTP packet circle buffer
	* fix potential crash when using torrent_handle::add_piece
	* added missing add_torrent_alert to python binding

0.16.5 release

	* udp socket refcounter fix
	* added missing async_add_torrent to python bindings
	* raised the limit for bottled http downloads to 2 MiB
	* add support for magnet links and URLs in python example client
	* fixed typo in python bindings' add_torrent_params
	* introduce a way to add built-in plugins from python
	* consistently disconnect the same peer when two peers simultaneously connect
	* fix local endpoint queries for uTP connections
	* small optimization to local peer discovery to ignore our own broadcasts
	* try harder to bind the udp socket (uTP, DHT, UDP-trackers, LSD) to the
	  same port as TCP
	* relax file timestamp requirements for accepting resume data
	* fix performance issue in web seed downloader (coalescing of blocks
	  sometimes wouldn't work)
	* web seed fixes (better support for torrents without trailing / in
	  web seeds)
	* fix some issues with SSL over uTP connections
	* fix UDP trackers trying all endpoints behind the hostname

0.16.4 release

	* raise the default number of torrents allowed to announce to trackers
	  to 1600
	* improve uTP slow start behavior
	* fixed UDP socket error causing it to fail on Win7
	* update use of boost.system to not use deprecated functions
	* fix GIL issue in python bindings. Deprecated extension support in python
	* fixed bug where setting upload slots to -1 would not mean infinite
	* extend the UDP tracker protocol to include the request string from the
	  tracker URL
	* fix mingw build for linux crosscompiler

0.16.3 release

	* fix python binding backwards compatibility in replace_trackers
	* fix possible starvation in metadata extension
	* fix crash when creating torrents and optimizing file order with pad files
	* disable support for large MTUs in uTP until it is more reliable
	* expose post_torrent_updates and state_update_alert to python bindings
	* fix incorrect SSL error messages
	* fix windows build of shared library with openssl
	* fix race condition causing shutdown hang

0.16.2 release

	* fix permissions issue on linux with noatime enabled for non-owned files
	* use random peer IDs in anonymous mode
	* fix move_storage bugs
	* fix unnecessary dependency on boost.date_time when building boost.asio as separate compilation
	* always use SO_REUSEADDR and deprecate the flag to turn it on
	* add python bindings for SSL support
	* minor uTP tweaks
	* fix end-game mode issue when some files are selected to not be downloaded
	* improve uTP slow start
	* make uTP less aggressive resetting cwnd when idle

0.16.1 release

	* fixed crash when providing corrupt resume data
	* fixed support for boost-1.44
	* fixed reversed semantics of queue_up() and queue_down()
	* added missing functions to python bindings (file_priority(), set_dht_settings())
	* fixed low_prio_disk support on linux
	* fixed time critical piece accounting in the request queue
	* fixed semantics of rate_limit_utp to also ignore per-torrent limits
	* fixed piece sorting bug of deadline pieces
	* fixed python binding build on Mac OS and BSD
	* fixed UNC path normalization (on windows, unless UNC paths are disabled)
	* fixed possible crash when enabling multiple connections per IP
	* fixed typo in win vista specific code, breaking the build
	* change default of rate_limit_utp to true
	* fixed DLL export issue on windows (when building a shared library linking statically against boost)
	* fixed FreeBSD build
	* fixed web seed performance issue with pieces > 1 MiB
	* fixed unchoke logic when using web seeds
	* fixed compatibility with older versions of boost (down to boost 1.40)

0.16 release

	* support torrents with more than 262000 pieces
	* make tracker back-off configurable
	* don't restart the swarm after downloading metadata from magnet links
	* lower the default tracker retry intervals
	* support banning web seeds sending corrupt data
	* don't let hung outgoing connection attempts block incoming connections
	* improve SSL torrent support by using SNI and a single SSL listen socket
	* improved peer exchange performance by sharing incoming connections which advertize listen port
	* deprecate set_ratio(), and per-peer rate limits
	* add web seed support for torrents with pad files
	* introduced a more scalable API for torrent status updates (post_torrent_updates()) and updated client_test to use it
	* updated the API to add_torrent_params turning all bools into flags of a flags field
	* added async_add_torrent() function to significantly improve performance when
	  adding many torrents
	* change peer_states to be a bitmask (bw_limit, bw_network, bw_disk)
	* changed semantics of send_buffer_watermark_factor to be specified as a percentage
	* add incoming_connection_alert for logging all successful incoming connections
	* feature to encrypt peer connections with a secret AES-256 key stored in .torrent file
	* deprecated compact storage allocation
	* close files in separate thread on systems where close() may block (Mac OS X for instance)
	* don't create all directories up front when adding torrents
	* support DHT scrape
	* added support for fadvise/F_RDADVISE for improved disk read performance
	* introduced pop_alerts() which pops the entire alert queue in a single call
	* support saving metadata in resume file, enable it by default for magnet links
	* support for receiving multi announce messages for local peer discovery
	* added session::listen_no_system_port flag to prevent libtorrent from ever binding the listen socket to port 0
	* added option to not recheck on missing or incomplete resume data
	* extended stats logging with statistics=on builds
	* added new session functions to more efficiently query torrent status
	* added alerts for added and removed torrents
	* expanded plugin interface to support session wide states
	* made the metadata block requesting algorithm more robust against hash check failures
	* support a separate option to use proxies for peers or not
	* pausing the session now also pauses checking torrents
	* moved alert queue size limit into session_settings
	* added support for DHT rss feeds (storing only)
	* added support for RSS feeds
	* fixed up some edge cases in DHT routing table and improved unit test of it
	* added error category and error codes for HTTP errors
	* made the DHT implementation slightly more robust against routing table poisoning and node ID spoofing
	* support chunked encoding in http downloads (http_connection)
	* support adding torrents by url to the .torrent file
	* support CDATA tags in xml parser
	* use a python python dictionary for settings instead of session_settings object (in python bindings)
	* optimized metadata transfer (magnet link) startup time (shaved off about 1 second)
	* optimized swarm startup time (shaved off about 1 second)
	* support DHT name lookup
	* optimized memory usage of torrent_info and file_storage, forcing some API changes
	  around file_storage and file_entry
	* support trackerid tracker extension
	* graceful peer disconnect mode which finishes transactions before disconnecting peers
	* support chunked encoding for web seeds
	* uTP protocol support
	* resistance towards certain flood attacks
	* support chunked encoding for web seeds (only for BEP 19, web seeds)
	* optimized session startup time
	* support SSL for web seeds, through all proxies
	* support extending web seeds with custom authorization and extra headers
	* settings that are not changed from the default values are not saved
	  in the session state
	* made seeding choking algorithm configurable
	* deprecated setters for max connections, max half-open, upload and download
	  rates and unchoke slots. These are now set through session_settings
	* added functions to query an individual peer's upload and download limit
	* full support for BEP 21 (event=paused)
	* added share-mode feature for improving share ratios
	* merged all proxy settings into a single one
	* improved SOCKS5 support by proxying hostname lookups
	* improved support for multi-homed clients
	* added feature to not count downloaded bytes from web seeds in stats
	* added alert for incoming local service discovery messages
	* added option to set file priorities when adding torrents
	* removed the session mutex for improved performance
	* added upload and download activity timer stats for torrents
	* made the reuse-address flag configurable on the listen socket
	* moved UDP trackers over to use a single socket
	* added feature to make asserts log to a file instead of breaking the process
	  (production asserts)
	* optimized disk I/O cache clearing
	* added feature to ask a torrent if it needs to save its resume data or not
	* added setting to ignore file modification time when loading resume files
	* support more fine-grained torrent states between which peer sources it
	  announces to
	* supports calculating sha1 file-hashes when creating torrents
	* made the send_buffer_watermark performance warning more meaningful
	* supports complete_ago extension
	* dropped zlib as a dependency and builds using puff.c instead
	* made the default cache size depend on available physical RAM
	* added flags to torrent::status() that can filter which values are calculated
	* support 'explicit read cache' which keeps a specific set of pieces
	  in the read cache, without implicitly caching other pieces
	* support sending suggest messages based on what's in the read cache
	* clear sparse flag on files that complete on windows
	* support retry-after header for web seeds
	* replaced boost.filesystem with custom functions
	* replaced dependency on boost.thread by asio's internal thread primitives
	* added support for i2p torrents
	* cleaned up usage of MAX_PATH and related macros
	* made it possible to build libtorrent without RTTI support
	* added support to build with libgcrypt and a shipped version of libtommath
	* optimized DHT routing table memory usage
	* optimized disk cache to work with large caches
	* support variable number of optimistic unchoke slots and to dynamically
	  adjust based on the total number of unchoke slots
	* support for BitTyrant choker algorithm
	* support for automatically start torrents when they receive an
	  incoming connection
	* added more detailed instrumentation of the disk I/O thread

0.15.11 release

	* fixed web seed bug, sometimes causing infinite loops
	* fixed race condition when setting session_settings immediately after creating session
	* give up immediately when failing to open a listen socket (report the actual error)
	* restored ABI compatibility with 0.15.9
	* added missing python bindings for create_torrent and torrent_info

0.15.10 release

	* fix 'parameter incorrect' issue when using unbuffered IO on windows
	* fixed UDP socket error handling on windows
	* fixed peer_tos (type of service) setting
	* fixed crash when loading resume file with more files than the torrent in it
	* fix invalid-parameter error on windows when disabling filesystem disk cache
	* fix connection queue issue causing shutdown delays
	* fixed mingw build
	* fix overflow bug in progress_ppm field
	* don't filter local peers received from a non-local tracker
	* fix python deadlock when using python extensions
	* fixed small memory leak in DHT

0.15.9 release

	* added some functions missing from the python binding
	* fixed rare piece picker bug
	* fixed invalid torrent_status::finished_time
	* fixed bugs in dont-have and upload-only extension messages
	* don't open files in random-access mode (speeds up hashing)

0.15.8 release

	* allow NULL to be passed to create_torrent::set_comment and create_torrent::set_creator
	* fix UPnP issue for routers with multiple PPPoE connections
	* fix issue where event=stopped announces wouldn't be sent when closing session
	* fix possible hang in file::readv() on windows
	* fix CPU busy loop issue in tracker announce logic
	* honor IOV_MAX when using writev and readv
	* don't post 'operation aborted' UDP errors when changing listen port
	* fix tracker retry logic, where in some configurations the next tier would not be tried
	* fixed bug in http seeding logic (introduced in 0.15.7)
	* add support for dont-have extension message
	* fix for set_piece_deadline
	* add reset_piece_deadline function
	* fix merkle tree torrent assert

0.15.7 release

	* exposed set_peer_id to python binding
	* improve support for merkle tree torrent creation
	* exposed comparison operators on torrent_handle to python
	* exposed alert error_codes to python
	* fixed bug in announce_entry::next_announce_in and min_announce_in
	* fixed sign issue in set_alert_mask signature
	* fixed unaligned disk access for unbuffered I/O in windows
	* support torrents whose name is empty
	* fixed connection limit to take web seeds into account as well
	* fixed bug when receiving a have message before having the metadata
	* fixed python bindings build with disabled DHT support
	* fixed BSD file allocation issue
	* fixed bug in session::delete_files option to remove_torrent

0.15.6 release

	* fixed crash in udp trackers when using SOCKS5 proxy
	* fixed reconnect delay when leaving upload only mode
	* fixed default values being set incorrectly in add_torrent_params through add_magnet_uri in python bindings
	* implemented unaligned write (for unbuffered I/O)
	* fixed broadcast_lsd option
	* fixed udp-socket race condition when using a proxy
	* end-game mode optimizations
	* fixed bug in udp_socket causing it to issue two simultaneous async. read operations
	* fixed mingw build
	* fixed minor bug in metadata block requester (for magnet links)
	* fixed race condition in iconv string converter
	* fixed error handling in torrent_info constructor
	* fixed bug in torrent_info::remap_files
	* fix python binding for wait_for_alert
	* only apply privileged port filter to DHT-only peers

0.15.5 release

	* support DHT extension to report external IPs
	* fixed rare crash in http_connection's error handling
	* avoid connecting to peers listening on ports < 1024
	* optimized piece picking to not cause busy loops in some end-game modes
	* fixed python bindings for tcp::endpoint
	* fixed edge case of pad file support
	* limit number of torrents tracked by DHT
	* fixed bug when allow_multiple_connections_per_ip was enabled
	* potential WOW64 fix for unbuffered I/O (windows)
	* expose set_alert_queue_size_limit to python binding
	* support dht nodes in magnet links
	* support 100 Continue HTTP responses
	* changed default choker behavior to use 8 unchoke slots (instead of being rate based)
	* fixed error reporting issue in disk I/O thread
	* fixed file allocation issues on linux
	* fixed filename encoding and decoding issue on platforms using iconv
	* reports redundant downloads to tracker, fixed downloaded calculation to
	  be more stable when not including redundant. Improved redundant data accounting
	  to be more accurate
	* fixed bugs in http seed connection and added unit test for it
	* fixed error reporting when fallocate fails
	* deprecate support for separate proxies for separate kinds of connections

0.15.4 release

	* fixed piece picker issue triggered by hash failure and timed out requests to the piece
	* fixed optimistic unchoke issue when setting per torrent unchoke limits
	* fixed UPnP shutdown issue
	* fixed UPnP DeletePortmapping issue
	* fixed NAT-PMP issue when adding the same mapping multiple times
	* no peers from tracker when stopping is no longer an error
	* improved web seed retry behavior
	* fixed announce issue

0.15.3 release

	* fixed announce bug where event=completed would not be sent if it violated the
	  min-announce of the tracker
	* fixed limitation in rate limiter
	* fixed build error with boost 1.44

0.15.2 release

	* updated compiler to msvc 2008 for python binding
	* restored default fail_limit to unlimited on all trackers
	* fixed rate limit bug for DHT
	* fixed SOCKS5 bug for routing UDP packets
	* fixed bug on windows when verifying resume data for a torrent where
	  one of its directories had been removed
	* fixed race condition in peer-list with DHT
	* fix force-reannounce and tracker retry issue

0.15.1 release

	* fixed rare crash when purging the peer list
	* fixed race condition around m_abort in session_impl
	* fixed bug in web_peer_connection which could cause a hang when downloading
	  from web servers
	* fixed bug in metadata extensions combined with encryption
	* refactored socket reading code to not use async. operations unnecessarily
	* some timer optimizations
	* removed the reuse-address flag on the listen socket
	* fixed bug where local peer discovery and DHT wouldn't be announced to without trackers
	* fixed bug in bdecoder when decoding invalid messages
	* added build warning when building with UNICODE but the standard library
	  doesn't provide std::wstring
	* fixed add_node python binding
	* fixed issue where trackers wouldn't tried immediately when the previous one failed
	* fixed synchronization issue between download queue and piece picker
	* fixed bug in udp tracker scrape response parsing
	* fixed bug in the disk thread that could get triggered under heavy load
	* fixed bug in add_piece() that would trigger asserts
	* fixed vs 2010 build
	* recognizes more clients in identify_client()
	* fixed bug where trackers wouldn't be retried if they failed
	* slight performance fix in disk elevator algorithm
	* fixed potential issue where a piece could be checked twice
	* fixed build issue on windows related to GetCompressedSize()
	* fixed deadlock when starting torrents with certain invalid tracker URLs
	* fixed iterator bug in disk I/O thread
	* fixed FIEMAP support on linux
	* fixed strict aliasing warning on gcc
	* fixed inconsistency when creating torrents with symlinks
	* properly detect windows version to initialize half-open connection limit
	* fixed bug in url encoder where $ would not be encoded

0.15 release

	* introduced a session state save mechanism. load_state() and save_state().
	  this saves all session settings and state (except torrents)
	* deprecated dht_state functions and merged it with the session state
	* added support for multiple trackers in magnet links
	* added support for explicitly flushing the disk cache
	* added torrent priority to affect bandwidth allocation for its peers
	* reduced the number of floating point operations (to better support
	  systems without FPU)
	* added new alert when individual files complete
	* added support for storing symbolic links in .torrent files
	* added support for uTorrent interpretation of multi-tracker torrents
	* handle torrents with duplicate filenames
	* piece timeouts are adjusted to download rate limits
	* encodes urls in torrent files that needs to be encoded
	* fixed not passing &supportcrypto=1 when encryption is disabled
	* introduced an upload mode, which torrents are switched into when
	  it hits a disk write error, instead of stopping the torrent.
	  this lets libtorrent keep uploading the parts it has when it
	  encounters a disk-full error for instance
	* improved disk error handling and expanded use of error_code in
	  error reporting. added a bandwidth state, bw_disk, when waiting
	  for the disk io thread to catch up writing buffers
	* improved read cache memory efficiency
	* added another cache flush algorithm to write the largest
	  contiguous blocks instead of the least recently used
	* introduced a mechanism to be lighter on the disk when checking torrents
	* applied temporary memory storage optimization to when checking
	  a torrent as well
	* removed hash_for_slot() from storage_interface. It is now implemented
	  by using the readv() function from the storage implementation
	* improved IPv6 support by announcing twice when necessary
	* added feature to set a separate global rate limit for local peers
	* added preset settings for low memory environments and seed machines
	  min_memory_usage() and high_performance_seeder()
	* optimized overall memory usage for DHT nodes and requests, peer
	  entries and disk buffers
	* change in API for block_info in partial_piece_info, instead of
	  accessing 'peer', call 'peer()'
	* added support for fully automatic unchoker (no need to specify
	  number of upload slots). This is on by default
	* added support for changing socket buffer sizes through
	  session_settings
	* added support for merkle hash tree torrents (.merkle.torrent)
	* added 'seed mode', which assumes that all files are complete
	  and checks hashes lazily, as blocks are requested
	* added new extension for file attributes (executable and hidden)
	* added support for unbuffered I/O for aligned files
	* added workaround for sparse file issue on Windows Vista
	* added new lt_trackers extension to exchange trackers between
	  peers
	* added support for BEP 17 http seeds
	* added read_piece() to read pieces from torrent storage
	* added option for udp tracker preference
	* added super seeding
	* added add_piece() function to inject data from external sources
	* add_tracker() function added to torrent_handle
	* if there is no working tracker, current_tracker is the
	  tracker that is currently being tried
	* torrents that are checking can now be paused, which will
	  pause the checking
	* introduced another torrent state, checking_resume_data, which
	  the torrent is in when it's first added, and is comparing
	  the files on disk with the resume data
	* DHT bandwidth usage optimizations
	* rate limited DHT send socket
	* tracker connections are now also subject to IP filtering
	* improved optimistic unchoke logic
	* added monitoring of the DHT lookups
	* added bandwidth reports for estimated TCP/IP overhead and DHT
	* includes DHT traffic in the rate limiter
	* added support for bitcomet padding files
	* improved support for sparse files on windows
	* added ability to give seeding torrents preference to active slots
	* added torrent_status::finished_time
	* automatically caps files and connections by default to rlimit
	* added session::is_dht_running() function
	* added torrent_handle::force_dht_announce()
	* added torrent_info::remap_files()
	* support min_interval tracker extension
	* added session saving and loading functions
	* added support for min-interval in tracker responses
	* only keeps one outstanding duplicate request per peer
	  reduces waste download, specifically when streaming
	* added support for storing per-peer rate limits across reconnects
	* improved fallocate support
	* fixed magnet link issue when using resume data
	* support disk I/O priority settings
	* added info_hash to torrent_deleted_alert
	* improved LSD performance and made the interval configurable
	* improved UDP tracker support by caching connect tokens
	* fast piece optimization

release 0.14.10

	* fixed udp tracker race condition
	* added support for torrents with odd piece sizes
	* fixed issue with disk read cache not being cleared when removing torrents
	* made the DHT socket bind to the same interface as the session
	* fixed issue where an http proxy would not be used on redirects
	* Solaris build fixes
	* disabled buggy disconnect_peers feature

release 0.14.9

	* disabled feature to drop requests after having been skipped too many times
	* fixed range request bug for files larger than 2 GB in web seeds
	* don't crash when trying to create torrents with 0 files
	* fixed big_number __init__ in python bindings
	* fixed optimistic unchoke timer
	* fixed bug where torrents with incorrectly formatted web seed URLs would be
	  connected multiple times
	* fixed MinGW support
	* fixed DHT bootstrapping issue
	* fixed UDP over SOCKS5 issue
	* added support for "corrupt" tracker announce
	* made end-game mode less aggressive

release 0.14.8

	* ignore unkown metadata messages
	* fixed typo that would sometimes prevent queued torrents to be checked
	* fixed bug in auto-manager where active_downloads and active_seeds would
	  sometimes be used incorrectly
	* force_recheck() no longer crashes on torrents with no metadata
	* fixed broadcast socket regression from 0.14.7
	* fixed hang in NATPMP when shut down while waiting for a response
	* fixed some more error handling in bdecode

release 0.14.7

	* fixed deadlock in natpmp
	* resume data alerts are always posted, regardless of alert mask
	* added wait_for_alert to python binding
	* improved invalid filename character replacement
	* improved forward compatibility in DHT
	* added set_piece_hashes that takes a callback to the python binding
	* fixed division by zero in get_peer_info()
	* fixed bug where pieces may have been requested before the metadata
	  was received
	* fixed incorrect error when deleting files from a torrent where
	  not all files have been created
	* announces torrents immediately to the DHT when it's started
	* fixed bug in add_files that would fail to recurse if the path
	  ended with a /
	* fixed bug in error handling when parsing torrent files
	* fixed file checking bug when renaming a file before checking the torrent
	* fixed race conditon when receiving metadata from swarm
	* fixed assert in ut_metadata plugin
	* back-ported some fixes for building with no exceptions
	* fixed create_torrent when passing in a path ending with /
	* fixed move_storage when source doesn't exist
	* fixed DHT state save bug for node-id
	* fixed typo in python binding session_status struct
	* broadcast sockets now join every network interface (used for UPnP and
	  local peer discovery)

release 0.14.6

	* various missing include fixes to be buildable with boost 1.40
	* added missing functions to python binding related to torrent creation
	* fixed to add filename on web seed urls that lack it
	* fixed BOOST_ASIO_HASH_MAP_BUCKETS define for boost 1.39
	* fixed checking of fast and suggest messages when used with magnet links
	* fixed bug where web seeds would not disconnect if being resolved when
	  the torrent was paused
	* fixed download piece performance bug in piece picker
	* fixed bug in connect candidate counter
	* replaces invalid filename characters with .
	* added --with-libgeoip option to configure script to allow building and
	  linking against system wide library
	* fixed potential pure virtual function call in extensions on shutdown
	* fixed disk buffer leak in smart_ban extension

release 0.14.5

	* fixed bug when handling malformed webseed urls and an http proxy
	* fixed bug when setting unlimited upload or download rates for torrents
	* fix to make torrent_status::list_peers more accurate.
	* fixed memory leak in disk io thread when not using the cache
	* fixed bug in connect candidate counter
	* allow 0 upload slots
	* fixed bug in rename_file(). The new name would not always be saved in
	  the resume data
	* fixed resume data compatibility with 0.13
	* fixed rare piece-picker bug
	* fixed bug where one allowed-fast message would be sent even when
	  disabled
	* fixed race condition in UPnP which could lead to crash
	* fixed inversed seed_time ratio logic
	* added get_ip_filter() to session

release 0.14.4

	* connect candidate calculation fix
	* tightened up disk cache memory usage
	* fixed magnet link parser to accept hex-encoded info-hashes
	* fixed inverted logic when picking which peers to connect to
	  (should mean a slight performance improvement)
	* fixed a bug where a failed rename_file() would leave the storage
	  in an error state which would pause the torrent
	* fixed case when move_storage() would fail. Added a new alert
	  to be posted when it does
	* fixed crash bug when shutting down while checking a torrent
	* fixed handling of web seed urls that didn't end with a
	  slash for multi-file torrents
	* lowered the default connection speed to 10 connection attempts
	  per second
	* optimized memory usage when checking files fails
	* fixed bug when checking a torrent twice
	* improved handling of out-of-memory conditions in disk I/O thread
	* fixed bug when force-checking a torrent with partial pieces
	* fixed memory leak in disk cache
	* fixed torrent file path vulnerability
	* fixed upnp
	* fixed bug when dealing with clients that drop requests (i.e. BitComet)
	  fixes assert as well

release 0.14.3

	* added python binding for create_torrent
	* fixed boost-1.38 build
	* fixed bug where web seeds would be connected before the files
	  were checked
	* fixed filename bug when using wide characters
	* fixed rare crash in peer banning code
	* fixed potential HTTP compatibility issue
	* fixed UPnP crash
	* fixed UPnP issue where the control url contained the base url
	* fixed a replace_trackers bug
	* fixed bug where the DHT port mapping would not be removed when
	  changing DHT port
	* fixed move_storage bug when files were renamed to be moved out
	  of the root directory
	* added error handling for set_piece_hashes
	* fixed missing include in enum_if.cpp
	* fixed dual IP stack issue
	* fixed issue where renamed files were sometimes not saved in resume data
	* accepts tracker responses with no 'peers' field, as long as 'peers6'
	  is present
	* fixed CIDR-distance calculation in the precense of IPv6 peers
	* save partial resume data for torrents that are queued for checking
	  or checking, to maintain stats and renamed files
	* Don't try IPv6 on windows if it's not installed
	* move_storage fix
	* fixed potential crash on shutdown
	* fixed leaking exception from bdecode on malformed input
	* fixed bug where connection would hang when receiving a keepalive
	* fixed bug where an asio exception could be thrown when resolving
	  peer countries
	* fixed crash when shutting down while checking a torrent
	* fixed potential crash in connection_queue when a peer_connection
	  fail to open its socket

release 0.14.2

	* added missing functions to the python bindings torrent_info::map_file,
	  torrent_info::map_block and torrent_info::file_at_offset.
	* removed support for boost-1.33 and earlier (probably didn't work)
	* fixed potential freezes issues at shutdown
	* improved error message for python setup script
	* fixed bug when torrent file included announce-list, but no valid
	  tracker urls
	* fixed bug where the files requested from web seeds would be the
	  renamed file names instead of the original file names in the torrent.
	* documentation fix of queing section
	* fixed potential issue in udp_socket (affected udp tracker support)
	* made name, comment and created by also be subject to utf-8 error
	  correction (filenames already were)
	* fixed dead-lock when settings DHT proxy
	* added missing export directives to lazy_entry
	* fixed disk cache expiry settings bug (if changed, it would be set
	  to the cache size)
	* fixed bug in http_connection when binding to a particular IP
	* fixed typo in python binding (torrent_handle::piece_prioritize should
	  be torrent_handle::piece_priorities)
	* fixed race condition when saving DHT state
	* fixed bugs related to lexical_cast being locale dependent
	* added support for SunPro C++ compiler
	* fixed bug where messeges sometimes could be encrypted in the
	  wrong order, for encrypted connections.
	* fixed race condition where torrents could get stuck waiting to
	  get checked
	* fixed mapped files bug where it wouldn't be properly restored
	  from resume data properly
	* removed locale dependency in xml parser (caused asserts on windows)
	* fixed bug when talking to https 1.0 servers
	* fixed UPnP bug that could cause stack overflow

release 0.14.1

	* added converter for python unicode strings to utf-8 paths
	* fixed bug in http downloader where the host field did not
	  include the port number
	* fixed headers to not depend on NDEBUG, which would prohibit
	  linking a release build of libtorrent against a debug application
	* fixed bug in disk I/O thread that would make the thread
	  sometimes quit when an error occurred
	* fixed DHT bug
	* fixed potential shutdown crash in disk_io_thread
	* fixed usage of deprecated boost.filsystem functions
	* fixed http_connection unit test
	* fixed bug in DHT when a DHT state was loaded
	* made rate limiter change in 0.14 optional (to take estimated
	  TCP/IP overhead into account)
	* made the python plugin buildable through the makefile
	* fixed UPnP bug when url base ended with a slash and
	  path started with a slash
	* fixed various potentially leaking exceptions
	* fixed problem with removing torrents that are checking
	* fixed documentation bug regarding save_resume_data()
	* added missing documentation on torrent creation
	* fixed bugs in python client examples
	* fixed missing dependency in package-config file
	* fixed shared geoip linking in Jamfile
	* fixed python bindings build on windows and made it possible
	  to generate a windows installer
	* fixed bug in NAT-PMP implementation

release 0.14

	* deprecated add_torrent() in favor of a new add_torrent()
	  that takes a struct with parameters instead. Torrents
	  are paused and auto managed by default.
	* removed 'connecting_to_tracker' torrent state. This changes
	  the enum values for the other states.
	* Improved seeding and choking behavior.
	* Fixed rare buffer overrun bug when calling get_download_queue
	* Fixed rare bug where torrent could be put back into downloading
	  state even though it was finished, after checking files.
	* Fixed rename_file to work before the file on disk has been
	  created.
	* Fixed bug in tracker connections in case of errors caused
	  in the connection constructor.
	* Updated alert system to be filtered by category instead of
	  severity level. Alerts can generate a message through
	  alert::message().
	* Session constructor will now start dht, upnp, natpmp, lsd by
	  default. Flags can be passed in to the constructor to not
	  do this, if these features are to be enabled and disabled
	  at a later point.
	* Removed 'connecting_to_tracker' torrent state
	* Fix bug where FAST pieces were cancelled on choke
	* Fixed problems with restoring piece states when hash failed.
	* Minimum peer reconnect time fix. Peers with no failures would
	  reconnect immediately.
	* Improved web seed error handling
	* DHT announce fixes and off-by-one loop fix
	* Fixed UPnP xml parse bug where it would ignore the port number
	  for the control url.
	* Fixed bug in torrent writer where the private flag was added
	  outside of the info dictionary
	* Made the torrent file parser less strict of what goes in the
	  announce-list entry
	* Fixed type overflow bug where some statistics was incorrectly
	  reported for file larger than 2 GB
	* boost-1.35 support
	* Fixed bug in statistics from web server peers where it sometimes
	  could report too many bytes downloaded.
	* Fixed bug where statistics from the last second was lost when
	  disconnecting a peer.
	* receive buffer optimizations (memcpy savings and memory savings)
	* Support for specifying the TOS byte for peer traffic.
	* Basic support for queueing of torrents.
	* Better bias to give connections to downloading torrents
	  with fewer peers.
	* Optimized resource usage (removed the checking thread)
	* Support to bind outgoing connections to specific ports
	* Disk cache support.
	* New, more memory efficient, piece picker with sequential download
	  support (instead of the more complicated sequential download threshold).
	* Auto Upload slots. Automtically opens up more slots if
	  upload limit is not met.
	* Improved NAT-PMP support by querying the default gateway
	* Improved UPnP support by ignoring routers not on the clients subnet.

release 0.13

	* Added scrape support
	* Added add_extension() to torrent_handle. Can instantiate
	  extensions for torrents while downloading
	* Added support for remove_torrent to delete the files as well
	* Fixed issue with failing async_accept on windows
	* DHT improvements, proper error messages are now returned when
	  nodes sends bad packets
	* Optimized the country table used to resolve country of peers
	* Copying optimization for sending data. Data is no longer copied from
	  the disk I/O buffer to the send buffer.
	* Buffer optimization to use a raw buffer instead of std::vector<char>
	* Improved file storage to use sparse files
	* Updated python bindings
	* Added more clients to the identifiable clients list.
	* Torrents can now be started in paused state (to better support queuing)
	* Improved IPv6 support (support for IPv6 extension to trackers and
	  listens on both IPv6 and IPv4 interfaces).
	* Improved asserts used. Generates a stacktrace on linux
	* Piece picker optimizations and improvements
	* Improved unchoker, connection limit and rate limiter
	* Support for FAST extension
	* Fixed invalid calculation in DHT node distance
	* Fixed bug in URL parser that failed to parse IPv6 addresses
	* added peer download rate approximation
	* added port filter for outgoing connection (to prevent
	  triggering firewalls)
	* made most parameters configurable via session_settings
	* added encryption support
	* added parole mode for peers whose data fails the hash check.
	* optimized heap usage in piece-picker and web seed downloader.
	* fixed bug in DHT where older write tokens weren't accepted.
	* added support for sparse files.
	* introduced speed categories for peers and pieces, to separate
	  slow and fast peers.
	* added a half-open tcp connection limit that takes all connections
	  in to account, not just peer connections.
	* added alerts for filtered IPs.
	* added support for SOCKS4 and 5 proxies and HTTP CONNECT proxies.
	* fixed proper distributed copies calculation.
	* added option to use openssl for sha-1 calculations.
	* optimized the piece picker in the case where a peer is a seed.
	* added support for local peer discovery
	* removed the dependency on the compiled boost.date_time library
	* deprecated torrent_info::print()
	* added UPnP support
	* fixed problem where peer interested flags were not updated correctly
	  when pieces were filtered
	* improvements to ut_pex messages, including support for seed flag
	* prioritizes upload bandwidth to peers that might send back data
	* the following functions have been deprecated:
	  	void torrent_handle::filter_piece(int index, bool filter) const;
	  	void torrent_handle::filter_pieces(std::vector<bool> const& pieces) const;
	  	bool torrent_handle::is_piece_filtered(int index) const;
	  	std::vector<bool> torrent_handle::filtered_pieces() const;
	  	void torrent_handle::filter_files(std::vector<bool> const& files) const;

	  instead, use the piece_priority functions.

	* added support for NAT-PMP
	* added support for piece priorities. Piece filtering is now set as
	  a priority
	* Fixed crash when last piece was smaller than one block and reading
	  fastresume data for that piece
	* Makefiles should do a better job detecting boost
	* Fixed crash when all tracker urls are removed
	* Log files can now be created at user supplied path
	* Log files failing to create is no longer fatal
	* Fixed dead-lock in torrent_handle
	* Made it build with boost 1.34 on windows
	* Fixed bug in URL parser that failed to parse IPv6 addresses
	* Fixed bug in DHT, related to IPv6 nodes
	* DHT accepts transaction IDs that have garbage appended to them
	* DHT logs messages that it fails to decode

release 0.12

	* fixes to make the DHT more compatible
	* http seed improvements including error reporting and url encoding issues.
	* fixed bug where directories would be left behind when moving storage
	  in some cases.
	* fixed crashing bug when restarting or stopping the DHT.
	* added python binding, using boost.python
	* improved character conversion on windows when strings are not utf-8.
	* metadata extension now respects the private flag in the torrent.
	* made the DHT to only be used as a fallback to trackers by default.
	* added support for HTTP redirection support for web seeds.
	* fixed race condition when accessing a torrent that was checking its
	  fast resume data.
	* fixed a bug in the DHT which could be triggered if the network was
	  dropped or extremely rare cases.
	* if the download rate is limited, web seeds will now only use left-over
	  bandwidth after all bt peers have used up as much bandwidth as they can.
	* added the possibility to have libtorrent resolve the countries of
	  the peers in torrents.
	* improved the bandwidth limiter (it now implements a leaky bucket/node bucket).
	* improved the HTTP seed downloader to report accurate progress.
	* added more client peer-id signatures to be recognized.
	* added support for HTTP servers that skip the CR before the NL at line breaks.
	* fixed bug in the HTTP code that only accepted headers case sensitive.
	* fixed bug where one of the session constructors didn't initialize boost.filesystem.
	* fixed bug when the initial checking of a torrent fails with an exception.
	* fixed bug in DHT code which would send incorrect announce messages.
	* fixed bug where the http header parser was case sensitive to the header
	  names.
	* Implemented an optmization which frees the piece_picker once a torrent
	  turns into a seed.
	* Added support for uT peer exchange extension, implemented by Massaroddel.
	* Modified the quota management to offer better bandwidth balancing
	  between peers.
	* logging now supports multiple sessions (different sessions now log
	  to different directories).
	* fixed random number generator seed problem, generating the same
	  peer-id for sessions constructed the same second.
	* added an option to accept multiple connections from the same IP.
	* improved tracker logging.
	* moved the file_pool into session. The number of open files is now
	  limited per session.
	* fixed uninitialized private flag in torrent_info
	* fixed long standing issue with file.cpp on windows. Replaced the low level
	  io functions used on windows.
	* made it possible to associate a name with torrents without metadata.
	* improved http-downloading performance by requesting entire pieces via
	  http.
	* added plugin interface for extensions. And changed the interface for
	  enabling extensions.

release 0.11

	* added support for incorrectly encoded paths in torrent files
	  (assumes Latin-1 encoding and converts to UTF-8).
	* added support for destructing session objects asynchronously.
	* fixed bug with file_progress() with files = 0 bytes
	* fixed a race condition bug in udp_tracker_connection that could
	  cause a crash.
	* fixed bug occuring when increasing the sequenced download threshold
	  with max availability lower than previous threshold.
	* fixed an integer overflow bug occuring when built with gcc 4.1.x
	* fixed crasing bug when closing while checking a torrent
	* fixed bug causing a crash with a torrent with piece length 0
	* added an extension to the DHT network protocol to support the
	  exchange of nodes with IPv6 addresses.
	* modified the ip_filter api slightly to support IPv6
	* modified the api slightly to make sequenced download threshold
	  a per torrent-setting.
	* changed the address type to support IPv6
	* fixed bug in piece picker which would not behave as
	  expected with regard to sequenced download threshold.
	* fixed bug with file_progress() with files > 2 GB.
	* added --enable-examples option to configure script.
	* fixed problem with the resource distribution algorithm
	  (controlling e.g upload/download rates).
	* fixed incorrect asserts in storage related to torrents with
	  zero-sized files.
	* added support for trackerless torrents (with kademlia DHT).
	* support for torrents with the private flag set.
	* support for torrents containing bootstrap nodes for the
	  DHT network.
	* fixed problem with the configure script on FreeBSD.
	* limits the pipelining used on url-seeds.
	* fixed problem where the shutdown always would delay for
	  session_settings::stop_tracker_timeout seconds.
	* session::listen_on() won't reopen the socket in case the port and
	  interface is the same as the one currently in use.
	* added http proxy support for web seeds.
	* fixed problem where upload and download stats could become incorrect
	  in case of high cpu load.
	* added more clients to the identifiable list.
	* fixed fingerprint parser to cope with latest Mainline versions.

release 0.10

	* fixed a bug where the requested number of peers in a tracker request could
	  be too big.
	* fixed a bug where empty files were not created in full allocation mode.
	* fixed a bug in storage that would, in rare cases, fail to do a
	  complete check.
	* exposed more settings for tweaking parameters in the piece-picker,
	  downloader and uploader (http_settings replaced by session_settings).
	* tweaked default settings to improve high bandwidth transfers.
	* improved the piece picker performance and made it possible to download
	  popular pieces in sequence to improve disk performance.
	* added the possibility to control upload and download limits per peer.
	* fixed problem with re-requesting skipped pieces when peer was sending pieces
	  out of fifo-order.
	* added support for http seeding (the GetRight protocol)
	* renamed identifiers called 'id' in the public interface to support linking
	  with Objective.C++
	* changed the extensions protocol to use the new one, which is also
	  implemented by uTorrent.
	* factorized the peer_connection and added web_peer_connection which is
	  able to download from http-sources.
	* converted the network code to use asio (resulted in slight api changes
	  dealing with network addresses).
	* made libtorrent build in vc7 (patches from Allen Zhao)
	* fixed bug caused when binding outgoing connections to a non-local interface.
	* add_torrent() will now throw if called while the session object is
	  being closed.
	* added the ability to limit the number of simultaneous half-open
	  TCP connections. Flags in peer_info has been added.

release 0.9.1

	* made the session disable file name checks within the boost.filsystem library
	* fixed race condition in the sockets
	* strings that are invalid utf-8 strings are now decoded with the
	  local codepage on windows
	* added the ability to build libtorrent both as a shared library
	* client_test can now monitor a directory for torrent files and automatically
	  start and stop downloads while running
	* fixed problem with file_size() when building on windows with unicode support
	* added a new torrent state, allocating
	* added a new alert, metadata_failed_alert
	* changed the interface to session::add_torrent for some speed optimizations.
	* greatly improved the command line control of the example client_test.
	* fixed bug where upload rate limit was not being applied.
	* files that are being checked will no longer stall files that don't need
	  checking.
	* changed the way libtorrent identifies support for its excentions
	  to look for 'ext' at the end of the peer-id.
	* improved performance by adding a circle buffer for the send buffer.
	* fixed bugs in the http tracker connection when using an http proxy.
	* fixed problem with storage's file pool when creating torrents and then
	  starting to seed them.
	* hard limit on remote request queue and timeout on requests (a timeout
	  triggers rerequests). This makes libtorrent work much better with
	  "broken" clients like BitComet which may ignore requests.

Initial release 0.9

	* multitracker support
	* serves multiple torrents on a single port and a single thread
	* supports http proxies and proxy authentication
	* gzipped tracker-responses
	* block level piece picker
	* queues torrents for file check, instead of checking all of them in parallel
	* uses separate threads for checking files and for main downloader
	* upload and download rate limits
	* piece-wise, unordered, incremental file allocation
	* fast resume support
	* supports files > 2 gigabytes
	* supports the no_peer_id=1 extension
	* support for udp-tracker protocol
	* number of connections limit
	* delays sending have messages
	* can resume pieces downloaded in any order
	* adjusts the length of the request queue depending on download rate
	* supports compact=1
	* selective downloading
	* ip filter
<|MERGE_RESOLUTION|>--- conflicted
+++ resolved
@@ -1,4 +1,3 @@
-<<<<<<< HEAD
 	* disable use of SetFileValidData() by default (windows). A new setting
 	  allows enabling it
 
@@ -33,11 +32,9 @@
 	* libtorrent now requires C++14 to build
 	* added support for GnuTLS for HTTPS and torrents over SSL
 
-=======
 	* record blocks in the disk queue as downloaded in the resume data
 	* fix bug in set_piece_deadline() when set in a zero-priority piece
 	* fix issue in URL parser, causing issues with certain tracker URLs
->>>>>>> 632eff7c
 	* use a different error code than host-unreachable, when skipping tracker announces
 
 1.2.10 released

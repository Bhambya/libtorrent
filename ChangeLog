--- conflicted
+++ resolved
@@ -1,4 +1,3 @@
-<<<<<<< HEAD
 2.0 release
 
 	* update userdata in add_torrent_params to be type-safe and add to torrent_handle
@@ -22,10 +21,8 @@
 	* overhauled disk I/O subsystem to use memory mapped files (where available)
 	* libtorrent now requires C++14 to build
 
-=======
 	* support TCP_NOTSENT_LOWAT on Linux
 	* fix correct interface binding of local service discovery multicast
->>>>>>> 5c869f69
 	* fix issue with knowing which interfaces to announce to trackers and DHT
 	* undeprecate settings_pack::dht_upload_rate_limit
 

--- conflicted
+++ resolved
@@ -1,4 +1,3 @@
-<<<<<<< HEAD
 	* fix merging metadata with magnet links added on top of existing torrents
 	* add torrent_flag to default all file priorities to dont_download
 	* fix &so= feature in magnet links
@@ -129,9 +128,7 @@
 	* added support for GnuTLS for HTTPS and torrents over SSL
 
 
-=======
 	* fix renaming of filenames that are too long for the filesystem
->>>>>>> 9241aa50
 	* made UPnP and LSD code avoid using select_reactor (to work around an issue on windows in boost.asio < 1.80)
 
 1.2.17 released

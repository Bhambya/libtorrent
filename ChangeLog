<<<<<<< HEAD
	* made disk_interface's status_t type a flags type
	* optimize resume data format to use less space
	* add a simpler overload to bencode() returning a vector<char>
	* introduced a new API for creating torrents, enabling file_storage optimizations
	* default build to not include functions deprecated in libtorrent 1.1 and earlier
	* add comment, created_by and creation_date to add_torrent_params
	* move session_flags to session_params
	* the entry class is now a standard variant type
	* use std::string_view instead of boost counterpart
	* libtorrent now requires C++17 to build
	* added support for WebTorrent

=======
	* allow on_unknown_torrent method in the absence of active torrents (new plugin feature added)
>>>>>>> 07c62c7e
	* fix missing python converter for dht::announce_flags_t

2.0.9 released

	* fix issue with web seed connections when they close and re-open
	* fallocate() not supported is not a fatal error
	* fix proxying of IPv6 connections via IPv4 proxy
	* treat CGNAT address range as local IPs
	* add stricter checking of piece layers when loading torrents
	* add stricter checking of v1 and v2 hashes being consistent
	* cache failed DNS lookups as well as successful ones
	* add an i2p torrent state to control interactions with clear swarms
	* fix i2p SAM protocol parsing of quoted messages
	* expose i2p peer destination in peer_info
	* fix i2p tracker announces
	* fix issue with read_piece() stopping torrent on pieces not yet downloaded
	* improve handling of allow_i2p_mixed setting to work for magnet links
	* fix web seed request for renamed single-file torrents
	* fix issue where web seeds could disappear from resume data
	* extend save_resume with additional conditional flags
	* fix issue with retrying trackers in tiers > 0
	* fix last_upload and last_download resume data fields to use posix time
	* improve error messages for no_connect_privileged_ports, by untangle it from the port filter
	* fix I2P issue introduced in 2.0.0
	* add async tracker status query, post_trackers()
	* add async torrent status query, post_status()
	* support loading version 2 of resume data format
	* fix issue with odd piece sizes
	* add async piece availability query, post_piece_availability()
	* add async piece availibility query, post_piece_availibility()
	* add async download queue query, post_download_queue()
	* add async file_progress query, post_file_progress()
	* add async peer_info query, post_peer_info()

2.0.8 released

	* fix uTP streams timing out instead of closing cleanly
	* add write_torrent_file_buf() overload for generating .torrent files
	* add create_torrent::generate_buf() function to generate into a buffer
	* fix copy_file when the file ends with a sparse region
	* uTP performance, fix packet loss when sending is stalled
	* fix trackers being stuck after session pause/resume
	* fix bug in hash_picker with empty files
	* uTP performance, prevent premature timeouts/resends
	* add option to not memory map files below a certain size
	* settings_pack now returns default values when queried for missing settings
	* fix copy_file fall-back when SEEK_HOL/SEEK_DATA is not supported
	* improve error reporting from file copy and move
	* tweak pad file placement to match reference implementation (tail-padding)
	* uTP performance, more lenient nagle's algorithm to always allow one outstanding undersized packet
	* uTP performance, piggy-back held back undersized packet with ACKs
	* uTP performance, don't send redundant deferred ACKs
	* support incoming SOCKS5 packets with hostnames as source address, for UDP trackers
	* ignore duplicate network interface change notifications on linux
	* fix total_want/want accounting when forcing a recheck
	* fix merging metadata with magnet links added on top of existing torrents
	* add torrent_flag to default all file priorities to dont_download
	* fix &so= feature in magnet links
	* improve compatibility of SOCKS5 UDP ASSOCIATE
	* fix madvise range for flushing cache in mmap_storage
	* open files with no_cache set in O_SYNC mode

* 2.0.7 released

	* fix issue in use of copy_file_range() on linux
	* avoid open-file race in the file_view_pool
	* fix issue where stop-when-ready would not close files
	* fix issue with duplicate hybrid torrent via separate v1 and v2 magnet links
	* added new function to load torrent files, load_torrent_*()
	* support sync_file_range() on linux
	* fix issue in write_torrent_file() when file size is exactly piece size
	* fix file_num_blocks() and file_num_pieces() for empty files
	* add new overload to make_magnet_uri()
	* add missing protocol version to tracker_reply_alert and tracker_error_alert
	* fix privilege issue with SetFileValidData()
	* add asynchronous overload of torrent_handle::add_piece()
	* default to a single hashing thread, for full checks
	* Fix bug when checking files and the first piece is invalid

* 2.0.6 released

	* fix issue creating a v2 torrent from torrent_info containing an empty file
	* make recheck files also update which files use partfile
	* add write_through disk_io_write_mode, which flushes pieces to disk immediately
	* improve copy file function to preserve sparse regions (when supported)
	* add function to truncate over-sized files part of a torrent
	* fix directory creation on windows shared folders
	* add flag to make add_files() not record file attributes
	* deprecate (unused) allow_partial_disk_writes settings
	* fix disk-full error reporting in mmap_disk_io
	* fixed similar-torrents feature for v2 torrents
	* fix potential unbounded recursion in add_completed_job, in disk I/O
	* deprecated (unused) volatile_read_cache setting
	* fix part files being marked as hidden on windows

* 2.0.5 released

	* on windows, explicitly flush memory mapped files periodically
	* fix build with WolfSSL
	* fix issue where incoming uTP connections were not accepted over SOCKS5
	* fix several issues in handling of checking files of v2 torrents, esp. from magnet links
	* make the token limit when parsing metadata from magnet files configurable
	* fix issue with stalled pieces on disk full errors
	* fix missing python binding for file_progress_flags
	* fix torrent_file_with_hashes() to fail when we don't have the piece layers
	* restore path character encoding conversion for non UTF-8 locales on linux
	* fix use-after-free bug in make_magnet_uri
	* add write_torrent_file() to produce a .torrent file from add_torrent_params
	* allow loading v2 .torrent files without piece layer
	* fix issue with adding v2 torrents with invalid file root hash

* 2.0.4 released

	* fix piece picker bug causing double-picks with prefer-contiguous enabled
	* expose session_params in python bindings
	* fix (deprecated) use of add_torrent_params::info_hash
	* fix issue creating and loading v2 torrents with empty files. Improves
	  conformance to BEP52 reference implementation

* 2.0.3 released

	* add new torrent_file_with_hashes() which includes piece layers for
	  creating .torrent files
	* add file_prio_alert, posted when file priorities are updated
	* fix issue where set_piece_hashes() would not propagate file errors
	* add missing python binding for event_t
	* add work-around for systems without fseeko() (such as Android)
	* add convenience header libtorrent/libtorrent.hpp
	* increase default max_allowed_in_request_queue
	* fix loading non-ascii filenames on windows with torrent_info constructor (2.0 regression)
	* add std::hash<> specialization for info_hash_t
	* fix integer overflow in hash_picker and properly restrict max file sizes in torrents
	* strengthen SSRF mitigation for web seeds

* 2.0.2 released

	* add v1() and v2() functions to torrent_info
	* fix piece_layers() to work for single-piece files
	* fix python binding regression in session constructor flags
	* fix unaligned piece requests in mmap_storage
	* improve client_data_t ergonomics
	* fix issue with concurrent access to part files

* 2.0.1 released

	* fix attribute in single-file v2 torrent creation
	* fix padding for empty files in v2 torrent creation
	* add function to ask a file_storage whether it's v2 or not
	* fix mtime field when creating single-file v2 torrents
	* fix performance regression in checking files
	* disable use of SetFileValidData() by default (windows). A new setting
	  allows enabling it

2.0 released

	* dropped dependency on iconv
	* deprecate set_file_hash() in torrent creator, as it's superceded by v2 torrents
	* deprecate mutable access to info_section in torrent_info
	* removed deprecated lazy_entry/lazy_bdecode
	* stats_alert deprecated
	* remove bittyrant choking algorithm
	* update userdata in add_torrent_params to be type-safe and add to torrent_handle
	* add ip_filter to session_params
	* added support for wolfSSL for SHA-1 hash and HTTPS (no Torrents over SSL)
	* requires OpenSSL minimum version 1.0.0 with SNI support
	* deprecated save_state() and load_state() on session in favour of new
	  write_session_params() and read_session_params()
	* added support for BitTorrent v2 (see docs/upgrade_to_2.0.html)
	* create_torrent() pad_file_limit parameter removed
	* create_torrent() merkle- and optimize-alignment flags removed
	* merkle_tree removed from add_torrent_params
	* announce_entry expose information per v1 and v2 info-hash announces
	* deprecated sha1_hash info_hash members on torrent_removed_alert,
	  torrent_deleted_alert, torrent_delete_failed_alert and add_torrent_params
	* undeprecate error_file_metadata for torrent errors related to its metadata
	* remove support for adding a torrent under a UUID (used for previous RSS support)
	* remove deprecated feature to add torrents by file:// URL
	* remove deprecated feature to download .torrent file from URL
	* requires boost >= 1.66 to build
	* update networking API to networking TS compatible boost.asio
	* overhauled disk I/O subsystem to use memory mapped files (where available)
	* libtorrent now requires C++14 to build
	* added support for GnuTLS for HTTPS and torrents over SSL


	* fix issue where stop-when-ready would not close files
	* uTP performance, fix packet loss when sending is stalled
	* uTP performance, prevent premature timeouts/resends
	* uTP performance, more lenient nagle's algorithm to always allow one outstanding undersized packet
	* uTP performance, piggy-back held back undersized packet with ACKs
	* uTP performance, don't send redundant deferred ACKs
	* fix wanted_done/done accounting when force-rechecking
	* expose userdata via torrent_handle (back-port from 2.0)
	* fix renaming of filenames that are too long for the filesystem
	* made UPnP and LSD code avoid using select_reactor (to work around an issue on windows in boost.asio < 1.80)

1.2.17 released

	* fixed tracker connections spinning when hostname lookups stall
	* fixed error in pkg-config file generation in Jamfile
	* improve backwards compatibility with loading magnet link resume files
	* fix bind-to-device for tracker announces and UPnP
	* rename peer_tos setting to peer_dscp
	* fix bdecode support for large strings (>= 100 MB)

1.2.16 released

	* send User-Agent field in anonymous mode
	* fix python binding for settings_pack conversion
	* fix DHT announce timer issue
	* use DSCP_TRAFFIC_TYPE socket option on windows
	* update default ToS setting according to RFC 8622
	* keep trying to announce to trackers even when all fail
	* don't disable announcing from local endpoints because of temporary failures
	* fix issue in parsing UPnP XML response with multiple forwarding services

1.2.15 released

	* cache DNS lookups for SOCKS5 proxy
	* fix stalled pieces on disk-full errors
	* fix build configuration issue on NetBSD, OpenBSD and DragonFly
	* make UTF-8 sanitization a bit stricter. This will re-write invalid UTF-8
	  code points encoding surrogate pairs
	* fix restoring last_seen_complete from resume data
	* fix issue on MacOS where the DHT was not restarted on a network-up notification
	* make remove_torrent flags be treated as flags (instead of an enum)

1.2.14 released

	* improve handling of seed flag in PEX messages
	* fix issue of accruing unlimited DHT node candidates when DHT is disabled
	* fix bug in parsing chunked encoding
	* fix incorrect reporting of active_duration when entering graceful-pause
	* fix python binding for functions taking string_view
	* fix python binding for torrent_info constructor overloads
	* issue python deprecation warnings for some deprecated functions in the python bindings
	* fix python binding for torrent_info::add_url_seed, add_tracker and add_http_seed

1.2.13 released

	* Use /etc/ssl/cert.pem to validate HTTPS connections on MacOS
	* allow no-interest timeouts of peer connections before all connections slots are full
	* fix issue where a DHT message would count as an incoming connection
	* fix issue when failing to parse outgoing_interfaces setting
	* fix super-seeding issue that could cause a segfault
	* fix data race in python binding of session::get_torrent_status()
	* fix need_save_resume_data() for renaming files, share-mode, upload-mode,
	  disable- pex, lsd, and dht.
	* fix incoming TCP connections when using tracker-only proxy
	* fix issue with paths starting with ./
	* fix integer overflow when setting a high DHT upload rate limit
	* improve Path MTU discovery logic in uTP
	* fix overflow issue when rlimit_nofile is set to infinity
	* fix issue in python binding interpreting int settings > INT_MAX
	* Fix cxxflags and linkflags injection via environment variables

1.2.12 released

	* fix loading of DHT node ID from previous session on startup
	* use getrandom(), when available, and fall back to /dev/urandom
	* fix python binding for "value" in dht put alerts
	* fix bug in python binding for dht_put_mutable_item
	* fix uTP issue acking FIN packets
	* validate HTTPS certificates by default (trackers and web seeds)
	* load SSL certificates from windows system certificate store, to authenticate trackers
	* introduce mitigation for Server Side Request Forgery in tracker and web seed URLs
	* fix error handling for pool allocation failure

1.2.11 released

	* fix issue with moving the session object
	* deprecate torrent_status::allocating. This state is no longer used
	* fix bug creating torrents with symbolic links
	* remove special case to save metadata in resume data unconditionally when added through magnet link
	* fix bugs in mutable-torrent support (reusing identical files from different torrents)
	* fix incorrectly inlined move-assignment of file_storage
	* add session::paused flag, and the ability to construct a session in paused mode
	* fix session-pause causing tracker announces to fail
	* fix peer-exchange flags bug
	* allow saving resume data before metadata has been downloaded (for magnet links)
	* record blocks in the disk queue as downloaded in the resume data
	* fix bug in set_piece_deadline() when set in a zero-priority piece
	* fix issue in URL parser, causing issues with certain tracker URLs
	* use a different error code than host-unreachable, when skipping tracker announces

1.2.10 released

	* fix regression in python binding for move_storage()
	* improve stat_file() performance on Windows
	* fix issue with loading invalid torrents with only 0-sized files
	* fix to avoid large stack allocations

1.2.9 released

	* add macro TORRENT_CXX11_ABI for clients building with C++14 against
	  libtorrent build with C++11
	* refreshed m4 scripts for autotools
	* removed deprecated wstring overloads on non-windows systems
	* drop dependency on Unicode's ConvertUTF code (which had a license
	  incompatible with Debian)
	* fix bugs exposed on big-endian systems
	* fix detection of hard-links not being supported by filesystem
	* fixed resume data regression for seeds with prio 0 files

1.2.8 released

	* validate UTF-8 encoding of client version strings from peers
	* don't time out tracker announces as eagerly while resolving hostnames
	* fix NAT-PMP shutdown issue
	* improve hostname lookup by merging identical lookups
	* fix network route enumeration for large routing tables
	* fixed issue where pop_alerts() could return old, invalid alerts
	* fix issue when receiving have-all message before the metadata
	* don't leave lingering part files handles open
	* disallow calling add_piece() during checking
	* fix incorrect filename truncation at multi-byte character
	* always announce listen port 1 when using a proxy

1.2.7 released

	* add set_alert_fd in python binding, to supersede set_alert_notify
	* fix bug in part files > 2 GiB
	* add function to clear the peer list for a torrent
	* fix resume data functions to save/restore more torrent flags
	* limit number of concurrent HTTP announces
	* fix queue position for force_rechecking a torrent that is not auto-managed
	* improve rate-based choker documentation, and minor tweak
	* undeprecate upnp_ignore_nonrouters (but referring to devices on our subnet)
	* increase default tracker timeout
	* retry failed socks5 server connections
	* allow UPnP lease duration to be changed after device discovery
	* fix IPv6 address change detection on Windows

1.2.6 released

	* fix peer timeout logic
	* simplify proxy handling. A proxy now overrides listen_interfaces
	* fix issues when configured to use a non-default choking algorithm
	* fix issue in reading resume data
	* revert NXDOMAIN change from 1.2.4
	* don't open any listen sockets if listen_interfaces is empty or misconfigured
	* fix bug in auto disk cache size logic
	* fix issue with outgoing_interfaces setting, where bind() would be called twice
	* add build option to disable share-mode
	* support validation of HTTPS trackers
	* deprecate strict super seeding mode
	* make UPnP port-mapping lease duration configurable
	* deprecate the bittyrant choking algorithm
	* add build option to disable streaming

1.2.5 release

	* announce port=1 instead of port=0, when there is no listen port
	* fix LSD over IPv6
	* support TCP_NOTSENT_LOWAT on Linux
	* fix correct interface binding of local service discovery multicast
	* fix issue with knowing which interfaces to announce to trackers and DHT
	* undeprecate settings_pack::dht_upload_rate_limit

1.2.4 release

	* fix binding TCP and UDP sockets to the same port, when specifying port 0
	* fix announce_to_all_trackers and announce_to_all_tiers behavior
	* fix suggest_read_cache setting
	* back-off tracker hostname looksups resulting in NXDOMAIN
	* lower SOCKS5 UDP keepalive timeout
	* fix external IP voting for multi-homed DHT nodes
	* deprecate broadcast_lsd setting. Just use multicast
	* deprecate upnp_ignore_nonrouters setting
	* don't attempt sending event=stopped if event=start never succeeded
	* make sure &key= stays consistent between different source IPs (as mandated by BEP7)
	* fix binding sockets to outgoing interface
	* add new socks5_alert to trouble shoot SOCKS5 proxies

1.2.3 release

	* fix erroneous event=completed tracker announce when checking files
	* promote errors in parsing listen_interfaces to post listen_failed_alert
	* fix bug in protocol encryption/obfuscation
	* fix buffer overflow in SOCKS5 UDP logic
	* fix issue of rapid calls to file_priority() clobbering each other
	* clear tracker errors on success
	* optimize setting with unlimited unchoke slots
	* fixed restoring of trackers, comment, creation date and created-by in resume data
	* fix handling of torrents with too large pieces
	* fixed division by zero in anti-leech choker
	* fixed bug in torrent_info::swap

1.2.2 release

	* fix cases where the disable_hash_checks setting was not honored
	* fix updating of is_finished torrent status, when changing piece priorities
	* fix regression in &left= reporting when adding a seeding torrent
	* fix integer overflow in http parser
	* improve sanitation of symlinks, to support more complex link targets
	* add DHT routing table affinity for BEP 42 nodes
	* add torrent_info constructor overloads to control torrent file limits
	* feature to disable DHT, PEX and LSD per torrent
	* fix issue where trackers from magnet links were not included in create_torrent()
	* make peer_info::client a byte array in python binding
	* pick contiguous pieces from peers with high download rate
	* fix error handling of moving storage to a drive letter that isn't mounted
	* fix HTTP Host header when using proxy

1.2.1 release

	* add dht_pkt_alert and alerts_dropped_alert to python bindings
	* fix python bindings for block_uploaded_alert
	* optimize resolving duplicate filenames in loading torrent files
	* fix python binding of dht_settings
	* tighten up various input validation checks
	* fix create_torrent python binding
	* update symlinks to conform to BEP 47
	* fix python bindings for peer_info
	* support creating symlinks, for torrents with symlinks in them
	* fix error in seed_mode flag
	* support magnet link parameters with number suffixes
	* consistently use "lt" namespace in examples and documentation
	* fix Mingw build to use native cryptoAPI
	* uPnP/NAT-PMP errors no longer set the client's advertised listen port to zero

1.2 release

	* requires boost >= 1.58 to build
	* tweak heuristic of how to interpret url seeds in multi-file torrents
	* support &ipv4= tracker argument for private torrents
	* renamed debug_notification to connect_notification
	* when updating listen sockets, only post alerts for new ones
	* deprecate anonymous_mode_alert
	* deprecated force_proxy setting (when set, the proxy is always used)
	* add support for Port Control Protocol (PCP)
	* deliver notification of alerts being dropped via alerts_dropped_alert
	* deprecated alert::progress_notification alert category, split into
	  finer grained categories
	* update plugin interface functions for improved type-safety
	* implemented support magnet URI extension, select specific file indices
	  for download, BEP53
	* make tracker keys multi-homed. remove set_key() function on session.
	* add flags()/set_flags()/unset_flags() to torrent_handle, deprecate individual functions
	* added alert for block being sent to the send buffer
	* drop support for windows compilers without std::wstring
	* implemented support for DHT info hash indexing, BEP51
	* removed deprecated support for file_base in file_storage
	* added support for running separate DHT nodes on each network interface
	* added support for establishing UTP connections on any network interface
	* added support for sending tracker announces on every network interface
	* introduce "lt" namespace alias
	* need_save_resume_data() will no longer return true every 15 minutes
	* make the file_status interface explicitly public types
	* added resolver_cache_timeout setting for internal host name resolver
	* make parse_magnet_uri take a string_view instead of std::string
	* deprecate add_torrent_params::url field. use parse_magnet_uri instead
	* optimize download queue management
	* deprecated (undocumented) file:// urls
	* add limit for number of web seed connections
	* added support for retrieval of DHT live nodes
	* complete UNC path support
	* add packets pool allocator
	* remove disk buffer pool allocator
	* fix last_upload and last_download overflow after 9 hours in past
	* python binding add more add_torrent_params fields and an invalid key check
	* introduce introduce distinct types for peer_class_t, piece_index_t and
	  file_index_t.
	* fix crash caused by empty bitfield
	* removed disk-access-log build configuration
	* removed mmap_cache feature
	* strengthened type safety in handling of piece and file indices
	* deprecate identify_client() and fingerprint type
	* make sequence number for mutable DHT items backed by std::int64_t
	* tweaked storage_interface to have stronger type safety
	* deprecate relative times in torrent_status, replaced by std::chrono::time_point
	* refactor in alert types to use more const fields and more clear API
	* changed session_stats_alert counters type to signed (std::int64_t)
	* remove torrent eviction/ghost torrent feature
	* include target in DHT lookups, when queried from the session
	* improve support for HTTP redirects for web seeds
	* use string_view in entry interface
	* deprecate "send_stats" property on trackers (since lt_tracker extension has
	  been removed)
	* remove deprecate session_settings API (use settings_pack instead)
	* improve file layout optimization when creating torrents with padfiles
	* remove remote_dl_rate feature
	* source code migration from boost::shared_ptr to std::shared_ptr
	* storage_interface API changed to use span and references
	* changes in public API to work with std::shared_ptr<torrent_info>
	* extensions API changed to use span and std::shared_ptr
	* plugin API changed to handle DHT requests using string_view
	* removed support for lt_trackers and metadata_transfer extensions
	  (pre-dating ut_metadata)
	* support windows' CryptoAPI for SHA-1
	* separated ssl and crypto options in build
	* remove lazy-bitfield feature
	* simplified suggest-read-cache feature to not depend on disk threads
	* removed option to disable contiguous receive buffers
	* deprecated public to_hex() and from_hex() functions
	* separated address and port fields in listen alerts
	* added support for parsing new x.pe parameter from BEP 9
	* peer_blocked_alert now derives from peer_alert
	* transitioned exception types to system_error
	* made alerts move-only
	* move files one-by-one when moving storage for a torrent
	* removed RSS support
	* removed feature to resolve country for peers
	* added support for BEP 32, "IPv6 extension for DHT"
	* overhauled listen socket and UDP socket handling, improving multi-home
	  support and bind-to-device
	* resume data is now communicated via add_torrent_params objects
	* added new read_resume_data()/write_resume_data functions to write bencoded,
	  backwards compatible resume files
	* removed deprecated fields from add_torrent_params
	* deprecate "resume_data" field in add_torrent_params
	* improved support for bind-to-device
	* deprecated ssl_listen, SSL sockets are specified in listen_interfaces now
	* improved support for listening on multiple sockets and interfaces
	* resume data no longer has timestamps of files
	* require C++11 to build libtorrent

	* replace use of boost-endian with boost-predef

1.1.12 release

	* uTP performance fixes

1.1.11 release

	* fix move_storage with save_path with a trailing slash
	* fix tracker announce issue, advertising port 0 in secondary IPv6 announce
	* fix missing boost/noncopyable.hpp includes
	* fix python binding for torrent_info::creation_date()

1.1.10 release

	* fix issue in udp_socket with unusual socket failure
	* split progress_notification alert category into file-, piece- and block progress
	* utp close-reason fix
	* exposed default add_torrent_params flags to python bindings
	* fix redundant flushes of partfile metadata
	* add option to ignore min-interval from trackers on force-reannounce
	* raise default setting for active_limit
	* fall back to copy+remove if rename_file fails
	* improve handling of filesystems not supporting fallocate()
	* force-proxy no longer disables DHT
	* improve connect-boost feature, to make new torrents quickly connect peers

1.1.9 release

	* save both file and piece priorities in resume file
	* added missing stats_metric python binding
	* uTP connections are no longer exempt from rate limits by default
	* fix exporting files from partfile while seeding
	* fix potential deadlock on Windows, caused by performing restricted
	  tasks from within DllMain
	* fix issue when subsequent file priority updates cause torrent to stop

1.1.8 release

	* coalesce reads and writes by default on windows
	* fixed disk I/O performance of checking hashes and creating torrents
	* fix race condition in part_file
	* fix part_file open mode compatibility test
	* fixed race condition in random number generator
	* fix race condition in stat_cache (disk storage)
	* improve error handling of failing to change file priority
	  The API for custom storage implementations was altered
	* set the hidden attribute when creating the part file
	* fix tracker announces reporting more data downloaded than the size of the torrent
	* fix recent regression with force_proxy setting

1.1.7 release

	* don't perform DNS lookups for the DHT bootstrap unless DHT is enabled
	* fix issue where setting file/piece priority would stop checking
	* expose post_dht_stats() to python binding
	* fix backwards compatibility to downloads without partfiles
	* improve part-file related error messages
	* fix reporting &redundant= in tracker announces
	* fix tie-break in duplicate peer connection disconnect logic
	* fix issue with SSL tracker connections left in CLOSE_WAIT state
	* defer truncating existing files until the first time we write to them
	* fix issue when receiving a torrent with 0-sized padfiles as magnet link
	* fix issue resuming 1.0.x downloads with a file priority 0
	* fix torrent_status::next_announce
	* fix pad-file scalability issue
	* made coalesce_reads/coalesce_writes settings take effect on linux and windows
	* use unique peer_ids per connection
	* fix iOS build on recent SDK
	* fix tracker connection bind issue for IPv6 trackers
	* fix error handling of some merkle torrents
	* fix error handling of unsupported hard-links

1.1.6 release

	* deprecate save_encryption_settings (they are part of the normal settings)
	* add getters for peer_class_filter and peer_class_type_filter
	* make torrent_handler::set_priority() to use peer_classes
	* fix support for boost-1.66 (requires C++11)
	* fix i2p support
	* fix loading resume data when in seed mode
	* fix part-file creation race condition
	* fix issue with initializing settings on session construction
	* fix issue with receiving interested before metadata
	* fix IPv6 tracker announce issue
	* restore path sanitization behavior of ":"
	* fix listen socket issue when disabling "force_proxy" mode
	* fix full allocation failure on APFS

1.1.5 release

	* fix infinite loop when parsing certain invalid magnet links
	* fix parsing of torrents with certain invalid filenames
	* fix leak of torrent_peer objects (entries in peer_list)
	* fix leak of peer_class objects (when setting per-torrent rate limits)
	* expose peer_class API to python binding
	* fix integer overflow in whole_pieces_threshold logic
	* fix uTP path MTU discovery issue on windows (DF bit was not set correctly)
	* fix python binding for torrent_handle, to be hashable
	* fix IPv6 tracker support by performing the second announce in more cases
	* fix utf-8 encoding check in torrent parser
	* fix infinite loop when parsing maliciously crafted torrents
	* fix invalid read in parse_int in bdecoder (CVE-2017-9847)
	* fix issue with very long tracker- and web seed URLs
	* don't attempt to create empty files on startup, if they already exist
	* fix force-recheck issue (new files would not be picked up)
	* fix inconsistency in file_priorities and override_resume_data behavior
	* fix paused torrents not generating a state update when their ul/dl rate
	  transitions to zero

1.1.4 release

	* corrected missing const qualifiers on bdecode_node
	* fix changing queue position of paused torrents (1.1.3 regression)
	* fix re-check issue after move_storage
	* handle invalid arguments to set_piece_deadline()
	* move_storage did not work for torrents without metadata
	* improve shutdown time by only announcing to trackers whose IP we know
	* fix python3 portability issue in python binding
	* delay 5 seconds before reconnecting socks5 proxy for UDP ASSOCIATE
	* fix NAT-PMP crash when removing a mapping at the wrong time
	* improve path sanitization (filter unicode text direction characters)
	* deprecate partial_piece_info::piece_state
	* bind upnp requests to correct local address
	* save resume data when removing web seeds
	* fix proxying of https connections
	* fix race condition in disk I/O storage class
	* fix http connection timeout on multi-homed hosts
	* removed dependency on boost::uintptr_t for better compatibility
	* fix memory leak in the disk cache
	* fix double free in disk cache
	* forward declaring libtorrent types is discouraged. a new fwd.hpp header is provided

1.1.3 release

	* removed (broken) support for incoming connections over socks5
	* restore announce_entry's timestamp fields to posix time in python binding
	* deprecate torrent_added_alert (in favor of add_torrent_alert)
	* fix python binding for parse_magnet_uri
	* fix minor robustness issue in DHT bootstrap logic
	* fix issue where torrent_status::num_seeds could be negative
	* document deprecation of dynamic loading/unloading of torrents
	* include user-agent in tracker announces in anonymous_mode for private torrents
	* add support for IPv6 peers from udp trackers
	* correctly URL encode the IPv6 argument to trackers
	* fix default file pool size on windows
	* fix bug where settings_pack::file_pool_size setting was not being honored
	* add feature to periodically close files (to make windows clear disk cache)
	* fix bug in torrent_handle::file_status
	* fix issue with peers not updated on metadata from magnet links

1.1.2 release

	* default TOS marking to 0x20
	* fix invalid access when leaving seed-mode with outstanding hash jobs
	* fix ABI compatibility issue introduced with preformatted entry type
	* add web_seed_name_lookup_retry to session_settings
	* slightly improve proxy settings backwards compatibility
	* add function to get default settings
	* updating super seeding would include the torrent in state_update_alert
	* fix issue where num_seeds could be greater than num_peers in torrent_status
	* finished non-seed torrents can also be in super-seeding mode
	* fix issue related to unloading torrents
	* fixed finished-time calculation
	* add missing min_memory_usage() and high_performance_seed() settings presets to python
	* fix stat cache issue that sometimes would produce incorrect resume data
	* storage optimization to peer classes
	* fix torrent name in alerts of builds with deprecated functions
	* make torrent_info::is_valid() return false if torrent failed to load
	* fix per-torrent rate limits for >256 peer classes
	* don't load user_agent and peer_fingerprint from session_state
	* fix file rename issue with name prefix matching torrent name
	* fix division by zero when setting tick_interval > 1000
	* fix move_storage() to its own directory (would delete the files)
	* fix socks5 support for UDP
	* add setting urlseed_max_request_bytes to handle large web seed requests
	* fix python build with CC/CXX environment
	* add trackers from add_torrent_params/magnet links to separate tiers
	* fix resumedata check issue with files with priority 0
	* deprecated mmap_cache feature
	* add utility function for generating peer ID fingerprint
	* fix bug in last-seen-complete
	* remove file size limit in torrent_info filename constructor
	* fix tail-padding for last file in create_torrent
	* don't send user-agent in metadata http downloads or UPnP requests when
	  in anonymous mode
	* fix internal resolve links lookup for mutable torrents
	* hint DHT bootstrap nodes of actual bootstrap request

1.1.1 release

	* update puff.c for gzip inflation (CVE-2016-7164)
	* add dht_bootstrap_node a setting in settings_pack (and add default)
	* make pad-file and symlink support conform to BEP47
	* fix piece picker bug that could result in division by zero
	* fix value of current_tracker when all tracker failed
	* deprecate lt_trackers extension
	* remove load_asnum_db and load_country_db from python bindings
	* fix crash in session::get_ip_filter when not having set one
	* fix filename escaping when repairing torrents with broken web seeds
	* fix bug where file_completed_alert would not be posted unless file_progress
	  had been queries by the client
	* move files one-by-one when moving storage for a torrent
	* fix bug in enum_net() for BSD and Mac
	* fix bug in python binding of announce_entry
	* fixed bug related to flag_merge_resume_http_seeds flag in add_torrent_params
	* fixed inverted priority of incoming piece suggestions
	* optimize allow-fast logic
	* fix issue where FAST extension messages were not used during handshake
	* fixed crash on invalid input in http_parser
	* upgraded to libtommath 1.0
	* fixed parsing of IPv6 endpoint with invalid port character separator
	* added limited support for new x.pe parameter from BEP 9
	* fixed dht stats counters that weren't being updated
	* make sure add_torrent_alert is always posted before other alerts for
	  the torrent
	* fixed peer-class leak when settings per-torrent rate limits
	* added a new "preformatted" type to bencode entry variant type
	* improved Socks5 support and test coverage
	* fix set_settings in python binding
	* Added missing alert categories in python binding
	* Added dht_get_peers_reply_alert alert in python binding
	* fixed updating the node id reported to peers after changing IPs

1.1.0 release

	* improve robustness and performance of uTP PMTU discovery
	* fix duplicate ACK issue in uTP
	* support filtering which parts of session state are loaded by load_state()
	* deprecate support for adding torrents by HTTP URL
	* allow specifying which tracker to scrape in scrape_tracker
	* tracker response alerts from user initiated announces/scrapes are now
	  posted regardless of alert mask
	* improve DHT performance when changing external IP (primarily affects
	  bootstrapping).
	* add feature to stop torrents immediately after checking files is done
	* make all non-auto managed torrents exempt from queuing logic, including
	  checking torrents.
	* add option to not proxy tracker connections through proxy
	* removed sparse-regions feature
	* support using 0 disk threads (to perform disk I/O in network thread)
	* removed deprecated handle_alert template
	* enable logging build config by default (but alert mask disabled by default)
	* deprecated RSS API
	* experimental support for BEP 38, "mutable torrents"
	* replaced lazy_bdecode with a new bdecoder that's a lot more efficient
	* deprecate time functions, expose typedefs of boost::chrono in the
	  libtorrent namespace instead
	* deprecate file_base feature in file_storage/torrent_info
	* changed default piece and file priority to 4 (previously 1)
	* improve piece picker support for reverse picking (used for snubbed peers)
	  to not cause priority inversion for regular peers
	* improve piece picker to better support torrents with very large pieces
	  and web seeds. (request large contiguous ranges, but not necessarily a
	  whole piece).
	* deprecated session_status and session::status() in favor of performance
	  counters.
	* improve support for HTTP where one direction of the socket is shut down.
	* remove internal fields from web_seed_entry
	* separate crypto library configuration <crypto> and whether to support
	  bittorrent protocol encryption <encryption>
	* simplify bittorrent protocol encryption by just using internal RC4
	  implementation.
	* optimize copying torrent_info and file_storage objects
	* cancel non-critical DNS lookups when shutting down, to cut down on
	  shutdown delay.
	* greatly simplify the debug logging infrastructure. logs are now delivered
	  as alerts, and log level is controlled by the alert mask.
	* removed auto_expand_choker. use rate_based_choker instead
	* optimize UDP tracker packet handling
	* support SSL over uTP connections
	* support web seeds that resolve to multiple IPs
	* added auto-sequential feature. download well-seeded torrents in-order
	* removed built-in GeoIP support (this functionality is orthogonal to
	  libtorrent)
	* deprecate proxy settings in favor of regular settings
	* deprecate separate settings for peer protocol encryption
	* support specifying listen interfaces and outgoing interfaces as device
	  names (eth0, en2, tun0 etc.)
	* support for using purgrable memory as disk cache on Mac OS.
	* be more aggressive in corking sockets, to coalesce messages into larger
	  packets.
	* pre-emptively unchoke peers to save one round-trip at connection start-up.
	* add session constructor overload that takes a settings_pack
	* torrent_info is no longer an intrusive_ptr type. It is held by shared_ptr.
	  This is a non-backwards compatible change
	* move listen interface and port to the settings
	* move use_interfaces() to be a setting
	* extend storage interface to allow deferred flushing and flush the part-file
	  metadata periodically
	* make statistics propagate instantly rather than on the second tick
	* support for partfiles, where partial pieces belonging to skipped files are
	  put
	* support using multiple threads for socket operations (especially useful for
	  high performance SSL connections)
	* allow setting rate limits for arbitrary peer groups. Generalizes
	  per-torrent rate limits, and local peer limits
	* improved disk cache complexity O(1) instead of O(log(n))
	* add feature to allow storing disk cache blocks in an mmapped file
	  (presumably on an SSD)
	* optimize peer connection distribution logic across torrents to scale
	  better with many torrents
	* replaced std::map with boost::unordered_map for torrent list, to scale
	  better with many torrents
	* optimized piece picker
	* optimized disk cache
	* optimized .torrent file parsing
	* optimized initialization of storage when adding a torrent
	* added support for adding torrents asynchronously (for improved startup
	  performance)
	* added support for asynchronous disk I/O
	* almost completely changed the storage interface (for custom storage)
	* added support for hashing pieces in multiple threads

	* fix padfile issue
	* fix PMTUd bug
	* update puff to fix gzip crash

1.0.10 release

	* fixed inverted priority of incoming piece suggestions
	* fixed crash on invalid input in http_parser
	* added a new "preformatted" type to bencode entry variant type
	* fix division by zero in super-seeding logic

1.0.9 release

	* fix issue in checking outgoing interfaces (when that option is enabled)
	* python binding fix for boost-1.60.0
	* optimize enumeration of network interfaces on windows
	* improve reliability of binding listen sockets
	* support SNI in https web seeds and trackers
	* fix unhandled exception in DHT when receiving a DHT packet over IPv6

1.0.8 release

	* fix bug where web seeds were not used for torrents added by URL
	* fix support for symlinks on windows
	* fix long filename issue (on unixes)
	* fixed performance bug in DHT torrent eviction
	* fixed win64 build (GetFileAttributesEx)
	* fixed bug when deleting files for magnet links before they had metadata

1.0.7 release

	* fix bug where loading settings via load_state() would not trigger all
	  appropriate actions
	* fix bug where 32 bit builds could use more disk cache than the virtual
	  address space (when set to automatic)
	* fix support for torrents with > 500'000 pieces
	* fix ip filter bug when banning peers
	* fix IPv6 IP address resolution in URLs
	* introduce run-time check for torrent info-sections being too large
	* fix web seed bug when using proxy and proxy-peer-connections=false
	* fix bug in magnet link parser
	* introduce add_torrent_params flags to merge web seeds with resume data
	  (similar to trackers)
	* fix bug where dont_count_slow_torrents could not be disabled
	* fix fallocate hack on linux (fixes corruption on some architectures)
	* fix auto-manage bug with announce to tracker/lsd/dht limits
	* improve DHT routing table to not create an unbalanced tree
	* fix bug in uTP that would cause any connection taking more than one second
	  to connect be timed out (introduced in the vulnerability path)
	* fixed falling back to sending UDP packets direct when socks proxy fails
	* fixed total_wanted bug (when setting file priorities in add_torrent_params)
	* fix python3 compatibility with sha1_hash

1.0.6 release

	* fixed uTP vulnerability
	* make utf8 conversions more lenient
	* fix loading of piece priorities from resume data
	* improved seed-mode handling (seed-mode will now automatically be left when
	  performing operations implying it's not a seed)
	* fixed issue with file priorities and override resume data
	* fix request queue size performance issue
	* slightly improve UDP tracker performance
	* fix http scrape
	* add missing port mapping functions to python binding
	* fix bound-checking issue in bdecoder
	* expose missing dht_settings fields to python
	* add function to query the DHT settings
	* fix bug in 'dont_count_slow_torrents' feature, which would start too many
	  torrents

1.0.5 release

	* improve ip_voter to avoid flapping
	* fixed bug when max_peerlist_size was set to 0
	* fix issues with missing exported symbols when building dll
	* fix division by zero bug in edge case while connecting peers

1.0.4 release

	* fix bug in python binding for file_progress on torrents with no metadata
	* fix assert when removing a connected web seed
	* fix bug in tracker timeout logic
	* switch UPnP post back to HTTP 1.1
	* support conditional DHT get
	* OpenSSL build fixes
	* fix DHT scrape bug

1.0.3 release

	* python binding build fix for boost-1.57.0
	* add --enable-export-all option to configure script, to export all symbols
	  from libtorrent
	* fix if_nametoindex build error on windows
	* handle overlong utf-8 sequences
	* fix link order bug in makefile for python binding
	* fix bug in interest calculation, causing premature disconnects
	* tweak flag_override_resume_data semantics to make more sense (breaks
	  backwards compatibility of edge-cases)
	* improve DHT bootstrapping and periodic refresh
	* improve DHT maintenance performance (by pinging instead of full lookups)
	* fix bug in DHT routing table node-id prefix optimization
	* fix incorrect behavior of flag_use_resume_save_path
	* fix protocol race-condition in super seeding mode
	* support read-only DHT nodes
	* remove unused partial hash DHT lookups
	* remove potentially privacy leaking extension (non-anonymous mode)
	* peer-id connection ordering fix in anonymous mode
	* mingw fixes

1.0.2 release

	* added missing force_proxy to python binding
	* anonymous_mode defaults to false
	* make DHT DOS detection more forgiving to bursts
	* support IPv6 multicast in local service discovery
	* simplify CAS function in DHT put
	* support IPv6 traffic class (via the TOS setting)
	* made uTP re-enter slow-start after time-out
	* fixed uTP upload performance issue
	* fix missing support for DHT put salt

1.0.1 release

	* fix alignment issue in bitfield
	* improved error handling of gzip
	* fixed crash when web seeds redirect
	* fix compiler warnings

1.0 release

	* fix bugs in convert_to/from_native() on windows
	* fix support for web servers not supporting keepalive
	* support storing save_path in resume data
	* don't use full allocation on network drives (on windows)
	* added clear_piece_deadlines() to remove all piece deadlines
	* improve queuing logic of inactive torrents (dont_count_slow_torrents)
	* expose optimistic unchoke logic to plugins
	* fix issue with large UDP packets on windows
	* remove set_ratio() feature
	* improve piece_deadline/streaming
	* honor pieces with priority 7 in sequential download mode
	* simplified building python bindings
	* make ignore_non_routers more forgiving in the case there are no UPnP
	  devices at a known router. Should improve UPnP compatibility.
	* include reason in peer_blocked_alert
	* support magnet links wrapped in .torrent files
	* rate limiter optimization
	* rate limiter overflow fix (for very high limits)
	* non-auto-managed torrents no longer count against the torrent limits
	* handle DHT error responses correctly
	* allow force_announce to only affect a single tracker
	* add moving_storage field to torrent_status
	* expose UPnP and NAT-PMP mapping in session object
	* DHT refactoring and support for storing arbitrary data with put and get
	* support building on android
	* improved support for web seeds that don't support keep-alive
	* improve DHT routing table to return better nodes (lower RTT and closer
	  to target)
	* don't use pointers to resume_data and file_priorities in
	  add_torrent_params
	* allow moving files to absolute paths, out of the download directory
	* make move_storage more generic to allow both overwriting files as well
	  as taking existing ones
	* fix choking issue at high upload rates
	* optimized rate limiter
	* make disk cache pool allocator configurable
	* fix library ABI to not depend on logging being enabled
	* use hex encoding instead of base32 in create_magnet_uri
	* include name, save_path and torrent_file in torrent_status, for
	  improved performance
	* separate anonymous mode and force-proxy mode, and tighten it up a bit
	* add per-tracker scrape information to announce_entry
	* report errors in read_piece_alert
	* DHT memory optimization
	* improve DHT lookup speed
	* improve support for windows XP and earlier
	* introduce global connection priority for improved swarm performance
	* make files deleted alert non-discardable
	* make built-in sha functions not conflict with libcrypto
	* improve web seed hash failure case
	* improve DHT lookup times
	* uTP path MTU discovery improvements
	* optimized the torrent creator optimizer to scale significantly better
	  with more files
	* fix uTP edge case where udp socket buffer fills up
	* fix nagle implementation in uTP

	* fix bug in error handling in protocol encryption

0.16.18 release

	* fix uninitialized values in DHT DOS mitigation
	* fix error handling in file::phys_offset
	* fix bug in HTTP scrape response parsing
	* enable TCP keepalive for socks5 connection for UDP associate
	* fix python3 support
	* fix bug in lt_donthave extension
	* expose i2p_alert to python. cleaning up of i2p connection code
	* fixed overflow and download performance issue when downloading at high rates
	* fixed bug in add_torrent_alert::message for magnet links
	* disable optimistic disconnects when connection limit is low
	* improved error handling of session::listen_on
	* suppress initial 'completed' announce to trackers added with replace_trackers
	  after becoming a seed
	* SOCKS4 fix for trying to connect over IPv6
	* fix saving resume data when removing all trackers
	* fix bug in udp_socket when changing socks5 proxy quickly

0.16.17 release

	* don't fall back on wildcard port in UPnP
	* fix local service discovery for magnet links
	* fix bitfield issue in file_storage
	* added work-around for MingW issue in file I/O
	* fixed sparse file detection on windows
	* fixed bug in gunzip
	* fix to use proxy settings when adding .torrent file from URL
	* fix resume file issue related to daylight savings time on windows
	* improve error checking in lazy_bdecode

0.16.16 release

	* add missing add_files overload to the python bindings
	* improve error handling in http gunzip
	* fix debug logging for banning web seeds
	* improve support for de-selected files in full allocation mode
	* fix dht_bootstrap_alert being posted
	* SetFileValidData fix on windows (prevents zero-fill)
	* fix minor lock_files issue on unix

0.16.15 release

	* fix mingw time_t 64 bit issue
	* fix use of SetFileValidData on windows
	* fix crash when using full allocation storage mode
	* improve error_code and error_category support in python bindings
	* fix python binding for external_ip_alert

0.16.14 release

	* make lt_tex more robust against bugs and malicious behavior
	* HTTP chunked encoding fix
	* expose file_granularity flag to python bindings
	* fix DHT memory error
	* change semantics of storage allocation to allocate on first write rather
	  than on startup (behaves better with changing file priorities)
	* fix resend logic in response to uTP SACK messages
	* only act on uTP RST packets with correct ack_nr
	* make uTP errors log in normal log mode (not require verbose)
	* deduplicate web seed entries from torrent files
	* improve error reporting from lazy_decode()

0.16.13 release

	* fix auto-manage issue when pausing session
	* fix bug in non-sparse mode on windows, causing incorrect file errors to
	  be generated
	* fix set_name() on file_storage actually affecting save paths
	* fix large file support issue on mingw
	* add some error handling to set_piece_hashes()
	* fix completed-on timestamp to not be clobbered on each startup
	* fix deadlock caused by some UDP tracker failures
	* fix potential integer overflow issue in timers on windows
	* minor fix to peer_proportional mixed_mode algorithm (TCP limit could go
	  too low)
	* graceful pause fix
	* i2p fixes
	* fix issue when loading certain malformed .torrent files
	* pass along host header with http proxy requests and possible
	  http_connection shutdown hang

0.16.12 release

	* fix building with C++11
	* fix IPv6 support in UDP socket (uTP)
	* fix mingw build issues
	* increase max allowed outstanding piece requests from peers
	* uTP performance improvement. only fast retransmit one packet at a time
	* improve error message for 'file too short'
	* fix piece-picker stat bug when only selecting some files for download
	* fix bug in async_add_torrent when settings file_priorities
	* fix boost-1.42 support for python bindings
	* fix memory allocation issue (virtual address space waste) on windows

0.16.11 release

	* fix web seed URL double escape issue
	* fix string encoding issue in alert messages
	* fix SSL authentication issue
	* deprecate std::wstring overloads. long live utf-8
	* improve time-critical pieces feature (streaming)
	* introduce bandwidth exhaustion attack-mitigation in allowed-fast pieces
	* python binding fix issue where torrent_info objects where destructing when
	  their torrents were deleted
	* added missing field to scrape_failed_alert in python bindings
	* GCC 4.8 fix
	* fix proxy failure semantics with regards to anonymous mode
	* fix round-robin seed-unchoke algorithm
	* add bootstrap.sh to generate configure script and run configure
	* fix bug in SOCK5 UDP support
	* fix issue where torrents added by URL would not be started immediately

0.16.10 release

	* fix encryption level handle invalid values
	* add a number of missing functions to the python binding
	* fix typo in Jamfile for building shared libraries
	* prevent tracker exchange for magnet links before metadata is received
	* fix crash in make_magnet_uri when generating links longer than 1024
	  characters
	* fix hanging issue when closing files on windows (completing a download)
	* fix piece picking edge case that could cause torrents to get stuck at
	  hash failure
	* try unencrypted connections first, and fall back to encryption if it
	  fails (performance improvement)
	* add missing functions to python binding (flush_cache(), remap_files()
	  and orig_files())
	* improve handling of filenames that are invalid on windows
	* support 'implied_port' in DHT announce_peer
	* don't use pool allocator for disk blocks (cache may now return pages
	  to the kernel)

0.16.9 release

	* fix long filename truncation on windows
	* distinguish file open mode when checking files and downloading/seeding
	  with bittorrent. updates storage interface
	* improve file_storage::map_file when dealing with invalid input
	* improve handling of invalid utf-8 sequences in strings in torrent files
	* handle more cases of broken .torrent files
	* fix bug filename collision resolver
	* fix bug in filename utf-8 verification
	* make need_save_resume() a bit more robust
	* fixed sparse flag manipulation on windows
	* fixed streaming piece picking issue

0.16.8 release

	* make rename_file create missing directories for new filename
	* added missing python function: parse_magnet_uri
	* fix alerts.all_categories in python binding
	* fix torrent-abort issue which would cancel name lookups of other torrents
	* make torrent file parser reject invalid path elements earlier
	* fixed piece picker bug when using pad-files
	* fix read-piece response for cancelled deadline-pieces
	* fixed file priority vector-overrun
	* fix potential packet allocation alignment issue in utp
	* make 'close_redudnant_connections' cover more cases
	* set_piece_deadline() also unfilters the piece (if its priority is 0)
	* add work-around for bug in windows vista and earlier in
	  GetOverlappedResult
	* fix traversal algorithm leak in DHT
	* fix string encoding conversions on windows
	* take torrent_handle::query_pieces into account in torrent_handle::statue()
	* honor trackers responding with 410
	* fixed merkle tree torrent creation bug
	* fixed crash with empty url-lists in torrent files
	* added missing max_connections() function to python bindings

0.16.7 release

	* fix string encoding in error messages
	* handle error in read_piece and set_piece_deadline when torrent is removed
	* DHT performance improvement
	* attempt to handle ERROR_CANT_WAIT disk error on windows
	* improve peers exchanged over PEX
	* fixed rare crash in ut_metadata extension
	* fixed files checking issue
	* added missing pop_alerts() to python bindings
	* fixed typos in configure script, inversing some feature-enable/disable flags
	* added missing flag_update_subscribe to python bindings
	* active_dht_limit, active_tracker_limit and active_lsd_limit now
	  interpret -1 as infinite

0.16.6 release

	* fixed verbose log error for NAT holepunching
	* fix a bunch of typos in python bindings
	* make get_settings available in the python binding regardless of
	  deprecated functions
	* fix typo in python settings binding
	* fix possible dangling pointer use in peer list
	* fix support for storing arbitrary data in the DHT
	* fixed bug in uTP packet circle buffer
	* fix potential crash when using torrent_handle::add_piece
	* added missing add_torrent_alert to python binding

0.16.5 release

	* udp socket refcounter fix
	* added missing async_add_torrent to python bindings
	* raised the limit for bottled http downloads to 2 MiB
	* add support for magnet links and URLs in python example client
	* fixed typo in python bindings' add_torrent_params
	* introduce a way to add built-in plugins from python
	* consistently disconnect the same peer when two peers simultaneously connect
	* fix local endpoint queries for uTP connections
	* small optimization to local peer discovery to ignore our own broadcasts
	* try harder to bind the udp socket (uTP, DHT, UDP-trackers, LSD) to the
	  same port as TCP
	* relax file timestamp requirements for accepting resume data
	* fix performance issue in web seed downloader (coalescing of blocks
	  sometimes wouldn't work)
	* web seed fixes (better support for torrents without trailing / in
	  web seeds)
	* fix some issues with SSL over uTP connections
	* fix UDP trackers trying all endpoints behind the hostname

0.16.4 release

	* raise the default number of torrents allowed to announce to trackers
	  to 1600
	* improve uTP slow start behavior
	* fixed UDP socket error causing it to fail on Win7
	* update use of boost.system to not use deprecated functions
	* fix GIL issue in python bindings. Deprecated extension support in python
	* fixed bug where setting upload slots to -1 would not mean infinite
	* extend the UDP tracker protocol to include the request string from the
	  tracker URL
	* fix mingw build for linux crosscompiler

0.16.3 release

	* fix python binding backwards compatibility in replace_trackers
	* fix possible starvation in metadata extension
	* fix crash when creating torrents and optimizing file order with pad files
	* disable support for large MTUs in uTP until it is more reliable
	* expose post_torrent_updates and state_update_alert to python bindings
	* fix incorrect SSL error messages
	* fix windows build of shared library with openssl
	* fix race condition causing shutdown hang

0.16.2 release

	* fix permissions issue on linux with noatime enabled for non-owned files
	* use random peer IDs in anonymous mode
	* fix move_storage bugs
	* fix unnecessary dependency on boost.date_time when building boost.asio as separate compilation
	* always use SO_REUSEADDR and deprecate the flag to turn it on
	* add python bindings for SSL support
	* minor uTP tweaks
	* fix end-game mode issue when some files are selected to not be downloaded
	* improve uTP slow start
	* make uTP less aggressive resetting cwnd when idle

0.16.1 release

	* fixed crash when providing corrupt resume data
	* fixed support for boost-1.44
	* fixed reversed semantics of queue_up() and queue_down()
	* added missing functions to python bindings (file_priority(), set_dht_settings())
	* fixed low_prio_disk support on linux
	* fixed time critical piece accounting in the request queue
	* fixed semantics of rate_limit_utp to also ignore per-torrent limits
	* fixed piece sorting bug of deadline pieces
	* fixed python binding build on Mac OS and BSD
	* fixed UNC path normalization (on windows, unless UNC paths are disabled)
	* fixed possible crash when enabling multiple connections per IP
	* fixed typo in win vista specific code, breaking the build
	* change default of rate_limit_utp to true
	* fixed DLL export issue on windows (when building a shared library linking statically against boost)
	* fixed FreeBSD build
	* fixed web seed performance issue with pieces > 1 MiB
	* fixed unchoke logic when using web seeds
	* fixed compatibility with older versions of boost (down to boost 1.40)

0.16 release

	* support torrents with more than 262000 pieces
	* make tracker back-off configurable
	* don't restart the swarm after downloading metadata from magnet links
	* lower the default tracker retry intervals
	* support banning web seeds sending corrupt data
	* don't let hung outgoing connection attempts block incoming connections
	* improve SSL torrent support by using SNI and a single SSL listen socket
	* improved peer exchange performance by sharing incoming connections which advertise listen port
	* deprecate set_ratio(), and per-peer rate limits
	* add web seed support for torrents with pad files
	* introduced a more scalable API for torrent status updates (post_torrent_updates()) and updated client_test to use it
	* updated the API to add_torrent_params turning all bools into flags of a flags field
	* added async_add_torrent() function to significantly improve performance when
	  adding many torrents
	* change peer_states to be a bitmask (bw_limit, bw_network, bw_disk)
	* changed semantics of send_buffer_watermark_factor to be specified as a percentage
	* add incoming_connection_alert for logging all successful incoming connections
	* feature to encrypt peer connections with a secret AES-256 key stored in .torrent file
	* deprecated compact storage allocation
	* close files in separate thread on systems where close() may block (Mac OS X for instance)
	* don't create all directories up front when adding torrents
	* support DHT scrape
	* added support for fadvise/F_RDADVISE for improved disk read performance
	* introduced pop_alerts() which pops the entire alert queue in a single call
	* support saving metadata in resume file, enable it by default for magnet links
	* support for receiving multi announce messages for local peer discovery
	* added session::listen_no_system_port flag to prevent libtorrent from ever binding the listen socket to port 0
	* added option to not recheck on missing or incomplete resume data
	* extended stats logging with statistics=on builds
	* added new session functions to more efficiently query torrent status
	* added alerts for added and removed torrents
	* expanded plugin interface to support session wide states
	* made the metadata block requesting algorithm more robust against hash check failures
	* support a separate option to use proxies for peers or not
	* pausing the session now also pauses checking torrents
	* moved alert queue size limit into session_settings
	* added support for DHT rss feeds (storing only)
	* added support for RSS feeds
	* fixed up some edge cases in DHT routing table and improved unit test of it
	* added error category and error codes for HTTP errors
	* made the DHT implementation slightly more robust against routing table poisoning and node ID spoofing
	* support chunked encoding in http downloads (http_connection)
	* support adding torrents by url to the .torrent file
	* support CDATA tags in xml parser
	* use a python python dictionary for settings instead of session_settings object (in python bindings)
	* optimized metadata transfer (magnet link) startup time (shaved off about 1 second)
	* optimized swarm startup time (shaved off about 1 second)
	* support DHT name lookup
	* optimized memory usage of torrent_info and file_storage, forcing some API changes
	  around file_storage and file_entry
	* support trackerid tracker extension
	* graceful peer disconnect mode which finishes transactions before disconnecting peers
	* support chunked encoding for web seeds
	* uTP protocol support
	* resistance towards certain flood attacks
	* support chunked encoding for web seeds (only for BEP 19, web seeds)
	* optimized session startup time
	* support SSL for web seeds, through all proxies
	* support extending web seeds with custom authorization and extra headers
	* settings that are not changed from the default values are not saved
	  in the session state
	* made seeding choking algorithm configurable
	* deprecated setters for max connections, max half-open, upload and download
	  rates and unchoke slots. These are now set through session_settings
	* added functions to query an individual peer's upload and download limit
	* full support for BEP 21 (event=paused)
	* added share-mode feature for improving share ratios
	* merged all proxy settings into a single one
	* improved SOCKS5 support by proxying hostname lookups
	* improved support for multi-homed clients
	* added feature to not count downloaded bytes from web seeds in stats
	* added alert for incoming local service discovery messages
	* added option to set file priorities when adding torrents
	* removed the session mutex for improved performance
	* added upload and download activity timer stats for torrents
	* made the reuse-address flag configurable on the listen socket
	* moved UDP trackers over to use a single socket
	* added feature to make asserts log to a file instead of breaking the process
	  (production asserts)
	* optimized disk I/O cache clearing
	* added feature to ask a torrent if it needs to save its resume data or not
	* added setting to ignore file modification time when loading resume files
	* support more fine-grained torrent states between which peer sources it
	  announces to
	* supports calculating sha1 file-hashes when creating torrents
	* made the send_buffer_watermark performance warning more meaningful
	* supports complete_ago extension
	* dropped zlib as a dependency and builds using puff.c instead
	* made the default cache size depend on available physical RAM
	* added flags to torrent::status() that can filter which values are calculated
	* support 'explicit read cache' which keeps a specific set of pieces
	  in the read cache, without implicitly caching other pieces
	* support sending suggest messages based on what's in the read cache
	* clear sparse flag on files that complete on windows
	* support retry-after header for web seeds
	* replaced boost.filesystem with custom functions
	* replaced dependency on boost.thread by asio's internal thread primitives
	* added support for i2p torrents
	* cleaned up usage of MAX_PATH and related macros
	* made it possible to build libtorrent without RTTI support
	* added support to build with libgcrypt and a shipped version of libtommath
	* optimized DHT routing table memory usage
	* optimized disk cache to work with large caches
	* support variable number of optimistic unchoke slots and to dynamically
	  adjust based on the total number of unchoke slots
	* support for BitTyrant choker algorithm
	* support for automatically start torrents when they receive an
	  incoming connection
	* added more detailed instrumentation of the disk I/O thread

0.15.11 release

	* fixed web seed bug, sometimes causing infinite loops
	* fixed race condition when setting session_settings immediately after creating session
	* give up immediately when failing to open a listen socket (report the actual error)
	* restored ABI compatibility with 0.15.9
	* added missing python bindings for create_torrent and torrent_info

0.15.10 release

	* fix 'parameter incorrect' issue when using unbuffered IO on windows
	* fixed UDP socket error handling on windows
	* fixed peer_tos (type of service) setting
	* fixed crash when loading resume file with more files than the torrent in it
	* fix invalid-parameter error on windows when disabling filesystem disk cache
	* fix connection queue issue causing shutdown delays
	* fixed mingw build
	* fix overflow bug in progress_ppm field
	* don't filter local peers received from a non-local tracker
	* fix python deadlock when using python extensions
	* fixed small memory leak in DHT

0.15.9 release

	* added some functions missing from the python binding
	* fixed rare piece picker bug
	* fixed invalid torrent_status::finished_time
	* fixed bugs in dont-have and upload-only extension messages
	* don't open files in random-access mode (speeds up hashing)

0.15.8 release

	* allow NULL to be passed to create_torrent::set_comment and create_torrent::set_creator
	* fix UPnP issue for routers with multiple PPPoE connections
	* fix issue where event=stopped announces wouldn't be sent when closing session
	* fix possible hang in file::readv() on windows
	* fix CPU busy loop issue in tracker announce logic
	* honor IOV_MAX when using writev and readv
	* don't post 'operation aborted' UDP errors when changing listen port
	* fix tracker retry logic, where in some configurations the next tier would not be tried
	* fixed bug in http seeding logic (introduced in 0.15.7)
	* add support for dont-have extension message
	* fix for set_piece_deadline
	* add reset_piece_deadline function
	* fix merkle tree torrent assert

0.15.7 release

	* exposed set_peer_id to python binding
	* improve support for merkle tree torrent creation
	* exposed comparison operators on torrent_handle to python
	* exposed alert error_codes to python
	* fixed bug in announce_entry::next_announce_in and min_announce_in
	* fixed sign issue in set_alert_mask signature
	* fixed unaligned disk access for unbuffered I/O in windows
	* support torrents whose name is empty
	* fixed connection limit to take web seeds into account as well
	* fixed bug when receiving a have message before having the metadata
	* fixed python bindings build with disabled DHT support
	* fixed BSD file allocation issue
	* fixed bug in session::delete_files option to remove_torrent

0.15.6 release

	* fixed crash in udp trackers when using SOCKS5 proxy
	* fixed reconnect delay when leaving upload only mode
	* fixed default values being set incorrectly in add_torrent_params through add_magnet_uri in python bindings
	* implemented unaligned write (for unbuffered I/O)
	* fixed broadcast_lsd option
	* fixed udp-socket race condition when using a proxy
	* end-game mode optimizations
	* fixed bug in udp_socket causing it to issue two simultaneous async. read operations
	* fixed mingw build
	* fixed minor bug in metadata block requester (for magnet links)
	* fixed race condition in iconv string converter
	* fixed error handling in torrent_info constructor
	* fixed bug in torrent_info::remap_files
	* fix python binding for wait_for_alert
	* only apply privileged port filter to DHT-only peers

0.15.5 release

	* support DHT extension to report external IPs
	* fixed rare crash in http_connection's error handling
	* avoid connecting to peers listening on ports < 1024
	* optimized piece picking to not cause busy loops in some end-game modes
	* fixed python bindings for tcp::endpoint
	* fixed edge case of pad file support
	* limit number of torrents tracked by DHT
	* fixed bug when allow_multiple_connections_per_ip was enabled
	* potential WOW64 fix for unbuffered I/O (windows)
	* expose set_alert_queue_size_limit to python binding
	* support dht nodes in magnet links
	* support 100 Continue HTTP responses
	* changed default choker behavior to use 8 unchoke slots (instead of being rate based)
	* fixed error reporting issue in disk I/O thread
	* fixed file allocation issues on linux
	* fixed filename encoding and decoding issue on platforms using iconv
	* reports redundant downloads to tracker, fixed downloaded calculation to
	  be more stable when not including redundant. Improved redundant data accounting
	  to be more accurate
	* fixed bugs in http seed connection and added unit test for it
	* fixed error reporting when fallocate fails
	* deprecate support for separate proxies for separate kinds of connections

0.15.4 release

	* fixed piece picker issue triggered by hash failure and timed out requests to the piece
	* fixed optimistic unchoke issue when setting per torrent unchoke limits
	* fixed UPnP shutdown issue
	* fixed UPnP DeletePortmapping issue
	* fixed NAT-PMP issue when adding the same mapping multiple times
	* no peers from tracker when stopping is no longer an error
	* improved web seed retry behavior
	* fixed announce issue

0.15.3 release

	* fixed announce bug where event=completed would not be sent if it violated the
	  min-announce of the tracker
	* fixed limitation in rate limiter
	* fixed build error with boost 1.44

0.15.2 release

	* updated compiler to msvc 2008 for python binding
	* restored default fail_limit to unlimited on all trackers
	* fixed rate limit bug for DHT
	* fixed SOCKS5 bug for routing UDP packets
	* fixed bug on windows when verifying resume data for a torrent where
	  one of its directories had been removed
	* fixed race condition in peer-list with DHT
	* fix force-reannounce and tracker retry issue

0.15.1 release

	* fixed rare crash when purging the peer list
	* fixed race condition around m_abort in session_impl
	* fixed bug in web_peer_connection which could cause a hang when downloading
	  from web servers
	* fixed bug in metadata extensions combined with encryption
	* refactored socket reading code to not use async. operations unnecessarily
	* some timer optimizations
	* removed the reuse-address flag on the listen socket
	* fixed bug where local peer discovery and DHT wouldn't be announced to without trackers
	* fixed bug in bdecoder when decoding invalid messages
	* added build warning when building with UNICODE but the standard library
	  doesn't provide std::wstring
	* fixed add_node python binding
	* fixed issue where trackers wouldn't tried immediately when the previous one failed
	* fixed synchronization issue between download queue and piece picker
	* fixed bug in udp tracker scrape response parsing
	* fixed bug in the disk thread that could get triggered under heavy load
	* fixed bug in add_piece() that would trigger asserts
	* fixed vs 2010 build
	* recognizes more clients in identify_client()
	* fixed bug where trackers wouldn't be retried if they failed
	* slight performance fix in disk elevator algorithm
	* fixed potential issue where a piece could be checked twice
	* fixed build issue on windows related to GetCompressedSize()
	* fixed deadlock when starting torrents with certain invalid tracker URLs
	* fixed iterator bug in disk I/O thread
	* fixed FIEMAP support on linux
	* fixed strict aliasing warning on gcc
	* fixed inconsistency when creating torrents with symlinks
	* properly detect windows version to initialize half-open connection limit
	* fixed bug in url encoder where $ would not be encoded

0.15 release

	* introduced a session state save mechanism. load_state() and save_state().
	  this saves all session settings and state (except torrents)
	* deprecated dht_state functions and merged it with the session state
	* added support for multiple trackers in magnet links
	* added support for explicitly flushing the disk cache
	* added torrent priority to affect bandwidth allocation for its peers
	* reduced the number of floating point operations (to better support
	  systems without FPU)
	* added new alert when individual files complete
	* added support for storing symbolic links in .torrent files
	* added support for uTorrent interpretation of multi-tracker torrents
	* handle torrents with duplicate filenames
	* piece timeouts are adjusted to download rate limits
	* encodes urls in torrent files that needs to be encoded
	* fixed not passing &supportcrypto=1 when encryption is disabled
	* introduced an upload mode, which torrents are switched into when
	  it hits a disk write error, instead of stopping the torrent.
	  this lets libtorrent keep uploading the parts it has when it
	  encounters a disk-full error for instance
	* improved disk error handling and expanded use of error_code in
	  error reporting. added a bandwidth state, bw_disk, when waiting
	  for the disk io thread to catch up writing buffers
	* improved read cache memory efficiency
	* added another cache flush algorithm to write the largest
	  contiguous blocks instead of the least recently used
	* introduced a mechanism to be lighter on the disk when checking torrents
	* applied temporary memory storage optimization to when checking
	  a torrent as well
	* removed hash_for_slot() from storage_interface. It is now implemented
	  by using the readv() function from the storage implementation
	* improved IPv6 support by announcing twice when necessary
	* added feature to set a separate global rate limit for local peers
	* added preset settings for low memory environments and seed machines
	  min_memory_usage() and high_performance_seeder()
	* optimized overall memory usage for DHT nodes and requests, peer
	  entries and disk buffers
	* change in API for block_info in partial_piece_info, instead of
	  accessing 'peer', call 'peer()'
	* added support for fully automatic unchoker (no need to specify
	  number of upload slots). This is on by default
	* added support for changing socket buffer sizes through
	  session_settings
	* added support for merkle hash tree torrents (.merkle.torrent)
	* added 'seed mode', which assumes that all files are complete
	  and checks hashes lazily, as blocks are requested
	* added new extension for file attributes (executable and hidden)
	* added support for unbuffered I/O for aligned files
	* added workaround for sparse file issue on Windows Vista
	* added new lt_trackers extension to exchange trackers between
	  peers
	* added support for BEP 17 http seeds
	* added read_piece() to read pieces from torrent storage
	* added option for udp tracker preference
	* added super seeding
	* added add_piece() function to inject data from external sources
	* add_tracker() function added to torrent_handle
	* if there is no working tracker, current_tracker is the
	  tracker that is currently being tried
	* torrents that are checking can now be paused, which will
	  pause the checking
	* introduced another torrent state, checking_resume_data, which
	  the torrent is in when it's first added, and is comparing
	  the files on disk with the resume data
	* DHT bandwidth usage optimizations
	* rate limited DHT send socket
	* tracker connections are now also subject to IP filtering
	* improved optimistic unchoke logic
	* added monitoring of the DHT lookups
	* added bandwidth reports for estimated TCP/IP overhead and DHT
	* includes DHT traffic in the rate limiter
	* added support for bitcomet padding files
	* improved support for sparse files on windows
	* added ability to give seeding torrents preference to active slots
	* added torrent_status::finished_time
	* automatically caps files and connections by default to rlimit
	* added session::is_dht_running() function
	* added torrent_handle::force_dht_announce()
	* added torrent_info::remap_files()
	* support min_interval tracker extension
	* added session saving and loading functions
	* added support for min-interval in tracker responses
	* only keeps one outstanding duplicate request per peer
	  reduces waste download, specifically when streaming
	* added support for storing per-peer rate limits across reconnects
	* improved fallocate support
	* fixed magnet link issue when using resume data
	* support disk I/O priority settings
	* added info_hash to torrent_deleted_alert
	* improved LSD performance and made the interval configurable
	* improved UDP tracker support by caching connect tokens
	* fast piece optimization

release 0.14.10

	* fixed udp tracker race condition
	* added support for torrents with odd piece sizes
	* fixed issue with disk read cache not being cleared when removing torrents
	* made the DHT socket bind to the same interface as the session
	* fixed issue where an http proxy would not be used on redirects
	* Solaris build fixes
	* disabled buggy disconnect_peers feature

release 0.14.9

	* disabled feature to drop requests after having been skipped too many times
	* fixed range request bug for files larger than 2 GB in web seeds
	* don't crash when trying to create torrents with 0 files
	* fixed big_number __init__ in python bindings
	* fixed optimistic unchoke timer
	* fixed bug where torrents with incorrectly formatted web seed URLs would be
	  connected multiple times
	* fixed MinGW support
	* fixed DHT bootstrapping issue
	* fixed UDP over SOCKS5 issue
	* added support for "corrupt" tracker announce
	* made end-game mode less aggressive

release 0.14.8

	* ignore unknown metadata messages
	* fixed typo that would sometimes prevent queued torrents to be checked
	* fixed bug in auto-manager where active_downloads and active_seeds would
	  sometimes be used incorrectly
	* force_recheck() no longer crashes on torrents with no metadata
	* fixed broadcast socket regression from 0.14.7
	* fixed hang in NATPMP when shut down while waiting for a response
	* fixed some more error handling in bdecode

release 0.14.7

	* fixed deadlock in natpmp
	* resume data alerts are always posted, regardless of alert mask
	* added wait_for_alert to python binding
	* improved invalid filename character replacement
	* improved forward compatibility in DHT
	* added set_piece_hashes that takes a callback to the python binding
	* fixed division by zero in get_peer_info()
	* fixed bug where pieces may have been requested before the metadata
	  was received
	* fixed incorrect error when deleting files from a torrent where
	  not all files have been created
	* announces torrents immediately to the DHT when it's started
	* fixed bug in add_files that would fail to recurse if the path
	  ended with a /
	* fixed bug in error handling when parsing torrent files
	* fixed file checking bug when renaming a file before checking the torrent
	* fixed race condition when receiving metadata from swarm
	* fixed assert in ut_metadata plugin
	* back-ported some fixes for building with no exceptions
	* fixed create_torrent when passing in a path ending with /
	* fixed move_storage when source doesn't exist
	* fixed DHT state save bug for node-id
	* fixed typo in python binding session_status struct
	* broadcast sockets now join every network interface (used for UPnP and
	  local peer discovery)

release 0.14.6

	* various missing include fixes to be buildable with boost 1.40
	* added missing functions to python binding related to torrent creation
	* fixed to add filename on web seed urls that lack it
	* fixed BOOST_ASIO_HASH_MAP_BUCKETS define for boost 1.39
	* fixed checking of fast and suggest messages when used with magnet links
	* fixed bug where web seeds would not disconnect if being resolved when
	  the torrent was paused
	* fixed download piece performance bug in piece picker
	* fixed bug in connect candidate counter
	* replaces invalid filename characters with .
	* added --with-libgeoip option to configure script to allow building and
	  linking against system wide library
	* fixed potential pure virtual function call in extensions on shutdown
	* fixed disk buffer leak in smart_ban extension

release 0.14.5

	* fixed bug when handling malformed webseed urls and an http proxy
	* fixed bug when setting unlimited upload or download rates for torrents
	* fix to make torrent_status::list_peers more accurate.
	* fixed memory leak in disk io thread when not using the cache
	* fixed bug in connect candidate counter
	* allow 0 upload slots
	* fixed bug in rename_file(). The new name would not always be saved in
	  the resume data
	* fixed resume data compatibility with 0.13
	* fixed rare piece-picker bug
	* fixed bug where one allowed-fast message would be sent even when
	  disabled
	* fixed race condition in UPnP which could lead to crash
	* fixed inversed seed_time ratio logic
	* added get_ip_filter() to session

release 0.14.4

	* connect candidate calculation fix
	* tightened up disk cache memory usage
	* fixed magnet link parser to accept hex-encoded info-hashes
	* fixed inverted logic when picking which peers to connect to
	  (should mean a slight performance improvement)
	* fixed a bug where a failed rename_file() would leave the storage
	  in an error state which would pause the torrent
	* fixed case when move_storage() would fail. Added a new alert
	  to be posted when it does
	* fixed crash bug when shutting down while checking a torrent
	* fixed handling of web seed urls that didn't end with a
	  slash for multi-file torrents
	* lowered the default connection speed to 10 connection attempts
	  per second
	* optimized memory usage when checking files fails
	* fixed bug when checking a torrent twice
	* improved handling of out-of-memory conditions in disk I/O thread
	* fixed bug when force-checking a torrent with partial pieces
	* fixed memory leak in disk cache
	* fixed torrent file path vulnerability
	* fixed upnp
	* fixed bug when dealing with clients that drop requests (i.e. BitComet)
	  fixes assert as well

release 0.14.3

	* added python binding for create_torrent
	* fixed boost-1.38 build
	* fixed bug where web seeds would be connected before the files
	  were checked
	* fixed filename bug when using wide characters
	* fixed rare crash in peer banning code
	* fixed potential HTTP compatibility issue
	* fixed UPnP crash
	* fixed UPnP issue where the control url contained the base url
	* fixed a replace_trackers bug
	* fixed bug where the DHT port mapping would not be removed when
	  changing DHT port
	* fixed move_storage bug when files were renamed to be moved out
	  of the root directory
	* added error handling for set_piece_hashes
	* fixed missing include in enum_if.cpp
	* fixed dual IP stack issue
	* fixed issue where renamed files were sometimes not saved in resume data
	* accepts tracker responses with no 'peers' field, as long as 'peers6'
	  is present
	* fixed CIDR-distance calculation in the presence of IPv6 peers
	* save partial resume data for torrents that are queued for checking
	  or checking, to maintain stats and renamed files
	* Don't try IPv6 on windows if it's not installed
	* move_storage fix
	* fixed potential crash on shutdown
	* fixed leaking exception from bdecode on malformed input
	* fixed bug where connection would hang when receiving a keepalive
	* fixed bug where an asio exception could be thrown when resolving
	  peer countries
	* fixed crash when shutting down while checking a torrent
	* fixed potential crash in connection_queue when a peer_connection
	  fail to open its socket

release 0.14.2

	* added missing functions to the python bindings torrent_info::map_file,
	  torrent_info::map_block and torrent_info::file_at_offset.
	* removed support for boost-1.33 and earlier (probably didn't work)
	* fixed potential freezes issues at shutdown
	* improved error message for python setup script
	* fixed bug when torrent file included announce-list, but no valid
	  tracker urls
	* fixed bug where the files requested from web seeds would be the
	  renamed file names instead of the original file names in the torrent.
	* documentation fix of queueing section
	* fixed potential issue in udp_socket (affected udp tracker support)
	* made name, comment and created by also be subject to utf-8 error
	  correction (filenames already were)
	* fixed dead-lock when settings DHT proxy
	* added missing export directives to lazy_entry
	* fixed disk cache expiry settings bug (if changed, it would be set
	  to the cache size)
	* fixed bug in http_connection when binding to a particular IP
	* fixed typo in python binding (torrent_handle::piece_prioritize should
	  be torrent_handle::piece_priorities)
	* fixed race condition when saving DHT state
	* fixed bugs related to lexical_cast being locale dependent
	* added support for SunPro C++ compiler
	* fixed bug where messages sometimes could be encrypted in the
	  wrong order, for encrypted connections.
	* fixed race condition where torrents could get stuck waiting to
	  get checked
	* fixed mapped files bug where it wouldn't be properly restored
	  from resume data properly
	* removed locale dependency in xml parser (caused asserts on windows)
	* fixed bug when talking to https 1.0 servers
	* fixed UPnP bug that could cause stack overflow

release 0.14.1

	* added converter for python unicode strings to utf-8 paths
	* fixed bug in http downloader where the host field did not
	  include the port number
	* fixed headers to not depend on NDEBUG, which would prohibit
	  linking a release build of libtorrent against a debug application
	* fixed bug in disk I/O thread that would make the thread
	  sometimes quit when an error occurred
	* fixed DHT bug
	* fixed potential shutdown crash in disk_io_thread
	* fixed usage of deprecated boost.filesystem functions
	* fixed http_connection unit test
	* fixed bug in DHT when a DHT state was loaded
	* made rate limiter change in 0.14 optional (to take estimated
	  TCP/IP overhead into account)
	* made the python plugin buildable through the makefile
	* fixed UPnP bug when url base ended with a slash and
	  path started with a slash
	* fixed various potentially leaking exceptions
	* fixed problem with removing torrents that are checking
	* fixed documentation bug regarding save_resume_data()
	* added missing documentation on torrent creation
	* fixed bugs in python client examples
	* fixed missing dependency in package-config file
	* fixed shared geoip linking in Jamfile
	* fixed python bindings build on windows and made it possible
	  to generate a windows installer
	* fixed bug in NAT-PMP implementation

release 0.14

	* deprecated add_torrent() in favor of a new add_torrent()
	  that takes a struct with parameters instead. Torrents
	  are paused and auto managed by default.
	* removed 'connecting_to_tracker' torrent state. This changes
	  the enum values for the other states.
	* Improved seeding and choking behavior.
	* Fixed rare buffer overrun bug when calling get_download_queue
	* Fixed rare bug where torrent could be put back into downloading
	  state even though it was finished, after checking files.
	* Fixed rename_file to work before the file on disk has been
	  created.
	* Fixed bug in tracker connections in case of errors caused
	  in the connection constructor.
	* Updated alert system to be filtered by category instead of
	  severity level. Alerts can generate a message through
	  alert::message().
	* Session constructor will now start dht, upnp, natpmp, lsd by
	  default. Flags can be passed in to the constructor to not
	  do this, if these features are to be enabled and disabled
	  at a later point.
	* Removed 'connecting_to_tracker' torrent state
	* Fix bug where FAST pieces were cancelled on choke
	* Fixed problems with restoring piece states when hash failed.
	* Minimum peer reconnect time fix. Peers with no failures would
	  reconnect immediately.
	* Improved web seed error handling
	* DHT announce fixes and off-by-one loop fix
	* Fixed UPnP xml parse bug where it would ignore the port number
	  for the control url.
	* Fixed bug in torrent writer where the private flag was added
	  outside of the info dictionary
	* Made the torrent file parser less strict of what goes in the
	  announce-list entry
	* Fixed type overflow bug where some statistics was incorrectly
	  reported for file larger than 2 GB
	* boost-1.35 support
	* Fixed bug in statistics from web server peers where it sometimes
	  could report too many bytes downloaded.
	* Fixed bug where statistics from the last second was lost when
	  disconnecting a peer.
	* receive buffer optimizations (memcpy savings and memory savings)
	* Support for specifying the TOS byte for peer traffic.
	* Basic support for queueing of torrents.
	* Better bias to give connections to downloading torrents
	  with fewer peers.
	* Optimized resource usage (removed the checking thread)
	* Support to bind outgoing connections to specific ports
	* Disk cache support.
	* New, more memory efficient, piece picker with sequential download
	  support (instead of the more complicated sequential download threshold).
	* Auto Upload slots. Automatically opens up more slots if
	  upload limit is not met.
	* Improved NAT-PMP support by querying the default gateway
	* Improved UPnP support by ignoring routers not on the clients subnet.

release 0.13

	* Added scrape support
	* Added add_extension() to torrent_handle. Can instantiate
	  extensions for torrents while downloading
	* Added support for remove_torrent to delete the files as well
	* Fixed issue with failing async_accept on windows
	* DHT improvements, proper error messages are now returned when
	  nodes sends bad packets
	* Optimized the country table used to resolve country of peers
	* Copying optimization for sending data. Data is no longer copied from
	  the disk I/O buffer to the send buffer.
	* Buffer optimization to use a raw buffer instead of std::vector<char>
	* Improved file storage to use sparse files
	* Updated python bindings
	* Added more clients to the identifiable clients list.
	* Torrents can now be started in paused state (to better support queuing)
	* Improved IPv6 support (support for IPv6 extension to trackers and
	  listens on both IPv6 and IPv4 interfaces).
	* Improved asserts used. Generates a stacktrace on linux
	* Piece picker optimizations and improvements
	* Improved unchoker, connection limit and rate limiter
	* Support for FAST extension
	* Fixed invalid calculation in DHT node distance
	* Fixed bug in URL parser that failed to parse IPv6 addresses
	* added peer download rate approximation
	* added port filter for outgoing connection (to prevent
	  triggering firewalls)
	* made most parameters configurable via session_settings
	* added encryption support
	* added parole mode for peers whose data fails the hash check.
	* optimized heap usage in piece-picker and web seed downloader.
	* fixed bug in DHT where older write tokens weren't accepted.
	* added support for sparse files.
	* introduced speed categories for peers and pieces, to separate
	  slow and fast peers.
	* added a half-open tcp connection limit that takes all connections
	  in to account, not just peer connections.
	* added alerts for filtered IPs.
	* added support for SOCKS4 and 5 proxies and HTTP CONNECT proxies.
	* fixed proper distributed copies calculation.
	* added option to use openssl for sha-1 calculations.
	* optimized the piece picker in the case where a peer is a seed.
	* added support for local peer discovery
	* removed the dependency on the compiled boost.date_time library
	* deprecated torrent_info::print()
	* added UPnP support
	* fixed problem where peer interested flags were not updated correctly
	  when pieces were filtered
	* improvements to ut_pex messages, including support for seed flag
	* prioritizes upload bandwidth to peers that might send back data
	* the following functions have been deprecated:
	  	void torrent_handle::filter_piece(int index, bool filter) const;
	  	void torrent_handle::filter_pieces(std::vector<bool> const& pieces) const;
	  	bool torrent_handle::is_piece_filtered(int index) const;
	  	std::vector<bool> torrent_handle::filtered_pieces() const;
	  	void torrent_handle::filter_files(std::vector<bool> const& files) const;

	  instead, use the piece_priority functions.

	* added support for NAT-PMP
	* added support for piece priorities. Piece filtering is now set as
	  a priority
	* Fixed crash when last piece was smaller than one block and reading
	  fastresume data for that piece
	* Makefiles should do a better job detecting boost
	* Fixed crash when all tracker urls are removed
	* Log files can now be created at user supplied path
	* Log files failing to create is no longer fatal
	* Fixed dead-lock in torrent_handle
	* Made it build with boost 1.34 on windows
	* Fixed bug in URL parser that failed to parse IPv6 addresses
	* Fixed bug in DHT, related to IPv6 nodes
	* DHT accepts transaction IDs that have garbage appended to them
	* DHT logs messages that it fails to decode

release 0.12

	* fixes to make the DHT more compatible
	* http seed improvements including error reporting and url encoding issues.
	* fixed bug where directories would be left behind when moving storage
	  in some cases.
	* fixed crashing bug when restarting or stopping the DHT.
	* added python binding, using boost.python
	* improved character conversion on windows when strings are not utf-8.
	* metadata extension now respects the private flag in the torrent.
	* made the DHT to only be used as a fallback to trackers by default.
	* added support for HTTP redirection support for web seeds.
	* fixed race condition when accessing a torrent that was checking its
	  fast resume data.
	* fixed a bug in the DHT which could be triggered if the network was
	  dropped or extremely rare cases.
	* if the download rate is limited, web seeds will now only use left-over
	  bandwidth after all bt peers have used up as much bandwidth as they can.
	* added the possibility to have libtorrent resolve the countries of
	  the peers in torrents.
	* improved the bandwidth limiter (it now implements a leaky bucket/node bucket).
	* improved the HTTP seed downloader to report accurate progress.
	* added more client peer-id signatures to be recognized.
	* added support for HTTP servers that skip the CR before the NL at line breaks.
	* fixed bug in the HTTP code that only accepted headers case sensitive.
	* fixed bug where one of the session constructors didn't initialize boost.filesystem.
	* fixed bug when the initial checking of a torrent fails with an exception.
	* fixed bug in DHT code which would send incorrect announce messages.
	* fixed bug where the http header parser was case sensitive to the header
	  names.
	* Implemented an optimization which frees the piece_picker once a torrent
	  turns into a seed.
	* Added support for uT peer exchange extension, implemented by Massaroddel.
	* Modified the quota management to offer better bandwidth balancing
	  between peers.
	* logging now supports multiple sessions (different sessions now log
	  to different directories).
	* fixed random number generator seed problem, generating the same
	  peer-id for sessions constructed the same second.
	* added an option to accept multiple connections from the same IP.
	* improved tracker logging.
	* moved the file_pool into session. The number of open files is now
	  limited per session.
	* fixed uninitialized private flag in torrent_info
	* fixed long standing issue with file.cpp on windows. Replaced the low level
	  io functions used on windows.
	* made it possible to associate a name with torrents without metadata.
	* improved http-downloading performance by requesting entire pieces via
	  http.
	* added plugin interface for extensions. And changed the interface for
	  enabling extensions.

release 0.11

	* added support for incorrectly encoded paths in torrent files
	  (assumes Latin-1 encoding and converts to UTF-8).
	* added support for destructing session objects asynchronously.
	* fixed bug with file_progress() with files = 0 bytes
	* fixed a race condition bug in udp_tracker_connection that could
	  cause a crash.
	* fixed bug occurring when increasing the sequenced download threshold
	  with max availability lower than previous threshold.
	* fixed an integer overflow bug occurring when built with gcc 4.1.x
	* fixed crasing bug when closing while checking a torrent
	* fixed bug causing a crash with a torrent with piece length 0
	* added an extension to the DHT network protocol to support the
	  exchange of nodes with IPv6 addresses.
	* modified the ip_filter api slightly to support IPv6
	* modified the api slightly to make sequenced download threshold
	  a per torrent-setting.
	* changed the address type to support IPv6
	* fixed bug in piece picker which would not behave as
	  expected with regard to sequenced download threshold.
	* fixed bug with file_progress() with files > 2 GB.
	* added --enable-examples option to configure script.
	* fixed problem with the resource distribution algorithm
	  (controlling e.g upload/download rates).
	* fixed incorrect asserts in storage related to torrents with
	  zero-sized files.
	* added support for trackerless torrents (with kademlia DHT).
	* support for torrents with the private flag set.
	* support for torrents containing bootstrap nodes for the
	  DHT network.
	* fixed problem with the configure script on FreeBSD.
	* limits the pipelining used on url-seeds.
	* fixed problem where the shutdown always would delay for
	  session_settings::stop_tracker_timeout seconds.
	* session::listen_on() won't reopen the socket in case the port and
	  interface is the same as the one currently in use.
	* added http proxy support for web seeds.
	* fixed problem where upload and download stats could become incorrect
	  in case of high cpu load.
	* added more clients to the identifiable list.
	* fixed fingerprint parser to cope with latest Mainline versions.

release 0.10

	* fixed a bug where the requested number of peers in a tracker request could
	  be too big.
	* fixed a bug where empty files were not created in full allocation mode.
	* fixed a bug in storage that would, in rare cases, fail to do a
	  complete check.
	* exposed more settings for tweaking parameters in the piece-picker,
	  downloader and uploader (http_settings replaced by session_settings).
	* tweaked default settings to improve high bandwidth transfers.
	* improved the piece picker performance and made it possible to download
	  popular pieces in sequence to improve disk performance.
	* added the possibility to control upload and download limits per peer.
	* fixed problem with re-requesting skipped pieces when peer was sending pieces
	  out of fifo-order.
	* added support for http seeding (the GetRight protocol)
	* renamed identifiers called 'id' in the public interface to support linking
	  with Objective.C++
	* changed the extensions protocol to use the new one, which is also
	  implemented by uTorrent.
	* factorized the peer_connection and added web_peer_connection which is
	  able to download from http-sources.
	* converted the network code to use asio (resulted in slight api changes
	  dealing with network addresses).
	* made libtorrent build in vc7 (patches from Allen Zhao)
	* fixed bug caused when binding outgoing connections to a non-local interface.
	* add_torrent() will now throw if called while the session object is
	  being closed.
	* added the ability to limit the number of simultaneous half-open
	  TCP connections. Flags in peer_info has been added.

release 0.9.1

	* made the session disable file name checks within the boost.filesystem library
	* fixed race condition in the sockets
	* strings that are invalid utf-8 strings are now decoded with the
	  local codepage on windows
	* added the ability to build libtorrent both as a shared library
	* client_test can now monitor a directory for torrent files and automatically
	  start and stop downloads while running
	* fixed problem with file_size() when building on windows with unicode support
	* added a new torrent state, allocating
	* added a new alert, metadata_failed_alert
	* changed the interface to session::add_torrent for some speed optimizations.
	* greatly improved the command line control of the example client_test.
	* fixed bug where upload rate limit was not being applied.
	* files that are being checked will no longer stall files that don't need
	  checking.
	* changed the way libtorrent identifies support for its excentions
	  to look for 'ext' at the end of the peer-id.
	* improved performance by adding a circle buffer for the send buffer.
	* fixed bugs in the http tracker connection when using an http proxy.
	* fixed problem with storage's file pool when creating torrents and then
	  starting to seed them.
	* hard limit on remote request queue and timeout on requests (a timeout
	  triggers rerequests). This makes libtorrent work much better with
	  "broken" clients like BitComet which may ignore requests.

Initial release 0.9

	* multitracker support
	* serves multiple torrents on a single port and a single thread
	* supports http proxies and proxy authentication
	* gzipped tracker-responses
	* block level piece picker
	* queues torrents for file check, instead of checking all of them in parallel
	* uses separate threads for checking files and for main downloader
	* upload and download rate limits
	* piece-wise, unordered, incremental file allocation
	* fast resume support
	* supports files > 2 gigabytes
	* supports the no_peer_id=1 extension
	* support for udp-tracker protocol
	* number of connections limit
	* delays sending have messages
	* can resume pieces downloaded in any order
	* adjusts the length of the request queue depending on download rate
	* supports compact=1
	* selective downloading
	* ip filter
<|MERGE_RESOLUTION|>--- conflicted
+++ resolved
@@ -1,4 +1,3 @@
-<<<<<<< HEAD
 	* made disk_interface's status_t type a flags type
 	* optimize resume data format to use less space
 	* add a simpler overload to bencode() returning a vector<char>
@@ -11,9 +10,7 @@
 	* libtorrent now requires C++17 to build
 	* added support for WebTorrent
 
-=======
 	* allow on_unknown_torrent method in the absence of active torrents (new plugin feature added)
->>>>>>> 07c62c7e
 	* fix missing python converter for dht::announce_flags_t
 
 2.0.9 released

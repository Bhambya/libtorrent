--- conflicted
+++ resolved
@@ -40,15 +40,12 @@
 	lib boost_system : : <target-os>darwin <name>boost_system-mt $(boost-lib-search-path)
 		: : $(boost-include-path) ;
 
-<<<<<<< HEAD
-	lib boost_system : : <name>boost_system $(boost-lib-search-path)
+	lib boost_system : : <name>boost_system ;
+
+	lib system_boost_json : : <target-os>darwin <name>boost_json $(boost-lib-search-path)
 		: : $(boost-include-path) ;
 
-	lib system_boost_json : : <name>boost_json $(boost-lib-search-path)
-		: : $(boost-include-path) ;
-=======
-	lib boost_system : : <name>boost_system ;
->>>>>>> 624117df
+	lib system_boost_json : : <name>boost_json ;
 }
 
 alias shipped_boost_json : : <define>BOOST_JSON_HEADER_ONLY : : <include>./deps/json/include <define>BOOST_JSON_HEADER_ONLY ;

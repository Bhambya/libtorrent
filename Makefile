--- conflicted
+++ resolved
@@ -1,21 +1,6 @@
 VERSION=2.0.2
 
-<<<<<<< HEAD
-NCORES=1
-ifneq ($(OS),Windows_NT)
-	UNAME=$(shell uname -s)
-	ifeq ($(UNAME), Darwin)
-		NCORES=$(shell sysctl -n hw.ncpu)
-	endif
-	ifeq ($(UNAME), Linux)
-		NCORES=$(shell nproc)
-	endif
-endif
-
-BUILD_CONFIG=release cxxstd=17 link=shared crypto=openssl warnings=off address-model=64 -j${NCORES}
-=======
-BUILD_CONFIG=release cxxstd=14 link=shared crypto=openssl warnings=off address-model=64
->>>>>>> 46727ed9
+BUILD_CONFIG=release cxxstd=17 link=shared crypto=openssl warnings=off address-model=64
 
 ifeq (${PREFIX},)
 PREFIX=/usr/local/

version: "{build}"
branches:
  only:
    - master
    - RC_2_0
    - RC_1_2
    - RC_1_1
image: Visual Studio 2019
clone_depth: 1
environment:
  matrix:
    - variant: debug
<<<<<<< HEAD
      compiler: msvc
      model: 64
      api: store
      lib: 1
    - variant: debug
      compiler: msvc
      model: 32
      lib: 1
    - variant: debug
=======
>>>>>>> a2d8a9d0
      compiler: gcc
      model: 32
      crypto: openssl
      ssl_lib: /usr/local/include
      ssl_include: /usr/local/lib
      lib: 1
<<<<<<< HEAD
    - variant: debug
      compiler: msvc
      model: 64
      sim: 1
=======
>>>>>>> a2d8a9d0
    - cmake: 1
    - variant: release
      compiler: msvc
      model: 64
      crypto: openssl
      ssl_lib: c:\OpenSSL-v111-Win64\lib
      ssl_include: c:\OpenSSL-v111-Win64\include
      webtorrent: on
      tests: 1

artifacts:
  - path: bindings/python/dist/*
    name: python-module

install:
  - git submodule update --init --recursive
  - set ROOT_DIRECTORY=%CD%
  - cd %ROOT_DIRECTORY%
  - if not defined api ( set api="desktop" )
  - if not defined compiler ( set compiler="" )
  - if not defined linking ( set linking="shared" )
  - if not defined crypto ( set crypto=built-in )
  - if not defined webtorrent ( set webtorrent=off )
  - if not defined ssl_lib ( set ssl_lib=c:\ )
  - if not defined ssl_include ( set ssl_include=c:\ )
  - cd %ROOT_DIRECTORY%
  - set BOOST_ROOT=c:\Libraries\boost_1_71_0
  - set BOOST_BUILD_PATH=%BOOST_ROOT%\tools\build
  - echo %BOOST_ROOT%
  - echo %BOOST_BUILD_PATH%
  - set PATH=%PATH%;%BOOST_BUILD_PATH%
  - ps: '"using msvc ;`nusing python : 3.6 : c:\\Python36-x64 : c:\\Python36-x64\\include : c:\\Python36-x64\\libs ;`n" | Set-Content $env:HOMEDRIVE\$env:HOMEPATH\user-config.jam'
  - type %HOMEDRIVE%%HOMEPATH%\user-config.jam
  - cd %ROOT_DIRECTORY%
  - set PATH=c:\Python36-x64;%PATH%
  - set PYTHON_INTERPRETER=c:\Python36-x64\python.exe
  - python --version
  - python -m pip install websockets
  - echo %ROOT_DIRECTORY%
  - cd %BOOST_BUILD_PATH%
  - bootstrap.bat >nul
  - cd %ROOT_DIRECTORY%

build_script:

  # just the library
  - cd %ROOT_DIRECTORY%
  - if defined lib (
    b2.exe --hash openssl-lib=%ssl_lib% openssl-include=%ssl_include% warnings=all warnings-as-errors=on %compiler% address-model=%model% picker-debugging=on invariant-checks=full variant=%variant% link=shared crypto=%crypto% webtorrent=%webtorrent% asserts=on export-extra=on windows-api=%api% windows-version=win10 cxxstd=17
    )

<<<<<<< HEAD
  # examples
  - cd %ROOT_DIRECTORY%\examples
  - if defined examples (
    b2.exe --hash openssl-lib=%ssl_lib% openssl-include=%ssl_include% warnings=all warnings-as-errors=on %compiler% address-model=%model% picker-debugging=on invariant-checks=full variant=%variant% link=shared crypto=%crypto% webtorrent=%webtorrent% asserts=on export-extra=on windows-api=%api% windows-version=win10
    )

  # tools
  - cd %ROOT_DIRECTORY%\tools
  - if defined tools (
    b2.exe --hash openssl-lib=%ssl_lib% openssl-include=%ssl_include% warnings=all warnings-as-errors=on %compiler% address-model=%model% picker-debugging=on invariant-checks=full variant=%variant% link=shared crypto=%crypto% webtorrent=%webtorrent% asserts=on export-extra=on windows-api=%api% windows-version=win10
    )

=======
>>>>>>> a2d8a9d0
  # test
  - cd %ROOT_DIRECTORY%\test
  - if defined tests (
    b2.exe --hash openssl-lib=%ssl_lib% openssl-include=%ssl_include% warnings=all warnings-as-errors=on %compiler% address-model=%model% picker-debugging=on invariant-checks=full variant=%variant% link=shared crypto=%crypto% webtorrent=%webtorrent% asserts=on export-extra=on windows-api=%api% windows-version=win10 testing.execute=off
    )

  # python binding
  - cd %ROOT_DIRECTORY%\bindings\python
  # we use 64 bit python builds
  # boost.python itself doesn't build warning free, so we can't build
  # with warnings-as-errors
  - if defined python (
    b2.exe --hash openssl-lib=%ssl_lib% openssl-include=%ssl_include% warnings=all %compiler% address-model=%model% picker-debugging=on invariant-checks=full variant=%variant% link=shared crypto=%crypto% webtorrent=%webtorrent% asserts=on export-extra=on windows-api=%api% windows-version=win10 libtorrent-link=shared stage_module stage_dependencies
    )
  - if defined python_dist (
    c:\Python36-x64\python.exe setup.py bdist --format=msi
    )

  # minimal support for cmake build
  # we need to build the boost libraries we use with C++17
  # and stage it for cmake to pick up
  - if defined cmake (
    cd %BOOST_ROOT% &&
    b2.exe cxxstd=17 release --with-python --with-system --layout=system address-model=64 link=shared stage &&
    cd %ROOT_DIRECTORY% &&
    mkdir build &&
    cd build &&
    cmake -DBOOST_LIBRARYDIR=%BOOST_ROOT%\stage\lib -DCMAKE_CXX_STANDARD=17 -Dbuild_tests=ON -Dbuild_examples=ON -Dbuild_tools=ON -Dpython-bindings=%python% -Dboost-python-module-name="python" -Dskip-python-runtime-test=true -DPython_ADDITIONAL_VERSIONS="2.7" -G "Visual Studio 16 2019" -A x64 .. &&
    cmake --build . --config Release --parallel %NUMBER_OF_PROCESSORS% -- -verbosity:minimal
    )

test_script:
  - cd %ROOT_DIRECTORY%\test
  - if defined tests (
    appveyor-retry b2.exe -l500 --hash openssl-lib=%ssl_lib% openssl-include=%ssl_include% warnings=all warnings-as-errors=on %compiler% address-model=%model% picker-debugging=on invariant-checks=full variant=%variant% link=shared crypto=%crypto% webtorrent=%webtorrent% asserts=on export-extra=on windows-api=%api% windows-version=win10 deterministic-tests
    )

  - if defined cmake (
    appveyor-retry ctest
    )<|MERGE_RESOLUTION|>--- conflicted
+++ resolved
@@ -10,31 +10,12 @@
 environment:
   matrix:
     - variant: debug
-<<<<<<< HEAD
-      compiler: msvc
-      model: 64
-      api: store
-      lib: 1
-    - variant: debug
-      compiler: msvc
-      model: 32
-      lib: 1
-    - variant: debug
-=======
->>>>>>> a2d8a9d0
       compiler: gcc
       model: 32
       crypto: openssl
       ssl_lib: /usr/local/include
       ssl_include: /usr/local/lib
       lib: 1
-<<<<<<< HEAD
-    - variant: debug
-      compiler: msvc
-      model: 64
-      sim: 1
-=======
->>>>>>> a2d8a9d0
     - cmake: 1
     - variant: release
       compiler: msvc
@@ -86,21 +67,6 @@
     b2.exe --hash openssl-lib=%ssl_lib% openssl-include=%ssl_include% warnings=all warnings-as-errors=on %compiler% address-model=%model% picker-debugging=on invariant-checks=full variant=%variant% link=shared crypto=%crypto% webtorrent=%webtorrent% asserts=on export-extra=on windows-api=%api% windows-version=win10 cxxstd=17
     )
 
-<<<<<<< HEAD
-  # examples
-  - cd %ROOT_DIRECTORY%\examples
-  - if defined examples (
-    b2.exe --hash openssl-lib=%ssl_lib% openssl-include=%ssl_include% warnings=all warnings-as-errors=on %compiler% address-model=%model% picker-debugging=on invariant-checks=full variant=%variant% link=shared crypto=%crypto% webtorrent=%webtorrent% asserts=on export-extra=on windows-api=%api% windows-version=win10
-    )
-
-  # tools
-  - cd %ROOT_DIRECTORY%\tools
-  - if defined tools (
-    b2.exe --hash openssl-lib=%ssl_lib% openssl-include=%ssl_include% warnings=all warnings-as-errors=on %compiler% address-model=%model% picker-debugging=on invariant-checks=full variant=%variant% link=shared crypto=%crypto% webtorrent=%webtorrent% asserts=on export-extra=on windows-api=%api% windows-version=win10
-    )
-
-=======
->>>>>>> a2d8a9d0
   # test
   - cd %ROOT_DIRECTORY%\test
   - if defined tests (

--- conflicted
+++ resolved
@@ -142,13 +142,7 @@
         if p.flags & lt.peer_info.handshake:
             id = 'waiting for handshake'
         elif p.flags & lt.peer_info.connecting:
-<<<<<<< HEAD
             id = 'connecting to peer'
-        elif p.flags & lt.peer_info.queued:
-            id = 'queued'
-=======
-            id =  'connecting to peer'
->>>>>>> e7a37955
         else:
             id = p.client
 

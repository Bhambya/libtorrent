--- conflicted
+++ resolved
@@ -262,7 +262,6 @@
         self.optimization: Optional[str] = None
         self.hash: Optional[bool] = None
         self.cxxstd: Optional[str] = None
-        self.configure_from_autotools: Optional[bool] = None
 
         self.config_mode = self.CONFIG_MODE_DISTUTILS
         self.b2_args = ""
@@ -337,19 +336,8 @@
             warnings.warn("--hash is deprecated; use --b2-args=--hash")
             self._maybe_add_arg("--hash")
         if self.cxxstd:
-<<<<<<< HEAD
             warnings.warn("--cxxstd is deprecated; use --b2-args=cxxstd=...")
             self._maybe_add_arg(f"cxxstd={self.cxxstd}")
-=======
-            # the cxxstd feature was introduced in boost 1.66. However the output of
-            # b2 --version is 2015.07 for both 1.65 and 1.66.
-            if self._b2_version > (0, 2015, 7):
-                self._maybe_add_arg(f"cxxstd={self.cxxstd}")
-            else:
-                warnings.warn(
-                    f"--cxxstd supplied, but b2 is too old ({self._b2_version}). "
-                )
->>>>>>> e1460bc0
 
     def _should_add_arg(self, arg: str) -> bool:
         m = re.match(r"(-\w).*", arg)
@@ -407,12 +395,6 @@
             # on boost 1.77+ breaks with toolset=clang if using a framework-type
             # python installation, such as installed by homebrew.
             self._maybe_add_arg("toolset=darwin")
-<<<<<<< HEAD
-=======
-
-        if self.configure_from_autotools:
-            self._configure_from_autotools()
->>>>>>> e1460bc0
 
         # Default feature configuration
         self._maybe_add_arg("deprecated-functions=on")
@@ -511,8 +493,6 @@
         else:
             yield
 
-<<<<<<< HEAD
-=======
     def _find_project_config(self) -> Optional[pathlib.Path]:
         for directory in itertools.chain(
             (PYTHON_BINDING_DIR,), PYTHON_BINDING_DIR.parents
@@ -522,30 +502,6 @@
                 return path
         return None
 
-    def _configure_from_autotools(self) -> None:
-        # This is a hack to allow building the python bindings from autotools
-
-        compile_flags_path = PYTHON_BINDING_DIR / "compile_flags"
-        log.info("configure_from_autotools: checking %s", compile_flags_path)
-        with contextlib.suppress(FileNotFoundError):
-            for arg in shlex.split(compile_flags_path.read_text()):
-                if arg.startswith("-std=c++"):
-                    self._maybe_add_arg(f"cxxflags={arg}")
-                    log.info("configure_from_autotools: adding cxxflags=%s", arg)
-
-        link_flags_path = PYTHON_BINDING_DIR / "link_flags"
-        log.info("configure_from_autotools: checking %s", link_flags_path)
-        with contextlib.suppress(FileNotFoundError):
-            for arg in shlex.split(link_flags_path.read_text()):
-                if arg.startswith("-L"):
-                    linkpath = pathlib.Path(arg[2:])
-                    linkpath = linkpath.resolve()
-                    self._maybe_add_arg(f"linkflags=-L{linkpath}")
-                    log.info(
-                        "configure_from_autotools: adding linkflags=-L%s", linkpath
-                    )
-
->>>>>>> e1460bc0
 
 class InstallDataToLibDir(install_data_lib.install_data):
     def finalize_options(self) -> None:
@@ -570,10 +526,6 @@
 
 setuptools.setup(
     name="libtorrent",
-<<<<<<< HEAD
-    version="2.0.7",
-=======
->>>>>>> e1460bc0
     author="Arvid Norberg",
     author_email="arvid@libtorrent.org",
     description="Python bindings for libtorrent-rasterbar",

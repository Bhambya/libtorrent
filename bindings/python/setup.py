#!/usr/bin/env python3

from distutils import log
import distutils.debug
import distutils.sysconfig
import multiprocessing
import os
import pathlib
import sys
import sysconfig
import tempfile
import subprocess

import setuptools
import setuptools.command.build_ext as _build_ext_lib


def get_msvc_toolset():
    # Reference: https://wiki.python.org/moin/WindowsCompilers
    major_minor = sys.version_info[0:2]
    if major_minor in ((2, 6), (2, 7), (3, 0), (3, 1), (3, 2)):
        return "msvc-9.0"
    if major_minor in ((3, 3), (3, 4)):
        return "msvc-10.0"
    if major_minor in ((3, 5), (3, 6)):
        return "msvc-14.1"  # libtorrent requires VS 2017 or newer
    # unknown python version
    return "msvc"


def b2_bool(value):
    if value:
        return "on"
    return "off"


# Frustratingly, the "bdist_*" unconditionally (re-)run "build" without
# args, even ignoring "build_*" earlier on the same command line. This
# means "build_*" must be a no-op if some build output exists, even if that
# output might have been generated with different args (like
# "--define=FOO"). b2 does not know how to be "naively idempotent" like
# this; it will only generate outputs that exactly match the build request.
#
# It doesn't work to short-circuit initialize_options() / finalize_options(),
# as this doesn't play well with the way options are externally manipulated by
# distutils.
#
# It DOES work to short-circuit Distribution.reinitialize_command(), so we do
# that here.


class B2Distribution(setuptools.Distribution):
    def reinitialize_command(self, command, reinit_subcommands=0):
        if command == "build_ext":
            return self.get_command_obj("build_ext")
        return super().reinitialize_command(
            command, reinit_subcommands=reinit_subcommands
        )


# Various setuptools logic expects us to provide Extension instances for each
# extension in the distro.
class StubExtension(setuptools.Extension):
    def __init__(self, name):
        # An empty sources list ensures the base build_ext command won't build
        # anything
        super().__init__(name, sources=[])


def b2_escape(value):
    value = value.replace("\\", "\\\\")
    value = value.replace('"', '\\"')
    return f'"{value}"'


def write_b2_python_config(config):
    write = config.write
    # b2 keys python environments by X.Y version, breaking ties by matching
    # a property list, called the "condition" of the environment. To ensure
    # b2 always picks the environment we define here, we define a special
    # feature for the condition and include that in the build request.

    # Note that we might try to reuse a property we know will be set, like
    # <define>TORRENT_FOO. But python.jam actually modifies the build request
    # in this case, so that <define>TORRENT_FOO becomes something like
    # <define>TORRENT_FOO,<python>3.7,<target-os>linux:... which causes chaos.
    # We should always define a custom feature for the condition.
    write("import feature ;\n")
    write("feature.feature libtorrent-python : on ;\n")

    # python.jam tries to determine correct include and library paths. Per
    # https://bugs.debian.org/cgi-bin/bugreport.cgi?bug=691378 , include
    # detection is broken, but debian's fix is also broken (invokes a global
    # pythonX.Y instead of the passed interpreter)
    paths = sysconfig.get_paths()
    includes = [paths["include"], paths["platinclude"]]

    write("using python")
    write(f" : {sysconfig.get_python_version()}")
    write(f" : {b2_escape(sys.executable)}")
    write(" : ")
    write(" ".join(b2_escape(path) for path in includes))
    write(" :")  # libraries
    write(" : <libtorrent-python>on")

    # Note that all else being equal, we'd like to exactly control the output
    # filename, so distutils can find it. However:
    # 1. We can only control part of the filename; the prefix is controlled by
    #    our Jamfile and the final suffix is controlled by python.jam.
    # 2. Debian patched python.jam to disregard the configured ext_suffix
    #    anyway; they always override it with the same sysconfig var we use,
    #    found by invoking the executable.

    # So instead of applying an arbitrary name, we just try to guarantee that
    # b2 produces a name that distutils would expect, on all platforms. In
    # other words we apply debian's override everywhere, and hope no other
    # overrides ever disagree with us.

    # Note that sysconfig and distutils.sysconfig disagree here, especially on
    # windows.
    ext_suffix = distutils.sysconfig.get_config_var("EXT_SUFFIX")

    # python.jam appends the platform-specific final suffix on its own. I can't
    # find a consistent value from sysconfig or distutils.sysconfig for this.
    for plat_suffix in (".pyd", ".dll", ".so", ".sl"):
        if ext_suffix.endswith(plat_suffix):
            ext_suffix = ext_suffix[: -len(plat_suffix)]
            break
    write(f" : {b2_escape(ext_suffix)}")
    write(" ;\n")


BuildExtBase = _build_ext_lib.build_ext


class LibtorrentBuildExt(BuildExtBase):

    user_options = BuildExtBase.user_options + [
        (
            "libtorrent-link=",
            None,
            "how to link to libtorrent ('static', 'shared' or 'prebuilt')",
        ),
        (
            "boost-link=",
            None,
            "how to link to boost-python ('static' or 'shared')",
        ),
        ("toolset=", None, "b2 toolset"),
        ("pic", None, "whether to compile with -fPIC"),
        ("optimization=", None, "b2 optimization mode"),
        (
            "hash",
            None,
            "use a property hash for the build directory, rather than "
            "property subdirectories",
        ),
        ("cxxstd=", None, "boost cxxstd value (14, 17, 20, etc.)"),
    ]

    boolean_options = BuildExtBase.boolean_options + ["pic", "hash"]

    def initialize_options(self):

<<<<<<< HEAD
        self.libtorrent_link = None
=======
        self.cxxflags = None
        self.linkflags = None

        try:
            with open('compile_flags') as f:
                opts = f.read()
                if '-std=c++' in opts:
                    self.cxxflags = '-std=c++' + opts.split('-std=c++')[-1].split()[0]
        except:
            pass

        try:
            with open('link_flags') as f:
                opts = f.read().split(' ')
                opts = [x for x in opts if x.startswith('-L')]
                if len(opts):
                    self.linkflags = opts
        except:
            pass

        if os.name == "nt":
            self.libtorrent_link = 'static'
        else:
            self.libtorrent_link = 'prebuilt'
>>>>>>> d4979c69
        self.boost_link = None
        self.toolset = None
        self.pic = None
        self.optimization = None
        self.hash = None
<<<<<<< HEAD
        self.cxxstd = None
=======
        if platform.system() == "Darwin":
            self.cxxstd = '11'
        else:
            self.cxxstd = None
>>>>>>> d4979c69
        return super().initialize_options()

    def run(self):
        # The current jamfile layout just supports one extension
        self.build_extension_with_b2()
        return super().run()

    def build_extension_with_b2(self):
        args = []

        if os.name == "nt":
            self.toolset = get_msvc_toolset()
            self.libtorrent_link = "static"
            self.boost_link = "static"
            args.append('--abbreviate-paths')

        if distutils.debug.DEBUG:
            args.append("--debug-configuration")
            args.append("--debug-building")
            args.append("--debug-generators")

        variant = "debug" if self.debug else "release"
        args.append(variant)
        bits = 64 if sys.maxsize > 2 ** 32 else 32
        args.append(f"address-model={bits}")

        if self.parallel:
            args.append(f"-j{self.parallel}")
        else:
            args.append(f"-j{multiprocessing.cpu_count()}")
        if self.libtorrent_link:
            args.append(f"libtorrent-link={self.libtorrent_link}")
        if self.boost_link:
            args.append(f"boost-link={self.boost_link}")
        if self.pic:
            args.append(f"libtorrent-python-pic={b2_bool(self.pic)}")
        if self.optimization:
            args.append(f"optimization={self.optimization}")
        if self.hash:
            args.append("--hash")
        if self.cxxstd:
            args.append(f"cxxstd={self.cxxstd}")
        if self.cxxflags:
            args.append(f"cxxflags=\"{self.cxxflags}\"")
        if self.linkflags:
            # since b2 may be running with a different directory as cwd, relative
            # paths need to be converted to absolute
            for lf in self.linkflags:
                if lf[2] != '/':
                    lf = '-L' + str(pathlib.Path(lf[2:]).absolute())
                args.append(f"linkflags=\"{lf}\"")

        # Jamfile hacks to ensure we select the python environment defined in
        # our project-config.jam
        args.append("libtorrent-python=on")
        args.append(f"python={sysconfig.get_python_version()}")

        # Our goal is to produce an artifact at this path. If we do this, the
        # distutils build system will skip trying to build it.
        target = pathlib.Path(self.get_ext_fullpath("libtorrent")).absolute()
        self.announce(f"target: {target}")

        # b2 doesn't provide a way to signal the name or paths of its outputs.
        # We try to convince python.jam to name its output file like our target
        # and copy it to our target directory. See comments in
        # write_b2_python_config for limitations on controlling the filename.

        # Jamfile hack to copy the module to our target directory
        args.append(f"python-install-path={target.parent}")
        args.append("install_module")

        # We use a "project-config.jam" to instantiate a python environment
        # to exactly match the running one.
        python_binding_dir = pathlib.Path(__file__).parent.absolute()
        config = open(python_binding_dir / 'project-config.jam', 'w+')
#        config = tempfile.NamedTemporaryFile(mode="w+", delete=False)
        try:
            write_b2_python_config(config)
            config.seek(0)
            log.info("project-config.jam contents:")
            log.info(config.read())
            config.close()
#            args.append(f"--project-config={config.name}")

            log.info(" ".join(["b2"] + args))
            subprocess.run(["b2"] + args, cwd=python_binding_dir, check=True)
        finally:
            # If we errored while writing config, windows may complain about
            # unlinking a file "in use"
            config.close()
#            os.unlink(config.name)
            os.unlink(python_binding_dir / 'project-config.jam')


setuptools.setup(
    name="python-libtorrent",
    version="2.0.1",
    author="Arvid Norberg",
    author_email="arvid@libtorrent.org",
    description="Python bindings for libtorrent-rasterbar",
    long_description="Python bindings for libtorrent-rasterbar",
    url="http://libtorrent.org",
    license="BSD",
    ext_modules=[StubExtension("libtorrent")],
    cmdclass={
        "build_ext": LibtorrentBuildExt,
    },
    distclass=B2Distribution,
)<|MERGE_RESOLUTION|>--- conflicted
+++ resolved
@@ -162,47 +162,17 @@
 
     def initialize_options(self):
 
-<<<<<<< HEAD
-        self.libtorrent_link = None
-=======
-        self.cxxflags = None
-        self.linkflags = None
-
-        try:
-            with open('compile_flags') as f:
-                opts = f.read()
-                if '-std=c++' in opts:
-                    self.cxxflags = '-std=c++' + opts.split('-std=c++')[-1].split()[0]
-        except:
-            pass
-
-        try:
-            with open('link_flags') as f:
-                opts = f.read().split(' ')
-                opts = [x for x in opts if x.startswith('-L')]
-                if len(opts):
-                    self.linkflags = opts
-        except:
-            pass
-
         if os.name == "nt":
-            self.libtorrent_link = 'static'
+            self.libtorrent_link = "static"
         else:
-            self.libtorrent_link = 'prebuilt'
->>>>>>> d4979c69
+            self.libtorrent_link = None
+
         self.boost_link = None
         self.toolset = None
         self.pic = None
         self.optimization = None
         self.hash = None
-<<<<<<< HEAD
         self.cxxstd = None
-=======
-        if platform.system() == "Darwin":
-            self.cxxstd = '11'
-        else:
-            self.cxxstd = None
->>>>>>> d4979c69
         return super().initialize_options()
 
     def run(self):
@@ -215,7 +185,6 @@
 
         if os.name == "nt":
             self.toolset = get_msvc_toolset()
-            self.libtorrent_link = "static"
             self.boost_link = "static"
             args.append('--abbreviate-paths')
 
@@ -245,15 +214,6 @@
             args.append("--hash")
         if self.cxxstd:
             args.append(f"cxxstd={self.cxxstd}")
-        if self.cxxflags:
-            args.append(f"cxxflags=\"{self.cxxflags}\"")
-        if self.linkflags:
-            # since b2 may be running with a different directory as cwd, relative
-            # paths need to be converted to absolute
-            for lf in self.linkflags:
-                if lf[2] != '/':
-                    lf = '-L' + str(pathlib.Path(lf[2:]).absolute())
-                args.append(f"linkflags=\"{lf}\"")
 
         # Jamfile hacks to ensure we select the python environment defined in
         # our project-config.jam
@@ -277,15 +237,14 @@
         # We use a "project-config.jam" to instantiate a python environment
         # to exactly match the running one.
         python_binding_dir = pathlib.Path(__file__).parent.absolute()
-        config = open(python_binding_dir / 'project-config.jam', 'w+')
-#        config = tempfile.NamedTemporaryFile(mode="w+", delete=False)
+        config = tempfile.NamedTemporaryFile(mode="w+", delete=False)
         try:
             write_b2_python_config(config)
             config.seek(0)
             log.info("project-config.jam contents:")
             log.info(config.read())
             config.close()
-#            args.append(f"--project-config={config.name}")
+            args.append(f"--project-config={config.name}")
 
             log.info(" ".join(["b2"] + args))
             subprocess.run(["b2"] + args, cwd=python_binding_dir, check=True)
@@ -293,8 +252,7 @@
             # If we errored while writing config, windows may complain about
             # unlinking a file "in use"
             config.close()
-#            os.unlink(config.name)
-            os.unlink(python_binding_dir / 'project-config.jam')
+            os.unlink(config.name)
 
 
 setuptools.setup(

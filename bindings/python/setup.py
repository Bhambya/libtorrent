--- conflicted
+++ resolved
@@ -3,11 +3,7 @@
 from distutils import log
 import distutils.debug
 import distutils.sysconfig
-<<<<<<< HEAD
-=======
-import multiprocessing
 import distutils.util
->>>>>>> b221a465
 import os
 import pathlib
 import sys
@@ -451,13 +447,8 @@
 
 
 setuptools.setup(
-<<<<<<< HEAD
-    name="python-libtorrent",
+    name="libtorrent",
     version="2.0.4",
-=======
-    name="libtorrent",
-    version="1.2.14",
->>>>>>> b221a465
     author="Arvid Norberg",
     author_email="arvid@libtorrent.org",
     description="Python bindings for libtorrent-rasterbar",

--- conflicted
+++ resolved
@@ -16,10 +16,7 @@
 import subprocess
 import sys
 import sysconfig
-<<<<<<< HEAD
 import tempfile
-=======
->>>>>>> d5f74cb7
 from typing import Callable
 from typing import cast
 from typing import IO
@@ -153,12 +150,6 @@
     write(" ;\n")
 
 
-<<<<<<< HEAD
-=======
-PYTHON_BINDING_DIR = pathlib.Path(__file__).parent.absolute()
-
-
->>>>>>> d5f74cb7
 class LibtorrentBuildExt(build_ext_lib.build_ext):
 
     CONFIG_MODE_DISTUTILS = "distutils"
@@ -334,18 +325,11 @@
         super().run()
 
     def _build_extension_with_b2(self) -> None:
-<<<<<<< HEAD
         python_binding_dir = pathlib.Path(__file__).parent.absolute()
         with self._configure_b2():
             command = ["b2"] + self._b2_args_split
             log.info(" ".join(command))
             subprocess.run(command, cwd=python_binding_dir, check=True)
-=======
-        with self._configure_b2():
-            command = ["b2"] + self._b2_args_split
-            log.info(" ".join(command))
-            subprocess.run(command, cwd=PYTHON_BINDING_DIR, check=True)
->>>>>>> d5f74cb7
         # The jamfile only builds "libtorrent.so", but we want
         # "libtorrent/__init__.so"
         src = self.get_ext_fullpath("libtorrent")
@@ -450,7 +434,6 @@
         # Two paths depending on whether or not we use a generated
         # project-config.jam or not.
         if config_writers:
-<<<<<<< HEAD
             config = tempfile.NamedTemporaryFile(mode="w+", delete=False)
             try:
                 for writer in config_writers:
@@ -460,31 +443,17 @@
                 log.info(config.read())
                 config.close()
                 self._b2_args_split.append(f"--project-config={config.name}")
-=======
-            # We might use a temporary file and pass it with
-            # --project-config=..., however we need to support old versions of
-            # b2 which lacked this option.
-            config_path = PYTHON_BINDING_DIR / "project-config.jam"
-            try:
-                with config_path.open(mode="w+") as config:
-                    for writer in config_writers:
-                        writer(config)
-                    config.seek(0)
-                    log.info("project-config.jam contents:")
-                    log.info(config.read())
->>>>>>> d5f74cb7
                 yield
             finally:
-                config_path.unlink()
+                # If we errored while writing config, windows may complain about
+                # unlinking a file "in use"
+                config.close()
+                os.unlink(config.name)
         else:
             yield
 
 
-<<<<<<< HEAD
-class InstallDataToLibDir(install_data_lib.install_data):  # type: ignore
-=======
 class InstallDataToLibDir(install_data_lib.install_data):
->>>>>>> d5f74cb7
     def finalize_options(self) -> None:
         # install_data installs to the *base* directory, which is useless.
         # Nothing ever gets installed there, no tools search there. You could

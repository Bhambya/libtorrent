// Copyright Daniel Wallin, Arvid Norberg 2006. Use, modification and distribution is
// subject to the Boost Software License, Version 1.0. (See accompanying
// file LICENSE_1_0.txt or copy at http://www.boost.org/LICENSE_1_0.txt)

#include "boost_python.hpp"
#include <list>
#include <string>
#include <libtorrent/session.hpp>
#include <libtorrent/session_params.hpp>
#include <libtorrent/error_code.hpp>
#include <libtorrent/ip_filter.hpp>
#include <libtorrent/extensions.hpp>
#include <libtorrent/bdecode.hpp>
#include <libtorrent/bencode.hpp>
#include <libtorrent/read_resume_data.hpp>
#include <libtorrent/write_resume_data.hpp>
#include <libtorrent/torrent_info.hpp>
#include <libtorrent/kademlia/item.hpp> // for sign_mutable_item
#include <libtorrent/alert.hpp>
#include <libtorrent/time.hpp>
#include <libtorrent/session_stats.hpp>
#include <libtorrent/session_status.hpp>
#include <libtorrent/peer_class_type_filter.hpp>
#include <libtorrent/torrent_status.hpp>

#include <libtorrent/extensions/smart_ban.hpp>
#include <libtorrent/extensions/ut_metadata.hpp>
#include <libtorrent/extensions/ut_pex.hpp>

namespace boost
{
	// this fixes mysterious link error on msvc
	template <>
	inline lt::alert const volatile*
	get_pointer(lt::alert const volatile* p)
	{
		return p;
	}
}

#include "gil.hpp"
#include "bytes.hpp"

#ifdef _MSC_VER
#pragma warning(push)
// warning C4996: X: was declared deprecated
#pragma warning( disable : 4996 )
#endif

using namespace boost::python;
using namespace lt;

// defined in torrent_info.cpp
load_torrent_limits dict_to_limits(dict limits);

namespace
{
#if TORRENT_ABI_VERSION == 1
    struct dummy {};

    void listen_on(lt::session& s, int min_, int max_, char const* interface, int flags)
    {
        allow_threading_guard guard;
        error_code ec;
        s.listen_on(std::make_pair(min_, max_), ec, interface, flags);
#ifndef BOOST_NO_EXCEPTIONS
        if (ec) throw system_error(ec);
#endif
    }

    void outgoing_ports(lt::session& s, int _min, int _max)
    {
        allow_threading_guard guard;
        settings_pack p;
        p.set_int(settings_pack::outgoing_port, _min);
        p.set_int(settings_pack::num_outgoing_ports, _max - _min);
        s.apply_settings(p);
        return;
    }
#endif // TORRENT_ABI_VERSION

#ifndef TORRENT_DISABLE_DHT
    void add_dht_node(lt::session& s, tuple n)
    {
        std::string ip = extract<std::string>(n[0]);
        int port = extract<int>(n[1]);
        allow_threading_guard guard;
        s.add_dht_node(std::make_pair(ip, port));
    }

#if TORRENT_ABI_VERSION == 1
    void add_dht_router(lt::session& s, std::string router_, int port_)
    {
        allow_threading_guard guard;
        return s.add_dht_router(std::make_pair(router_, port_));
    }
#endif

#endif // TORRENT_DISABLE_DHT

    void add_extension(lt::session& s, object const& e)
    {
#ifndef TORRENT_DISABLE_EXTENSIONS
       if (!extract<std::string>(e).check()) return;

       std::string name = extract<std::string>(e);
       if (name == "ut_metadata")
            s.add_extension(create_ut_metadata_plugin);
       else if (name == "ut_pex")
            s.add_extension(create_ut_pex_plugin);
       else if (name == "smart_ban")
            s.add_extension(create_smart_ban_plugin);

#endif // TORRENT_DISABLE_EXTENSIONS
    }

	void make_settings_pack(lt::settings_pack& p, dict const& sett_dict)
	{
		stl_input_iterator<std::string> i(sett_dict.keys()), end;
		for (; i != end; ++i)
		{
			std::string const key = *i;

			int sett = setting_by_name(key);
			if (sett < 0)
			{
				PyErr_SetString(PyExc_KeyError, ("unknown name in settings_pack: " + key).c_str());
				throw_error_already_set();
			}

			TORRENT_TRY
			{
				// if the dictionary doesn't contain "key", it will throw, hence
				// the try-catch here
				object const value = sett_dict[key];
				switch (sett & settings_pack::type_mask)
				{
					case settings_pack::string_type_base:
						p.set_str(sett, extract<std::string>(value));
						break;
					case settings_pack::int_type_base:
					{
						std::int64_t const val = extract<std::int64_t>(value);
						// deliberately truncate and sign-convert here. If we
						// extract an int directly, unsigned ints may throw
						// an exception otherwise, if it doesn't fit. Notably for a
						// flag-type with all bits set.
						p.set_int(sett, static_cast<int>(val));
						break;
					}
					case settings_pack::bool_type_base:
						p.set_bool(sett, extract<bool>(value));
						break;
				}
			}
			TORRENT_CATCH(...) {}
		}
	}

	dict make_dict(lt::settings_pack const& sett)
	{
		dict ret;
		for (int i = settings_pack::string_type_base;
			i < settings_pack::max_string_setting_internal; ++i)
		{
			// deprecated settings are still here, they just have empty names
			char const* name = name_for_setting(i);
			if (name[0] != '\0') ret[name] = sett.get_str(i);
		}

		for (int i = settings_pack::int_type_base;
			i < settings_pack::max_int_setting_internal; ++i)
		{
			char const* name = name_for_setting(i);
			if (name[0] != '\0') ret[name] = sett.get_int(i);
		}

		for (int i = settings_pack::bool_type_base;
			i < settings_pack::max_bool_setting_internal; ++i)
		{
			char const* name = name_for_setting(i);
			if (name[0] != '\0') ret[name] = sett.get_bool(i);
		}
		return ret;
	}

	std::shared_ptr<lt::session> make_session(boost::python::dict sett
		, session_flags_t const flags)
	{
		session_params p;
#if TORRENT_ABI_VERSION <= 2
<<<<<<< HEAD
		if (!(flags & lt::session::add_default_plugins))
			p.extensions.clear();
=======
		if (flags & lt::session::add_default_plugins)
		{
			// TODO: this can't really be removed until there is a way to
			// control plugins by exposing session_params.
			// The simplest solution would probably be to make the default
			// plugins not be plugins, but just bake in support for them
//			python_deprecated("add_default_plugins flag is deprecated");
#endif
			session_params params(std::move(p));
			return std::make_shared<lt::session>(std::move(params), flags);
#if TORRENT_ABI_VERSION <= 2
		}
		else
		{
			session_params params(std::move(p), {});
			return std::make_shared<lt::session>(std::move(params), flags);
		}
>>>>>>> 1dbda929
#endif
		make_settings_pack(p.settings, sett);
		p.flags = flags;
		return std::make_shared<lt::session>(std::move(p));
	}

	void session_apply_settings(lt::session& ses, dict const& sett_dict)
	{
		settings_pack p;
		make_settings_pack(p, sett_dict);
		allow_threading_guard guard;
		ses.apply_settings(p);
	}

	dict session_get_settings(lt::session const& ses)
	{
		settings_pack sett;
		{
			allow_threading_guard guard;
			sett = ses.get_settings();
		}
		return make_dict(sett);
	}

	dict min_memory_usage_wrapper()
	{
		settings_pack ret = min_memory_usage();
		return make_dict(ret);
	}

	dict default_settings_wrapper()
	{
		return make_dict(default_settings());
	}

	dict high_performance_seed_wrapper()
	{
		settings_pack ret = high_performance_seed();
		return make_dict(ret);
	}

#ifndef BOOST_NO_EXCEPTIONS
#if TORRENT_ABI_VERSION == 1
    torrent_handle add_torrent_depr(lt::session& s, torrent_info const& ti
        , std::string const& save, entry const& resume
        , storage_mode_t storage_mode, bool paused)
    {
        allow_threading_guard guard;
        return s.add_torrent(ti, save, resume, storage_mode, paused);
    }
#endif
#endif
}

    void dict_to_add_torrent_params(dict params, add_torrent_params& p)
    {
        list items = params.items();
        int const len = int(boost::python::len(items));
        for (int i = 0; i < len; i++)
        {
            boost::python::api::object_item item = items[i];
            std::string const key = extract<std::string>(item[0]);
            object const value = item[1];
            // torrent_info objects are always held by a shared_ptr in the
            // python binding, skip it if it is a object
            if (key == "ti" && value != boost::python::object())
            {
                // make a copy here. We don't want to end up holding a python-owned
                // object inside libtorrent. If the last reference goes out of scope
                // on the C++ side, it will end up freeing the python object
                // without holding the GIL and likely crash.
                // https://mail.python.org/pipermail/cplusplus-sig/2007-June/012130.html
                p.ti = std::make_shared<torrent_info>(
                    extract<torrent_info const&>(value));
                continue;
            }
#if TORRENT_ABI_VERSION < 3
            else if (key == "info_hash")
            {
                if (boost::python::len(value) == sha1_hash::size())
                {
                    p.info_hash = sha1_hash(bytes(extract<bytes>(value)).arr.data());
                }
            }
#endif
            else if (key == "info_hashes")
            {
                if (boost::python::len(value) == sha1_hash::size())
                {
                    p.info_hashes = info_hash_t(sha1_hash(
                            bytes(extract<bytes>(value)).arr.data()));
                }
                else if (boost::python::len(value) == sha256_hash::size())
                {
                    p.info_hashes = info_hash_t(sha256_hash(
                            bytes(extract<bytes>(value)).arr.data()));
                }
                continue;
            }
            else if(key == "name")
            {
                p.name = extract<std::string>(value);
                continue;
            }
            else if(key == "save_path")
            {
                p.save_path = extract<std::string>(value);
                continue;
            }
#if TORRENT_ABI_VERSION == 1
            else if(key == "resume_data")
            {
                python_deprecated("the resume_data member is deprecated");
                std::string resume = extract<std::string>(value);
                p.resume_data.assign(resume.begin(), resume.end());
                continue;
            }
#endif
            else if(key == "storage_mode")
            {
                p.storage_mode = extract<storage_mode_t>(value);
                continue;
            }
            else if(key == "trackers")
            {
                p.trackers = extract<std::vector<std::string>>(value);
                continue;
            }
            else if(key == "url_seeds")
            {
                p.url_seeds = extract<std::vector<std::string>>(value);
                continue;
            }
#if TORRENT_ABI_VERSION < 4
            else if(key == "http_seeds")
            {
                p.http_seeds =
                    extract<decltype(add_torrent_params::http_seeds)>(value);
                continue;
            }
#endif
            else if(key == "dht_nodes")
            {
                p.dht_nodes =
                    extract<std::vector<std::pair<std::string, int>>>(value);
                continue;
            }
            else if(key == "banned_peers")
            {
                p.banned_peers = extract<std::vector<lt::tcp::endpoint>>(value);
                continue;
            }
            else if(key == "peers")
            {
                p.peers = extract<std::vector<lt::tcp::endpoint>>(value);
                continue;
            }
            else if(key == "flags")
            {
                p.flags = extract<lt::torrent_flags_t>(value);
                continue;
            }
            else if(key == "trackerid")
            {
                p.trackerid = extract<std::string>(value);
                continue;
            }
#if TORRENT_ABI_VERSION == 1
            else if(key == "url")
            {
                python_deprecated("the url member is deprecated");
                p.url = extract<std::string>(value);
                continue;
            }
#endif
            else if(key == "renamed_files")
            {
                p.renamed_files =
                    extract<std::map<lt::file_index_t, std::string>>(value);
            }
            else if(key == "file_priorities")
            {
                p.file_priorities = extract<std::vector<download_priority_t>>(value);
            }
            else
            {
                PyErr_SetString(PyExc_KeyError,
                    ("unknown name in torrent params: " + key).c_str());
                throw_error_already_set();
            }
        }
    }

namespace
{

    torrent_handle add_torrent(lt::session& s, dict params)
    {
        add_torrent_params p;
        dict_to_add_torrent_params(params, p);

        allow_threading_guard guard;

#ifndef BOOST_NO_EXCEPTIONS
        return s.add_torrent(std::move(p));
#else
        error_code ec;
        return s.add_torrent(std::move(p), ec);
#endif
    }

    void async_add_torrent(lt::session& s, dict params)
    {
        add_torrent_params p;
        dict_to_add_torrent_params(params, p);

        allow_threading_guard guard;

        s.async_add_torrent(std::move(p));
    }

    torrent_handle wrap_add_torrent(lt::session& s, lt::add_torrent_params const& p)
    {
        add_torrent_params atp = p;
        if (p.ti)
            atp.ti = std::make_shared<torrent_info>(*p.ti);

        allow_threading_guard guard;

#ifndef BOOST_NO_EXCEPTIONS
        return s.add_torrent(std::move(p));
#else
        error_code ec;
        return s.add_torrent(std::move(p), ec);
#endif
    }

    void wrap_async_add_torrent(lt::session& s, lt::add_torrent_params const& p)
    {
        add_torrent_params atp = p;
        if (p.ti)
            atp.ti = std::make_shared<torrent_info>(*p.ti);

        allow_threading_guard guard;

        s.async_add_torrent(std::move(p));
    }

#if TORRENT_ABI_VERSION == 1
    void start_natpmp(lt::session& s)
    {
        allow_threading_guard guard;
        s.start_natpmp();
    }

    void start_upnp(lt::session& s)
    {
        allow_threading_guard guard;
        s.start_upnp();
    }
#endif // TORRENT_ABI_VERSION

    void alert_notify(object cb) try
    {
        lock_gil lock;
        if (cb)
        {
            cb();
        }
    }
    catch (boost::python::error_already_set const&)
    {
        // this callback isn't supposed to throw an error.
        // just swallow and ignore the exception
        TORRENT_ASSERT_FAIL_VAL("python notify callback threw exception");
    }

    void set_alert_notify(lt::session& s, object cb)
    {
        s.set_alert_notify(std::bind(&alert_notify, cb));
    }

#ifdef TORRENT_WINDOWS
    void alert_socket_notify(SOCKET const fd)
    {
        std::uint8_t dummy = 0;
        ::send(fd, reinterpret_cast<char const*>(&dummy), 1, 0);
    }
#endif

    void alert_fd_notify(int const fd)
    {
        std::uint8_t dummy = 0;
        while (::write(fd, &dummy, 1) < 0 && errno == EINTR);
    }

    void set_alert_fd(lt::session& s, std::intptr_t const fd)
    {
#ifdef TORRENT_WINDOWS
        auto const sock = static_cast<SOCKET>(fd);
        int res;
        int res_size = sizeof(res);
        if (sock != INVALID_SOCKET
            && ::getsockopt(sock, SOL_SOCKET, SO_ERROR,
                (char *)&res, &res_size) == 0)
        {
            s.set_alert_notify(std::bind(&alert_socket_notify, sock));
        }
        else
#endif
        {
            s.set_alert_notify(std::bind(&alert_fd_notify, fd));
        }
    }

    alert const*
    wait_for_alert(lt::session& s, int ms)
    {
        alert const* a;
        {
            allow_threading_guard guard;
            a = s.wait_for_alert(milliseconds(ms));
        }
        return a;
    }

    list get_torrents(lt::session& s)
    {
        std::vector<torrent_handle> torrents;
        {
           allow_threading_guard guard;
           torrents = s.get_torrents();
        }

        list ret;
        for (std::vector<torrent_handle>::iterator i = torrents.begin(); i != torrents.end(); ++i)
            ret.append(*i);
        return ret;
    }

    bool wrap_pred(object pred, torrent_status const& st)
    {
        return pred(st);
    }

    list get_torrent_status(lt::session& s, object pred, int const flags)
    {
        // keep a reference to the predicate here, in the python thread, to
        // ensure it's freed in this thread at the end. If we move it into the
        // libtorrent thread the python predicate will be freed from that
        // thread, which won't work
        auto wrapped_pred = std::bind(&wrap_pred, pred, std::placeholders::_1);
        std::vector<torrent_status> torrents
            = s.get_torrent_status(std::ref(wrapped_pred), status_flags_t(flags));

        list ret;
        for (std::vector<torrent_status>::iterator i = torrents.begin(); i != torrents.end(); ++i)
            ret.append(*i);
        return ret;
    }

    list refresh_torrent_status(lt::session& s, list in_torrents, int const flags)
    {
        std::vector<torrent_status> torrents;
        int const n = int(boost::python::len(in_torrents));
        for (int i = 0; i < n; ++i)
           torrents.push_back(extract<torrent_status>(in_torrents[i]));

        {
           allow_threading_guard guard;
           s.refresh_torrent_status(&torrents, status_flags_t(flags));
        }

        list ret;
        for (std::vector<torrent_status>::iterator i = torrents.begin(); i != torrents.end(); ++i)
            ret.append(*i);
        return ret;
    }

#if TORRENT_ABI_VERSION == 1
    dict get_utp_stats(session_status const& st)
    {
        python_deprecated("session_status is deprecated");
        dict ret;
        ret["num_idle"] = st.utp_stats.num_idle;
        ret["num_syn_sent"] = st.utp_stats.num_syn_sent;
        ret["num_connected"] = st.utp_stats.num_connected;
        ret["num_fin_sent"] = st.utp_stats.num_fin_sent;
        ret["num_close_wait"] = st.utp_stats.num_close_wait;
        return ret;
    }
#endif

    entry save_state(lt::session const& s, std::uint32_t const flags)
    {
        entry e;
#if TORRENT_ABI_VERSION <= 2
        allow_threading_guard guard;
        s.save_state(e, save_state_flags_t(flags));
#endif
        return e;
    }

    list pop_alerts(lt::session& ses)
    {
        std::vector<alert*> alerts;
        {
            allow_threading_guard guard;
            ses.pop_alerts(&alerts);
        }

        list ret;
        for (alert* a : alerts)
        {
            ret.append(boost::python::ptr(a));
        }
        return ret;
    }

	void load_state(lt::session& ses, entry const& st, std::uint32_t const flags)
	{
#if TORRENT_ABI_VERSION <= 2
		allow_threading_guard guard;

		std::vector<char> buf;
		bencode(std::back_inserter(buf), st);
		bdecode_node e;
		error_code ec;
		bdecode(&buf[0], &buf[0] + buf.size(), e, ec);
		TORRENT_ASSERT(!ec);
		ses.load_state(e, save_state_flags_t(flags));
#endif
	}

	dict get_peer_class(lt::session& ses, lt::peer_class_t const pc)
	{
		lt::peer_class_info pci;
		{
			allow_threading_guard guard;
			pci = ses.get_peer_class(pc);
		}
		dict ret;
		ret["ignore_unchoke_slots"] = pci.ignore_unchoke_slots;
		ret["connection_limit_factor"] = pci.connection_limit_factor;
		ret["label"] = pci.label;
		ret["upload_limit"] = pci.upload_limit;
		ret["download_limit"] = pci.download_limit;
		ret["upload_priority"] = pci.upload_priority;
		ret["download_priority"] = pci.download_priority;
		return ret;
	}

	void set_peer_class(lt::session& ses, peer_class_t const pc, dict info)
	{
		lt::peer_class_info pci;
		stl_input_iterator<std::string> i(info.keys()), end;
		for (; i != end; ++i)
		{
			std::string const key = *i;

			object const value = info[key];
			if (key == "ignore_unchoke_slots")
			{
				pci.ignore_unchoke_slots = extract<bool>(value);
			}
			else if (key == "connection_limit_factor")
			{
				pci.connection_limit_factor = extract<int>(value);
			}
			else if (key == "label")
			{
				pci.label = extract<std::string>(value);
			}
			else if (key == "upload_limit")
			{
				pci.upload_limit = extract<int>(value);
			}
			else if (key == "download_limit")
			{
				pci.download_limit = extract<int>(value);
			}
			else if (key == "upload_priority")
			{
				pci.upload_priority = extract<int>(value);
			}
			else if (key == "download_priority")
			{
				pci.download_priority = extract<int>(value);
			}
			else
			{
				PyErr_SetString(PyExc_KeyError, ("unknown name in peer_class_info: " + key).c_str());
				throw_error_already_set();
			}
		}

		allow_threading_guard guard;
		ses.set_peer_class(pc, pci);
	}

#ifndef TORRENT_DISABLE_DHT
    void dht_get_mutable_item(lt::session& ses, std::string key, std::string salt)
    {
        TORRENT_ASSERT(key.size() == 32);
        std::array<char, 32> public_key;
        std::copy(key.begin(), key.end(), public_key.begin());
        ses.dht_get_item(public_key, salt);
    }

    void put_string(entry& e, std::array<char, 64>& sig, std::int64_t& seq
        , std::string const& salt, std::string pk, std::string sk
        , std::string data)
    {
        using lt::dht::sign_mutable_item;

        e = data;
        std::vector<char> buf;
        bencode(std::back_inserter(buf), e);
        ++seq;
        dht::signature sign = sign_mutable_item(buf, salt
            , dht::sequence_number(seq)
            , dht::public_key(pk.data())
            , dht::secret_key(sk.data()));
        sig = sign.bytes;
    }

    void dht_put_mutable_item(lt::session& ses, std::string private_key, std::string public_key,
        std::string data, std::string salt)
    {
        TORRENT_ASSERT(private_key.size() == 64);
        TORRENT_ASSERT(public_key.size() == 32);
        std::array<char, 32> key;
        std::copy(public_key.begin(), public_key.end(), key.begin());
        ses.dht_put_item(key
            , [pk=std::move(public_key), sk=std::move(private_key), d=std::move(data)]
            (entry& e, std::array<char, 64>& sig, std::int64_t& seq, std::string const& salt)
            {
                put_string(e, sig, seq, salt, pk, sk, d);
            }
            , salt);
    }
#endif

    add_torrent_params read_resume_data_wrapper0(bytes const& b)
    {
        return read_resume_data(b.arr);
    }

    add_torrent_params read_resume_data_wrapper1(bytes const& b, dict cfg)
    {
        return read_resume_data(b.arr, dict_to_limits(cfg));
    }

	 int find_metric_idx_wrap(char const* name)
	 {
		 return lt::find_metric_idx(name);
	 }

	bytes write_resume_data_buf_(add_torrent_params const& atp)
	{
		bytes ret;
		auto buf = write_resume_data_buf(atp);
		ret.arr.resize(buf.size());
		std::copy(buf.begin(), buf.end(), ret.arr.begin());
		return ret;
	}

} // anonymous namespace

struct dummy1 {};
#if TORRENT_ABI_VERSION == 1
struct dummy2 {};
#endif
struct dummy9 {};
struct dummy10 {};
struct dummy11 {};

void bind_session()
{
#ifndef TORRENT_DISABLE_DHT
    void (lt::session::*dht_get_immutable_item)(sha1_hash const&) = &lt::session::dht_get_item;
    sha1_hash (lt::session::*dht_put_immutable_item)(entry data) = &lt::session::dht_put_item;
#endif // TORRENT_DISABLE_DHT

#if TORRENT_ABI_VERSION == 1
#ifndef TORRENT_DISABLE_DHT
    void (lt::session::*start_dht0)() = &lt::session::start_dht;
    void (lt::session::*start_dht1)(entry const&) = &lt::session::start_dht;
#endif

    class_<session_status>("session_status")
        .def_readonly("has_incoming_connections", &session_status::has_incoming_connections)

        .def_readonly("upload_rate", &session_status::upload_rate)
        .def_readonly("download_rate", &session_status::download_rate)
        .def_readonly("total_download", &session_status::total_download)
        .def_readonly("total_upload", &session_status::total_upload)

        .def_readonly("payload_upload_rate", &session_status::payload_upload_rate)
        .def_readonly("payload_download_rate", &session_status::payload_download_rate)
        .def_readonly("total_payload_download", &session_status::total_payload_download)
        .def_readonly("total_payload_upload", &session_status::total_payload_upload)

        .def_readonly("ip_overhead_upload_rate", &session_status::ip_overhead_upload_rate)
        .def_readonly("ip_overhead_download_rate", &session_status::ip_overhead_download_rate)
        .def_readonly("total_ip_overhead_download", &session_status::total_ip_overhead_download)
        .def_readonly("total_ip_overhead_upload", &session_status::total_ip_overhead_upload)

        .def_readonly("dht_upload_rate", &session_status::dht_upload_rate)
        .def_readonly("dht_download_rate", &session_status::dht_download_rate)
        .def_readonly("total_dht_download", &session_status::total_dht_download)
        .def_readonly("total_dht_upload", &session_status::total_dht_upload)

        .def_readonly("tracker_upload_rate", &session_status::tracker_upload_rate)
        .def_readonly("tracker_download_rate", &session_status::tracker_download_rate)
        .def_readonly("total_tracker_download", &session_status::total_tracker_download)
        .def_readonly("total_tracker_upload", &session_status::total_tracker_upload)

        .def_readonly("total_redundant_bytes", &session_status::total_redundant_bytes)
        .def_readonly("total_failed_bytes", &session_status::total_failed_bytes)

        .def_readonly("num_peers", &session_status::num_peers)
        .def_readonly("num_unchoked", &session_status::num_unchoked)
        .def_readonly("allowed_upload_slots", &session_status::allowed_upload_slots)

        .def_readonly("up_bandwidth_queue", &session_status::up_bandwidth_queue)
        .def_readonly("down_bandwidth_queue", &session_status::down_bandwidth_queue)

        .def_readonly("up_bandwidth_bytes_queue", &session_status::up_bandwidth_bytes_queue)
        .def_readonly("down_bandwidth_bytes_queue", &session_status::down_bandwidth_bytes_queue)

        .def_readonly("optimistic_unchoke_counter", &session_status::optimistic_unchoke_counter)
        .def_readonly("unchoke_counter", &session_status::unchoke_counter)

#ifndef TORRENT_DISABLE_DHT
        .def_readonly("dht_nodes", &session_status::dht_nodes)
        .def_readonly("dht_node_cache", &session_status::dht_node_cache)
        .def_readonly("dht_torrents", &session_status::dht_torrents)
        .def_readonly("dht_global_nodes", &session_status::dht_global_nodes)
        .def_readonly("active_requests", &session_status::active_requests)
        .def_readonly("dht_total_allocations", &session_status::dht_total_allocations)
#endif // TORRENT_DISABLE_DHT
        .add_property("utp_stats", &get_utp_stats)
        ;

#ifndef TORRENT_DISABLE_DHT
    class_<dht_lookup>("dht_lookup")
        .def_readonly("type", &dht_lookup::type)
        .def_readonly("outstanding_requests", &dht_lookup::outstanding_requests)
        .def_readonly("timeouts", &dht_lookup::timeouts)
        .def_readonly("response", &dht_lookup::responses)
        .def_readonly("branch_factor", &dht_lookup::branch_factor)
    ;
#endif // TORRENT_DISABLE_DHT
#endif // TORRENT_ABI_VERSION

#define PROP(val) \
    make_getter(val, return_value_policy<return_by_value>()), \
    make_setter(val, return_value_policy<return_by_value>())

    class_<add_torrent_params>("add_torrent_params")
        .def_readwrite("version", &add_torrent_params::version)
        .def_readwrite("ti", &add_torrent_params::ti)
        .add_property("trackers", PROP(&add_torrent_params::trackers))
        .add_property("tracker_tiers", PROP(&add_torrent_params::tracker_tiers))
        .add_property("dht_nodes", PROP(&add_torrent_params::dht_nodes))
        .def_readwrite("name", &add_torrent_params::name)
        .def_readwrite("save_path", &add_torrent_params::save_path)
        .def_readwrite("storage_mode", &add_torrent_params::storage_mode)
//        .def_readwrite("storage", &add_torrent_params::storage)
        .add_property("file_priorities", PROP(&add_torrent_params::file_priorities))
        .def_readwrite("trackerid", &add_torrent_params::trackerid)
        .add_property("flags", PROP(&add_torrent_params::flags))
        .def_readwrite("max_uploads", &add_torrent_params::max_uploads)
        .def_readwrite("max_connections", &add_torrent_params::max_connections)
        .def_readwrite("upload_limit", &add_torrent_params::upload_limit)
        .def_readwrite("download_limit", &add_torrent_params::download_limit)
        .def_readwrite("total_uploaded", &add_torrent_params::total_uploaded)
        .def_readwrite("total_downloaded", &add_torrent_params::total_downloaded)
        .def_readwrite("active_time", &add_torrent_params::active_time)
        .def_readwrite("finished_time", &add_torrent_params::finished_time)
        .def_readwrite("seeding_time", &add_torrent_params::seeding_time)
        .def_readwrite("added_time", &add_torrent_params::added_time)
        .def_readwrite("completed_time", &add_torrent_params::completed_time)
        .def_readwrite("last_seen_complete", &add_torrent_params::last_seen_complete)
        .def_readwrite("last_download", &add_torrent_params::last_download)
        .def_readwrite("last_upload", &add_torrent_params::last_upload)
        .def_readwrite("num_complete", &add_torrent_params::num_complete)
        .def_readwrite("num_incomplete", &add_torrent_params::num_incomplete)
        .def_readwrite("num_downloaded", &add_torrent_params::num_downloaded)
#if TORRENT_ABI_VERSION < 3
        .def_readwrite("info_hash", &add_torrent_params::info_hash)
#endif
        .def_readwrite("info_hashes", &add_torrent_params::info_hashes)
#if TORRENT_ABI_VERSION < 4
        .add_property("http_seeds", PROP(&add_torrent_params::http_seeds))
#endif
        .add_property("url_seeds", PROP(&add_torrent_params::url_seeds))
        .add_property("peers", PROP(&add_torrent_params::peers))
        .add_property("banned_peers", PROP(&add_torrent_params::banned_peers))
        .add_property("unfinished_pieces", PROP(&add_torrent_params::unfinished_pieces))
        .add_property("have_pieces", PROP(&add_torrent_params::have_pieces))
        .add_property("verified_pieces", PROP(&add_torrent_params::verified_pieces))
        .add_property("piece_priorities", PROP(&add_torrent_params::piece_priorities))
#if TORRENT_ABI_VERSION <= 2
        .add_property("merkle_tree", PROP(&add_torrent_params::merkle_tree))
#endif
        .add_property("renamed_files", PROP(&add_torrent_params::renamed_files))

#if TORRENT_ABI_VERSION == 1
        .def_readwrite("url", &add_torrent_params::url)
        .add_property("resume_data", PROP(&add_torrent_params::resume_data))
#endif
      ;

    enum_<storage_mode_t>("storage_mode_t")
        .value("storage_mode_allocate", storage_mode_allocate)
        .value("storage_mode_sparse", storage_mode_sparse)
    ;

    {
        scope s = class_<dummy11>("options_t");
        s.attr("delete_files") = lt::session::delete_files;
    }

    {
        scope s = class_<dummy10>("session_flags_t");
        s.attr("paused") = lt::session::paused;
#if TORRENT_ABI_VERSION <= 2
        s.attr("add_default_plugins") = lt::session::add_default_plugins;
#endif
#if TORRENT_ABI_VERSION == 1
        s.attr("start_default_features") = lt::session::start_default_features;
#endif
    }

    {
    scope s = class_<dummy1>("torrent_flags");
    s.attr("seed_mode") = torrent_flags::seed_mode;
    s.attr("upload_mode") = torrent_flags::upload_mode;
    s.attr("share_mode") = torrent_flags::share_mode;
    s.attr("apply_ip_filter") = torrent_flags::apply_ip_filter;
    s.attr("paused") = torrent_flags::paused;
    s.attr("auto_managed") = torrent_flags::auto_managed;
    s.attr("duplicate_is_error") = torrent_flags::duplicate_is_error;
    s.attr("update_subscribe") = torrent_flags::update_subscribe;
    s.attr("super_seeding") = torrent_flags::super_seeding;
    s.attr("sequential_download") = torrent_flags::sequential_download;
    s.attr("stop_when_ready") = torrent_flags::stop_when_ready;
    s.attr("override_trackers") = torrent_flags::override_trackers;
    s.attr("override_web_seeds") = torrent_flags::override_web_seeds;
    s.attr("disable_dht") = torrent_flags::disable_dht;
    s.attr("disable_lsd") = torrent_flags::disable_lsd;
    s.attr("disable_pex") = torrent_flags::disable_pex;
    s.attr("no_verify_files") = torrent_flags::no_verify_files;
    s.attr("default_flags") = torrent_flags::default_flags;
    }

#if TORRENT_ABI_VERSION == 1
    {
    scope s = class_<dummy2>("add_torrent_params_flags_t");
    s.attr("flag_seed_mode") = add_torrent_params::flag_seed_mode;
    s.attr("flag_upload_mode") = add_torrent_params::flag_upload_mode;
    s.attr("flag_share_mode") = add_torrent_params::flag_share_mode;
    s.attr("flag_apply_ip_filter") = add_torrent_params::flag_apply_ip_filter;
    s.attr("flag_paused") = add_torrent_params::flag_paused;
    s.attr("flag_auto_managed") = add_torrent_params::flag_auto_managed;
    s.attr("flag_duplicate_is_error") = add_torrent_params::flag_duplicate_is_error;
    s.attr("flag_update_subscribe") = add_torrent_params::flag_update_subscribe;
    s.attr("flag_super_seeding") = add_torrent_params::flag_super_seeding;
    s.attr("flag_sequential_download") = add_torrent_params::flag_sequential_download;
    s.attr("flag_stop_when_ready") = add_torrent_params::flag_stop_when_ready;
    s.attr("flag_override_trackers") = add_torrent_params::flag_override_trackers;
    s.attr("flag_override_web_seeds") = add_torrent_params::flag_override_web_seeds;
    s.attr("flag_pinned") = add_torrent_params::flag_pinned;
    s.attr("flag_override_resume_data") = add_torrent_params::flag_override_resume_data;
    s.attr("flag_merge_resume_trackers") = add_torrent_params::flag_merge_resume_trackers;
    s.attr("flag_use_resume_save_path") = add_torrent_params::flag_use_resume_save_path;
    s.attr("flag_merge_resume_http_seeds") = add_torrent_params::flag_merge_resume_http_seeds;
    s.attr("default_flags") = add_torrent_params::flag_default_flags;
    }
#endif
    ;

    enum_<lt::portmap_protocol>("portmap_protocol")
        .value("none", lt::portmap_protocol::none)
        .value("udp", lt::portmap_protocol::udp)
        .value("tcp", lt::portmap_protocol::tcp)
    ;

    enum_<lt::portmap_transport>("portmap_transport")
      .value("natpmp", lt::portmap_transport::natpmp)
      .value("upnp", lt::portmap_transport::upnp)
      ;

    enum_<lt::peer_class_type_filter::socket_type_t>("peer_class_type_filter_socket_type_t")
        .value("tcp_socket", peer_class_type_filter::tcp_socket)
        .value("utp_socket", peer_class_type_filter::utp_socket)
        .value("ssl_tcp_socket", peer_class_type_filter::ssl_tcp_socket)
        .value("ssl_utp_socket", peer_class_type_filter::ssl_utp_socket)
        .value("i2p_socket", peer_class_type_filter::i2p_socket)
        ;

    {
    scope s = class_<lt::peer_class_type_filter>("peer_class_type_filter")
        .def(init<>())
        .def("add", &lt::peer_class_type_filter::add)
        .def("remove", &lt::peer_class_type_filter::remove)
        .def("disallow", &lt::peer_class_type_filter::disallow)
        .def("allow", &lt::peer_class_type_filter::allow)
        .def("apply", &lt::peer_class_type_filter::apply)
        ;
    s.attr("tcp_socket") = peer_class_type_filter::tcp_socket;
    s.attr("utp_socket") = peer_class_type_filter::utp_socket;
    s.attr("ssl_tcp_socket") = peer_class_type_filter::ssl_tcp_socket;
    s.attr("ssl_utp_socket") = peer_class_type_filter::ssl_utp_socket;
    s.attr("i2p_socket") = peer_class_type_filter::i2p_socket;
    }

    {
    scope s = class_<lt::session, boost::noncopyable>("session", no_init)
        .def("__init__", boost::python::make_constructor(&make_session
                , default_call_policies()
                , (arg("settings"), arg("flags")=
#if TORRENT_ABI_VERSION <= 2
                    lt::session::add_default_plugins
#else
                    lt::session_flags_t{}
#endif
                    ))
              )
#if TORRENT_ABI_VERSION == 1
        .def(
            init<fingerprint, session_flags_t, alert_category_t>((
                arg("fingerprint")=fingerprint("LT",0,1,0,0)
                , arg("flags")=lt::session::start_default_features | lt::session::add_default_plugins
                , arg("alert_mask")=alert::error_notification))
        )
        .def("outgoing_ports", depr(&outgoing_ports))
#endif
        .def("post_torrent_updates", allow_threads(&lt::session::post_torrent_updates), arg("flags") = 0xffffffff)
        .def("post_dht_stats", allow_threads(&lt::session::post_dht_stats))
        .def("post_session_stats", allow_threads(&lt::session::post_session_stats))
        .def("is_listening", allow_threads(&lt::session::is_listening))
        .def("listen_port", allow_threads(&lt::session::listen_port))
#ifndef TORRENT_DISABLE_DHT
        .def("add_dht_node", &add_dht_node)
#if TORRENT_ABI_VERSION == 1
        .def(
            "add_dht_router", depr(&add_dht_router)
          , (arg("router"), "port")
        )
#endif // TORRENT_ABI_VERSION
        .def("is_dht_running", allow_threads(&lt::session::is_dht_running))
#if TORRENT_ABI_VERSION <= 2
        .def("set_dht_settings", allow_threads(&lt::session::set_dht_settings))
        .def("get_dht_settings", allow_threads(&lt::session::get_dht_settings))
#endif
        .def("dht_get_immutable_item", allow_threads(dht_get_immutable_item))
        .def("dht_get_mutable_item", &dht_get_mutable_item)
        .def("dht_put_immutable_item", allow_threads(dht_put_immutable_item))
        .def("dht_put_mutable_item", &dht_put_mutable_item)
        .def("dht_get_peers", allow_threads(&lt::session::dht_get_peers))
        .def("dht_announce", allow_threads(&lt::session::dht_announce))
        .def("dht_live_nodes", allow_threads(&lt::session::dht_live_nodes))
        .def("dht_sample_infohashes", allow_threads(&lt::session::dht_sample_infohashes))
#endif // TORRENT_DISABLE_DHT
        .def("add_torrent", &add_torrent)
        .def("async_add_torrent", &async_add_torrent)
        .def("async_add_torrent", &wrap_async_add_torrent)
        .def("add_torrent", &wrap_add_torrent)
#ifndef BOOST_NO_EXCEPTIONS
#if TORRENT_ABI_VERSION == 1
        .def(
            "add_torrent", depr(&add_torrent_depr)
          , (
                arg("resume_data") = entry(),
                arg("storage_mode") = storage_mode_sparse,
                arg("paused") = false
            )
        )
#endif // TORRENT_ABI_VERSION
#endif // BOOST_NO_EXCEPTIONS
        .def("remove_torrent", allow_threads(&lt::session::remove_torrent), arg("option") = 0)
#if TORRENT_ABI_VERSION == 1
        .def("status", depr(&lt::session::status))
#endif
        .def("get_settings", &session_get_settings)
        .def("apply_settings", &session_apply_settings)
#if TORRENT_ABI_VERSION == 1
#ifndef TORRENT_DISABLE_ENCRYPTION
        .def("set_pe_settings", depr(&lt::session::set_pe_settings))
        .def("get_pe_settings", depr(&lt::session::get_pe_settings))
#endif
#endif
        .def("load_state", &load_state, (arg("entry"), arg("flags") = 0xffffffff))
        .def("save_state", &save_state, (arg("entry"), arg("flags") = 0xffffffff))
        .def("pop_alerts", &pop_alerts)
        .def("wait_for_alert", &wait_for_alert, return_internal_reference<>())
        .def("set_alert_notify", &set_alert_notify)
        .def("set_alert_fd", &set_alert_fd)
        .def("add_extension", &add_extension)
#if TORRENT_ABI_VERSION == 1
#if TORRENT_USE_I2P
        .def("set_i2p_proxy", depr(&lt::session::set_i2p_proxy))
        .def("i2p_proxy", depr(&lt::session::i2p_proxy))
#endif
#endif
        .def("set_ip_filter", allow_threads(&lt::session::set_ip_filter))
        .def("get_ip_filter", allow_threads(&lt::session::get_ip_filter))
        .def("find_torrent", allow_threads(&lt::session::find_torrent))
        .def("get_torrents", &get_torrents)
        .def("get_torrent_status", &get_torrent_status, (arg("session"), arg("pred"), arg("flags") = 0))
        .def("refresh_torrent_status", &refresh_torrent_status, (arg("session"), arg("torrents"), arg("flags") = 0))
        .def("pause", allow_threads(&lt::session::pause))
        .def("resume", allow_threads(&lt::session::resume))
        .def("is_paused", allow_threads(&lt::session::is_paused))
        .def("add_port_mapping", allow_threads(&lt::session::add_port_mapping))
        .def("delete_port_mapping", allow_threads(&lt::session::delete_port_mapping))
        .def("reopen_network_sockets", allow_threads(&lt::session::reopen_network_sockets))
        .def("set_peer_class_filter", &lt::session::set_peer_class_filter)
        .def("set_peer_class_type_filter", &lt::session::set_peer_class_type_filter)
        .def("create_peer_class", &lt::session::create_peer_class)
        .def("delete_peer_class", &lt::session::delete_peer_class)
        .def("get_peer_class", &get_peer_class)
        .def("set_peer_class", &set_peer_class)

#if TORRENT_ABI_VERSION == 1
        .def("id", depr(&lt::session::id))
        .def(
            "listen_on", depr(&listen_on)
          , (arg("min"), "max", arg("interface") = (char const*)nullptr, arg("flags") = 0)
        )
#ifndef TORRENT_DISABLE_DHT
        .def("start_dht", depr(start_dht0))
        .def("stop_dht", depr(&lt::session::stop_dht))
        .def("start_dht", depr(start_dht1))
        .def("dht_state", depr(&lt::session::dht_state))
        .def("set_dht_proxy", depr(&lt::session::set_dht_proxy))
        .def("dht_proxy", depr(&lt::session::dht_proxy))
#endif
        .def("set_local_download_rate_limit", depr(&lt::session::set_local_download_rate_limit))
        .def("local_download_rate_limit", depr(&lt::session::local_download_rate_limit))
        .def("set_local_upload_rate_limit", depr(&lt::session::set_local_upload_rate_limit))
        .def("local_upload_rate_limit", depr(&lt::session::local_upload_rate_limit))
        .def("set_download_rate_limit", depr(&lt::session::set_download_rate_limit))
        .def("download_rate_limit", depr(&lt::session::download_rate_limit))
        .def("set_upload_rate_limit", depr(&lt::session::set_upload_rate_limit))
        .def("upload_rate_limit", depr(&lt::session::upload_rate_limit))
        .def("set_max_uploads", depr(&lt::session::set_max_uploads))
        .def("set_max_connections", depr(&lt::session::set_max_connections))
        .def("max_connections", depr(&lt::session::max_connections))
        .def("num_connections", depr(&lt::session::num_connections))
        .def("set_max_half_open_connections", depr(&lt::session::set_max_half_open_connections))
        .def("set_alert_queue_size_limit", depr(&lt::session::set_alert_queue_size_limit))
        .def("set_alert_mask", depr(&lt::session::set_alert_mask))
        .def("set_peer_proxy", depr(&lt::session::set_peer_proxy))
        .def("set_tracker_proxy", depr(&lt::session::set_tracker_proxy))
        .def("set_web_seed_proxy", depr(&lt::session::set_web_seed_proxy))
        .def("peer_proxy", depr(&lt::session::peer_proxy))
        .def("tracker_proxy", depr(&lt::session::tracker_proxy))
        .def("web_seed_proxy", depr(&lt::session::web_seed_proxy))
        .def("set_proxy", depr(&lt::session::set_proxy))
        .def("proxy", depr(&lt::session::proxy))
        .def("start_upnp", depr(&start_upnp))
        .def("stop_upnp", depr(&lt::session::stop_upnp))
        .def("start_lsd", depr(&lt::session::start_lsd))
        .def("stop_lsd", depr(&lt::session::stop_lsd))
        .def("start_natpmp", depr(&start_natpmp))
        .def("stop_natpmp", depr(&lt::session::stop_natpmp))
        .def("set_peer_id", depr(&lt::session::set_peer_id))
#endif // TORRENT_ABI_VERSION
        ;

    s.attr("tcp") = lt::portmap_protocol::tcp;
    s.attr("udp") = lt::portmap_protocol::udp;

    s.attr("global_peer_class_id") = session::global_peer_class_id;
    s.attr("tcp_peer_class_id") = session::tcp_peer_class_id;
    s.attr("local_peer_class_id") = session::local_peer_class_id;

    s.attr("reopen_map_ports") = lt::session::reopen_map_ports;

    s.attr("delete_files") = lt::session::delete_files;
    s.attr("delete_partfile") = lt::session::delete_partfile;
    }

#if TORRENT_ABI_VERSION == 1
    {
    scope s = class_<dummy>("protocol_type");
    s.attr("udp") = lt::portmap_protocol::udp;
    s.attr("tcp") =  lt::portmap_protocol::tcp;
    }
#endif

    {
        scope s = class_<dummy9>("save_state_flags_t");
        s.attr("save_settings") = lt::session::save_settings;
#if TORRENT_ABI_VERSION <= 2
        s.attr("save_dht_settings") = lt::session::save_dht_settings;
#endif
        s.attr("save_dht_state") = lt::session::save_dht_state;
#if TORRENT_ABI_VERSION == 1
        s.attr("save_encryption_settings") = lt::session:: save_encryption_settings;
        s.attr("save_as_map") = lt::session::save_as_map;
        s.attr("save_i2p_proxy") = lt::session::save_i2p_proxy;
        s.attr("save_proxy") = lt::session::save_proxy;
        s.attr("save_dht_proxy") = lt::session::save_dht_proxy;
        s.attr("save_peer_proxy") = lt::session::save_peer_proxy;
        s.attr("save_web_proxy") = lt::session::save_web_proxy;
        s.attr("save_tracker_proxy") = lt::session::save_tracker_proxy;
#endif
    }

#if TORRENT_ABI_VERSION == 1
    enum_<lt::session::listen_on_flags_t>("listen_on_flags_t")
        .value("listen_reuse_address", lt::session::listen_reuse_address)
        .value("listen_no_system_port", lt::session::listen_no_system_port)
    ;
#endif

    def("high_performance_seed", high_performance_seed_wrapper);
    def("min_memory_usage", min_memory_usage_wrapper);
    def("default_settings", default_settings_wrapper);
    def("read_resume_data", read_resume_data_wrapper0);
    def("read_resume_data", read_resume_data_wrapper1);
    def("write_resume_data", write_resume_data);
    def("write_resume_data_buf", write_resume_data_buf_);

	class_<stats_metric>("stats_metric")
		.def_readonly("name", &stats_metric::name)
		.def_readonly("value_index", &stats_metric::value_index)
		.def_readonly("type", &stats_metric::type)
	;

	enum_<metric_type_t>("metric_type_t")
		.value("counter", metric_type_t::counter)
		.value("gauge", metric_type_t::gauge)
		;

    def("session_stats_metrics", session_stats_metrics);
    def("find_metric_idx", find_metric_idx_wrap);

    scope().attr("create_ut_metadata_plugin") = "ut_metadata";
    scope().attr("create_ut_pex_plugin") = "ut_pex";
    scope().attr("create_smart_ban_plugin") = "smart_ban";
}

#ifdef _MSC_VER
#pragma warning(pop)
#endif<|MERGE_RESOLUTION|>--- conflicted
+++ resolved
@@ -189,28 +189,14 @@
 	{
 		session_params p;
 #if TORRENT_ABI_VERSION <= 2
-<<<<<<< HEAD
 		if (!(flags & lt::session::add_default_plugins))
 			p.extensions.clear();
-=======
-		if (flags & lt::session::add_default_plugins)
-		{
-			// TODO: this can't really be removed until there is a way to
-			// control plugins by exposing session_params.
-			// The simplest solution would probably be to make the default
-			// plugins not be plugins, but just bake in support for them
-//			python_deprecated("add_default_plugins flag is deprecated");
-#endif
-			session_params params(std::move(p));
-			return std::make_shared<lt::session>(std::move(params), flags);
-#if TORRENT_ABI_VERSION <= 2
-		}
-		else
-		{
-			session_params params(std::move(p), {});
-			return std::make_shared<lt::session>(std::move(params), flags);
-		}
->>>>>>> 1dbda929
+
+		// TODO: this flag can't really be removed until there is a way to
+		// control plugins by exposing session_params.
+		// The simplest solution would probably be to make the default
+		// plugins not be plugins, but just bake in support for them
+//		python_deprecated("add_default_plugins flag is deprecated");
 #endif
 		make_settings_pack(p.settings, sett);
 		p.flags = flags;

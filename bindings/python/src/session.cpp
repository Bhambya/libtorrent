// Copyright Daniel Wallin, Arvid Norberg 2006. Use, modification and distribution is
// subject to the Boost Software License, Version 1.0. (See accompanying
// file LICENSE_1_0.txt or copy at http://www.boost.org/LICENSE_1_0.txt)

#include <list>
#include <string>
#include <libtorrent/session.hpp>
#include <libtorrent/storage.hpp>
#include <libtorrent/error_code.hpp>
#include <libtorrent/ip_filter.hpp>
#include <libtorrent/disk_io_thread.hpp>
#include <libtorrent/aux_/session_settings.hpp>
#include <libtorrent/extensions.hpp>
#include <libtorrent/bdecode.hpp>
#include <libtorrent/bencode.hpp>
#include <libtorrent/read_resume_data.hpp>
#include <libtorrent/aux_/session_impl.hpp> // for settings_map()
#include <libtorrent/torrent_info.hpp>
#include <libtorrent/kademlia/item.hpp> // for sign_mutable_item
#include <libtorrent/alert.hpp>
#include <libtorrent/time.hpp>
#include <libtorrent/session_stats.hpp>

#include <libtorrent/extensions/smart_ban.hpp>
#include <libtorrent/extensions/ut_metadata.hpp>
#include <libtorrent/extensions/ut_pex.hpp>

namespace boost
{
	// this fixes mysterious link error on msvc
	libtorrent::alert const volatile*
	get_pointer(libtorrent::alert const volatile* p)
	{
		return p;
	}
}

#include "gil.hpp"
#include "bytes.hpp"

#include "libtorrent/aux_/disable_warnings_push.hpp"

#include "boost_python.hpp"

#include "libtorrent/aux_/disable_warnings_pop.hpp"

#ifdef _MSC_VER
#pragma warning(push)
// warning C4996: X: was declared deprecated
#pragma warning( disable : 4996 )
#endif

using namespace boost::python;
using namespace libtorrent;
namespace lt = libtorrent;

namespace
{
#ifndef TORRENT_NO_DEPRECATE
    void listen_on(lt::session& s, int min_, int max_, char const* interface, int flags)
    {
        allow_threading_guard guard;
        error_code ec;
        s.listen_on(std::make_pair(min_, max_), ec, interface, flags);
#ifndef BOOST_NO_EXCEPTIONS
        if (ec) throw system_error(ec);
#endif
    }

    void outgoing_ports(lt::session& s, int _min, int _max)
    {
        allow_threading_guard guard;
        settings_pack p;
        p.set_int(settings_pack::outgoing_port, _min);
        p.set_int(settings_pack::num_outgoing_ports, _max - _min);
        s.apply_settings(p);
        return;
    }
#endif // TORRENT_NO_DEPRECATE

#ifndef TORRENT_DISABLE_DHT
    void add_dht_node(lt::session& s, tuple n)
    {
        std::string ip = extract<std::string>(n[0]);
        int port = extract<int>(n[1]);
        allow_threading_guard guard;
        s.add_dht_node(std::make_pair(ip, port));
    }

#ifndef TORRENT_NO_DEPRECATE
    void add_dht_router(lt::session& s, std::string router_, int port_)
    {
        allow_threading_guard guard;
        return s.add_dht_router(std::make_pair(router_, port_));
    }
#endif

#endif // TORRENT_DISABLE_DHT

    void add_extension(lt::session& s, object const& e)
    {
#ifndef TORRENT_DISABLE_EXTENSIONS
       if (!extract<std::string>(e).check()) return;

       std::string name = extract<std::string>(e);
       if (name == "ut_metadata")
            s.add_extension(create_ut_metadata_plugin);
       else if (name == "ut_pex")
            s.add_extension(create_ut_pex_plugin);
       else if (name == "smart_ban")
            s.add_extension(create_smart_ban_plugin);

#endif // TORRENT_DISABLE_EXTENSIONS
    }

	void make_settings_pack(lt::settings_pack& p, dict const& sett_dict)
	{
		list iterkeys = (list)sett_dict.keys();
		int const len = int(boost::python::len(iterkeys));
		for (int i = 0; i < len; i++)
		{
			std::string const key = extract<std::string>(iterkeys[i]);

			int sett = setting_by_name(key);
			if (sett < 0)
			{
				PyErr_SetString(PyExc_KeyError, ("unknown name in settings_pack: " + key).c_str());
				throw_error_already_set();
			}

			TORRENT_TRY
			{
				object const value = sett_dict[key];
				switch (sett & settings_pack::type_mask)
				{
					case settings_pack::string_type_base:
						p.set_str(sett, extract<std::string>(value));
						break;
					case settings_pack::int_type_base:
						p.set_int(sett, extract<int>(value));
						break;
					case settings_pack::bool_type_base:
						p.set_bool(sett, extract<bool>(value));
						break;
				}
			}
			TORRENT_CATCH(...) {}
		}
	}

<<<<<<< HEAD
	std::shared_ptr<lt::session> make_session(boost::python::dict sett, int flags)
=======
	dict make_dict(lt::settings_pack const& sett)
	{
		dict ret;
		for (int i = settings_pack::string_type_base;
			i < settings_pack::max_string_setting_internal; ++i)
		{
			ret[name_for_setting(i)] = sett.get_str(i);
		}

		for (int i = settings_pack::int_type_base;
			i < settings_pack::max_int_setting_internal; ++i)
		{
			ret[name_for_setting(i)] = sett.get_int(i);
		}

		for (int i = settings_pack::bool_type_base;
			i < settings_pack::max_bool_setting_internal; ++i)
		{
			ret[name_for_setting(i)] = sett.get_bool(i);
		}
		return ret;
	}

	boost::shared_ptr<lt::session> make_session(boost::python::dict sett, int flags)
>>>>>>> cca5ab83
	{
		settings_pack p;
		make_settings_pack(p, sett);
		return std::make_shared<lt::session>(p, flags);
	}

	void session_apply_settings(lt::session& ses, dict const& sett_dict)
	{
		settings_pack p;
		make_settings_pack(p, sett_dict);
		allow_threading_guard guard;
		ses.apply_settings(p);
	}

	dict session_get_settings(lt::session const& ses)
	{
		settings_pack sett;
		{
			allow_threading_guard guard;
			sett = ses.get_settings();
		}
		return make_dict(sett);
	}

	dict min_memory_usage_wrapper()
	{
		settings_pack ret;
		min_memory_usage(ret);
		return make_dict(ret);
	}

	dict high_performance_seed_wrapper()
	{
		settings_pack ret;
		high_performance_seed(ret);
		return make_dict(ret);
	}

#ifndef BOOST_NO_EXCEPTIONS
#ifndef TORRENT_NO_DEPRECATE
    torrent_handle add_torrent_depr(lt::session& s, torrent_info const& ti
        , std::string const& save, entry const& resume
        , storage_mode_t storage_mode, bool paused)
    {
        allow_threading_guard guard;
        return s.add_torrent(ti, save, resume, storage_mode, paused, default_storage_constructor);
    }
#endif
#endif
}

    void dict_to_add_torrent_params(dict params, add_torrent_params& p)
    {
        list items = params.items();
        int const len = int(boost::python::len(items));
        for (int i = 0; i < len; i++)
        {
            boost::python::api::object_item item = items[i];
            std::string const key = extract<std::string>(item[0]);
            object const value = item[1];
            // torrent_info objects are always held by a shared_ptr in the
            // python binding, skip it if it is a object
            if(key == "ti" && value != boost::python::object())
            {
                // make a copy here. We don't want to end up holding a python-owned
                // object inside libtorrent. If the last reference goes out of scope
                // on the C++ side, it will end up freeing the python object
                // without holding the GIL and likely crash.
                // https://mail.python.org/pipermail/cplusplus-sig/2007-June/012130.html
                p.ti = std::make_shared<torrent_info>(
                    extract<torrent_info const&>(value));
                continue;
            }
            else if(key == "info_hash")
            {
                p.info_hash = sha1_hash(
                bytes(extract<bytes>(value)).arr.data());
                continue;
            }
            else if(key == "name")
            {
                p.name = extract<std::string>(value);
                continue;
            }
            else if(key == "save_path")
            {
                p.save_path = extract<std::string>(value);
                continue;
            }
#ifndef TORRENT_NO_DEPRECATE
            else if(key == "resume_data")
            {
                std::string resume = extract<std::string>(value);
                p.resume_data.assign(resume.begin(), resume.end());
                continue;
            }
            else if(key == "uuid")
            {
                p.uuid = extract<std::string>(value);
                continue;
            }
#endif
            else if(key == "storage_mode")
            {
                p.storage_mode = extract<storage_mode_t>(value);
                continue;
            }
            else if(key == "trackers")
            {
                p.trackers = extract<std::vector<std::string>>(value);
                continue;
            }
            else if(key == "url_seeds")
            {
                p.url_seeds = extract<std::vector<std::string>>(value);
                continue;
            }
            else if(key == "http_seeds")
            {
                p.http_seeds =
                    extract<decltype(add_torrent_params::http_seeds)>(value);
                continue;
            }
            else if(key == "dht_nodes")
            {
                p.dht_nodes =
                    extract<std::vector<std::pair<std::string, int>>>(value);
                continue;
            }
            else if(key == "banned_peers")
            {
                p.banned_peers = extract<std::vector<lt::tcp::endpoint>>(value);
                continue;
            }
            else if(key == "peers")
            {
                p.peers = extract<std::vector<lt::tcp::endpoint>>(value);
                continue;
            }
            else if(key == "flags")
            {
                p.flags = extract<std::uint64_t>(value);
                continue;
            }
            else if(key == "trackerid")
            {
                p.trackerid = extract<std::string>(value);
                continue;
            }
            else if(key == "url")
            {
                p.url = extract<std::string>(value);
                continue;
            }
            else if(key == "renamed_files")
            {
                p.renamed_files =
                    extract<std::map<lt::file_index_t, std::string>>(value);
            }
            else if(key == "file_priorities")
            {
                p.file_priorities = extract<std::vector<std::uint8_t>>(value);
            }
            else
            {
                PyErr_SetString(PyExc_KeyError,
                    ("unknown name in torrent params: " + key).c_str());
                throw_error_already_set();
            }
        }
    }

namespace
{

    torrent_handle add_torrent(lt::session& s, dict params)
    {
        add_torrent_params p;
        dict_to_add_torrent_params(params, p);

        allow_threading_guard guard;

#ifndef BOOST_NO_EXCEPTIONS
        return s.add_torrent(p);
#else
        error_code ec;
        return s.add_torrent(p, ec);
#endif
    }

    void async_add_torrent(lt::session& s, dict params)
    {
        add_torrent_params p;
        dict_to_add_torrent_params(params, p);

        allow_threading_guard guard;

        s.async_add_torrent(p);
    }

#ifndef TORRENT_NO_DEPRECATE
    void start_natpmp(lt::session& s)
    {
        allow_threading_guard guard;
        s.start_natpmp();
    }

    void start_upnp(lt::session& s)
    {
        allow_threading_guard guard;
        s.start_upnp();
    }
#endif // TORRENT_NO_DEPRECATE

    alert const*
    wait_for_alert(lt::session& s, int ms)
    {
        alert const* a;
        {
            allow_threading_guard guard;
            a = s.wait_for_alert(milliseconds(ms));
        }
        return a;
    }

    list get_torrents(lt::session& s)
    {
        list ret;
        std::vector<torrent_handle> torrents;
        {
           allow_threading_guard guard;
           torrents = s.get_torrents();
        }

        for (std::vector<torrent_handle>::iterator i = torrents.begin(); i != torrents.end(); ++i)
        {
            ret.append(*i);
        }
        return ret;
    }

    cache_status get_cache_info1(lt::session& s, torrent_handle h, int flags)
    {
       cache_status ret;
       s.get_cache_info(&ret, h, flags);
       return ret;
    }

    list cached_piece_info_list(std::vector<cached_piece_info> const& v)
    {
       list pieces;
       time_point now = clock_type::now();
       for (std::vector<cached_piece_info>::const_iterator i = v.begin()
          , end(v.end()); i != end; ++i)
       {
          dict d;
          d["piece"] = i->piece;
          d["last_use"] = total_milliseconds(now - i->last_use) / 1000.f;
          d["next_to_hash"] = i->next_to_hash;
          d["kind"] = static_cast<int>(i->kind);
          pieces.append(d);
       }
       return pieces;
    }

    list cache_status_pieces(cache_status const& cs)
    {
        return cached_piece_info_list(cs.pieces);
    }

#ifndef TORRENT_NO_DEPRECATE
    cache_status get_cache_status(lt::session& s)
    {
       cache_status ret;
       s.get_cache_info(&ret);
       return ret;
    }

    dict get_utp_stats(session_status const& st)
    {
        dict ret;
        ret["num_idle"] = st.utp_stats.num_idle;
        ret["num_syn_sent"] = st.utp_stats.num_syn_sent;
        ret["num_connected"] = st.utp_stats.num_connected;
        ret["num_fin_sent"] = st.utp_stats.num_fin_sent;
        ret["num_close_wait"] = st.utp_stats.num_close_wait;
        return ret;
    }

    list get_cache_info2(lt::session& ses, sha1_hash ih)
    {
       std::vector<cached_piece_info> ret;

       {
          allow_threading_guard guard;
          ses.get_cache_info(ih, ret);
       }

       return cached_piece_info_list(ret);
    }
#endif

    entry save_state(lt::session const& s, std::uint32_t flags)
    {
        allow_threading_guard guard;
        entry e;
        s.save_state(e, flags);
        return e;
    }

    list pop_alerts(lt::session& ses)
    {
        std::vector<alert*> alerts;
        {
            allow_threading_guard guard;
            ses.pop_alerts(&alerts);
        }

        list ret;
        for (alert* a : alerts)
        {
            ret.append(boost::python::ptr(a));
        }
        return ret;
    }

	void load_state(lt::session& ses, entry const& st, std::uint32_t flags)
	{
		allow_threading_guard guard;

		std::vector<char> buf;
		bencode(std::back_inserter(buf), st);
		bdecode_node e;
		error_code ec;
		bdecode(&buf[0], &buf[0] + buf.size(), e, ec);
		TORRENT_ASSERT(!ec);
		ses.load_state(e, flags);
	}

#ifndef TORRENT_DISABLE_DHT
    void dht_get_mutable_item(lt::session& ses, std::string key, std::string salt)
    {
        TORRENT_ASSERT(key.size() == 32);
        std::array<char, 32> public_key;
        std::copy(key.begin(), key.end(), public_key.begin());
        ses.dht_get_item(public_key, salt);
    }

    void put_string(entry& e, std::array<char, 64>& sig, std::int64_t& seq
        , std::string const& salt, std::string pk, std::string sk
        , std::string data)
    {
        using libtorrent::dht::sign_mutable_item;

        e = data;
        std::vector<char> buf;
        bencode(std::back_inserter(buf), e);
        ++seq;
        dht::signature sign = sign_mutable_item(buf, salt
            , dht::sequence_number(seq)
            , dht::public_key(pk.data())
            , dht::secret_key(sk.data()));
        sig = sign.bytes;
    }

    void dht_put_mutable_item(lt::session& ses, std::string private_key, std::string public_key,
        std::string data, std::string salt)
    {
        TORRENT_ASSERT(private_key.size() == 64);
        TORRENT_ASSERT(public_key.size() == 32);
        std::array<char, 32> key;
        std::copy(public_key.begin(), public_key.end(), key.begin());
        ses.dht_put_item(key, [&](entry& e, std::array<char, 64>& sig, std::int64_t& seq
            , std::string const& salt) { put_string(e, sig, seq, salt
                , public_key, private_key, data); }
            , salt);
    }
#endif

    add_torrent_params read_resume_data_wrapper(bytes const& b)
    {
        error_code ec;
        add_torrent_params p = read_resume_data(&b.arr[0], int(b.arr.size()), ec);
#ifndef BOOST_NO_EXCEPTIONS
        if (ec) throw system_error(ec);
#endif
        return p;
    }

} // namespace unnamed


void bind_session()
{
#ifndef TORRENT_DISABLE_DHT
    void (lt::session::*dht_get_immutable_item)(sha1_hash const&) = &lt::session::dht_get_item;
    sha1_hash (lt::session::*dht_put_immutable_item)(entry data) = &lt::session::dht_put_item;
#endif // TORRENT_DISABLE_DHT

#ifndef TORRENT_NO_DEPRECATE
#ifndef TORRENT_DISABLE_DHT
    void (lt::session::*start_dht0)() = &lt::session::start_dht;
    void (lt::session::*start_dht1)(entry const&) = &lt::session::start_dht;
#endif

    class_<session_status>("session_status")
        .def_readonly("has_incoming_connections", &session_status::has_incoming_connections)

        .def_readonly("upload_rate", &session_status::upload_rate)
        .def_readonly("download_rate", &session_status::download_rate)
        .def_readonly("total_download", &session_status::total_download)
        .def_readonly("total_upload", &session_status::total_upload)

        .def_readonly("payload_upload_rate", &session_status::payload_upload_rate)
        .def_readonly("payload_download_rate", &session_status::payload_download_rate)
        .def_readonly("total_payload_download", &session_status::total_payload_download)
        .def_readonly("total_payload_upload", &session_status::total_payload_upload)

        .def_readonly("ip_overhead_upload_rate", &session_status::ip_overhead_upload_rate)
        .def_readonly("ip_overhead_download_rate", &session_status::ip_overhead_download_rate)
        .def_readonly("total_ip_overhead_download", &session_status::total_ip_overhead_download)
        .def_readonly("total_ip_overhead_upload", &session_status::total_ip_overhead_upload)

        .def_readonly("dht_upload_rate", &session_status::dht_upload_rate)
        .def_readonly("dht_download_rate", &session_status::dht_download_rate)
        .def_readonly("total_dht_download", &session_status::total_dht_download)
        .def_readonly("total_dht_upload", &session_status::total_dht_upload)

        .def_readonly("tracker_upload_rate", &session_status::tracker_upload_rate)
        .def_readonly("tracker_download_rate", &session_status::tracker_download_rate)
        .def_readonly("total_tracker_download", &session_status::total_tracker_download)
        .def_readonly("total_tracker_upload", &session_status::total_tracker_upload)

        .def_readonly("total_redundant_bytes", &session_status::total_redundant_bytes)
        .def_readonly("total_failed_bytes", &session_status::total_failed_bytes)

        .def_readonly("num_peers", &session_status::num_peers)
        .def_readonly("num_unchoked", &session_status::num_unchoked)
        .def_readonly("allowed_upload_slots", &session_status::allowed_upload_slots)

        .def_readonly("up_bandwidth_queue", &session_status::up_bandwidth_queue)
        .def_readonly("down_bandwidth_queue", &session_status::down_bandwidth_queue)

        .def_readonly("up_bandwidth_bytes_queue", &session_status::up_bandwidth_bytes_queue)
        .def_readonly("down_bandwidth_bytes_queue", &session_status::down_bandwidth_bytes_queue)

        .def_readonly("optimistic_unchoke_counter", &session_status::optimistic_unchoke_counter)
        .def_readonly("unchoke_counter", &session_status::unchoke_counter)

#ifndef TORRENT_DISABLE_DHT
        .def_readonly("dht_nodes", &session_status::dht_nodes)
        .def_readonly("dht_node_cache", &session_status::dht_node_cache)
        .def_readonly("dht_torrents", &session_status::dht_torrents)
        .def_readonly("dht_global_nodes", &session_status::dht_global_nodes)
        .def_readonly("active_requests", &session_status::active_requests)
        .def_readonly("dht_total_allocations", &session_status::dht_total_allocations)
#endif // TORRENT_DISABLE_DHT
        .add_property("utp_stats", &get_utp_stats)
        ;

#ifndef TORRENT_DISABLE_DHT
    class_<dht_lookup>("dht_lookup")
        .def_readonly("type", &dht_lookup::type)
        .def_readonly("outstanding_requests", &dht_lookup::outstanding_requests)
        .def_readonly("timeouts", &dht_lookup::timeouts)
        .def_readonly("response", &dht_lookup::responses)
        .def_readonly("branch_factor", &dht_lookup::branch_factor)
    ;
#endif // TORRENT_DISABLE_DHT
#endif // TORRENT_NO_DEPRECATE

#define PROP(val) \
    make_getter(val, return_value_policy<return_by_value>()), \
    make_setter(val, return_value_policy<return_by_value>())

    class_<add_torrent_params>("add_torrent_params")
        .def_readwrite("version", &add_torrent_params::version)
        .def_readwrite("ti", &add_torrent_params::ti)
        .add_property("trackers", PROP(&add_torrent_params::trackers))
        .add_property("tracker_tiers", PROP(&add_torrent_params::tracker_tiers))
        .add_property("dht_nodes", PROP(&add_torrent_params::dht_nodes))
        .def_readwrite("name", &add_torrent_params::name)
        .def_readwrite("save_path", &add_torrent_params::save_path)
        .def_readwrite("storage_mode", &add_torrent_params::storage_mode)
//        .def_readwrite("storage", &add_torrent_params::storage)
        .add_property("file_priorities", PROP(&add_torrent_params::file_priorities))
        .def_readwrite("trackerid", &add_torrent_params::trackerid)
        .def_readwrite("url", &add_torrent_params::url)
        .def_readwrite("flags", &add_torrent_params::flags)
        .def_readwrite("info_hash", &add_torrent_params::info_hash)
        .def_readwrite("max_uploads", &add_torrent_params::max_uploads)
        .def_readwrite("max_connections", &add_torrent_params::max_connections)
        .def_readwrite("upload_limit", &add_torrent_params::upload_limit)
        .def_readwrite("download_limit", &add_torrent_params::download_limit)
        .def_readwrite("total_uploaded", &add_torrent_params::total_uploaded)
        .def_readwrite("total_downloaded", &add_torrent_params::total_downloaded)
        .def_readwrite("active_time", &add_torrent_params::active_time)
        .def_readwrite("finished_time", &add_torrent_params::finished_time)
        .def_readwrite("seeding_time", &add_torrent_params::seeding_time)
        .def_readwrite("added_time", &add_torrent_params::added_time)
        .def_readwrite("completed_time", &add_torrent_params::completed_time)
        .def_readwrite("last_seen_complete", &add_torrent_params::last_seen_complete)
        .def_readwrite("num_complete", &add_torrent_params::num_complete)
        .def_readwrite("num_incomplete", &add_torrent_params::num_incomplete)
        .def_readwrite("num_downloaded", &add_torrent_params::num_downloaded)
        .add_property("http_seeds", PROP(&add_torrent_params::http_seeds))
        .add_property("url_seeds", PROP(&add_torrent_params::url_seeds))
        .add_property("peers", PROP(&add_torrent_params::peers))
        .add_property("banned_peers", PROP(&add_torrent_params::banned_peers))
        .add_property("unfinished_pieces", PROP(&add_torrent_params::unfinished_pieces))
        .add_property("have_pieces", PROP(&add_torrent_params::have_pieces))
        .add_property("verified_pieces", PROP(&add_torrent_params::verified_pieces))
        .add_property("piece_priorities", PROP(&add_torrent_params::piece_priorities))
        .add_property("merkle_tree", PROP(&add_torrent_params::merkle_tree))
        .add_property("renamed_files", PROP(&add_torrent_params::renamed_files))

#ifndef TORRENT_NO_DEPRECATE
        .def_readwrite("uuid", &add_torrent_params::uuid)
        .def_readwrite("resume_data", &add_torrent_params::resume_data)
#endif
      ;


    enum_<storage_mode_t>("storage_mode_t")
        .value("storage_mode_allocate", storage_mode_allocate)
        .value("storage_mode_sparse", storage_mode_sparse)
    ;

    enum_<lt::session::options_t>("options_t")
        .value("delete_files", lt::session::delete_files)
    ;

    enum_<lt::session::session_flags_t>("session_flags_t")
        .value("add_default_plugins", lt::session::add_default_plugins)
        .value("start_default_features", lt::session::start_default_features)
    ;

    enum_<add_torrent_params::flags_t>("add_torrent_params_flags_t")
        .value("flag_seed_mode", add_torrent_params::flag_seed_mode)
        .value("flag_upload_mode", add_torrent_params::flag_upload_mode)
        .value("flag_share_mode", add_torrent_params::flag_share_mode)
        .value("flag_apply_ip_filter", add_torrent_params::flag_apply_ip_filter)
        .value("flag_paused", add_torrent_params::flag_paused)
        .value("flag_auto_managed", add_torrent_params::flag_auto_managed)
        .value("flag_duplicate_is_error", add_torrent_params::flag_duplicate_is_error)
        .value("flag_update_subscribe", add_torrent_params::flag_update_subscribe)
        .value("flag_super_seeding", add_torrent_params::flag_super_seeding)
        .value("flag_sequential_download", add_torrent_params::flag_sequential_download)
        .value("flag_stop_when_ready", add_torrent_params::flag_stop_when_ready)
        .value("flag_override_trackers", add_torrent_params::flag_override_trackers)
        .value("flag_override_web_seeds", add_torrent_params::flag_override_web_seeds)
#ifndef TORRENT_NO_DEPRECATE
        .value("flag_pinned", add_torrent_params::flag_pinned)
        .value("flag_override_resume_data", add_torrent_params::flag_override_resume_data)
        .value("flag_merge_resume_trackers", add_torrent_params::flag_merge_resume_trackers)
        .value("flag_use_resume_save_path", add_torrent_params::flag_use_resume_save_path)
        .value("flag_merge_resume_http_seeds", add_torrent_params::flag_merge_resume_http_seeds)
#endif
    ;
    class_<cache_status>("cache_status")
        .add_property("pieces", cache_status_pieces)
#ifndef TORRENT_NO_DEPRECATE
        .def_readonly("blocks_written", &cache_status::blocks_written)
        .def_readonly("writes", &cache_status::writes)
        .def_readonly("blocks_read", &cache_status::blocks_read)
        .def_readonly("blocks_read_hit", &cache_status::blocks_read_hit)
        .def_readonly("reads", &cache_status::reads)
        .def_readonly("queued_bytes", &cache_status::queued_bytes)
        .def_readonly("cache_size", &cache_status::cache_size)
        .def_readonly("write_cache_size", &cache_status::write_cache_size)
        .def_readonly("read_cache_size", &cache_status::read_cache_size)
        .def_readonly("pinned_blocks", &cache_status::pinned_blocks)
        .def_readonly("total_used_buffers", &cache_status::total_used_buffers)
        .def_readonly("average_read_time", &cache_status::average_read_time)
        .def_readonly("average_write_time", &cache_status::average_write_time)
        .def_readonly("average_hash_time", &cache_status::average_hash_time)
        .def_readonly("average_job_time", &cache_status::average_job_time)
        .def_readonly("cumulative_job_time", &cache_status::cumulative_job_time)
        .def_readonly("cumulative_read_time", &cache_status::cumulative_read_time)
        .def_readonly("cumulative_write_time", &cache_status::cumulative_write_time)
        .def_readonly("cumulative_hash_time", &cache_status::cumulative_hash_time)
        .def_readonly("total_read_back", &cache_status::total_read_back)
        .def_readonly("read_queue_size", &cache_status::read_queue_size)
        .def_readonly("blocked_jobs", &cache_status::blocked_jobs)
        .def_readonly("queued_jobs", &cache_status::queued_jobs)
        .def_readonly("peak_queued", &cache_status::peak_queued)
        .def_readonly("pending_jobs", &cache_status::pending_jobs)
        .def_readonly("num_jobs", &cache_status::num_jobs)
        .def_readonly("num_read_jobs", &cache_status::num_read_jobs)
        .def_readonly("num_write_jobs", &cache_status::num_write_jobs)
        .def_readonly("arc_mru_size", &cache_status::arc_mru_size)
        .def_readonly("arc_mru_ghost_size", &cache_status::arc_mru_ghost_size)
        .def_readonly("arc_mfu_size", &cache_status::arc_mfu_size)
        .def_readonly("arc_mfu_ghost_size", &cache_status::arc_mfu_ghost_size)
#endif
    ;

    class_<lt::session, boost::noncopyable>("session", no_init)
        .def("__init__", boost::python::make_constructor(&make_session
                , default_call_policies()
                , (arg("settings")
                , arg("flags")=lt::session::start_default_features
                    | lt::session::add_default_plugins))
        )
#ifndef TORRENT_NO_DEPRECATE
        .def(
            init<fingerprint, int, std::uint32_t>((
                arg("fingerprint")=fingerprint("LT",0,1,0,0)
                , arg("flags")=lt::session::start_default_features | lt::session::add_default_plugins
                , arg("alert_mask")=int(alert::error_notification)))
        )
        .def("outgoing_ports", &outgoing_ports)
#endif
        .def("post_torrent_updates", allow_threads(&lt::session::post_torrent_updates), arg("flags") = 0xffffffff)
        .def("post_session_stats", allow_threads(&lt::session::post_session_stats))
        .def("is_listening", allow_threads(&lt::session::is_listening))
        .def("listen_port", allow_threads(&lt::session::listen_port))
#ifndef TORRENT_DISABLE_DHT
        .def("add_dht_node", &add_dht_node)
#ifndef TORRENT_NO_DEPRECATE
        .def(
            "add_dht_router", &add_dht_router
          , (arg("router"), "port")
        )
#endif // TORRENT_NO_DEPRECATE
        .def("is_dht_running", allow_threads(&lt::session::is_dht_running))
        .def("set_dht_settings", allow_threads(&lt::session::set_dht_settings))
        .def("get_dht_settings", allow_threads(&lt::session::get_dht_settings))
        .def("dht_get_immutable_item", allow_threads(dht_get_immutable_item))
        .def("dht_get_mutable_item", &dht_get_mutable_item)
        .def("dht_put_immutable_item", allow_threads(dht_put_immutable_item))
        .def("dht_put_mutable_item", &dht_put_mutable_item)
        .def("dht_get_peers", allow_threads(&lt::session::dht_get_peers))
        .def("dht_announce", allow_threads(&lt::session::dht_announce))
#endif // TORRENT_DISABLE_DHT
        .def("add_torrent", &add_torrent)
        .def("async_add_torrent", &async_add_torrent)
        .def("async_add_torrent", &lt::session::async_add_torrent)
        .def("add_torrent", allow_threads((lt::torrent_handle (session_handle::*)(add_torrent_params const&))&lt::session::add_torrent))
#ifndef BOOST_NO_EXCEPTIONS
#ifndef TORRENT_NO_DEPRECATE
        .def(
            "add_torrent", &add_torrent_depr
          , (
                arg("resume_data") = entry(),
                arg("storage_mode") = storage_mode_sparse,
                arg("paused") = false
            )
        )
#endif // TORRENT_NO_DEPRECATE
#endif // BOOST_NO_EXCEPTIONS
        .def("remove_torrent", allow_threads(&lt::session::remove_torrent), arg("option") = 0)
#ifndef TORRENT_NO_DEPRECATE
        .def("status", allow_threads(&lt::session::status))
#endif
        .def("get_settings", &session_get_settings)
        .def("apply_settings", &session_apply_settings)
#ifndef TORRENT_NO_DEPRECATE
#ifndef TORRENT_DISABLE_ENCRYPTION
        .def("set_pe_settings", allow_threads(&lt::session::set_pe_settings))
        .def("get_pe_settings", allow_threads(&lt::session::get_pe_settings))
#endif
#endif
        .def("load_state", &load_state, (arg("entry"), arg("flags") = 0xffffffff))
        .def("save_state", &save_state, (arg("entry"), arg("flags") = 0xffffffff))
        .def("pop_alerts", &pop_alerts)
        .def("wait_for_alert", &wait_for_alert, return_internal_reference<>())
        .def("add_extension", &add_extension)
#ifndef TORRENT_NO_DEPRECATE
#if TORRENT_USE_I2P
        .def("set_i2p_proxy", allow_threads(&lt::session::set_i2p_proxy))
        .def("i2p_proxy", allow_threads(&lt::session::i2p_proxy))
#endif
#endif
        .def("set_ip_filter", allow_threads(&lt::session::set_ip_filter))
        .def("get_ip_filter", allow_threads(&lt::session::get_ip_filter))
        .def("find_torrent", allow_threads(&lt::session::find_torrent))
        .def("get_torrents", &get_torrents)
        .def("pause", allow_threads(&lt::session::pause))
        .def("resume", allow_threads(&lt::session::resume))
        .def("is_paused", allow_threads(&lt::session::is_paused))
        .def("id", allow_threads(&lt::session::id))
        .def("get_cache_info", &get_cache_info1, (arg("handle") = torrent_handle(), arg("flags") = 0))
        .def("add_port_mapping", allow_threads(&lt::session::add_port_mapping))
        .def("delete_port_mapping", allow_threads(&lt::session::delete_port_mapping))

#ifndef TORRENT_NO_DEPRECATE
        .def(
            "listen_on", &listen_on
          , (arg("min"), "max", arg("interface") = (char const*)nullptr, arg("flags") = 0)
        )
#ifndef TORRENT_DISABLE_DHT
        .def("start_dht", allow_threads(start_dht0))
        .def("stop_dht", allow_threads(&lt::session::stop_dht))
        .def("start_dht", allow_threads(start_dht1))
        .def("dht_state", allow_threads(&lt::session::dht_state))
        .def("set_dht_proxy", allow_threads(&lt::session::set_dht_proxy))
        .def("dht_proxy", allow_threads(&lt::session::dht_proxy))
#endif
        .def("set_local_download_rate_limit", allow_threads(&lt::session::set_local_download_rate_limit))
        .def("local_download_rate_limit", allow_threads(&lt::session::local_download_rate_limit))
        .def("set_local_upload_rate_limit", allow_threads(&lt::session::set_local_upload_rate_limit))
        .def("local_upload_rate_limit", allow_threads(&lt::session::local_upload_rate_limit))
        .def("set_download_rate_limit", allow_threads(&lt::session::set_download_rate_limit))
        .def("download_rate_limit", allow_threads(&lt::session::download_rate_limit))
        .def("set_upload_rate_limit", allow_threads(&lt::session::set_upload_rate_limit))
        .def("upload_rate_limit", allow_threads(&lt::session::upload_rate_limit))
        .def("set_max_uploads", allow_threads(&lt::session::set_max_uploads))
        .def("set_max_connections", allow_threads(&lt::session::set_max_connections))
        .def("max_connections", allow_threads(&lt::session::max_connections))
        .def("num_connections", allow_threads(&lt::session::num_connections))
        .def("set_max_half_open_connections", allow_threads(&lt::session::set_max_half_open_connections))
        .def("set_severity_level", allow_threads(&lt::session::set_severity_level))
        .def("set_alert_queue_size_limit", allow_threads(&lt::session::set_alert_queue_size_limit))
        .def("set_alert_mask", allow_threads(&lt::session::set_alert_mask))
        .def("set_peer_proxy", allow_threads(&lt::session::set_peer_proxy))
        .def("set_tracker_proxy", allow_threads(&lt::session::set_tracker_proxy))
        .def("set_web_seed_proxy", allow_threads(&lt::session::set_web_seed_proxy))
        .def("peer_proxy", allow_threads(&lt::session::peer_proxy))
        .def("tracker_proxy", allow_threads(&lt::session::tracker_proxy))
        .def("web_seed_proxy", allow_threads(&lt::session::web_seed_proxy))
        .def("set_proxy", allow_threads(&lt::session::set_proxy))
        .def("proxy", allow_threads(&lt::session::proxy))
        .def("start_upnp", &start_upnp)
        .def("stop_upnp", allow_threads(&lt::session::stop_upnp))
        .def("start_lsd", allow_threads(&lt::session::start_lsd))
        .def("stop_lsd", allow_threads(&lt::session::stop_lsd))
        .def("start_natpmp", &start_natpmp)
        .def("stop_natpmp", allow_threads(&lt::session::stop_natpmp))
        .def("get_cache_status", &get_cache_status)
        .def("get_cache_info", &get_cache_info2)
        .def("set_peer_id", allow_threads(&lt::session::set_peer_id))
#endif // TORRENT_NO_DEPRECATE
        ;

    enum_<lt::session::protocol_type>("protocol_type")
        .value("udp", lt::session::udp)
        .value("tcp", lt::session::tcp)
    ;

    enum_<lt::session::save_state_flags_t>("save_state_flags_t")
        .value("save_settings", lt::session::save_settings)
        .value("save_dht_settings", lt::session::save_dht_settings)
        .value("save_dht_state", lt::session::save_dht_state)
        .value("save_encryption_settings", lt::session:: save_encryption_settings)
#ifndef TORRENT_NO_DEPRECATE
        .value("save_as_map", lt::session::save_as_map)
        .value("save_i2p_proxy", lt::session::save_i2p_proxy)
        .value("save_proxy", lt::session::save_proxy)
        .value("save_dht_proxy", lt::session::save_dht_proxy)
        .value("save_peer_proxy", lt::session::save_peer_proxy)
        .value("save_web_proxy", lt::session::save_web_proxy)
        .value("save_tracker_proxy", lt::session::save_tracker_proxy)
#endif
    ;

#ifndef TORRENT_NO_DEPRECATE
    enum_<lt::session::listen_on_flags_t>("listen_on_flags_t")
        .value("listen_reuse_address", lt::session::listen_reuse_address)
        .value("listen_no_system_port", lt::session::listen_no_system_port)
    ;
#endif

<<<<<<< HEAD
    typedef void (*mem_preset2)(settings_pack& s);
    typedef void (*perf_preset2)(settings_pack& s);

    def("high_performance_seed", (perf_preset2)high_performance_seed);
    def("min_memory_usage", (mem_preset2)min_memory_usage);
    def("read_resume_data", read_resume_data_wrapper);
=======
    def("high_performance_seed", high_performance_seed_wrapper);
    def("min_memory_usage", min_memory_usage_wrapper);
>>>>>>> cca5ab83

	class_<stats_metric>("stats_metric")
		.def_readonly("name", &stats_metric::name)
		.def_readonly("value_index", &stats_metric::value_index)
		.def_readonly("type", &stats_metric::type)
	;

    def("session_stats_metrics", session_stats_metrics);
    def("find_metric_idx", find_metric_idx);

    scope().attr("create_ut_metadata_plugin") = "ut_metadata";
    scope().attr("create_ut_pex_plugin") = "ut_pex";
    scope().attr("create_smart_ban_plugin") = "smart_ban";
}

#ifdef _MSC_VER
#pragma warning(pop)
#endif<|MERGE_RESOLUTION|>--- conflicted
+++ resolved
@@ -148,9 +148,6 @@
 		}
 	}
 
-<<<<<<< HEAD
-	std::shared_ptr<lt::session> make_session(boost::python::dict sett, int flags)
-=======
 	dict make_dict(lt::settings_pack const& sett)
 	{
 		dict ret;
@@ -174,8 +171,7 @@
 		return ret;
 	}
 
-	boost::shared_ptr<lt::session> make_session(boost::python::dict sett, int flags)
->>>>>>> cca5ab83
+	std::shared_ptr<lt::session> make_session(boost::python::dict sett, int flags)
 	{
 		settings_pack p;
 		make_settings_pack(p, sett);
@@ -939,17 +935,9 @@
     ;
 #endif
 
-<<<<<<< HEAD
-    typedef void (*mem_preset2)(settings_pack& s);
-    typedef void (*perf_preset2)(settings_pack& s);
-
-    def("high_performance_seed", (perf_preset2)high_performance_seed);
-    def("min_memory_usage", (mem_preset2)min_memory_usage);
-    def("read_resume_data", read_resume_data_wrapper);
-=======
     def("high_performance_seed", high_performance_seed_wrapper);
     def("min_memory_usage", min_memory_usage_wrapper);
->>>>>>> cca5ab83
+    def("read_resume_data", read_resume_data_wrapper);
 
 	class_<stats_metric>("stats_metric")
 		.def_readonly("name", &stats_metric::name)

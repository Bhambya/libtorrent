--- conflicted
+++ resolved
@@ -554,33 +554,8 @@
         .def("unset_flags", _(&torrent_handle::unset_flags))
         // deprecated
 #if TORRENT_ABI_VERSION == 1
-        .def("piece_priorities", &piece_priorities)
-        .def("file_priorities", &file_priorities)
-<<<<<<< HEAD
-        .def("stop_when_ready", _(&torrent_handle::stop_when_ready))
-        .def("super_seeding", super_seeding1)
-        .def("auto_managed", _(&torrent_handle::auto_managed))
-        .def("set_priority", _(&torrent_handle::set_priority))
-        .def("get_torrent_info", &get_torrent_info)
-        .def("super_seeding", super_seeding0)
-        .def("write_resume_data", _(&torrent_handle::write_resume_data))
-        .def("is_seed", _(&torrent_handle::is_seed))
-        .def("is_finished", _(&torrent_handle::is_finished))
-        .def("has_metadata", _(&torrent_handle::has_metadata))
-        .def("use_interface", &torrent_handle::use_interface)
-        .def("name", _(&torrent_handle::name))
-        .def("is_paused", _(&torrent_handle::is_paused))
-        .def("is_auto_managed", _(&torrent_handle::is_auto_managed))
-        .def("set_upload_mode", _(&torrent_handle::set_upload_mode))
-        .def("set_share_mode", _(&torrent_handle::set_share_mode))
-        .def("apply_ip_filter", &torrent_handle::apply_ip_filter)
-        .def("set_sequential_download", _(&torrent_handle::set_sequential_download))
-        .def("set_peer_upload_limit", &torrent_handle::set_peer_upload_limit)
-        .def("set_peer_download_limit", &torrent_handle::set_peer_download_limit)
-        .def("set_ratio", _(&torrent_handle::set_ratio))
-        .def("save_path", _(&torrent_handle::save_path))
-        .def("set_tracker_login", &torrent_handle::set_tracker_login)
-=======
+        .def("piece_priorities", depr(&piece_priorities))
+        .def("file_priorities", depr(&file_priorities))
         .def("stop_when_ready", depr(&torrent_handle::stop_when_ready))
         .def("super_seeding", depr(super_seeding1))
         .def("auto_managed", depr(&torrent_handle::auto_managed))
@@ -604,11 +579,6 @@
         .def("set_ratio", depr(&torrent_handle::set_ratio))
         .def("save_path", depr(&torrent_handle::save_path))
         .def("set_tracker_login", depr(&torrent_handle::set_tracker_login))
-#ifdef TORRENT_WINDOWS
-        .def("move_storage", move_storage1, (arg("path"), arg("flags") = always_replace_files))
-        .def("rename_file", rename_file1)
-#endif
->>>>>>> 850753e7
 #endif
         ;
 

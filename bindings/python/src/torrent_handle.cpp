// Copyright Daniel Wallin 2006. Use, modification and distribution is
// subject to the Boost Software License, Version 1.0. (See accompanying
// file LICENSE_1_0.txt or copy at http://www.boost.org/LICENSE_1_0.txt)

#include "boost_python.hpp"
#include <boost/python/tuple.hpp>
#include <boost/python/stl_iterator.hpp>
#include "bytes.hpp"
#include <libtorrent/torrent_handle.hpp>
#include <libtorrent/torrent_info.hpp>
#include <libtorrent/torrent_status.hpp>
#include <libtorrent/entry.hpp>
#include <libtorrent/peer_info.hpp>
#include "libtorrent/announce_entry.hpp"
#include <libtorrent/disk_interface.hpp>
#include "gil.hpp"

using namespace boost::python;
using namespace lt;

#ifdef _MSC_VER
#pragma warning(push)
// warning c4996: x: was declared deprecated
#pragma warning( disable : 4996 )
#endif

namespace
{

  list url_seeds(torrent_handle& handle)
  {
      list ret;
      std::set<std::string> urls;
      {
          allow_threading_guard guard;
          urls = handle.url_seeds();
      }

      for (std::set<std::string>::iterator i(urls.begin())
          , end(urls.end()); i != end; ++i)
          ret.append(*i);
      return ret;
  }

#if TORRENT_ABI_VERSION < 4
  list http_seeds(torrent_handle& handle)
  {
      list ret;
      std::set<std::string> urls;
      {
          allow_threading_guard guard;
          urls = handle.http_seeds();
      }

      for (std::set<std::string>::iterator i(urls.begin())
          , end(urls.end()); i != end; ++i)
          ret.append(*i);
      return ret;
  }
#endif

  list piece_availability(torrent_handle& handle)
  {
      list ret;
      std::vector<int> avail;
      {
          allow_threading_guard guard;
          handle.piece_availability(avail);
      }

      for (auto const a : avail)
          ret.append(a);
      return ret;
  }

  list piece_priorities(torrent_handle& handle)
  {
      list ret;
      std::vector<download_priority_t> prio;
      {
          allow_threading_guard guard;
          prio = handle.get_piece_priorities();
      }

      for (auto const p : prio)
          ret.append(p);
      return ret;
  }

} // namespace unnamed

list file_progress(torrent_handle& handle, file_progress_flags_t const flags)
{
    std::vector<std::int64_t> p;

    {
        allow_threading_guard guard;
        std::shared_ptr<const torrent_info> ti = handle.torrent_file();
        if (ti)
        {
           p.reserve(ti->num_files());
           handle.file_progress(p, flags);
        }
    }

    list result;

    for (std::vector<std::int64_t>::iterator i(p.begin()), e(p.end()); i != e; ++i)
        result.append(*i);

    return result;
}

list get_peer_info(torrent_handle const& handle)
{
    std::vector<peer_info> pi;

    {
        allow_threading_guard guard;
        handle.get_peer_info(pi);
    }

    list result;

    for (std::vector<peer_info>::iterator i = pi.begin(); i != pi.end(); ++i)
        result.append(*i);

    return result;
}

namespace
{
   template <typename T>
   T extract_fn(object o)
   {
      return boost::python::extract<T>(o);
   }
}

void prioritize_pieces(torrent_handle& info, object o)
{
   stl_input_iterator<object> begin(o), end;
   if (begin == end) return;

   // determine which overload should be selected. the one taking a list of
   // priorities or the one taking a list of piece -> priority mappings
   bool const is_piece_list = extract<std::pair<piece_index_t, download_priority_t>>(*begin).check();

   if (is_piece_list)
   {
      std::vector<std::pair<piece_index_t, download_priority_t>> piece_list;
      std::transform(begin, end, std::back_inserter(piece_list)
         , &extract_fn<std::pair<piece_index_t, download_priority_t>>);
      info.prioritize_pieces(piece_list);
   }
   else
   {
      std::vector<download_priority_t> priority_vector;
      std::transform(begin, end, std::back_inserter(priority_vector)
         , &extract_fn<download_priority_t>);
      info.prioritize_pieces(priority_vector);
   }
}

void prioritize_files(torrent_handle& info, object o)
{
   stl_input_iterator<download_priority_t> begin(o), end;
   info.prioritize_files(std::vector<download_priority_t>(begin, end));
}

list file_priorities(torrent_handle& handle)
{
    list ret;
    std::vector<download_priority_t> priorities = handle.get_file_priorities();

    for (auto const p : priorities)
        ret.append(p);

    return ret;
}

download_priority_t file_prioritity0(torrent_handle& h, file_index_t index)
{
   return h.file_priority(index);
}

void file_prioritity1(torrent_handle& h, file_index_t index, download_priority_t prio)
{
   return h.file_priority(index, prio);
}

void dict_to_announce_entry(dict d, announce_entry& ae)
{
   ae.url = extract<std::string>(d["url"]);
   if (d.has_key("tier"))
      ae.tier = extract<std::uint8_t>(d["tier"]);
   if (d.has_key("fail_limit"))
      ae.fail_limit = extract<std::uint8_t>(d["fail_limit"]);
}

void replace_trackers(torrent_handle& h, object trackers)
{
    object iter(trackers.attr("__iter__")());

    std::vector<announce_entry> result;

    for (;;)
    {
        handle<> entry(allow_null(PyIter_Next(iter.ptr())));

        if (entry == handle<>())
            break;

        if (extract<announce_entry>(object(entry)).check())
        {
           result.push_back(extract<announce_entry>(object(entry)));
        }
        else
        {
            dict d;
            d = extract<dict>(object(entry));
            announce_entry ae;
            dict_to_announce_entry(d, ae);
            result.push_back(ae);
        }
    }

    allow_threading_guard guard;
    h.replace_trackers(result);
}

void add_tracker(torrent_handle& h, dict d)
{
   announce_entry ae;
   dict_to_announce_entry(d, ae);
   h.add_tracker(ae);
}

namespace
{
   using std::chrono::system_clock;

   object to_ptime(time_point tpt)
   {
      object ret;
      if (tpt > min_time())
      {
         ret = long_(system_clock::to_time_t(system_clock::now()
            + duration_cast<system_clock::duration>(tpt - clock_type::now())));
      }
      return ret;
   }
}

list trackers(torrent_handle& h)
{
    list ret;
    std::vector<announce_entry> const trackers = h.trackers();
    for (std::vector<announce_entry>::const_iterator i = trackers.begin(), end(trackers.end()); i != end; ++i)
    {
        dict d;
        d["url"] = i->url;
        d["trackerid"] = i->trackerid;
        d["tier"] = i->tier;
        d["fail_limit"] = i->fail_limit;
        d["source"] = i->source;
        d["verified"] = i->verified;

#if TORRENT_ABI_VERSION == 1
        if (!i->endpoints.empty())
        {
            announce_endpoint const& aep = i->endpoints.front();
            announce_infohash const& aih = aep.info_hashes[protocol_version::V1];
            d["message"] = aih.message;
            dict last_error;
            last_error["value"] = aih.last_error.value();
            last_error["category"] = aih.last_error.category().name();
            d["last_error"] = last_error;
            d["next_announce"] = to_ptime(aih.next_announce);
            d["min_announce"] = to_ptime(aih.min_announce);
            d["scrape_incomplete"] = aih.scrape_incomplete;
            d["scrape_complete"] = aih.scrape_complete;
            d["scrape_downloaded"] = aih.scrape_downloaded;
            d["fails"] = aih.fails;
            d["updating"] = aih.updating;
            d["start_sent"] = aih.start_sent;
            d["complete_sent"] = aih.complete_sent;
        }
        else
        {
            d["message"] = std::string();
            dict last_error;
            last_error["value"] = 0;
            last_error["category"] = "";
            d["last_error"] = last_error;
            d["next_announce"] = object();
            d["min_announce"] = object();
            d["scrape_incomplete"] = 0;
            d["scrape_complete"] = 0;
            d["scrape_downloaded"] = 0;
            d["fails"] = 0;
            d["updating"] = false;
            d["start_sent"] = false;
            d["complete_sent"] = false;
        }
#endif

        list aeps;
        for (auto const& aep : i->endpoints)
        {
            dict e;
            e["local_address"] = boost::python::make_tuple(aep.local_endpoint.address().to_string(), aep.local_endpoint.port());

            list aihs;
            for (auto const& aih : aep.info_hashes)
            {
                dict i;
                i["message"] = aih.message;
                dict last_error;
                last_error["value"] = aih.last_error.value();
                last_error["category"] = aih.last_error.category().name();
                i["last_error"] = last_error;
                i["next_announce"] = to_ptime(aih.next_announce);
                i["min_announce"] = to_ptime(aih.min_announce);
                i["scrape_incomplete"] = aih.scrape_incomplete;
                i["scrape_complete"] = aih.scrape_complete;
                i["scrape_downloaded"] = aih.scrape_downloaded;
                i["fails"] = aih.fails;
                i["updating"] = aih.updating;
                i["start_sent"] = aih.start_sent;
                i["complete_sent"] = aih.complete_sent;
                aihs.append(std::move(i));
            }
            e["info_hashes"] = std::move(aihs);

#if TORRENT_ABI_VERSION <= 2
            announce_infohash const& aih = aep.info_hashes[protocol_version::V1];
            e["message"] = aih.message;
            dict last_error;
            last_error["value"] = aih.last_error.value();
            last_error["category"] = aih.last_error.category().name();
            e["last_error"] = last_error;
            e["next_announce"] = to_ptime(aih.next_announce);
            e["min_announce"] = to_ptime(aih.min_announce);
            e["scrape_incomplete"] = aih.scrape_incomplete;
            e["scrape_complete"] = aih.scrape_complete;
            e["scrape_downloaded"] = aih.scrape_downloaded;
            e["fails"] = aih.fails;
            e["updating"] = aih.updating;
            e["start_sent"] = aih.start_sent;
            e["complete_sent"] = aih.complete_sent;
#endif
            aeps.append(std::move(e));
        }
        d["endpoints"] = std::move(aeps);

#if TORRENT_ABI_VERSION == 1
        d["send_stats"] = i->send_stats;
#endif
        ret.append(std::move(d));
    }
    return ret;
}

list get_download_queue(torrent_handle& handle)
{
    list ret;

    std::vector<partial_piece_info> downloading;

    {
        allow_threading_guard guard;
        downloading = handle.get_download_queue();
    }

    for (std::vector<partial_piece_info>::iterator i = downloading.begin()
        , end(downloading.end()); i != end; ++i)
    {
        dict partial_piece;
        partial_piece["piece_index"] = i->piece_index;
        partial_piece["blocks_in_piece"] = i->blocks_in_piece;
        list block_list;
        for (int k = 0; k < i->blocks_in_piece; ++k)
        {
            dict block_info;
            block_info["state"] = i->blocks[k].state;
            block_info["num_peers"] = i->blocks[k].num_peers;
            block_info["bytes_progress"] = i->blocks[k].bytes_progress;
            block_info["block_size"] = i->blocks[k].block_size;
            block_info["peer"] = boost::python::make_tuple(
                i->blocks[k].peer().address().to_string()
                , i->blocks[k].peer().port());
            block_list.append(block_info);
        }
        partial_piece["blocks"] = block_list;

        ret.append(partial_piece);
    }

    return ret;
}

void set_metadata(torrent_handle& handle, std::string const& buf)
{
   handle.set_metadata(buf);
}

#if TORRENT_ABI_VERSION == 1

std::shared_ptr<const torrent_info> get_torrent_info(torrent_handle const& h)
{
    allow_threading_guard guard;
    return h.torrent_file();
}

#endif // TORRENT_ABI_VERSION

// TODO: this overload should probably be deprecated
void add_piece_str(torrent_handle& th, piece_index_t piece, char const *data
    , add_piece_flags_t const flags)
{
    python_deprecated("add_piece with str is deprecated");
    th.add_piece(piece, data, flags);
}

void add_piece_bytes(torrent_handle& th, piece_index_t piece, bytes data
    , add_piece_flags_t const flags)
{
    std::vector<char> buffer;
    buffer.reserve(data.arr.size());
    std::copy(data.arr.begin(), data.arr.end(), std::back_inserter(buffer));
    th.add_piece(piece, std::move(buffer), flags);
}

class dummy5 {};
class dummy {};
class dummy4 {};
class dummy6 {};
class dummy7 {};
class dummy8 {};
class dummy15 {};
class dummy16 {};

void torrent_handle_set_max_uploads(torrent_handle& h, int i)
{
    if (i < 2 && i != -1)
    {
        PyErr_SetString(PyExc_ValueError, "max_uploads must be at least 2");
        throw_error_already_set();
    }
    h.set_max_uploads(i);
}

void torrent_handle_set_max_connections(torrent_handle& h, int i)
{
    if (i < 2 && i != -1)
    {
        PyErr_SetString(PyExc_ValueError, "max_connections must be at least 2");
        throw_error_already_set();
    }
    h.set_max_connections(i);
}

void rename_file0(torrent_handle& th, file_index_t index, string_view const& path)
{
    th.rename_file(index, std::string(path));
}

void rename_file1(torrent_handle& th, file_index_t index, bytes const& path)
{
    python_deprecated("rename_file with a bytes path is deprecated");
    th.rename_file(index, path.arr);
}

using by_value = return_value_policy<return_by_value>;
void bind_torrent_handle()
{
    // arguments are: number of seconds and tracker index
    void (torrent_handle::*force_reannounce0)(int, int, reannounce_flags_t) const = &torrent_handle::force_reannounce;
    void (torrent_handle::*force_reannounce1)(int, std::string const&, reannounce_flags_t) const = &torrent_handle::force_reannounce;
    void (torrent_handle::*force_reannounce3)(int, reannounce_flags_t) const = &torrent_handle::force_reannounce;
    void (torrent_handle::*scrape_tracker0)() const = &torrent_handle::scrape_tracker;
    void (torrent_handle::*scrape_tracker1)(int) const = &torrent_handle::scrape_tracker;
    void (torrent_handle::*scrape_tracker2)(std::string) const = &torrent_handle::scrape_tracker;

#if TORRENT_ABI_VERSION == 1
    bool (torrent_handle::*super_seeding0)() const = &torrent_handle::super_seeding;
    void (torrent_handle::*super_seeding1)(bool) const = &torrent_handle::super_seeding;
#endif
    void (torrent_handle::*set_flags0)(torrent_flags_t) const = &torrent_handle::set_flags;
    void (torrent_handle::*set_flags1)(torrent_flags_t, torrent_flags_t) const = &torrent_handle::set_flags;

    download_priority_t (torrent_handle::*piece_priority0)(piece_index_t) const = &torrent_handle::piece_priority;
    void (torrent_handle::*piece_priority1)(piece_index_t, download_priority_t) const = &torrent_handle::piece_priority;

    void (torrent_handle::*move_storage0)(std::string const&, lt::move_flags_t) const = &torrent_handle::move_storage;

    bool (torrent_handle::*need_save_resume_data0)() const = &torrent_handle::need_save_resume_data;
    bool (torrent_handle::*need_save_resume_data1)(resume_data_flags_t) const = &torrent_handle::need_save_resume_data;

    std::vector<open_file_state> (torrent_handle::*file_status0)() const = &torrent_handle::file_status;

#define _ allow_threads

    enum_<move_flags_t>("move_flags_t")
        .value("always_replace_files", move_flags_t::always_replace_files)
        .value("fail_if_exist", move_flags_t::fail_if_exist)
        .value("dont_replace", move_flags_t::dont_replace)
    ;

#if TORRENT_ABI_VERSION == 1
   enum_<deprecated_move_flags_t>("deprecated_move_flags_t")
        .value("always_replace_files", deprecated_move_flags_t::always_replace_files)
        .value("fail_if_exist", deprecated_move_flags_t::fail_if_exist)
        .value("dont_replace", deprecated_move_flags_t::dont_replace)
    ;
#endif

    {
    scope s = class_<torrent_handle>("torrent_handle")
        .def(self == self)
        .def(self != self)
        .def(self < self)
        .def("__hash__", (std::size_t (*)(torrent_handle const&))&libtorrent::hash_value)
        .def("get_peer_info", get_peer_info)
        .def("post_peer_info", &torrent_handle::post_peer_info)
        .def("status", _(&torrent_handle::status), arg("flags") = 0xffffffff)
        .def("post_status", &torrent_handle::post_status, arg("flags") = 0xffffffff)
        .def("get_download_queue", get_download_queue)
        .def("post_download_queue", &torrent_handle::post_download_queue)
        .def("file_progress", file_progress, arg("flags") = file_progress_flags_t{})
        .def("post_file_progress", &torrent_handle::post_file_progress, arg("flags") = file_progress_flags_t{})
        .def("trackers", trackers)
        .def("post_trackers", &torrent_handle::post_trackers)
        .def("replace_trackers", replace_trackers)
        .def("add_tracker", add_tracker)
        .def("add_url_seed", _(&torrent_handle::add_url_seed))
        .def("remove_url_seed", _(&torrent_handle::remove_url_seed))
        .def("url_seeds", url_seeds)
#if TORRENT_ABI_VERSION < 4
        .def("add_http_seed", depr(&torrent_handle::add_http_seed))
        .def("remove_http_seed", depr(&torrent_handle::remove_http_seed))
        .def("http_seeds", depr(http_seeds))
#endif
        .def("torrent_file", _(&torrent_handle::torrent_file))
        .def("set_metadata", set_metadata)
        .def("is_valid", _(&torrent_handle::is_valid))
        .def("pause", _(&torrent_handle::pause), arg("flags") = 0)
        .def("resume", _(&torrent_handle::resume))
        .def("clear_error", _(&torrent_handle::clear_error))
        .def("queue_position", _(&torrent_handle::queue_position))
        .def("queue_position_up", _(&torrent_handle::queue_position_up))
        .def("queue_position_down", _(&torrent_handle::queue_position_down))
        .def("queue_position_top", _(&torrent_handle::queue_position_top))
        .def("queue_position_bottom", _(&torrent_handle::queue_position_bottom))

        .def("add_piece", add_piece_str)
        .def("add_piece", add_piece_bytes)
        .def("read_piece", _(&torrent_handle::read_piece))
        .def("have_piece", _(&torrent_handle::have_piece))
        .def("set_piece_deadline", _(&torrent_handle::set_piece_deadline)
            , (arg("index"), arg("deadline"), arg("flags") = 0))
        .def("reset_piece_deadline", _(&torrent_handle::reset_piece_deadline), (arg("index")))
        .def("clear_piece_deadlines", _(&torrent_handle::clear_piece_deadlines), (arg("index")))
        .def("piece_availability", &piece_availability)
        .def("post_piece_availability", &torrent_handle::post_piece_availability)
        .def("piece_priority", _(piece_priority0))
        .def("piece_priority", _(piece_priority1))
        .def("prioritize_pieces", &prioritize_pieces)
        .def("get_piece_priorities", &piece_priorities)
        .def("prioritize_files", &prioritize_files)
        .def("get_file_priorities", &file_priorities)
        .def("file_priority", &file_prioritity0)
        .def("file_priority", &file_prioritity1)
        .def("file_status", _(file_status0))
        .def("save_resume_data", _(&torrent_handle::save_resume_data), arg("flags") = 0)
<<<<<<< HEAD
        .def("need_save_resume_data", _(&torrent_handle::need_save_resume_data))
        .def("force_reannounce", _(force_reannounce0), (arg("seconds"), arg("tracker_idx"), arg("flags") = reannounce_flags_t{}))
        .def("force_reannounce", _(force_reannounce1), (arg("seconds"), arg("url"), arg("flags") = reannounce_flags_t{}))
        .def("force_reannounce", _(force_reannounce3), (arg("seconds") = 0, arg("flags") = reannounce_flags_t{}))
=======
        .def("need_save_resume_data", _(need_save_resume_data0))
        .def("need_save_resume_data", _(need_save_resume_data1), arg("flags"))
        .def("force_reannounce", _(force_reannounce0)
            , (arg("seconds") = 0, arg("tracker_idx") = -1, arg("flags") = reannounce_flags_t{}))
>>>>>>> 116b3739
#ifndef TORRENT_DISABLE_DHT
        .def("force_dht_announce", _(&torrent_handle::force_dht_announce))
#endif
        .def("scrape_tracker", _(scrape_tracker0))
        .def("scrape_tracker", _(scrape_tracker1), (arg("index")))
        .def("scrape_tracker", _(scrape_tracker2), (arg("url")))
        .def("flush_cache", &torrent_handle::flush_cache)
        .def("set_upload_limit", _(&torrent_handle::set_upload_limit))
        .def("upload_limit", _(&torrent_handle::upload_limit))
        .def("set_download_limit", _(&torrent_handle::set_download_limit))
        .def("download_limit", _(&torrent_handle::download_limit))
        .def("connect_peer", &torrent_handle::connect_peer, (arg("endpoint"), arg("source")=0, arg("flags")=0xd))
        .def("set_max_uploads", &torrent_handle_set_max_uploads)
        .def("max_uploads", _(&torrent_handle::max_uploads))
        .def("set_max_connections", &torrent_handle_set_max_connections)
        .def("max_connections", _(&torrent_handle::max_connections))
        .def("move_storage", _(move_storage0), (arg("path"), arg("flags") = move_flags_t::always_replace_files))
        .def("info_hash", _(&torrent_handle::info_hash))
        .def("info_hashes", _(&torrent_handle::info_hashes))
        .def("force_recheck", _(&torrent_handle::force_recheck))
        .def("rename_file", &rename_file0)
        .def("rename_file", &rename_file1)
        .def("set_ssl_certificate", &torrent_handle::set_ssl_certificate, (arg("cert"), arg("private_key"), arg("dh_params"), arg("passphrase")=""))
        .def("flags", _(&torrent_handle::flags))
        .def("set_flags", _(set_flags0))
        .def("set_flags", _(set_flags1))
        .def("unset_flags", _(&torrent_handle::unset_flags))
        // deprecated
#if TORRENT_ABI_VERSION == 1
        .def("piece_priorities", depr(&piece_priorities))
        .def("file_priorities", depr(&file_priorities))
        .def("stop_when_ready", depr(&torrent_handle::stop_when_ready))
        .def("super_seeding", depr(super_seeding1))
        .def("auto_managed", depr(&torrent_handle::auto_managed))
        .def("set_priority", depr(&torrent_handle::set_priority))
        .def("get_torrent_info", depr(&get_torrent_info))
        .def("super_seeding", depr(super_seeding0))
        .def("write_resume_data", depr(&torrent_handle::write_resume_data))
        .def("is_seed", depr(&torrent_handle::is_seed))
        .def("is_finished", depr(&torrent_handle::is_finished))
        .def("has_metadata", depr(&torrent_handle::has_metadata))
        .def("use_interface", depr(&torrent_handle::use_interface))
        .def("name", depr(&torrent_handle::name))
        .def("is_paused", depr(&torrent_handle::is_paused))
        .def("is_auto_managed", depr(&torrent_handle::is_auto_managed))
        .def("set_upload_mode", depr(&torrent_handle::set_upload_mode))
        .def("set_share_mode", depr(&torrent_handle::set_share_mode))
        .def("apply_ip_filter", depr(&torrent_handle::apply_ip_filter))
        .def("set_sequential_download", depr(&torrent_handle::set_sequential_download))
        .def("set_peer_upload_limit", depr(&torrent_handle::set_peer_upload_limit))
        .def("set_peer_download_limit", depr(&torrent_handle::set_peer_download_limit))
        .def("set_ratio", depr(&torrent_handle::set_ratio))
        .def("save_path", depr(&torrent_handle::save_path))
        .def("set_tracker_login", depr(&torrent_handle::set_tracker_login))
#endif
        ;

    s.attr("ignore_min_interval") = torrent_handle::ignore_min_interval;
    s.attr("overwrite_existing") = torrent_handle::overwrite_existing;
    s.attr("piece_granularity") = torrent_handle::piece_granularity;
    s.attr("graceful_pause") = torrent_handle::graceful_pause;
    s.attr("flush_disk_cache") = torrent_handle::flush_disk_cache;
    s.attr("save_info_dict") = torrent_handle::save_info_dict;
    s.attr("only_if_modified") = torrent_handle::only_if_modified;
    s.attr("alert_when_available") = torrent_handle::alert_when_available;
    s.attr("query_distributed_copies") = torrent_handle::query_distributed_copies;
    s.attr("query_accurate_download_counters") = torrent_handle::query_accurate_download_counters;
    s.attr("query_last_seen_complete") = torrent_handle::query_last_seen_complete;
    s.attr("query_pieces") = torrent_handle::query_pieces;
    s.attr("query_verified_pieces") = torrent_handle::query_verified_pieces;
    }

    class_<open_file_state>("open_file_state")
       .add_property("file_index", make_getter((&open_file_state::file_index), by_value()))
       .def_readonly("last_use", &open_file_state::last_use)
       .def_readonly("open_mode", &open_file_state::open_mode)
    ;

    {
    scope s = class_<dummy>("file_open_mode");
    s.attr("read_only") = file_open_mode::read_only;
    s.attr("write_only") = file_open_mode::write_only;
    s.attr("read_write") = file_open_mode::read_write;
    s.attr("rw_mask") = file_open_mode::rw_mask;
    s.attr("sparse") = file_open_mode::sparse;
    s.attr("no_atime") = file_open_mode::no_atime;
    s.attr("random_access") = file_open_mode::random_access;
#if TORRENT_ABI_VERSION == 1
    s.attr("locked") = 0;
#endif
    s.attr("mmapped") = file_open_mode::mmapped;
    }

    {
    scope s = class_<dummy16>("file_progress_flags_t");
    s.attr("piece_granularity") = torrent_handle::piece_granularity;
    }

    {
    scope s = class_<dummy6>("add_piece_flags_t");
    s.attr("overwrite_existing") = torrent_handle::overwrite_existing;
    }

    {
    scope s = class_<dummy7>("pause_flags_t");
    s.attr("graceful_pause") = torrent_handle::graceful_pause;
    }

    {
    scope s = class_<dummy4>("save_resume_flags_t");
    s.attr("flush_disk_cache") = torrent_handle::flush_disk_cache;
    s.attr("save_info_dict") = torrent_handle::save_info_dict;
    s.attr("only_if_modified") = torrent_handle::only_if_modified;
    }

    {
    scope s = class_<dummy15>("reannounce_flags_t");
    s.attr("ignore_min_interval") = torrent_handle::ignore_min_interval;
    }

    {
    scope s = class_<dummy8>("deadline_flags_t");
    s.attr("alert_when_available") = torrent_handle::alert_when_available;
    }

	 {
	 scope s = class_<dummy5>("status_flags_t");
    s.attr("query_distributed_copies") = torrent_handle::query_distributed_copies;
    s.attr("query_accurate_download_counters") = torrent_handle::query_accurate_download_counters;
    s.attr("query_last_seen_complete") = torrent_handle::query_last_seen_complete;
    s.attr("query_pieces") = torrent_handle::query_pieces;
    s.attr("query_verified_pieces") = torrent_handle::query_verified_pieces;
	 }

}

#ifdef _MSC_VER
#pragma warning(pop)
#endif<|MERGE_RESOLUTION|>--- conflicted
+++ resolved
@@ -574,17 +574,11 @@
         .def("file_priority", &file_prioritity1)
         .def("file_status", _(file_status0))
         .def("save_resume_data", _(&torrent_handle::save_resume_data), arg("flags") = 0)
-<<<<<<< HEAD
-        .def("need_save_resume_data", _(&torrent_handle::need_save_resume_data))
+        .def("need_save_resume_data", _(need_save_resume_data0))
+        .def("need_save_resume_data", _(need_save_resume_data1), arg("flags"))
         .def("force_reannounce", _(force_reannounce0), (arg("seconds"), arg("tracker_idx"), arg("flags") = reannounce_flags_t{}))
         .def("force_reannounce", _(force_reannounce1), (arg("seconds"), arg("url"), arg("flags") = reannounce_flags_t{}))
         .def("force_reannounce", _(force_reannounce3), (arg("seconds") = 0, arg("flags") = reannounce_flags_t{}))
-=======
-        .def("need_save_resume_data", _(need_save_resume_data0))
-        .def("need_save_resume_data", _(need_save_resume_data1), arg("flags"))
-        .def("force_reannounce", _(force_reannounce0)
-            , (arg("seconds") = 0, arg("tracker_idx") = -1, arg("flags") = reannounce_flags_t{}))
->>>>>>> 116b3739
 #ifndef TORRENT_DISABLE_DHT
         .def("force_dht_announce", _(&torrent_handle::force_dht_announce))
 #endif

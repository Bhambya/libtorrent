--- conflicted
+++ resolved
@@ -396,23 +396,17 @@
         // TODO: add a sha256 constructor as well
         .def("__init__", make_constructor(&sha1_constructor0))
 
-<<<<<<< HEAD
-        .def("add_tracker", (add_tracker1)&torrent_info::add_tracker, arg("url"), arg("tier") = 0, arg("source") = announce_entry::source_client)
-        .def("add_url_seed", &torrent_info::add_url_seed)
-#if TORRENT_ABI_VERSION < 4
-        .def("add_http_seed", &torrent_info::add_http_seed)
-#endif
-=======
         .def("add_tracker", (add_tracker1)&torrent_info::add_tracker
             , (arg("url"), arg("tier") = 0
             , arg("source") = announce_entry::source_client))
         .def("add_url_seed", &torrent_info::add_url_seed, (arg("url")
             , arg("extern_auth") = std::string{}
             , arg("extra_headers") = web_seed_entry::headers_t{}))
-        .def("add_http_seed", &torrent_info::add_http_seed, (arg("url")
+#if TORRENT_ABI_VERSION < 4
+        .def("add_http_seed", depr(&torrent_info::add_http_seed), (arg("url")
             , arg("extern_auth") = std::string{}
             , arg("extra_headers") = web_seed_entry::headers_t{}))
->>>>>>> 1dbda929
+#endif
         .def("web_seeds", get_web_seeds)
         .def("set_web_seeds", set_web_seeds)
 

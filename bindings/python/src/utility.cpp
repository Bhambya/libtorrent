--- conflicted
+++ resolved
@@ -41,11 +41,7 @@
     static void* convertible(PyObject* x)
     {
 #if PY_MAJOR_VERSION >= 3
-<<<<<<< HEAD
-        return PyBytes_Check(x) ? x : nullptr;
-=======
         return (PyBytes_Check(x) || PyByteArray_Check(x)) ? x : nullptr;
->>>>>>> 850753e7
 #else
         return PyString_Check(x) ? x : nullptr;
 #endif

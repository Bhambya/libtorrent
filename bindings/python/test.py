#!/usr/bin/env python

import libtorrent as lt

import unittest
import time
import os
import shutil
import binascii


class test_create_torrent(unittest.TestCase):

	def test_from_torrent_info(self):
		ti = lt.torrent_info('unordered.torrent')
		ct = lt.create_torrent(ti)
		entry = ct.generate()
		content = lt.bencode(entry).strip()
		with open('unordered.torrent', 'rb') as f:
			file_content = bytearray(f.read().strip())
			print(content)
			print(file_content)
			print(entry)
			self.assertEqual(content, file_content)

class test_torrent_handle(unittest.TestCase):

	def test_torrent_handle(self):
		ses = lt.session({'alert_mask': lt.alert.category_t.all_categories, 'enable_dht': False})
		ti = lt.torrent_info('url_seed_multi.torrent');
		h = ses.add_torrent({'ti': ti, 'save_path': os.getcwd()})

		h.prioritize_files([0,1])
		self.assertEqual(h.file_priorities(), [0,1])

		h.prioritize_pieces([0])
		self.assertEqual(h.piece_priorities(), [0])

		# also test the overload that takes a list of piece->priority mappings
		h.prioritize_pieces([(0, 1)])
		self.assertEqual(h.piece_priorities(), [1])

	def test_read_resume_data(self):

		resume_data = lt.bencode({'file-format': 'libtorrent resume file',
			'info-hash': 'abababababababababab',
			'name': 'test',
			'save_path': '.',
			'peers': '\x01\x01\x01\x01\x00\x01\x02\x02\x02\x02\x00\x02',
			'file_priority': [0, 1, 1]})
		tp = lt.read_resume_data(resume_data)

		self.assertEqual(tp.name, 'test')
		self.assertEqual(tp.info_hash, lt.sha1_hash('abababababababababab'))
		self.assertEqual(tp.file_priorities, [0, 1, 1])
		self.assertEqual(tp.peers, [('1.1.1.1', 1), ('2.2.2.2', 2)])

		ses = lt.session({'alert_mask': lt.alert.category_t.all_categories})
		h = ses.add_torrent(tp)

		h.connect_peer(('3.3.3.3', 3))

		for i in range(0, 10):
			alerts = ses.pop_alerts()
			for a in alerts:
				print(a.message())
			time.sleep(0.1)

	def test_scrape(self):
		ses = lt.session({'alert_mask': lt.alert.category_t.all_categories, 'enable_dht': False})
		ti = lt.torrent_info('url_seed_multi.torrent');
		h = ses.add_torrent({'ti': ti, 'save_path': os.getcwd()})
		# this is just to make sure this function can be called like this
		# from python
		h.scrape_tracker()

class test_torrent_info(unittest.TestCase):

	def test_bencoded_constructor(self):
		info = lt.torrent_info({ 'info': {'name': 'test_torrent', 'length': 1234,
			'piece length': 16 * 1024,
			'pieces': 'aaaaaaaaaaaaaaaaaaaa'}})

		self.assertEqual(info.num_files(), 1)

		f = info.files()
		self.assertEqual(f.file_path(0), 'test_torrent')
		self.assertEqual(f.file_size(0), 1234)
		self.assertEqual(info.total_size(), 1234)

	def test_metadata(self):
		ti = lt.torrent_info('base.torrent');

		self.assertTrue(len(ti.metadata()) != 0)
		self.assertTrue(len(ti.hash_for_piece(0)) != 0)

	def test_iterable_files(self):

		# this detects whether libtorrent was built with deprecated APIs
		# the file_strage object is only iterable for backwards compatibility
		if not hasattr(lt, 'version'): return

		ses = lt.session({'alert_mask': lt.alert.category_t.all_categories, 'enable_dht': False})
		ti = lt.torrent_info('url_seed_multi.torrent');
		files = ti.files()

		idx = 0
		expected = ['bar.txt', 'var.txt']
		for f in files:
			print(f.path)

			self.assertEqual(os.path.split(f.path)[1], expected[idx])
			self.assertEqual(os.path.split(f.path)[0], os.path.join('temp', 'foo'))
			idx += 1

class test_alerts(unittest.TestCase):

	def test_alert(self):

		ses = lt.session({'alert_mask': lt.alert.category_t.all_categories, 'enable_dht': False})
		ti = lt.torrent_info('base.torrent');
		h = ses.add_torrent({'ti': ti, 'save_path': os.getcwd()})
		st = h.status()
		time.sleep(1)
		ses.remove_torrent(h)
		ses.wait_for_alert(1000) # milliseconds
		alerts = ses.pop_alerts()
		for a in alerts:
			print(a.message())

		print(st.next_announce)
		self.assertEqual(st.name, 'temp')
		print(st.errc.message())
		print(st.pieces)
		print(st.last_seen_complete)
		print(st.completed_time)
		print(st.progress)
		print(st.num_pieces)
		print(st.distributed_copies)
		print(st.paused)
		print(st.info_hash)
		self.assertEqual(st.save_path, os.getcwd())

	def test_pop_alerts(self):
		ses = lt.session({'alert_mask': lt.alert.category_t.all_categories, 'enable_dht': False})

		ses.async_add_torrent({"ti": lt.torrent_info("base.torrent"), "save_path": "."})
# this will cause an error (because of duplicate torrents) and the
# torrent_info object created here will be deleted once the alert goes out
# of scope. When that happens, it will decrement the python object, to allow
# it to release the object.
# we're trying to catch the error described in this post, with regards to
# torrent_info.
# https://mail.python.org/pipermail/cplusplus-sig/2007-June/012130.html
		ses.async_add_torrent({"ti": lt.torrent_info("base.torrent"), "save_path": "."})
		time.sleep(1)
		for i in range(0, 10):
			alerts = ses.pop_alerts()
			for a in alerts:
				print(a.message())
			time.sleep(0.1)

class test_bencoder(unittest.TestCase):

	def test_bencode(self):

		encoded = lt.bencode({'a': 1, 'b': [1,2,3], 'c': 'foo'})
		self.assertEqual(encoded, b'd1:ai1e1:bli1ei2ei3ee1:c3:fooe')

	def test_bdecode(self):

		encoded = b'd1:ai1e1:bli1ei2ei3ee1:c3:fooe'
		decoded = lt.bdecode(encoded)
		self.assertEqual(decoded, {b'a': 1, b'b': [1,2,3], b'c': b'foo'})

class test_sha1hash(unittest.TestCase):

	def test_sha1hash(self):
		h = 'a0'*20
		s = lt.sha1_hash(binascii.unhexlify(h))
		self.assertEqual(h, str(s))


class test_session(unittest.TestCase):

	def test_post_session_stats(self):
		s = lt.session({'alert_mask': lt.alert.category_t.stats_notification, 'enable_dht': False})
		s.post_session_stats()
		a = s.wait_for_alert(1000)
		self.assertTrue(isinstance(a, lt.session_stats_alert))
		self.assertTrue(isinstance(a.values, dict))
		self.assertTrue(len(a.values) > 0)

<<<<<<< HEAD
=======
	def test_unknown_settings(self):
		try:
			s = lt.session({'unexpected-key-name': 42})
			self.assertFalse('should have thrown an exception')
		except Exception as e:
			print(e)

	def test_deprecated_settings(self):

		# this detects whether libtorrent was built with deprecated APIs
		if hasattr(lt, 'version'):
			s = lt.session({'enable_dht': False})
			sett = lt.session_settings()
			sett.num_want = 10;
			s.set_settings(sett)
			s.set_settings({'num_want': 33})
			self.assertEqual(s.get_settings()['num_want'], 33)

>>>>>>> 11856d64
	def test_apply_settings(self):

		s = lt.session({'enable_dht': False})
		s.apply_settings({'num_want': 66, 'user_agent': 'test123'})
		self.assertEqual(s.get_settings()['num_want'], 66)
		self.assertEqual(s.get_settings()['user_agent'], 'test123')


if __name__ == '__main__':
	print(lt.__version__)
	shutil.copy(os.path.join('..', '..', 'test', 'test_torrents', 'url_seed_multi.torrent'), '.')
	shutil.copy(os.path.join('..', '..', 'test', 'test_torrents', 'base.torrent'), '.')
	shutil.copy(os.path.join('..', '..', 'test', 'test_torrents', 'unordered.torrent'), '.')
	unittest.main()
<|MERGE_RESOLUTION|>--- conflicted
+++ resolved
@@ -191,8 +191,6 @@
 		self.assertTrue(isinstance(a.values, dict))
 		self.assertTrue(len(a.values) > 0)
 
-<<<<<<< HEAD
-=======
 	def test_unknown_settings(self):
 		try:
 			s = lt.session({'unexpected-key-name': 42})
@@ -211,7 +209,6 @@
 			s.set_settings({'num_want': 33})
 			self.assertEqual(s.get_settings()['num_want'], 33)
 
->>>>>>> 11856d64
 	def test_apply_settings(self):
 
 		s = lt.session({'enable_dht': False})

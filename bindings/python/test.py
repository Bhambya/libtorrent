#!/usr/bin/env python3
# vim: tabstop=8 expandtab shiftwidth=4 softtabstop=4


import libtorrent as lt

import unittest
import time
import datetime
import os
import shutil
import binascii
import subprocess as sub
import sys
import pickle
import threading
import tempfile
import socket
import select

import dummy_data

# include terminal interface for travis parallel executions of scripts which use
# terminal features: fix multiple stdin assignment at termios.tcgetattr
if os.name != 'nt':
    import pty

settings = {
    'alert_mask': lt.alert.category_t.all_categories,
    'enable_dht': False, 'enable_lsd': False, 'enable_natpmp': False,
    'enable_upnp': False, 'listen_interfaces': '0.0.0.0:0', 'file_pool_size': 1}


class test_create_torrent(unittest.TestCase):

    def test_from_torrent_info(self):
        ti = lt.torrent_info('unordered.torrent')
        print(ti.ssl_cert())
        ct = lt.create_torrent(ti)
        entry = ct.generate()
        content = lt.bencode(entry).strip()
        with open('unordered.torrent', 'rb') as f:
            file_content = bytearray(f.read().strip())
            print(content)
            print(file_content)
            print(entry)
            self.assertEqual(content, file_content)

    def test_from_scratch(self):
        fs = lt.file_storage()
        fs.add_file('test/file1', 1000)
        fs.add_file('test/file2', 2000)
        self.assertEqual(fs.file_name(0), 'file1')
        self.assertEqual(fs.file_name(1), 'file2')
        ct = lt.create_torrent(fs)
        ct.add_url_seed('foo')
        ct.add_http_seed('bar')
        ct.add_tracker('bar')
        ct.set_root_cert('1234567890')
        ct.add_collection('1337')
        for i in range(ct.num_pieces()):
            ct.set_hash(i, b'abababababababababab')
        entry = ct.generate()
        encoded = lt.bencode(entry)
        print(encoded)

        # zero out the creation date:
        encoded = encoded.split(b'13:creation datei', 1)
        encoded[1] = b'0e' + encoded[1].split(b'e', 1)[1]
        encoded = b'13:creation datei'.join(encoded)

        self.assertEqual(encoded, b'd8:announce3:bar13:creation datei0e9:httpseeds3:bar4:infod11:collectionsl4:1337e5:filesld6:lengthi1000e4:pathl5:file1eed4:attr1:p6:lengthi15384e4:pathl4:.pad5:15384eed6:lengthi2000e4:pathl5:file2eee4:name4:test12:piece lengthi16384e6:pieces40:abababababababababababababababababababab8:ssl-cert10:1234567890e8:url-list3:fooe')


class test_session_stats(unittest.TestCase):

    def test_add_torrent_params(self):
        atp = lt.add_torrent_params()

        for field_name in dir(atp):
            field = getattr(atp, field_name)
            print(field_name, field)

    def test_unique(self):
        metrics = lt.session_stats_metrics()
        self.assertTrue(len(metrics) > 40)
        idx = set()
        for m in metrics:
            self.assertTrue(m.value_index not in idx)
            idx.add(m.value_index)

    def test_find_idx(self):
        self.assertEqual(lt.find_metric_idx("peer.error_peers"), 0)


class test_torrent_handle(unittest.TestCase):

    def setup(self):
        self.ses = lt.session(settings)
        self.ti = lt.torrent_info('url_seed_multi.torrent')
        self.h = self.ses.add_torrent({
            'ti': self.ti, 'save_path': os.getcwd(),
            'flags': lt.torrent_flags.default_flags})

    def test_add_torrent_error(self):
        self.ses = lt.session(settings)
        self.ti = lt.torrent_info('url_seed_multi.torrent')
        with self.assertRaises(RuntimeError):
            self.ses.add_torrent({'ti': self.ti, 'save_path': os.getcwd(), 'info_hashes': b'abababababababababab'})

    def test_move_storage(self):
        self.setup()
        self.h.move_storage(u'test-dir')
        self.h.move_storage(b'test-dir2')
        self.h.move_storage('test-dir3')
        self.h.move_storage(u'test-dir', flags=lt.move_flags_t.dont_replace)
        self.h.move_storage(u'test-dir', flags=2)
        self.h.move_storage(b'test-dir2', flags=2)
        self.h.move_storage('test-dir3', flags=2)

    def test_torrent_handle(self):
        self.setup()
        self.assertEqual(self.h.get_file_priorities(), [4, 4])
        self.assertEqual(self.h.get_piece_priorities(), [4])

        self.h.prioritize_files([0, 1])
        # workaround for asynchronous priority update
        time.sleep(1)
        self.assertEqual(self.h.get_file_priorities(), [0, 1])

        self.h.prioritize_pieces([0])
        self.assertEqual(self.h.get_piece_priorities(), [0])

        # also test the overload that takes a list of piece->priority mappings
        self.h.prioritize_pieces([(0, 1)])
        self.assertEqual(self.h.get_piece_priorities(), [1])
        self.h.connect_peer(('127.0.0.1', 6881))
        self.h.connect_peer(('127.0.0.2', 6881), source=4)
        self.h.connect_peer(('127.0.0.3', 6881), flags=2)
        self.h.connect_peer(('127.0.0.4', 6881), flags=2, source=4)

        torrent_files = self.h.torrent_file()
        print(torrent_files.map_file(0, 0, 0).piece)

        print(self.h.queue_position())

    def test_torrent_handle_in_set(self):
        self.setup()
        torrents = set()
        torrents.add(self.h)

        # get another instance of a torrent_handle that represents the same
        # torrent. Make sure that when we add it to a set, it just replaces the
        # existing object
        t = self.ses.get_torrents()
        self.assertEqual(len(t), 1)
        for h in t:
            torrents.add(h)

        self.assertEqual(len(torrents), 1)

    def test_torrent_handle_in_dict(self):
        self.setup()
        torrents = {}
        torrents[self.h] = 'foo'

        # get another instance of a torrent_handle that represents the same
        # torrent. Make sure that when we add it to a dict, it just replaces the
        # existing object
        t = self.ses.get_torrents()
        self.assertEqual(len(t), 1)
        for h in t:
            torrents[h] = 'bar'

        self.assertEqual(len(torrents), 1)
        self.assertEqual(torrents[self.h], 'bar')

    def test_replace_trackers(self):
        self.setup()
        trackers = []
        for idx, tracker_url in enumerate(('udp://tracker1.com', 'udp://tracker2.com')):
            tracker = lt.announce_entry(tracker_url)
            tracker.tier = idx
            tracker.fail_limit = 2
            trackers.append(tracker)
            self.assertEqual(tracker.url, tracker_url)
        self.h.replace_trackers(trackers)
        new_trackers = self.h.trackers()
        self.assertEqual(new_trackers[0]['url'], 'udp://tracker1.com')
        self.assertEqual(new_trackers[1]['tier'], 1)
        self.assertEqual(new_trackers[1]['fail_limit'], 2)

    def test_pickle_trackers(self):
        """Test lt objects convertors are working and trackers can be pickled"""
        self.setup()
        tracker = lt.announce_entry('udp://tracker1.com')
        tracker.tier = 0
        tracker.fail_limit = 1
        trackers = [tracker]
        self.h.replace_trackers(trackers)
        # wait a bit until the endpoints list gets populated
        while len(self.h.trackers()[0]['endpoints']) == 0:
            time.sleep(0.1)

        trackers = self.h.trackers()
        self.assertEqual(trackers[0]['url'], 'udp://tracker1.com')
        # this is not necessarily 0, it could also be (EHOSTUNREACH) if the
        # local machine doesn't support the address family
        expect_value = trackers[0]['endpoints'][0]['info_hashes'][0]['last_error']['value']
        pickled_trackers = pickle.dumps(trackers)
        unpickled_trackers = pickle.loads(pickled_trackers)
        self.assertEqual(unpickled_trackers[0]['url'], 'udp://tracker1.com')
        self.assertEqual(unpickled_trackers[0]['endpoints'][0]['info_hashes'][0]['last_error']['value'], expect_value)

    def test_file_status(self):
        self.setup()
        status = self.h.file_status()
        print(status)

    def test_piece_deadlines(self):
        self.setup()
        self.h.clear_piece_deadlines()

    def test_status_last_uploaded_dowloaded(self):
        # we want to check at seconds precision but can't control session
        # time, wait for next full second to prevent second increment
        time.sleep(1 - datetime.datetime.now().microsecond / 1000000.0)

        self.setup()
        st = self.h.status()
        for attr in dir(st):
            print('%s: %s' % (attr, getattr(st, attr)))
        # last upload and download times are at session start time
        self.assertEqual(st.last_upload, None)
        self.assertEqual(st.last_download, None)

    def test_serialize_trackers(self):
        """Test to ensure the dict contains only python built-in types"""
        self.setup()
        self.h.add_tracker({'url': 'udp://tracker1.com'})
        tr = self.h.trackers()[0]
        # wait a bit until the endpoints list gets populated
        while len(tr['endpoints']) == 0:
            time.sleep(0.1)
            tr = self.h.trackers()[0]
        import json
        print(json.dumps(self.h.trackers()[0]))

    def test_torrent_status(self):
        self.setup()
        st = self.h.status()
        ti = st.handle
        self.assertEqual(ti.info_hashes(), self.ti.info_hashes())
        # make sure we can compare torrent_status objects
        st2 = self.h.status()
        self.assertEqual(st2, st)
        print(st2)

    def test_read_resume_data(self):

        resume_data = lt.bencode({
            'file-format': 'libtorrent resume file',
            'info-hash': 'abababababababababab',
            'name': 'test',
            'save_path': '.',
            'peers': '\x01\x01\x01\x01\x00\x01\x02\x02\x02\x02\x00\x02',
            'file_priority': [0, 1, 1]})
        tp = lt.read_resume_data(resume_data)

        self.assertEqual(tp.name, 'test')
        self.assertEqual(tp.info_hashes.v1, lt.sha1_hash('abababababababababab'))
        self.assertEqual(tp.file_priorities, [0, 1, 1])
        self.assertEqual(tp.peers, [('1.1.1.1', 1), ('2.2.2.2', 2)])

        ses = lt.session(settings)
        h = ses.add_torrent(tp)
        for attr in dir(tp):
            print('%s: %s' % (attr, getattr(tp, attr)))

        h.connect_peer(('3.3.3.3', 3))

        for i in range(0, 10):
            alerts = ses.pop_alerts()
            for a in alerts:
                print(a.message())
            time.sleep(0.1)

    def test_scrape(self):
        self.setup()
        # this is just to make sure this function can be called like this
        # from python
        self.h.scrape_tracker()

    def test_unknown_torrent_parameter(self):
        self.ses = lt.session(settings)
        try:
            self.h = self.ses.add_torrent({'unexpected-key-name': ''})
            self.assertFalse('should have thrown an exception')
        except KeyError as e:
            print(e)

    def test_torrent_parameter(self):
        self.ses = lt.session(settings)
        self.ti = lt.torrent_info('url_seed_multi.torrent')
        self.h = self.ses.add_torrent({
            'ti': self.ti,
            'save_path': os.getcwd(),
            'trackers': ['http://test.com/announce'],
            'dht_nodes': [('1.2.3.4', 6881), ('4.3.2.1', 6881)],
            'file_priorities': [1, 1],
            'url_seeds': ['http://test.com/announce-url'],
            'peers': [('5.6.7.8', 6881)],
            'banned_peers': [('8.7.6.5', 6881)],
            'renamed_files': {0: 'test.txt', 2: 'test.txt'}
        })
        self.st = self.h.status()
        self.assertEqual(self.st.save_path, os.getcwd())
        trackers = self.h.trackers()
        self.assertEqual(len(trackers), 1)
        self.assertEqual(trackers[0].get('url'), 'http://test.com/announce')
        self.assertEqual(trackers[0].get('tier'), 0)
        self.assertEqual(self.h.get_file_priorities(), [1, 1])
        # url_seeds was already set, test that it did not get overwritten
        self.assertEqual(self.h.url_seeds(),
                         ['http://test.com/announce-url/', 'http://test.com/file/'])
        # piece priorities weren't set explicitly, but they were updated by the
        # file priorities being set
        self.assertEqual(self.h.get_piece_priorities(), [1])
        self.assertEqual(self.st.verified_pieces, [])


class TestAddPiece(unittest.TestCase):

    def setUp(self):
        self.dir = tempfile.TemporaryDirectory()
        self.session = lt.session(settings)
        self.ti = lt.torrent_info(dummy_data.DICT)
        self.atp = lt.add_torrent_params()
        self.atp.ti = self.ti
        self.atp.save_path = self.dir.name
        self.handle = self.session.add_torrent(self.atp)
        self.wait_for(lambda: self.handle.status().state != lt.torrent_status.checking_files
                      and self.handle.status().state != lt.torrent_status.checking_resume_data, msg="checking")

    def wait_for(self, condition, msg="condition", timeout=5):
        deadline = time.time() + timeout
        while not condition():
            self.assertLess(time.time(), deadline, msg="%s timed out" % msg)
            time.sleep(0.1)

    def wait_until_torrent_finished(self):
        self.wait_for(lambda: self.handle.status().progress == 1.0, msg="progress")

        def file_written():
            with open(os.path.join(self.dir.name.encode(), dummy_data.NAME), mode="rb") as f:
                return f.read() == dummy_data.DATA

        self.wait_for(file_written, msg="file write")

    def test_with_str(self):
        for i, data in enumerate(dummy_data.PIECES):
            self.handle.add_piece(i, data.decode(), 0)

        self.wait_until_torrent_finished()

    def test_with_bytes(self):
        for i, data in enumerate(dummy_data.PIECES):
            self.handle.add_piece(i, data, 0)

        self.wait_until_torrent_finished()


class test_torrent_info(unittest.TestCase):

    def test_non_ascii_file(self):
        try:
            shutil.copy('base.torrent', 'base-\u745E\u5177.torrent')
        except shutil.SameFileError:
            pass
        ti = lt.torrent_info('base-\u745E\u5177.torrent')

        self.assertTrue(len(ti.info_section()) != 0)
        self.assertTrue(len(ti.hash_for_piece(0)) != 0)

    def test_bencoded_constructor(self):
        # things that can be converted to a bencoded entry, will be interpreted
        # as such and encoded
        info = lt.torrent_info({'info': {
            'name': 'test_torrent', 'length': 1234,
            'piece length': 16 * 1024,
            'pieces': 'aaaaaaaaaaaaaaaaaaaa'}})

        self.assertEqual(info.num_files(), 1)

        f = info.files()
        self.assertEqual(f.file_path(0), 'test_torrent')
        self.assertEqual(f.file_name(0), 'test_torrent')
        self.assertEqual(f.file_size(0), 1234)
        self.assertEqual(info.total_size(), 1234)
        self.assertEqual(info.creation_date(), 0)

    def test_bytearray(self):
        # a bytearray object is interpreted as a bencoded buffer
        info = lt.torrent_info(bytearray(lt.bencode({'info': {
            'name': 'test_torrent', 'length': 1234,
            'piece length': 16 * 1024,
            'pieces': 'aaaaaaaaaaaaaaaaaaaa'}})))
        self.assertEqual(info.num_files(), 1)

    def test_bytes(self):
        # a bytes object is interpreted as a bencoded buffer
        info = lt.torrent_info(bytes(lt.bencode({'info': {
            'name': 'test_torrent', 'length': 1234,
            'piece length': 16 * 1024,
            'pieces': 'aaaaaaaaaaaaaaaaaaaa'}})))
        self.assertEqual(info.num_files(), 1)

    def test_load_decode_depth_limit(self):
        self.assertRaises(RuntimeError, lambda: lt.torrent_info(
            {'test': {'test': {'test': {'test': {'test': {}}}}}, 'info': {
                'name': 'test_torrent', 'length': 1234,
                'piece length': 16 * 1024,
                'pieces': 'aaaaaaaaaaaaaaaaaaaa'}}, {'max_decode_depth': 1}))

    def test_load_max_pieces_limit(self):
        self.assertRaises(RuntimeError, lambda: lt.torrent_info(
            {'info': {
                'name': 'test_torrent', 'length': 1234000,
                'piece length': 16 * 1024,
                'pieces': 'aaaaaaaaaaaaaaaaaaaa'}}, {'max_pieces': 1}))

    def test_load_max_buffer_size_limit(self):
        self.assertRaises(RuntimeError, lambda: lt.torrent_info(
            {'info': {
                'name': 'test_torrent', 'length': 1234000,
                'piece length': 16 * 1024,
                'pieces': 'aaaaaaaaaaaaaaaaaaaa'}}, {'max_buffer_size': 1}))

    def test_info_section(self):
        ti = lt.torrent_info('base.torrent')

        self.assertTrue(len(ti.info_section()) != 0)
        self.assertTrue(len(ti.hash_for_piece(0)) != 0)

<<<<<<< HEAD
=======
    def test_torrent_info_bytes_overload(self):
        # bytes will never be interpreted as a file name. It's interpreted as a
        # bencoded buffer
        with self.assertRaises(RuntimeError):
            ti = lt.torrent_info(b'base.torrent')

    def test_web_seeds(self):
        ti = lt.torrent_info('base.torrent')

        ws = [{'url': 'http://foo/test', 'auth': '', 'type': 0},
              {'url': 'http://bar/test', 'auth': '', 'type': 1}]
        ti.set_web_seeds(ws)
        web_seeds = ti.web_seeds()
        self.assertEqual(len(ws), len(web_seeds))
        for i in range(len(web_seeds)):
            self.assertEqual(web_seeds[i]["url"], ws[i]["url"])
            self.assertEqual(web_seeds[i]["auth"], ws[i]["auth"])
            self.assertEqual(web_seeds[i]["type"], ws[i]["type"])

>>>>>>> 1dbda929
    def test_announce_entry(self):
        ae = lt.announce_entry('test')
        self.assertEqual(ae.url, 'test')
        self.assertEqual(ae.tier, 0)
        self.assertEqual(ae.verified, False)
        self.assertEqual(ae.source, 0)

    def test_torrent_info_hash_overload(self):
        ti = lt.torrent_info(lt.info_hash_t(lt.sha1_hash('a' * 20)))
        self.assertEqual(ti.info_hash(), lt.sha1_hash('a' * 20))

        ti_copy = lt.torrent_info(ti)
        self.assertEqual(ti_copy.info_hash(), lt.sha1_hash('a' * 20))

    def test_url_seed(self):
        ti = lt.torrent_info('base.torrent')

        ti.add_tracker('foobar1')
        ti.add_url_seed('foobar2')
        ti.add_url_seed('foobar3', 'username:password')
        ti.add_url_seed('foobar4', 'username:password', [])

        seeds = ti.web_seeds()
        self.assertEqual(seeds, [
            {'url': 'foobar2', 'type': 0, 'auth': ''},
            {'url': 'foobar3', 'type': 0, 'auth': 'username:password'},
            {'url': 'foobar4', 'type': 0, 'auth': 'username:password'},
        ])

    def test_http_seed(self):
        ti = lt.torrent_info('base.torrent')

        ti.add_http_seed('foobar2')
        ti.add_http_seed('foobar3', 'username:password')
        ti.add_http_seed('foobar4', 'username:password', [])

        seeds = ti.web_seeds()
        self.assertEqual(seeds, [
            {'url': 'foobar2', 'type': 1, 'auth': ''},
            {'url': 'foobar3', 'type': 1, 'auth': 'username:password'},
            {'url': 'foobar4', 'type': 1, 'auth': 'username:password'},
        ])

class test_alerts(unittest.TestCase):

    def test_alert(self):

        ses = lt.session(settings)
        ti = lt.torrent_info('base.torrent')
        h = ses.add_torrent({'ti': ti, 'save_path': os.getcwd()})
        st = h.status()
        time.sleep(1)
        ses.remove_torrent(h)
        ses.wait_for_alert(1000)  # milliseconds
        alerts = ses.pop_alerts()
        for a in alerts:
            if a.what() == 'add_torrent_alert':
                self.assertEqual(a.torrent_name, 'temp')
            print(a.message())
            for field_name in dir(a):
                if field_name.startswith('__'):
                    continue
                field = getattr(a, field_name)
                if callable(field):
                    print('  ', field_name, ' = ', field())
                else:
                    print('  ', field_name, ' = ', field)

        print(st.next_announce)
        self.assertEqual(st.name, 'temp')
        print(st.errc.message())
        print(st.pieces)
        print(st.last_seen_complete)
        print(st.completed_time)
        print(st.progress)
        print(st.num_pieces)
        print(st.distributed_copies)
        print(st.info_hashes)
        print(st.seeding_duration)
        print(st.last_upload)
        print(st.last_download)
        self.assertEqual(st.save_path, os.getcwd())

    def test_alert_fs(self):
        ses = lt.session(settings)
        s1, s2 = socket.socketpair()
        ses.set_alert_fd(s2.fileno())

        ses.pop_alerts()

        # make sure there's an alert to wake us up
        ses.post_session_stats()

        read_sockets, write_sockets, error_sockets = select.select([s1], [], [])

        self.assertEqual(len(read_sockets), 1)
        for s in read_sockets:
            s.recv(10)

    def test_pop_alerts(self):
        ses = lt.session(settings)
        ses.async_add_torrent(
            {"ti": lt.torrent_info("base.torrent"), "save_path": "."})

# this will cause an error (because of duplicate torrents) and the
# torrent_info object created here will be deleted once the alert goes out
# of scope. When that happens, it will decrement the python object, to allow
# it to release the object.
# we're trying to catch the error described in this post, with regards to
# torrent_info.
# https://mail.python.org/pipermail/cplusplus-sig/2007-June/012130.html
        ses.async_add_torrent(
            {"ti": lt.torrent_info("base.torrent"), "save_path": "."})
        time.sleep(1)
        for i in range(0, 10):
            alerts = ses.pop_alerts()
            for a in alerts:
                print(a.message())
            time.sleep(0.1)

    def test_alert_notify(self):
        ses = lt.session(settings)
        event = threading.Event()

        def callback():
            event.set()

        ses.set_alert_notify(callback)
        ses.async_add_torrent(
            {"ti": lt.torrent_info("base.torrent"), "save_path": "."})
        event.wait()


class test_bencoder(unittest.TestCase):

    def test_bencode(self):
        encoded = lt.bencode({'a': 1, 'b': [1, 2, 3], 'c': 'foo'})
        self.assertEqual(encoded, b'd1:ai1e1:bli1ei2ei3ee1:c3:fooe')

    def test_bdecode(self):
        encoded = b'd1:ai1e1:bli1ei2ei3ee1:c3:fooe'
        decoded = lt.bdecode(encoded)
        self.assertEqual(decoded, {b'a': 1, b'b': [1, 2, 3], b'c': b'foo'})

    def test_string(self):
        encoded = lt.bencode('foo\u00e5\u00e4\u00f6')
        self.assertEqual(encoded, b'9:foo\xc3\xa5\xc3\xa4\xc3\xb6')

    def test_bytes(self):
        encoded = lt.bencode(b'foo')
        self.assertEqual(encoded, b'3:foo')

    def test_float(self):
        # TODO: this should throw a TypeError in the future
        with self.assertWarns(DeprecationWarning):
            encoded = lt.bencode(1.337)
            self.assertEqual(encoded, b'0:')

    def test_object(self):
        class FooBar:
            dummy = 1

        # TODO: this should throw a TypeError in the future
        with self.assertWarns(DeprecationWarning):
            encoded = lt.bencode(FooBar())
            self.assertEqual(encoded, b'0:')

    def test_preformatted(self):
        encoded = lt.bencode((1, 2, 3, 4, 5))
        self.assertEqual(encoded, b'\x01\x02\x03\x04\x05')

class test_sha1hash(unittest.TestCase):

    def test_sha1hash(self):
        h = 'a0' * 20
        s = lt.sha1_hash(binascii.unhexlify(h))
        self.assertEqual(h, str(s))


class test_magnet_link(unittest.TestCase):

    def test_parse_magnet_uri(self):
        ses = lt.session({})
        magnet = 'magnet:?xt=urn:btih:C6EIF4CCYDBTIJVG3APAGM7M4NDONCTI'
        p = lt.parse_magnet_uri(magnet)
        self.assertEqual(str(p.info_hashes.v1), '178882f042c0c33426a6d81e0333ece346e68a68')
        p.save_path = '.'
        h = ses.add_torrent(p)
        self.assertEqual(str(h.info_hash()), '178882f042c0c33426a6d81e0333ece346e68a68')
        self.assertEqual(str(h.info_hashes().v1), '178882f042c0c33426a6d81e0333ece346e68a68')

    def test_parse_magnet_uri_dict(self):
        ses = lt.session({})
        magnet = 'magnet:?xt=urn:btih:C6EIF4CCYDBTIJVG3APAGM7M4NDONCTI'
        p = lt.parse_magnet_uri_dict(magnet)
        self.assertEqual(binascii.hexlify(p['info_hashes']), b'178882f042c0c33426a6d81e0333ece346e68a68')
        p['save_path'] = '.'
        h = ses.add_torrent(p)
        self.assertEqual(str(h.info_hash()), '178882f042c0c33426a6d81e0333ece346e68a68')
        self.assertEqual(str(h.info_hashes().v1), '178882f042c0c33426a6d81e0333ece346e68a68')


class test_peer_class(unittest.TestCase):

    def test_peer_class_ids(self):
        s = lt.session(settings)

        print('global_peer_class_id:', lt.session.global_peer_class_id)
        print('tcp_peer_class_id:', lt.session.tcp_peer_class_id)
        print('local_peer_class_id:', lt.session.local_peer_class_id)

        print('global: ', s.get_peer_class(s.global_peer_class_id))
        print('tcp: ', s.get_peer_class(s.local_peer_class_id))
        print('local: ', s.get_peer_class(s.local_peer_class_id))

    def test_peer_class(self):
        s = lt.session(settings)

        c = s.create_peer_class('test class')
        print('new class: ', s.get_peer_class(c))

        nfo = s.get_peer_class(c)
        self.assertEqual(nfo['download_limit'], 0)
        self.assertEqual(nfo['upload_limit'], 0)
        self.assertEqual(nfo['ignore_unchoke_slots'], False)
        self.assertEqual(nfo['connection_limit_factor'], 100)
        self.assertEqual(nfo['download_priority'], 1)
        self.assertEqual(nfo['upload_priority'], 1)
        self.assertEqual(nfo['label'], 'test class')

        nfo['download_limit'] = 1337
        nfo['upload_limit'] = 1338
        nfo['ignore_unchoke_slots'] = True
        nfo['connection_limit_factor'] = 42
        nfo['download_priority'] = 2
        nfo['upload_priority'] = 3

        s.set_peer_class(c, nfo)

        nfo2 = s.get_peer_class(c)
        self.assertEqual(nfo, nfo2)

    def test_peer_class_filter(self):
        filt = lt.peer_class_type_filter()
        filt.add(lt.peer_class_type_filter.tcp_socket, lt.session.global_peer_class_id)
        filt.remove(lt.peer_class_type_filter.utp_socket, lt.session.local_peer_class_id)

        filt.disallow(lt.peer_class_type_filter.tcp_socket, lt.session.global_peer_class_id)
        filt.allow(lt.peer_class_type_filter.utp_socket, lt.session.local_peer_class_id)

    def test_peer_class_ip_filter(self):
        s = lt.session(settings)
        s.set_peer_class_type_filter(lt.peer_class_type_filter())
        s.set_peer_class_filter(lt.ip_filter())

class test_ip_filter(unittest.TestCase):

    def test_export(self):

        f = lt.ip_filter()
        self.assertEqual(f.access('1.1.1.1'), 0)
        f.add_rule('1.1.1.1', '1.1.1.2', 1)
        self.assertEqual(f.access('1.1.1.0'), 0)
        self.assertEqual(f.access('1.1.1.1'), 1)
        self.assertEqual(f.access('1.1.1.2'), 1)
        self.assertEqual(f.access('1.1.1.3'), 0)
        exp = f.export_filter()
        self.assertEqual(exp, ([('0.0.0.0', '1.1.1.0'), ('1.1.1.1', '1.1.1.2'), ('1.1.1.3', '255.255.255.255')], [('::', 'ffff:ffff:ffff:ffff:ffff:ffff:ffff:ffff')]))

class test_session(unittest.TestCase):

    def test_settings(self):
        sett = {'alert_mask': lt.alert.category_t.all_categories}
        s = lt.session(sett)
        sett = s.get_settings()
        self.assertEqual(sett['alert_mask'] & 0x7fffffff, 0x7fffffff)

    def test_add_torrent(self):
        s = lt.session(settings)
        s.add_torrent({'ti': lt.torrent_info('base.torrent'),
                       'save_path': '.',
                       'dht_nodes': [('1.2.3.4', 6881), ('4.3.2.1', 6881)],
                       'http_seeds': ['http://test.com/seed'],
                       'peers': [('5.6.7.8', 6881)],
                       'banned_peers': [('8.7.6.5', 6881)],
                       'file_priorities': [1, 1, 1, 2, 0]})

    def test_apply_settings(self):

        s = lt.session(settings)
        s.apply_settings({'num_want': 66, 'user_agent': 'test123'})
        self.assertEqual(s.get_settings()['num_want'], 66)
        self.assertEqual(s.get_settings()['user_agent'], 'test123')

    def test_post_session_stats(self):
        s = lt.session({'alert_mask': 0, 'enable_dht': False})
        s.post_session_stats()
        alerts = []
        # first the stats headers log line. but not if logging is disabled
        while len(alerts) == 0:
            s.wait_for_alert(1000)
            alerts = s.pop_alerts()

        while len(alerts) > 0:
            a = alerts.pop(0)
            print(a)
            if isinstance(a, lt.session_stats_header_alert):
                break
        self.assertTrue(isinstance(a, lt.session_stats_header_alert))
        # then the actual stats values
        while len(alerts) == 0:
            s.wait_for_alert(1000)
            alerts = s.pop_alerts()
        a = alerts.pop(0)
        print(a)
        self.assertTrue(isinstance(a, lt.session_stats_alert))
        self.assertTrue(isinstance(a.values, dict))
        self.assertTrue(len(a.values) > 0)

    def test_post_dht_stats(self):
        s = lt.session({'alert_mask': 0, 'enable_dht': False})
        s.post_dht_stats()
        alerts = []
        cnt = 0
        while len(alerts) == 0:
            s.wait_for_alert(1000)
            alerts = s.pop_alerts()
            cnt += 1
            if cnt > 60:
                print('no dht_stats_alert in 1 minute!')
                sys.exit(1)
        a = alerts.pop(0)
        self.assertTrue(isinstance(a, lt.dht_stats_alert))
        self.assertTrue(isinstance(a.active_requests, list))
        self.assertTrue(isinstance(a.routing_table, list))

    def test_unknown_settings(self):
        try:
            lt.session({'unexpected-key-name': 42})
            self.assertFalse('should have thrown an exception')
        except KeyError as e:
            print(e)

    def test_fingerprint(self):
        self.assertEqual(lt.generate_fingerprint('LT', 0, 1, 2, 3), '-LT0123-')
        self.assertEqual(lt.generate_fingerprint('..', 10, 1, 2, 3), '-..A123-')

    def test_min_memory_preset(self):
        min_mem = lt.min_memory_usage()
        print(min_mem)

        self.assertTrue('connection_speed' in min_mem)
        self.assertTrue('file_pool_size' in min_mem)

    def test_seed_mode_preset(self):
        seed_mode = lt.high_performance_seed()
        print(seed_mode)

        self.assertTrue('alert_queue_size' in seed_mode)
        self.assertTrue('connection_speed' in seed_mode)
        self.assertTrue('file_pool_size' in seed_mode)

    def test_default_settings(self):

        default = lt.default_settings()
        print(default)


class test_example_client(unittest.TestCase):

    def test_execute_client(self):
        if os.name == 'nt':
            # TODO: fix windows includes of client.py
            return
        my_stdin = sys.stdin
        if os.name != 'nt':
            master_fd, slave_fd = pty.openpty()
            # slave_fd fix multiple stdin assignment at termios.tcgetattr
            my_stdin = slave_fd

        process = sub.Popen(
            [sys.executable, "client.py", "url_seed_multi.torrent"],
            stdin=my_stdin, stdout=sub.PIPE, stderr=sub.PIPE)
        # python2 has no Popen.wait() timeout
        time.sleep(5)
        returncode = process.poll()
        if returncode is None:
            # this is an expected use-case
            process.kill()
        err = process.stderr.read().decode("utf-8")
        self.assertEqual('', err, 'process throw errors: \n' + err)
        # check error code if process did unexpected end
        if returncode is not None:
            # in case of error return: output stdout if nothing was on stderr
            if returncode != 0:
                print("stdout:\n" + process.stdout.read().decode("utf-8"))
            self.assertEqual(returncode, 0, "returncode: " + str(returncode) + "\n"
                             + "stderr: empty\n"
                             + "some configuration does not output errors like missing module members,"
                             + "try to call it manually to get the error message\n")

    def test_execute_simple_client(self):
        process = sub.Popen(
            [sys.executable, "simple_client.py", "url_seed_multi.torrent"],
            stdout=sub.PIPE, stderr=sub.PIPE)
        # python2 has no Popen.wait() timeout
        time.sleep(5)
        returncode = process.poll()
        if returncode is None:
            # this is an expected use-case
            process.kill()
        err = process.stderr.read().decode("utf-8")
        self.assertEqual('', err, 'process throw errors: \n' + err)
        # check error code if process did unexpected end
        if returncode is not None:
            # in case of error return: output stdout if nothing was on stderr
            if returncode != 0:
                print("stdout:\n" + process.stdout.read().decode("utf-8"))
            self.assertEqual(returncode, 0, "returncode: " + str(returncode) + "\n"
                             + "stderr: empty\n"
                             + "some configuration does not output errors like missing module members,"
                             + "try to call it manually to get the error message\n")

    def test_execute_make_torrent(self):
        process = sub.Popen(
            [sys.executable, "make_torrent.py", "url_seed_multi.torrent",
             "http://test.com/test"], stdout=sub.PIPE, stderr=sub.PIPE)
        returncode = process.wait()
        # python2 has no Popen.wait() timeout
        err = process.stderr.read().decode("utf-8")
        self.assertEqual('', err, 'process throw errors: \n' + err)
        # in case of error return: output stdout if nothing was on stderr
        if returncode != 0:
            print("stdout:\n" + process.stdout.read().decode("utf-8"))
        self.assertEqual(returncode, 0, "returncode: " + str(returncode) + "\n"
                         + "stderr: empty\n"
                         + "some configuration does not output errors like missing module members,"
                         + "try to call it manually to get the error message\n")

    def test_default_settings(self):

        default = lt.default_settings()
        self.assertNotIn('', default)
        print(default)


class test_operation_t(unittest.TestCase):

    def test_enum(self):
        self.assertEqual(lt.operation_name(lt.operation_t.sock_accept), "sock_accept")
        self.assertEqual(lt.operation_name(lt.operation_t.unknown), "unknown")
        self.assertEqual(lt.operation_name(lt.operation_t.mkdir), "mkdir")
        self.assertEqual(lt.operation_name(lt.operation_t.partfile_write), "partfile_write")
        self.assertEqual(lt.operation_name(lt.operation_t.hostname_lookup), "hostname_lookup")


class test_error_code(unittest.TestCase):

    def test_error_code(self):

        a = lt.error_code()
        a = lt.error_code(10, lt.libtorrent_category())
        self.assertEqual(a.category().name(), 'libtorrent')

        self.assertEqual(lt.libtorrent_category().name(), 'libtorrent')
        self.assertEqual(lt.upnp_category().name(), 'upnp')
        self.assertEqual(lt.http_category().name(), 'http')
        self.assertEqual(lt.socks_category().name(), 'socks')
        self.assertEqual(lt.bdecode_category().name(), 'bdecode')
        self.assertEqual(lt.generic_category().name(), 'generic')
        self.assertEqual(lt.system_category().name(), 'system')


class test_peer_info(unittest.TestCase):

    def test_peer_info_members(self):

        p = lt.peer_info()

        print(p.client)
        print(p.pieces)
        print(p.pieces)
        print(p.last_request)
        print(p.last_active)
        print(p.flags)
        print(p.source)
        print(p.pid)
        print(p.downloading_piece_index)
        print(p.ip)
        print(p.local_endpoint)
        print(p.read_state)
        print(p.write_state)


if __name__ == '__main__':
    print(lt.__version__)
    try:
        shutil.copy(os.path.join('..', '..', 'test', 'test_torrents',
                                 'url_seed_multi.torrent'), '.')
    except shutil.SameFileError:
        pass
    try:
        shutil.copy(os.path.join('..', '..', 'test', 'test_torrents',
                                 'base.torrent'), '.')
    except shutil.SameFileError:
        pass
    try:
        shutil.copy(os.path.join('..', '..', 'test', 'test_torrents',
                                 'unordered.torrent'), '.')
    except shutil.SameFileError:
        pass
    unittest.main()<|MERGE_RESOLUTION|>--- conflicted
+++ resolved
@@ -54,23 +54,17 @@
         self.assertEqual(fs.file_name(1), 'file2')
         ct = lt.create_torrent(fs)
         ct.add_url_seed('foo')
-        ct.add_http_seed('bar')
         ct.add_tracker('bar')
         ct.set_root_cert('1234567890')
         ct.add_collection('1337')
+        ct.set_creation_date(0)
         for i in range(ct.num_pieces()):
             ct.set_hash(i, b'abababababababababab')
         entry = ct.generate()
         encoded = lt.bencode(entry)
         print(encoded)
 
-        # zero out the creation date:
-        encoded = encoded.split(b'13:creation datei', 1)
-        encoded[1] = b'0e' + encoded[1].split(b'e', 1)[1]
-        encoded = b'13:creation datei'.join(encoded)
-
-        self.assertEqual(encoded, b'd8:announce3:bar13:creation datei0e9:httpseeds3:bar4:infod11:collectionsl4:1337e5:filesld6:lengthi1000e4:pathl5:file1eed4:attr1:p6:lengthi15384e4:pathl4:.pad5:15384eed6:lengthi2000e4:pathl5:file2eee4:name4:test12:piece lengthi16384e6:pieces40:abababababababababababababababababababab8:ssl-cert10:1234567890e8:url-list3:fooe')
-
+        self.assertEqual(encoded, b'd8:announce3:bar4:infod11:collectionsl4:1337e5:filesld6:lengthi1000e4:pathl5:file1eed4:attr1:p6:lengthi15384e4:pathl4:.pad5:15384eed6:lengthi2000e4:pathl5:file2eee4:name4:test12:piece lengthi16384e6:pieces40:abababababababababababababababababababab8:ssl-cert10:1234567890e8:url-list3:fooe')
 
 class test_session_stats(unittest.TestCase):
 
@@ -442,13 +436,11 @@
         self.assertTrue(len(ti.info_section()) != 0)
         self.assertTrue(len(ti.hash_for_piece(0)) != 0)
 
-<<<<<<< HEAD
-=======
     def test_torrent_info_bytes_overload(self):
         # bytes will never be interpreted as a file name. It's interpreted as a
         # bencoded buffer
         with self.assertRaises(RuntimeError):
-            ti = lt.torrent_info(b'base.torrent')
+            lt.torrent_info(b'base.torrent')
 
     def test_web_seeds(self):
         ti = lt.torrent_info('base.torrent')
@@ -461,9 +453,7 @@
         for i in range(len(web_seeds)):
             self.assertEqual(web_seeds[i]["url"], ws[i]["url"])
             self.assertEqual(web_seeds[i]["auth"], ws[i]["auth"])
-            self.assertEqual(web_seeds[i]["type"], ws[i]["type"])
-
->>>>>>> 1dbda929
+
     def test_announce_entry(self):
         ae = lt.announce_entry('test')
         self.assertEqual(ae.url, 'test')
@@ -488,23 +478,9 @@
 
         seeds = ti.web_seeds()
         self.assertEqual(seeds, [
-            {'url': 'foobar2', 'type': 0, 'auth': ''},
-            {'url': 'foobar3', 'type': 0, 'auth': 'username:password'},
-            {'url': 'foobar4', 'type': 0, 'auth': 'username:password'},
-        ])
-
-    def test_http_seed(self):
-        ti = lt.torrent_info('base.torrent')
-
-        ti.add_http_seed('foobar2')
-        ti.add_http_seed('foobar3', 'username:password')
-        ti.add_http_seed('foobar4', 'username:password', [])
-
-        seeds = ti.web_seeds()
-        self.assertEqual(seeds, [
-            {'url': 'foobar2', 'type': 1, 'auth': ''},
-            {'url': 'foobar3', 'type': 1, 'auth': 'username:password'},
-            {'url': 'foobar4', 'type': 1, 'auth': 'username:password'},
+            {'url': 'foobar2', 'auth': ''},
+            {'url': 'foobar3', 'auth': 'username:password'},
+            {'url': 'foobar4', 'auth': 'username:password'},
         ])
 
 class test_alerts(unittest.TestCase):

'
's
libtorrent
API
APIs
ABI
SHA-1
ed25519
const
BEP
BEPs
bdecode
bdecoded
bencode
bencoding
bencoded
int64
uint64
enum
enums
struct
structs
bool
realloc
merkle
hpp
bittorrent
bitmask
bitmasks
SSL
asio
uTP
TCP
UDP
udp
IP
IPv4
IPv6
QoS
TOS
unchoke
unchoked
dict
kiB
MiB
GiB
DHT
LSD
adler32
LRU
LRUs
UPnP
NAT
NATs
PMP
arvid
Arvid
Norberg
RTT
internet
TODO
UNC
plugin
plugins
symlink
symlinks
CRC32
CRC
UTF
bitfield
RSS
rss
socks5
socks4
metadata
posix
downloaders
downloader
bitset
kB
hostname
indices
dht
lsd
noseed
BFpe
BFsd
i2p
async
uTorrent
pred
sha1
sha512
pread
preadv
pwrite
pwritev
queueing
readv
writev
ftruncate
iovec
uint8
addr
iov
reannounce
PEM
pem
dh_params
outform
pex
trackerless
sig
ip
HTTP
URL
URLs
username
auth
idx
num
passphrase
UUID
UUIDs
uuid
performant
preformatted
SHA
buf
bufs
sizeof
params
ptr
msvc
mutex
eventfd
uint32
HWND
IPs
CIDR
kademlia
userdata
dont
OR
ORed
Diffie
OpenSSL
openssl
libtorrent's
filesystem
filesystems
url
fs
io
ssl
errc
dh
dhparam
dhparams
0x01
0x02
0x04
0x08
http
failcount
superseeding
foo
baz
JSON
HTTPS
v4
v6
upnp
x509
process'
crc32
mtime
fallback
accessor
utf
str
bw
trackerid
timestamp
prioritisation
filehash
len
partfile
prepended
vec
dir
ut
ih
ec
cb
cid
mj
prio
src
'put'
'mtime'
'fingerprints'
'query'
'ro'
pre-partfile
pre
GCC
prioritization
nullptr
nothrow
precompute
recomputation
RPC
unchoking
ep
nid
crypto
URI
URIs
uri
infohashes
rw
holepunch
TLS
RC4
Hellman
html
namespace
dn
pe
lt
tex
natpmp
cancelled
bitcoin
Jamfile
Jamfiles
Jamroot
NDEBUG
Solaris
BitTorrent
BitTyrant
macOS
int8
int16
int32
int64
uint8
uint16
uint32
uint64
Castagnoli
CRC32C
multicast
Linux
kqueue
epoll
LEDBAT
DNS
Nagle's
ACK
ACKed
getaddrinfo
ethernet
gnuplot
peerlist
MTU
ICMP
VPN
DSL
CAS
cas
IRC
PPPoE
cwnd
fullscreen
screenshot
prepend
RSA
DSA
curve25519
nodes6
nodes4
serializer
github
Flattr
Wallin
Reimond
Retz
BEP5
toolset
Wojciechowski
GTK
cmake
libsodium
nightcracker's
Siloti
Magnus
Jonsson
Umeå
freenode
irc
hydri
BBv2
DLL
gettime
toolsets
libgcrypt
LibTomCrypt
CommonCrypto
cygwin
gcc
iOS
memalign
valloc
malloc

libcrypto
libssl
libeay32
ssleay32
libc
MinGW
config
xbt
tarball
cd
b2
utp
stlport
IETF
BitSlug
BitCo
Tampere
CXX
gui
Multiprecision
gcrypt
peers'
wchar
ccmake
fPIC
Unix
ipv4
ipv6
reqq
homebrew
endian
gzip
KTorrent
Azureus
btih
der
Spek
darwin
dllimport
dllexport
stdlib
Wyzo
bjam
messages'
utorrent
zlib
MooPolice
LeechCraft
FDM
Folx
Tonido
Dumez
qBittorrent
sledgehammer999
ntx86
Tonidoplug
nodes2
NAS
Tonido
localhost
yourip
declspec
gtkmm
btg
ncurses
Tvitty
Bubba
TVBlob
ISPs
ACKs
uplink's
Lince
hrktorrent
Trolltech
msg
donthave
png
DelCo
Torrent2Exe
ZyXEL
NSA
NSA220
tcp
rlimit
screensaver
GPL
GPLv2
routable
L1
L2
rst
org
DF
TVblob
FatRat
DAAP
fno
BLOBbox
GetRight
py
pyd
cmd
Strigeus
ludde
fpic
programmatically
unchokes
ethernet's
BitTorrent's
IPTPS10
loopback
DLNA
EXE
Skype
lru
dll
exe
foobar
256ths
leechers
printability
podcasts
todo
0x10
0x41727101980
0x7fffffffffffffff
2410d4554d5ed856d69f426c38791673c59f4418
E4F0B674
0DFC
48BB
98A5
2AA730BDB6D6
0x0
0x20
2e
373ZDeQgQSQNuxdinNAPnQ63CRNn4iEXzg
BT
ID's
aio
btfd
d1
d11
de
e1
impl
md11
metadatai0ee
metadatai1e6
passwd
pexi2ee1
pi6881e1
pimpl
pre1
recv
requester's
seqi
seqi1e1
txt
un
v12
v2
fuzzers
fuzzer
libFuzzer
clang's
prev
mmap
hash2
infohash
v1
Dreik's
ctx
unicode
peers6
DNSName
SubjectAltName
SNI
Base16
lsd
xt
netsh
GUID
NIC
tun0
eth0
eth1
lan
NOATIME
INADDR
supportcrypt
setsockopt
OS
portmap
QBone
SNDBUFFER
RCVBUF
QBSS
DDoS
DoS
anonymization
Tribler
gzipped
processes'
versioning
cstdint
cloneable
inline
chrono
hunspell
online
dic
fallocate
strdup
istream
ostream
nonrouters
backoff
atime
wildcard
sk
OutIt
OutputIterator
nat
pmp
https
RemoteHost
ExternalPort
ret
pos
os
bt
cpp
tos
BP
qB
LT2100
iocontrol
getname
getpeername
fastresume
InternetGatewayDevice
netmask
fe80
vcpkg
leecher
6881l
NOTSENT
LOWAT
Dstatic
DOPENSSL
DBOOST
CANCELIO
fd
socketpair
fileno
SSRF
IDNA
toolchain
distutils
virtualenv
virtualenvs
pyenv
tox
args
destructors
fclose
fopen
cxxstd
uri
https
wolfSSL
wolfssl
sni
nginx
SIGINT
GNUTLS
libgnutls
0x200000
golang
img
SetFileValidData
Qt5
DownZemAll
LGPL
OSS
ccache
compileflags
cflags
cxxflags
linkflags
lto
SetEndOfFile
IDNA
MongoDB
SSRF
NoSQL
SafeCurl
OWASP
AWS
CryptoAPI
FuzzGen
archivｅ
alloc
bt1
ff45
F1
F2
F3
F4
F5
F6
F7
I1
I2
I3
SSD
DAX
WebDAV
<<<<<<< HEAD
google
WebTorrent
webtorrent
WebRTC
WebSocket
bitfields
ofstream
oversized
=======
transmissionbt
ouinet
>>>>>>> 9d7443f4
<|MERGE_RESOLUTION|>--- conflicted
+++ resolved
@@ -633,7 +633,8 @@
 SSD
 DAX
 WebDAV
-<<<<<<< HEAD
+transmissionbt
+ouinet
 google
 WebTorrent
 webtorrent
@@ -641,8 +642,4 @@
 WebSocket
 bitfields
 ofstream
-oversized
-=======
-transmissionbt
-ouinet
->>>>>>> 9d7443f4
+oversized
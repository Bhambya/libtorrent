/*

Copyright (c) 2003-2019, Arvid Norberg
Copyright (c) 2015, Mike Tzou
Copyright (c) 2016, 2018, Alden Torres
Copyright (c) 2016, Andrei Kurushin
Copyright (c) 2017, AllSeeingEyeTolledEweSew
Copyright (c) 2017-2018, Steven Siloti
All rights reserved.

Redistribution and use in source and binary forms, with or without
modification, are permitted provided that the following conditions
are met:

    * Redistributions of source code must retain the above copyright
      notice, this list of conditions and the following disclaimer.
    * Redistributions in binary form must reproduce the above copyright
      notice, this list of conditions and the following disclaimer in
      the documentation and/or other materials provided with the distribution.
    * Neither the name of the author nor the names of its
      contributors may be used to endorse or promote products derived
      from this software without specific prior written permission.

THIS SOFTWARE IS PROVIDED BY THE COPYRIGHT HOLDERS AND CONTRIBUTORS "AS IS"
AND ANY EXPRESS OR IMPLIED WARRANTIES, INCLUDING, BUT NOT LIMITED TO, THE
IMPLIED WARRANTIES OF MERCHANTABILITY AND FITNESS FOR A PARTICULAR PURPOSE
ARE DISCLAIMED. IN NO EVENT SHALL THE COPYRIGHT OWNER OR CONTRIBUTORS BE
LIABLE FOR ANY DIRECT, INDIRECT, INCIDENTAL, SPECIAL, EXEMPLARY, OR
CONSEQUENTIAL DAMAGES (INCLUDING, BUT NOT LIMITED TO, PROCUREMENT OF
SUBSTITUTE GOODS OR SERVICES; LOSS OF USE, DATA, OR PROFITS; OR BUSINESS
INTERRUPTION) HOWEVER CAUSED AND ON ANY THEORY OF LIABILITY, WHETHER IN
CONTRACT, STRICT LIABILITY, OR TORT (INCLUDING NEGLIGENCE OR OTHERWISE)
ARISING IN ANY WAY OUT OF THE USE OF THIS SOFTWARE, EVEN IF ADVISED OF THE
POSSIBILITY OF SUCH DAMAGE.

*/

#include <cstdio> // for snprintf
#include <cstdlib> // for atoi
#include <cstring>
#include <utility>
#include <deque>
#include <fstream>
#include <regex>
#include <algorithm> // for min()/max()

#include "libtorrent/config.hpp"

#ifdef TORRENT_WINDOWS
#include <direct.h> // for _mkdir and _getcwd
#include <sys/types.h> // for _stat
#include <sys/stat.h>
#endif

#ifdef TORRENT_UTP_LOG_ENABLE
#include "libtorrent/utp_stream.hpp"
#endif

#include "libtorrent/torrent_info.hpp"
#include "libtorrent/announce_entry.hpp"
#include "libtorrent/entry.hpp"
#include "libtorrent/bencode.hpp"
#include "libtorrent/session.hpp"
#include "libtorrent/identify_client.hpp"
#include "libtorrent/alert_types.hpp"
#include "libtorrent/ip_filter.hpp"
#include "libtorrent/magnet_uri.hpp"
#include "libtorrent/peer_info.hpp"
#include "libtorrent/bdecode.hpp"
#include "libtorrent/add_torrent_params.hpp"
#include "libtorrent/time.hpp"
#include "libtorrent/read_resume_data.hpp"
#include "libtorrent/write_resume_data.hpp"
#include "libtorrent/string_view.hpp"
#include "libtorrent/disk_interface.hpp" // for open_file_state
#include "libtorrent/disabled_disk_io.hpp" // for disabled_disk_io_constructor

#include "torrent_view.hpp"
#include "session_view.hpp"
#include "print.hpp"

using lt::total_milliseconds;
using lt::alert;
using lt::piece_index_t;
using lt::file_index_t;
using lt::torrent_handle;
using lt::add_torrent_params;
using lt::total_seconds;
using lt::torrent_flags_t;
using lt::seconds;
using lt::operator "" _sv;
using lt::address_v4;
using lt::address_v6;
using lt::make_address_v6;
using lt::make_address_v4;
using lt::make_address;

using std::chrono::duration_cast;
using std::stoi;

#ifdef _WIN32

#include <windows.h>
#include <conio.h>

bool sleep_and_input(int* c, lt::time_duration const sleep)
{
	for (int i = 0; i < 2; ++i)
	{
		if (_kbhit())
		{
			*c = _getch();
			return true;
		}
		std::this_thread::sleep_for(sleep / 2);
	}
	return false;
}

#else

#include <termios.h>
#include <sys/ioctl.h>
#include <csignal>
#include <utility>
#include <dirent.h>

struct set_keypress
{
	enum terminal_mode {
		echo = 1,
		canonical = 2
	};

	explicit set_keypress(std::uint8_t const mode = 0)
	{
		termios new_settings;
		tcgetattr(0, &stored_settings);
		new_settings = stored_settings;
		// Disable canonical mode, and set buffer size to 1 byte
		// and disable echo
		if (mode & echo) new_settings.c_lflag |= ECHO;
		else new_settings.c_lflag &= ~ECHO;

		if (mode & canonical) new_settings.c_lflag |= ICANON;
		else new_settings.c_lflag &= ~ICANON;

		new_settings.c_cc[VTIME] = 0;
		new_settings.c_cc[VMIN] = 1;
		tcsetattr(0,TCSANOW,&new_settings);
	}
	~set_keypress() { tcsetattr(0, TCSANOW, &stored_settings); }
private:
	termios stored_settings;
};

bool sleep_and_input(int* c, lt::time_duration const sleep)
{
	lt::time_point const done = lt::clock_type::now() + sleep;
	int ret = 0;
retry:
	fd_set set;
	FD_ZERO(&set);
	FD_SET(0, &set);
	int const delay = total_milliseconds(done - lt::clock_type::now());
	timeval tv = {delay / 1000, (delay % 1000) * 1000 };
	ret = select(1, &set, nullptr, nullptr, &tv);
	if (ret > 0)
	{
		*c = getc(stdin);
		return true;
	}
	if (errno == EINTR)
	{
		if (lt::clock_type::now() < done)
			goto retry;
		return false;
	}

	if (ret < 0 && errno != 0 && errno != ETIMEDOUT)
	{
		std::fprintf(stderr, "select failed: %s\n", strerror(errno));
		std::this_thread::sleep_for(lt::milliseconds(500));
	}

	return false;
}

#endif

bool print_trackers = false;
bool print_peers = false;
bool print_connecting_peers = false;
bool print_log = false;
bool print_downloads = false;
bool print_matrix = false;
bool print_file_progress = false;
bool show_pad_files = false;
bool show_dht_status = false;
bool sequential_download = false;

bool print_ip = true;
bool print_timers = false;
bool print_block = false;
bool print_peer_rate = false;
bool print_fails = false;
bool print_send_bufs = true;
bool print_disk_stats = false;

// the number of times we've asked to save resume data
// without having received a response (successful or failure)
int num_outstanding_resume_data = 0;

#ifndef TORRENT_DISABLE_DHT
std::vector<lt::dht_lookup> dht_active_requests;
std::vector<lt::dht_routing_bucket> dht_routing_table;
#endif

std::string to_hex(lt::sha1_hash const& s)
{
	std::stringstream ret;
	ret << s;
	return ret.str();
}

bool load_file(std::string const& filename, std::vector<char>& v
	, int limit = 8000000)
{
	std::fstream f(filename, std::ios_base::in | std::ios_base::binary);
	f.seekg(0, std::ios_base::end);
	auto const s = f.tellg();
	if (s > limit || s < 0) return false;
	f.seekg(0, std::ios_base::beg);
	v.resize(static_cast<std::size_t>(s));
	if (s == std::fstream::pos_type(0)) return !f.fail();
	f.read(v.data(), v.size());
	return !f.fail();
}

bool is_absolute_path(std::string const& f)
{
	if (f.empty()) return false;
#if defined(TORRENT_WINDOWS) || defined(TORRENT_OS2)
	int i = 0;
	// match the xx:\ or xx:/ form
	while (f[i] && strchr("abcdefghijklmnopqrstuvxyz", f[i])) ++i;
	if (i < int(f.size()-1) && f[i] == ':' && (f[i+1] == '\\' || f[i+1] == '/'))
		return true;

	// match the \\ form
	if (int(f.size()) >= 2 && f[0] == '\\' && f[1] == '\\')
		return true;
	return false;
#else
	if (f[0] == '/') return true;
	return false;
#endif
}

std::string trunc(std::string str, int const sz)
{
	if (str.size() > std::size_t(sz)) str.resize(std::size_t(sz));
	return str;
}

std::string path_append(std::string const& lhs, std::string const& rhs)
{
	if (lhs.empty() || lhs == ".") return rhs;
	if (rhs.empty() || rhs == ".") return lhs;

#if defined(TORRENT_WINDOWS) || defined(TORRENT_OS2)
#define TORRENT_SEPARATOR "\\"
	bool need_sep = lhs[lhs.size()-1] != '\\' && lhs[lhs.size()-1] != '/';
#else
#define TORRENT_SEPARATOR "/"
	bool need_sep = lhs[lhs.size()-1] != '/';
#endif
	return lhs + (need_sep?TORRENT_SEPARATOR:"") + rhs;
}

std::string make_absolute_path(std::string const& p)
{
	if (is_absolute_path(p)) return p;
	std::string ret;
#if defined TORRENT_WINDOWS
	char* cwd = ::_getcwd(nullptr, 0);
	ret = path_append(cwd, p);
	std::free(cwd);
#else
	char* cwd = ::getcwd(nullptr, 0);
	ret = path_append(cwd, p);
	std::free(cwd);
#endif
	return ret;
}

std::string print_endpoint(lt::tcp::endpoint const& ep)
{
	using namespace lt;
	char buf[200];
	address const& addr = ep.address();
	if (addr.is_v6())
		std::snprintf(buf, sizeof(buf), "[%s]:%d", addr.to_string().c_str(), ep.port());
	else
		std::snprintf(buf, sizeof(buf), "%s:%d", addr.to_string().c_str(), ep.port());
	return buf;
}

using lt::torrent_status;

FILE* g_log_file = nullptr;

int peer_index(lt::tcp::endpoint addr, std::vector<lt::peer_info> const& peers)
{
	using namespace lt;
	auto i = std::find_if(peers.begin(), peers.end()
		, [&addr](peer_info const& pi) { return pi.ip == addr; });
	if (i == peers.end()) return -1;

	return int(i - peers.begin());
}

// returns the number of lines printed
int print_peer_info(std::string& out
	, std::vector<lt::peer_info> const& peers, int max_lines)
{
	using namespace lt;
	int pos = 0;
	if (print_ip) out += "IP                             ";
	out += "progress        down     (total | peak   )  up      (total | peak   ) sent-req tmo bsy rcv flags         dn  up  source  ";
	if (print_fails) out += "fail hshf ";
	if (print_send_bufs) out += "rq sndb (recvb |alloc | wmrk ) q-bytes ";
	if (print_timers) out += "inactive wait timeout q-time ";
	out += "  v disk ^    rtt  ";
	if (print_block) out += "block-progress ";
	if (print_peer_rate) out += "est.rec.rate ";
	out += "client \x1b[K\n";
	++pos;

	char str[500];
	for (std::vector<peer_info>::const_iterator i = peers.begin();
		i != peers.end(); ++i)
	{
		if ((i->flags & (peer_info::handshake | peer_info::connecting)
			&& !print_connecting_peers))
		{
			continue;
		}

		if (print_ip)
		{
			std::snprintf(str, sizeof(str), "%-30s ", (::print_endpoint(i->ip) +
				(i->flags & peer_info::utp_socket ? " [uTP]" : "") +
				(i->flags & peer_info::i2p_socket ? " [i2p]" : "")
				).c_str());
			out += str;
		}

		char temp[10];
		std::snprintf(temp, sizeof(temp), "%d/%d"
			, i->download_queue_length
			, i->target_dl_queue_length);
		temp[7] = 0;

		char peer_progress[10];
		std::snprintf(peer_progress, sizeof(peer_progress), "%.1f%%", i->progress_ppm / 10000.f);
		std::snprintf(str, sizeof(str)
			, "%s %s%s (%s|%s) %s%s (%s|%s) %s%7s %4d%4d%4d %s%s%s%s%s%s%s%s%s%s%s%s%s %s%s%s %s%s%s %s%s%s%s%s%s "
			, progress_bar(i->progress_ppm / 1000, 15, col_green, '#', '-', peer_progress).c_str()
			, esc("32"), add_suffix(i->down_speed, "/s").c_str()
			, add_suffix(i->total_download).c_str(), add_suffix(i->download_rate_peak, "/s").c_str()
			, esc("31"), add_suffix(i->up_speed, "/s").c_str(), add_suffix(i->total_upload).c_str()
			, add_suffix(i->upload_rate_peak, "/s").c_str(), esc("0")

			, temp // sent requests and target number of outstanding reqs.
			, i->timed_out_requests
			, i->busy_requests
			, i->upload_queue_length

			, color("I", (i->flags & peer_info::interesting)?col_white:col_blue).c_str()
			, color("C", (i->flags & peer_info::choked)?col_white:col_blue).c_str()
			, color("i", (i->flags & peer_info::remote_interested)?col_white:col_blue).c_str()
			, color("c", (i->flags & peer_info::remote_choked)?col_white:col_blue).c_str()
			, color("x", (i->flags & peer_info::supports_extensions)?col_white:col_blue).c_str()
			, color("o", (i->flags & peer_info::local_connection)?col_white:col_blue).c_str()
			, color("p", (i->flags & peer_info::on_parole)?col_white:col_blue).c_str()
			, color("O", (i->flags & peer_info::optimistic_unchoke)?col_white:col_blue).c_str()
			, color("S", (i->flags & peer_info::snubbed)?col_white:col_blue).c_str()
			, color("U", (i->flags & peer_info::upload_only)?col_white:col_blue).c_str()
			, color("e", (i->flags & peer_info::endgame_mode)?col_white:col_blue).c_str()
			, color("E", (i->flags & peer_info::rc4_encrypted)?col_white:(i->flags & peer_info::plaintext_encrypted)?col_cyan:col_blue).c_str()
			, color("h", (i->flags & peer_info::holepunched)?col_white:col_blue).c_str()

			, color("d", (i->read_state & peer_info::bw_disk)?col_white:col_blue).c_str()
			, color("l", (i->read_state & peer_info::bw_limit)?col_white:col_blue).c_str()
			, color("n", (i->read_state & peer_info::bw_network)?col_white:col_blue).c_str()
			, color("d", (i->write_state & peer_info::bw_disk)?col_white:col_blue).c_str()
			, color("l", (i->write_state & peer_info::bw_limit)?col_white:col_blue).c_str()
			, color("n", (i->write_state & peer_info::bw_network)?col_white:col_blue).c_str()

			, color("t", (i->source & peer_info::tracker)?col_white:col_blue).c_str()
			, color("p", (i->source & peer_info::pex)?col_white:col_blue).c_str()
			, color("d", (i->source & peer_info::dht)?col_white:col_blue).c_str()
			, color("l", (i->source & peer_info::lsd)?col_white:col_blue).c_str()
			, color("r", (i->source & peer_info::resume_data)?col_white:col_blue).c_str()
			, color("i", (i->source & peer_info::incoming)?col_white:col_blue).c_str());
		out += str;

		if (print_fails)
		{
			std::snprintf(str, sizeof(str), "%4d %4d "
				, i->failcount, i->num_hashfails);
			out += str;
		}
		if (print_send_bufs)
		{
			std::snprintf(str, sizeof(str), "%2d %6d %6d|%6d|%6d%5dkB "
				, i->requests_in_buffer, i->used_send_buffer
				, i->used_receive_buffer
				, i->receive_buffer_size
				, i->receive_buffer_watermark
				, i->queue_bytes / 1000);
			out += str;
		}
		if (print_timers)
		{
			char req_timeout[20] = "-";
			// timeout is only meaningful if there is at least one outstanding
			// request to the peer
			if (i->download_queue_length > 0)
				std::snprintf(req_timeout, sizeof(req_timeout), "%d", i->request_timeout);

			std::snprintf(str, sizeof(str), "%8d %4d %7s %6d "
				, int(total_seconds(i->last_active))
				, int(total_seconds(i->last_request))
				, req_timeout
				, int(total_seconds(i->download_queue_time)));
			out += str;
		}
		std::snprintf(str, sizeof(str), "%s|%s %5d "
			, add_suffix(i->pending_disk_bytes).c_str()
			, add_suffix(i->pending_disk_read_bytes).c_str()
			, i->rtt);
		out += str;

		if (print_block)
		{
			if (i->downloading_piece_index >= piece_index_t(0))
			{
				char buf[50];
				std::snprintf(buf, sizeof(buf), "%d:%d"
					, static_cast<int>(i->downloading_piece_index), i->downloading_block_index);
				out += progress_bar(
					i->downloading_progress * 1000 / i->downloading_total, 14, col_green, '-', '#', buf);
			}
			else
			{
				out += progress_bar(0, 14);
			}
		}

		if (print_peer_rate)
		{
			bool const unchoked = !(i->flags & lt::peer_info::choked);

			std::snprintf(str, sizeof(str), " %s"
				, unchoked ? add_suffix(i->estimated_reciprocation_rate, "/s").c_str() : "      ");
			out += str;
		}
		out += " ";

		if (i->flags & lt::peer_info::handshake)
		{
			out += esc("31");
			out += " waiting for handshake";
			out += esc("0");
		}
		else if (i->flags & lt::peer_info::connecting)
		{
			out += esc("31");
			out += " connecting to peer";
			out += esc("0");
		}
		else
		{
			out += " ";
			out += i->client;
		}
		out += "\x1b[K\n";
		++pos;
		if (pos >= max_lines) break;
	}
	return pos;
}

lt::storage_mode_t allocation_mode = lt::storage_mode_sparse;
std::string save_path(".");
int torrent_upload_limit = 0;
int torrent_download_limit = 0;
std::string monitor_dir;
int poll_interval = 5;
int max_connections_per_torrent = 50;
bool seed_mode = false;
bool stats_enabled = false;

bool share_mode = false;

bool quit = false;

void signal_handler(int)
{
	// make the main loop terminate
	quit = true;
}

// if non-empty, a peer that will be added to all torrents
std::string peer;

void print_settings(int const start, int const num
	, char const* const fmt)
{
	for (int i = start; i < start + num; ++i)
	{
		char const* name = lt::name_for_setting(i);
		if (!name || name[0] == '\0') continue;
		std::printf(fmt, name);
	}
}

std::string resume_file(lt::info_hash_t const& info_hash)
{
	return path_append(save_path, path_append(".resume"
		, to_hex(info_hash.get_best()) + ".resume"));
}

void set_torrent_params(lt::add_torrent_params& p)
{
	p.max_connections = max_connections_per_torrent;
	p.max_uploads = -1;
	p.upload_limit = torrent_upload_limit;
	p.download_limit = torrent_download_limit;

	if (seed_mode) p.flags |= lt::torrent_flags::seed_mode;
	if (disable_storage) p.storage = lt::disabled_storage_constructor;
	if (share_mode) p.flags |= lt::torrent_flags::share_mode;
	p.save_path = save_path;
	p.storage_mode = allocation_mode;
}

void add_magnet(lt::session& ses, lt::string_view uri)
{
	lt::error_code ec;
	lt::add_torrent_params p = lt::parse_magnet_uri(uri.to_string(), ec);

	if (ec)
	{
		std::printf("invalid magnet link \"%s\": %s\n"
			, uri.to_string().c_str(), ec.message().c_str());
		return;
	}

	std::vector<char> resume_data;
	if (load_file(resume_file(p.info_hash), resume_data))
	{
		p = lt::read_resume_data(resume_data, ec);
		if (ec) std::printf("  failed to load resume data: %s\n", ec.message().c_str());
	}

<<<<<<< HEAD
	p.max_connections = max_connections_per_torrent;
	p.max_uploads = -1;
	p.upload_limit = torrent_upload_limit;
	p.download_limit = torrent_download_limit;

	if (seed_mode) p.flags |= lt::torrent_flags::seed_mode;
	if (share_mode) p.flags |= lt::torrent_flags::share_mode;
	p.save_path = save_path;
	p.storage_mode = static_cast<lt::storage_mode_t>(allocation_mode);
=======
	set_torrent_params(p);
>>>>>>> ca7e20fe

	std::printf("adding magnet: %s\n", uri.to_string().c_str());
	ses.async_add_torrent(std::move(p));
}

// return false on failure
bool add_torrent(lt::session& ses, std::string torrent)
{
	using lt::add_torrent_params;
	using lt::storage_mode_t;

	static int counter = 0;

	std::printf("[%d] %s\n", counter++, torrent.c_str());

	lt::error_code ec;
	auto ti = std::make_shared<lt::torrent_info>(torrent, ec);
	if (ec)
	{
		std::printf("failed to load torrent \"%s\": %s\n"
			, torrent.c_str(), ec.message().c_str());
		return false;
	}

	add_torrent_params p;

	std::vector<char> resume_data;
	if (load_file(resume_file(ti->info_hash()), resume_data))
	{
		p = lt::read_resume_data(resume_data, ec);
		if (ec) std::printf("  failed to load resume data: %s\n", ec.message().c_str());
	}

<<<<<<< HEAD
	if (seed_mode) p.flags |= lt::torrent_flags::seed_mode;
	if (share_mode) p.flags |= lt::torrent_flags::share_mode;
=======
	set_torrent_params(p);
>>>>>>> ca7e20fe

	p.ti = ti;
	p.flags &= ~lt::torrent_flags::duplicate_is_error;
	ses.async_add_torrent(std::move(p));
	return true;
}

std::vector<std::string> list_dir(std::string path
	, bool (*filter_fun)(lt::string_view)
	, lt::error_code& ec)
{
	std::vector<std::string> ret;
#ifdef TORRENT_WINDOWS
	if (!path.empty() && path[path.size()-1] != '\\') path += "\\*";
	else path += "*";

	WIN32_FIND_DATAA fd;
	HANDLE handle = FindFirstFileA(path.c_str(), &fd);
	if (handle == INVALID_HANDLE_VALUE)
	{
		ec.assign(GetLastError(), boost::system::system_category());
		return ret;
	}

	do
	{
		lt::string_view p = fd.cFileName;
		if (filter_fun(p))
			ret.push_back(p.to_string());

	} while (FindNextFileA(handle, &fd));
	FindClose(handle);
#else

	if (!path.empty() && path[path.size()-1] == '/')
		path.resize(path.size()-1);

	DIR* handle = opendir(path.c_str());
	if (handle == nullptr)
	{
		ec.assign(errno, boost::system::system_category());
		return ret;
	}

	struct dirent* de;
	while ((de = readdir(handle)))
	{
		lt::string_view p(de->d_name);
		if (filter_fun(p))
			ret.push_back(p.to_string());
	}
	closedir(handle);
#endif
	return ret;
}

void scan_dir(std::string const& dir_path, lt::session& ses)
{
	using namespace lt;

	error_code ec;
	std::vector<std::string> ents = list_dir(dir_path
		, [](lt::string_view p) { return p.size() > 8 && p.substr(p.size() - 8) == ".torrent"; }, ec);
	if (ec)
	{
		std::fprintf(stderr, "failed to list directory: (%s : %d) %s\n"
			, ec.category().name(), ec.value(), ec.message().c_str());
		return;
	}

	for (auto const& e : ents)
	{
		std::string const file = path_append(dir_path, e);

		// there's a new file in the monitor directory, load it up
		if (add_torrent(ses, file))
		{
			if (::remove(file.c_str()) < 0)
			{
				std::fprintf(stderr, "failed to remove torrent file: \"%s\"\n"
					, file.c_str());
			}
		}
	}
}

char const* timestamp()
{
	time_t t = std::time(nullptr);
	tm* timeinfo = std::localtime(&t);
	static char str[200];
	std::strftime(str, 200, "%b %d %X", timeinfo);
	return str;
}

void print_alert(lt::alert const* a, std::string& str)
{
	using namespace lt;

	if (a->category() & alert::error_notification)
	{
		str += esc("31");
	}
	else if (a->category() & (alert::peer_notification | alert::storage_notification))
	{
		str += esc("33");
	}
	str += "[";
	str += timestamp();
	str += "] ";
	str += a->message();
	str += esc("0");

	if (g_log_file)
		std::fprintf(g_log_file, "[%s] %s\n", timestamp(),  a->message().c_str());
}

int save_file(std::string const& filename, std::vector<char> const& v)
{
	std::fstream f(filename, std::ios_base::trunc | std::ios_base::out | std::ios_base::binary);
	f.write(v.data(), v.size());
	return !f.fail();
}

// returns true if the alert was handled (and should not be printed to the log)
// returns false if the alert was not handled
bool handle_alert(torrent_view& view, session_view& ses_view
	, lt::session&, lt::alert* a)
{
	using namespace lt;

	if (session_stats_alert* s = alert_cast<session_stats_alert>(a))
	{
		ses_view.update_counters(s->counters()
			, duration_cast<microseconds>(s->timestamp().time_since_epoch()).count());
		return !stats_enabled;
	}

#ifndef TORRENT_DISABLE_DHT
	if (dht_stats_alert* p = alert_cast<dht_stats_alert>(a))
	{
		dht_active_requests = p->active_requests;
		dht_routing_table = p->routing_table;
		return true;
	}
#endif

#ifdef TORRENT_USE_OPENSSL
	if (torrent_need_cert_alert* p = alert_cast<torrent_need_cert_alert>(a))
	{
		torrent_handle h = p->handle;
		std::string base_name = path_append("certificates", to_hex(h.info_hash().get_best()));
		std::string cert = base_name + ".pem";
		std::string priv = base_name + "_key.pem";

#ifdef TORRENT_WINDOWS
		struct ::_stat st;
		int ret = ::_stat(cert.c_str(), &st);
		if (ret < 0 || (st.st_mode & _S_IFREG) == 0)
#else
		struct ::stat st;
		int ret = ::stat(cert.c_str(), &st);
		if (ret < 0 || (st.st_mode & S_IFREG) == 0)
#endif
		{
			char msg[256];
			std::snprintf(msg, sizeof(msg), "ERROR. could not load certificate %s: %s\n"
				, cert.c_str(), std::strerror(errno));
			if (g_log_file) std::fprintf(g_log_file, "[%s] %s\n", timestamp(), msg);
			return true;
		}

#ifdef TORRENT_WINDOWS
		ret = ::_stat(priv.c_str(), &st);
		if (ret < 0 || (st.st_mode & _S_IFREG) == 0)
#else
		ret = ::stat(priv.c_str(), &st);
		if (ret < 0 || (st.st_mode & S_IFREG) == 0)
#endif
		{
			char msg[256];
			std::snprintf(msg, sizeof(msg), "ERROR. could not load private key %s: %s\n"
				, priv.c_str(), std::strerror(errno));
			if (g_log_file) std::fprintf(g_log_file, "[%s] %s\n", timestamp(), msg);
			return true;
		}

		char msg[256];
		std::snprintf(msg, sizeof(msg), "loaded certificate %s and key %s\n", cert.c_str(), priv.c_str());
		if (g_log_file) std::fprintf(g_log_file, "[%s] %s\n", timestamp(), msg);

		h.set_ssl_certificate(cert, priv, "certificates/dhparams.pem", "1234");
		h.resume();
	}
#endif

	// don't log every peer we try to connect to
	if (alert_cast<peer_connect_alert>(a)) return true;

	if (peer_disconnected_alert* pd = alert_cast<peer_disconnected_alert>(a))
	{
		// ignore failures to connect and peers not responding with a
		// handshake. The peers that we successfully connect to and then
		// disconnect is more interesting.
		if (pd->op == operation_t::connect
			|| pd->error == errors::timed_out_no_handshake)
			return true;
	}

#ifdef _MSC_VER
// it seems msvc makes the definitions of 'p' escape the if-statement here
#pragma warning(push)
#pragma warning(disable: 4456)
#endif

	if (metadata_received_alert* p = alert_cast<metadata_received_alert>(a))
	{
		torrent_handle h = p->handle;
		h.save_resume_data(torrent_handle::save_info_dict);
		++num_outstanding_resume_data;
	}
	else if (add_torrent_alert* p = alert_cast<add_torrent_alert>(a))
	{
		if (p->error)
		{
			std::fprintf(stderr, "failed to add torrent: %s %s\n"
				, p->params.ti ? p->params.ti->name().c_str() : p->params.name.c_str()
				, p->error.message().c_str());
		}
		else
		{
			torrent_handle h = p->handle;

			h.save_resume_data(torrent_handle::save_info_dict | torrent_handle::only_if_modified);
			++num_outstanding_resume_data;

			// if we have a peer specified, connect to it
			if (!peer.empty())
			{
				char* port = (char*) strrchr((char*)peer.c_str(), ':');
				if (port != nullptr)
				{
					*port++ = 0;
					char const* ip = peer.c_str();
					int peer_port = atoi(port);
					error_code ec;
					if (peer_port > 0)
						h.connect_peer(tcp::endpoint(make_address(ip, ec), std::uint16_t(peer_port)));
				}
			}
		}
	}
	else if (torrent_finished_alert* p = alert_cast<torrent_finished_alert>(a))
	{
		p->handle.set_max_connections(max_connections_per_torrent / 2);

		// write resume data for the finished torrent
		// the alert handler for save_resume_data_alert
		// will save it to disk
		torrent_handle h = p->handle;
		h.save_resume_data(torrent_handle::save_info_dict);
		++num_outstanding_resume_data;
	}
	else if (save_resume_data_alert* p = alert_cast<save_resume_data_alert>(a))
	{
		--num_outstanding_resume_data;
		torrent_handle h = p->handle;
		auto const buf = write_resume_data_buf(p->params);
		torrent_status st = h.status(torrent_handle::query_save_path);
		save_file(resume_file(st.info_hash), buf);
	}
	else if (save_resume_data_failed_alert* p = alert_cast<save_resume_data_failed_alert>(a))
	{
		--num_outstanding_resume_data;
		// don't print the error if it was just that we didn't need to save resume
		// data. Returning true means "handled" and not printed to the log
		return p->error == lt::errors::resume_data_not_modified;
	}
	else if (torrent_paused_alert* p = alert_cast<torrent_paused_alert>(a))
	{
		// write resume data for the finished torrent
		// the alert handler for save_resume_data_alert
		// will save it to disk
		torrent_handle h = p->handle;
		h.save_resume_data(torrent_handle::save_info_dict);
		++num_outstanding_resume_data;
	}
	else if (state_update_alert* p = alert_cast<state_update_alert>(a))
	{
		view.update_torrents(std::move(p->status));
		return true;
	}
	else if (torrent_removed_alert* p = alert_cast<torrent_removed_alert>(a))
	{
		view.remove_torrent(std::move(p->handle));
	}
	return false;

#ifdef _MSC_VER
#pragma warning(pop)
#endif

}

void pop_alerts(torrent_view& view, session_view& ses_view
	, lt::session& ses, std::deque<std::string>& events)
{
	std::vector<lt::alert*> alerts;
	ses.pop_alerts(&alerts);
	for (auto a : alerts)
	{
		if (::handle_alert(view, ses_view, ses, a)) continue;

		// if we didn't handle the alert, print it to the log
		std::string event_string;
		print_alert(a, event_string);
		events.push_back(event_string);
		if (events.size() >= 20) events.pop_front();
	}
}

void print_piece(lt::partial_piece_info const& pp
	, std::vector<lt::peer_info> const& peers
	, std::string& out)
{
	using namespace lt;

	char str[1024];
	int const piece = static_cast<int>(pp.piece_index);
	int const num_blocks = pp.blocks_in_piece;

	std::snprintf(str, sizeof(str), "%5d:[", piece);
	out += str;
	string_view last_color;
	for (int j = 0; j < num_blocks; ++j)
	{
		int const index = peer_index(pp.blocks[j].peer(), peers) % 36;
		bool const snubbed = index >= 0 ? bool(peers[index].flags & lt::peer_info::snubbed) : false;
		char const* chr = " ";
		char const* color = "";

		if (pp.blocks[j].bytes_progress > 0
				&& pp.blocks[j].state == block_info::requested)
		{
			if (pp.blocks[j].num_peers > 1) color = esc("0;1");
			else color = snubbed ? esc("0;35") : esc("0;33");

#ifndef TORRENT_WINDOWS
			static char const* const progress[] = {
				"\u2581", "\u2582", "\u2583", "\u2584",
				"\u2585", "\u2586", "\u2587", "\u2588"
			};
			chr = progress[pp.blocks[j].bytes_progress * 8 / pp.blocks[j].block_size];
#else
			static char const* const progress[] = { "\xb0", "\xb1", "\xb2" };
			chr = progress[pp.blocks[j].bytes_progress * 3 / pp.blocks[j].block_size];
#endif
		}
		else if (pp.blocks[j].state == block_info::finished) color = esc("32;7");
		else if (pp.blocks[j].state == block_info::writing) color = esc("36;7");
		else if (pp.blocks[j].state == block_info::requested)
		{
			color = snubbed ? esc("0;35") : esc("0");
			chr = "=";
		}
		else { color = esc("0"); chr = " "; }

		if (last_color != color)
		{
			out += color;
			last_color = color;
		}
		out += chr;
	}
	out += esc("0");
	out += "]";
}

bool is_resume_file(std::string const& s)
{
	static std::string const hex_digit = "0123456789abcdef";
	if (s.size() != 40 + 7) return false;
	if (s.substr(40) != ".resume") return false;
	for (char const c : s.substr(0, 40))
	{
		if (hex_digit.find(c) == std::string::npos) return false;
	}
	return true;
}

int main(int argc, char* argv[])
{
#ifndef _WIN32
	// sets the terminal to single-character mode
	// and resets when destructed
	set_keypress s;
#endif

	if (argc == 1)
	{
		std::fprintf(stderr, R"(usage: client_test [OPTIONS] [TORRENT|MAGNETURL]
OPTIONS:

CLIENT OPTIONS
  -f <log file>         logs all events to the given file
  -s <path>             sets the save path for downloads. This also determines
                        the resume data save directory. Torrents from the resume
                        directory are automatically added to the session on
                        startup.
  -m <path>             sets the .torrent monitor directory. torrent files
                        dropped in the directory are added the session and the
                        resume data directory, and removed from the monitor dir.
  -t <seconds>          sets the scan interval of the monitor dir
  -F <milliseconds>     sets the UI refresh rate. This is the number of
                        milliseconds between screen refreshes.
  -k                    enable high performance settings. This overwrites any other
                        previous command line options, so be sure to specify this first
  -G                    Add torrents in seed-mode (i.e. assume all pieces
                        are present and check hashes on-demand)
  -e <loops>            exit client after the specified number of iterations
                        through the main loop
  -O                    print session stats counters to the log)"
#ifdef TORRENT_UTP_LOG_ENABLE
R"(
  -q                    Enable uTP transport-level verbose logging
)"
#endif
R"(
LIBTORRENT SETTINGS
  --<name-of-setting>=<value>
                        set the libtorrent setting <name> to <value>
  --list-settings       print all libtorrent settings and exit

BITTORRENT OPTIONS
  -T <limit>            sets the max number of connections per torrent
  -U <rate>             sets per-torrent upload rate
  -D <rate>             sets per-torrent download rate
  -Q                    enables share mode. Share mode attempts to maximize
                        share ratio rather than downloading
  -r <IP:port>          connect to specified peer

NETWORK OPTIONS
  -x <file>             loads an emule IP-filter file
  -Y                    Rate limit local peers)"
#if TORRENT_USE_I2P
R"(  -i <i2p-host>         the hostname to an I2P SAM bridge to use
)"
#endif
R"(
DISK OPTIONS
  -a <mode>             sets the allocation mode. [sparse|allocate]
  -0                    disable disk I/O, read garbage and don't flush to disk

TORRENT is a path to a .torrent file
MAGNETURL is a magnet link

example alert_masks:
   dht | errors                   =  1025
   peer-log | errors              = 32769
   torrent-log | errors           = 16385
   ses-log | errors               =  8193
   ses-log | torrent-log | errors = 24578
)") ;
		return 0;
	}

	using lt::settings_pack;
	using lt::session_handle;

	torrent_view view;
	session_view ses_view;

	lt::session_params params;

#ifndef TORRENT_DISABLE_DHT
	params.settings.set_bool(settings_pack::dht_privacy_lookups, true);

	std::vector<char> in;
	if (load_file(".ses_state", in))
	{
		lt::bdecode_node e;
		lt::error_code ec;
		if (bdecode(&in[0], &in[0] + in.size(), e, ec) == 0)
			params = read_session_params(e, session_handle::save_dht_state);
	}
#endif

	auto& settings = params.settings;
	settings.set_int(settings_pack::choking_algorithm, settings_pack::rate_based_choker);

	settings.set_str(settings_pack::user_agent, "client_test/" LIBTORRENT_VERSION);
	settings.set_int(settings_pack::alert_mask
		, alert::error_notification
		| alert::peer_notification
		| alert::port_mapping_notification
		| alert::storage_notification
		| alert::tracker_notification
		| alert::connect_notification
		| alert::status_notification
		| alert::ip_block_notification
		| alert::performance_warning
		| alert::dht_notification
		| alert::incoming_request_notification
		| alert::dht_operation_notification
		| alert::port_mapping_log_notification
		| alert::file_progress_notification);

	lt::time_duration refresh_delay = lt::milliseconds(500);
	bool rate_limit_locals = false;

	std::deque<std::string> events;
	int loop_limit = -1;

	lt::time_point next_dir_scan = lt::clock_type::now();

	// load the torrents given on the commandline
	std::vector<lt::string_view> torrents;
	lt::ip_filter loaded_ip_filter;

	for (int i = 1; i < argc; ++i)
	{
		if (argv[i][0] != '-')
		{
			torrents.push_back(argv[i]);
			continue;
		}

		if (argv[i] == "--list-settings"_sv)
		{
			// print all libtorrent settings and exit
			print_settings(settings_pack::string_type_base
				, settings_pack::num_string_settings
				, "%s=<string>\n");
			print_settings(settings_pack::bool_type_base
				, settings_pack::num_bool_settings
				, "%s=<bool>\n");
			print_settings(settings_pack::int_type_base
				, settings_pack::num_int_settings
				, "%s=<int>\n");
			return 0;
		}

		// maybe this is an assignment of a libtorrent setting
		if (argv[i][1] == '-' && strchr(argv[i], '=') != nullptr)
		{
			char const* equal = strchr(argv[i], '=');
			char const* start = argv[i]+2;
			// +2 is to skip the --
			std::string const key(start, equal - start);
			char const* value = equal + 1;

			int const sett_name = lt::setting_by_name(key);
			if (sett_name < 0)
			{
				std::fprintf(stderr, "unknown setting: \"%s\"\n", key.c_str());
				return 1;
			}

			switch (sett_name & settings_pack::type_mask)
			{
				case settings_pack::string_type_base:
					settings.set_str(sett_name, value);
					break;
				case settings_pack::bool_type_base:
					if (value == "0"_sv || value == "1"_sv)
					{
						settings.set_bool(sett_name, atoi(value) != 0);
					}
					else
					{
						std::fprintf(stderr, "invalid value for \"%s\". expected 0 or 1\n"
							, key.c_str());
						return 1;
					}
					break;
				case settings_pack::int_type_base:
					settings.set_int(sett_name, atoi(value));
					break;
			}
			continue;
		}

		// if there's a flag but no argument following, ignore it
		if (argc == i) continue;
		char const* arg = argv[i+1];
		if (arg == nullptr) arg = "";

		switch (argv[i][1])
		{
			case 'f': g_log_file = std::fopen(arg, "w+"); break;
			case 'k': settings = lt::high_performance_seed(); --i; break;
			case 'G': seed_mode = true; --i; break;
			case 's': save_path = make_absolute_path(arg); break;
			case 'O': stats_enabled = true; --i; break;
#ifdef TORRENT_UTP_LOG_ENABLE
			case 'q':
				lt::set_utp_stream_logging(true);
				break;
#endif
			case 'U': torrent_upload_limit = atoi(arg) * 1000; break;
			case 'D': torrent_download_limit = atoi(arg) * 1000; break;
			case 'm': monitor_dir = make_absolute_path(arg); break;
			case 'Q': share_mode = true; --i; break;
			case 't': poll_interval = atoi(arg); break;
			case 'F': refresh_delay = lt::milliseconds(atoi(arg)); break;
			case 'a': allocation_mode = (arg == std::string("sparse"))
				? lt::storage_mode_sparse
				: lt::storage_mode_allocate;
				break;
			case 'x':
				{
					std::fstream filter(arg, std::ios_base::in);
					if (!filter.fail())
					{
						std::regex regex(R"(^\s*([0-9]+)\.([0-9]+)\.([0-9]+)\.([0-9]+)\s*-\s*([0-9]+)\.([0-9]+)\.([0-9]+)\.([0-9]+)\s+([0-9]+)$)");

						std::string line;
						while (std::getline(filter, line))
						{
							std::smatch m;
							if (std::regex_match(line, m, regex))
							{
								address_v4 start((stoi(m[1]) << 24) | (stoi(m[2]) << 16) | (stoi(m[3]) << 8) | stoi(m[4]));
								address_v4 last((stoi(m[5]) << 24) | (stoi(m[6]) << 16) | (stoi(m[7]) << 8) | stoi(m[8]));
								loaded_ip_filter.add_rule(start, last
									, stoi(m[9]) <= 127 ? lt::ip_filter::blocked : 0);
							}
						}
					}
				}
				break;
			case 'T': max_connections_per_torrent = atoi(arg); break;
			case 'r': peer = arg; break;
			case 'Y':
				{
					--i;
					rate_limit_locals = true;
					break;
				}
			case '0':
				{
					params.disk_io_constructor = lt::disabled_disk_io_constructor;
					--i;
					break;
				}
			case 'e':
				{
					loop_limit = atoi(arg);
					break;
				}
		}
		++i; // skip the argument
	}

	// create directory for resume files
#ifdef TORRENT_WINDOWS
	int mkdir_ret = _mkdir(path_append(save_path, ".resume").c_str());
#else
	int mkdir_ret = mkdir(path_append(save_path, ".resume").c_str(), 0777);
#endif
	if (mkdir_ret < 0 && errno != EEXIST)
	{
		std::fprintf(stderr, "failed to create resume file directory: (%d) %s\n"
			, errno, strerror(errno));
	}

	lt::session ses(std::move(params));

	if (rate_limit_locals)
	{
		lt::ip_filter pcf;
		pcf.add_rule(make_address_v4("0.0.0.0")
			, make_address_v4("255.255.255.255")
			, 1 << static_cast<std::uint32_t>(lt::session::global_peer_class_id));
		pcf.add_rule(make_address_v6("::")
			, make_address_v6("ffff:ffff:ffff:ffff:ffff:ffff:ffff:ffff"), 1);
		ses.set_peer_class_filter(pcf);
	}

	ses.set_ip_filter(loaded_ip_filter);

	for (auto const& i : torrents)
	{
		if (i.substr(0, 7) == "magnet:") add_magnet(ses, i);
		else add_torrent(ses, i.to_string());
	}

	std::thread resume_data_loader([&ses]
	{
		// load resume files
		lt::error_code ec;
		std::string const resume_dir = path_append(save_path, ".resume");
		std::vector<std::string> ents = list_dir(resume_dir
			, [](lt::string_view p) { return p.size() > 7 && p.substr(p.size() - 7) == ".resume"; }, ec);
		if (ec)
		{
		std::fprintf(stderr, "failed to list resume directory \"%s\": (%s : %d) %s\n"
			, resume_dir.c_str(), ec.category().name(), ec.value(), ec.message().c_str());
		}
		else
		{
			for (auto const& e : ents)
			{
				// only load resume files of the form <info-hash>.resume
				if (!is_resume_file(e)) continue;
				std::string const file = path_append(resume_dir, e);

				std::vector<char> resume_data;
				if (!load_file(file, resume_data))
				{
					std::printf("  failed to load resume file \"%s\": %s\n"
						, file.c_str(), ec.message().c_str());
					continue;
				}
				add_torrent_params p = lt::read_resume_data(resume_data, ec);
				if (ec)
				{
					std::printf("  failed to parse resume data \"%s\": %s\n"
						, file.c_str(), ec.message().c_str());
					continue;
				}

				ses.async_add_torrent(std::move(p));
			}
		}
	});

	// main loop
	std::vector<lt::peer_info> peers;

#ifndef _WIN32
	signal(SIGTERM, signal_handler);
	signal(SIGINT, signal_handler);
#endif

	while (!quit && loop_limit != 0)
	{
		if (loop_limit > 0) --loop_limit;

		ses.post_torrent_updates();
		ses.post_session_stats();
		ses.post_dht_stats();

		int terminal_width = 80;
		int terminal_height = 50;
		std::tie(terminal_width, terminal_height) = terminal_size();

		// the ratio of torrent-list and details below depend on the number of
		// torrents we have in the session
		int const height = std::min(terminal_height / 2
			, std::max(5, view.num_visible_torrents() + 2));
		view.set_size(terminal_width, height);
		ses_view.set_pos(height);
		ses_view.set_width(terminal_width);

		int c = 0;
		if (sleep_and_input(&c, refresh_delay))
		{

#ifdef _WIN32
			constexpr int escape_seq = 224;
			constexpr int left_arrow = 75;
			constexpr int right_arrow = 77;
			constexpr int up_arrow = 72;
			constexpr int down_arrow = 80;
#else
			constexpr int escape_seq = 27;
			constexpr int left_arrow = 68;
			constexpr int right_arrow = 67;
			constexpr int up_arrow = 65;
			constexpr int down_arrow = 66;
#endif

			torrent_handle h = view.get_active_handle();

			if (c == EOF)
			{
				quit = true;
				break;
			}
			do
			{
				if (c == escape_seq)
				{
					// escape code, read another character
#ifdef _WIN32
					int c2 = _getch();
#else
					int c2 = getc(stdin);
					if (c2 == EOF)
					{
						quit = true;
						break;
					}
					if (c2 != '[') continue;
					c2 = getc(stdin);
#endif
					if (c2 == EOF)
					{
						quit = true;
						break;
					}
					if (c2 == left_arrow)
					{
						int const filter = view.filter();
						if (filter > 0)
						{
							view.set_filter(filter - 1);
							h = view.get_active_handle();
						}
					}
					else if (c2 == right_arrow)
					{
						int const filter = view.filter();
						if (filter < torrent_view::torrents_max - 1)
						{
							view.set_filter(filter + 1);
							h = view.get_active_handle();
						}
					}
					else if (c2 == up_arrow)
					{
						view.arrow_up();
						h = view.get_active_handle();
					}
					else if (c2 == down_arrow)
					{
						view.arrow_down();
						h = view.get_active_handle();
					}
				}

				if (c == ' ')
				{
					if (ses.is_paused()) ses.resume();
					else ses.pause();
				}

				// add magnet link
				if (c == 'm')
				{
					char url[4096];
					url[0] = '\0';
					puts("Enter magnet link:\n");

#ifndef _WIN32
					// enable terminal echo temporarily
					set_keypress s(set_keypress::echo | set_keypress::canonical);
#endif
					if (std::scanf("%4095s", url) == 1) add_magnet(ses, url);
					else std::printf("failed to read magnet link\n");
				}

				if (c == 'q')
				{
					quit = true;
					break;
				}

				if (c == 'W' && h.is_valid())
				{
					std::set<std::string> seeds = h.url_seeds();
					for (std::set<std::string>::iterator i = seeds.begin()
						, end(seeds.end()); i != end; ++i)
					{
						h.remove_url_seed(*i);
					}

					seeds = h.http_seeds();
					for (std::set<std::string>::iterator i = seeds.begin()
						, end(seeds.end()); i != end; ++i)
					{
						h.remove_http_seed(*i);
					}
				}

				if (c == 'D' && h.is_valid())
				{
					torrent_status const& st = view.get_active_torrent();
					std::printf("\n\nARE YOU SURE YOU WANT TO DELETE THE FILES FOR '%s'. THIS OPERATION CANNOT BE UNDONE. (y/N)"
						, st.name.c_str());
#ifndef _WIN32
					// enable terminal echo temporarily
					set_keypress s(set_keypress::echo | set_keypress::canonical);
#endif
					char response = 'n';
					int scan_ret = std::scanf("%c", &response);
					if (scan_ret == 1 && response == 'y')
					{
						// also delete the resume file
						std::string const rpath = resume_file(st.info_hash);
						if (::remove(rpath.c_str()) < 0)
							std::printf("failed to delete resume file (\"%s\")\n"
								, rpath.c_str());

						if (st.handle.is_valid())
						{
							ses.remove_torrent(st.handle, lt::session::delete_files);
						}
						else
						{
							std::printf("failed to delete torrent, invalid handle: %s\n"
								, st.name.c_str());
						}
					}
				}

				if (c == 'j' && h.is_valid())
				{
					h.force_recheck();
				}

				if (c == 'r' && h.is_valid())
				{
					h.force_reannounce();
				}

				if (c == 's' && h.is_valid())
				{
					torrent_status const& ts = view.get_active_torrent();
					h.set_flags(~ts.flags, lt::torrent_flags::sequential_download);
				}

				if (c == 'R')
				{
					// save resume data for all torrents
					std::vector<torrent_status> const torr = ses.get_torrent_status(
						[](torrent_status const& st)
						{ return st.need_save_resume; }, {});
					for (torrent_status const& st : torr)
					{
						st.handle.save_resume_data(torrent_handle::save_info_dict);
						++num_outstanding_resume_data;
					}
				}

				if (c == 'o' && h.is_valid())
				{
					torrent_status const& ts = view.get_active_torrent();
					int num_pieces = ts.num_pieces;
					if (num_pieces > 300) num_pieces = 300;
					for (piece_index_t i(0); i < piece_index_t(num_pieces); ++i)
					{
						h.set_piece_deadline(i, (static_cast<int>(i)+5) * 1000
							, torrent_handle::alert_when_available);
					}
				}

				if (c == 'v' && h.is_valid())
				{
					h.scrape_tracker();
				}

				if (c == 'p' && h.is_valid())
				{
					torrent_status const& ts = view.get_active_torrent();
					if ((ts.flags & (lt::torrent_flags::auto_managed
						| lt::torrent_flags::paused)) == lt::torrent_flags::paused)
					{
						h.set_flags(lt::torrent_flags::auto_managed);
					}
					else
					{
						h.unset_flags(lt::torrent_flags::auto_managed);
						h.pause(torrent_handle::graceful_pause);
					}
				}

				// toggle force-start
				if (c == 'k' && h.is_valid())
				{
					torrent_status const& ts = view.get_active_torrent();
					h.set_flags(
						~(ts.flags & lt::torrent_flags::auto_managed),
						lt::torrent_flags::auto_managed);
					if ((ts.flags & lt::torrent_flags::auto_managed)
						&& (ts.flags & lt::torrent_flags::paused))
					{
						h.resume();
					}
				}

				if (c == 'c' && h.is_valid())
				{
					h.clear_error();
				}

				// toggle displays
				if (c == 't') print_trackers = !print_trackers;
				if (c == 'i') print_peers = !print_peers;
				if (c == 'l') print_log = !print_log;
				if (c == 'd') print_downloads = !print_downloads;
				if (c == 'y') print_matrix = !print_matrix;
				if (c == 'f') print_file_progress = !print_file_progress;
				if (c == 'P') show_pad_files = !show_pad_files;
				if (c == 'g') show_dht_status = !show_dht_status;
				if (c == 'x') print_disk_stats = !print_disk_stats;
				// toggle columns
				if (c == '1') print_ip = !print_ip;
				if (c == '2') print_connecting_peers = !print_connecting_peers;
				if (c == '3') print_timers = !print_timers;
				if (c == '4') print_block = !print_block;
				if (c == '5') print_peer_rate = !print_peer_rate;
				if (c == '6') print_fails = !print_fails;
				if (c == '7') print_send_bufs = !print_send_bufs;
				if (c == 'h')
				{
					clear_screen();
					set_cursor_pos(0,0);
					print(
R"(HELP SCREEN (press any key to dismiss)

CLIENT OPTIONS

[q] quit client                                 [m] add magnet link

TORRENT ACTIONS
[p] pause/resume selected torrent               [W] remove all web seeds
[s] toggle sequential download                  [j] force recheck
[space] toggle session pause                    [c] clear error
[v] scrape                                      [D] delete torrent and data
[r] force reannounce                            [R] save resume data for all torrents
[o] set piece deadlines (sequential dl)         [P] toggle auto-managed
[k] toggle force-started

DISPLAY OPTIONS
left/right arrow keys: select torrent filter
up/down arrow keys: select torrent
[i] toggle show peers                           [d] toggle show downloading pieces
[P] show pad files (in file list)               [f] toggle show files
[g] show DHT                                    [x] toggle disk cache stats
[t] show trackers                               [l] toggle show log
[y] toggle show piece matrix

COLUMN OPTIONS
[1] toggle IP column                            [2] toggle show peer connection attempts
[3] toggle timers column                        [4] toggle block progress column
[5] toggle peer rate column                     [6] toggle failures column
[7] toggle send buffers column
)");
					int tmp;
					while (sleep_and_input(&tmp, lt::milliseconds(500)) == false);
				}

			} while (sleep_and_input(&c, lt::milliseconds(0)));
			if (c == 'q')
			{
				quit = true;
				break;
			}
		}

		pop_alerts(view, ses_view, ses, events);

		std::string out;

		char str[500];

		int pos = view.height() + ses_view.height();
		set_cursor_pos(0, pos);

		torrent_handle h = view.get_active_handle();

#ifndef TORRENT_DISABLE_DHT
		if (show_dht_status)
		{
			// TODO: 3 expose these counters as performance counters
/*
			std::snprintf(str, sizeof(str), "DHT nodes: %d DHT cached nodes: %d "
				"total DHT size: %" PRId64 " total observers: %d\n"
				, sess_stat.dht_nodes, sess_stat.dht_node_cache, sess_stat.dht_global_nodes
				, sess_stat.dht_total_allocations);
			out += str;
*/

			int bucket = 0;
			for (lt::dht_routing_bucket const& n : dht_routing_table)
			{
				char const* progress_bar =
					"################################"
					"################################"
					"################################"
					"################################";
				char const* short_progress_bar = "--------";
				std::snprintf(str, sizeof(str)
					, "%3d [%3d, %d] %s%s\x1b[K\n"
					, bucket, n.num_nodes, n.num_replacements
					, progress_bar + (128 - n.num_nodes)
					, short_progress_bar + (8 - std::min(8, n.num_replacements)));
				out += str;
				pos += 1;
				++bucket;
			}

			for (lt::dht_lookup const& l : dht_active_requests)
			{
				std::snprintf(str, sizeof(str)
					, "  %10s target: %s "
					"[limit: %2d] "
					"in-flight: %-2d "
					"left: %-3d "
					"1st-timeout: %-2d "
					"timeouts: %-2d "
					"responses: %-2d "
					"last_sent: %-2d "
					"\x1b[K\n"
					, l.type
					, to_hex(l.target).c_str()
					, l.branch_factor
					, l.outstanding_requests
					, l.nodes_left
					, l.first_timeout
					, l.timeouts
					, l.responses
					, l.last_sent);
				out += str;
				pos += 1;
			}
		}
#endif
		lt::time_point const now = lt::clock_type::now();
		if (h.is_valid())
		{
			torrent_status const& s = view.get_active_torrent();

			print((piece_bar(s.pieces, terminal_width - 2) + "\x1b[K\n").c_str());
			pos += 1;

			if ((print_downloads && s.state != torrent_status::seeding)
				|| print_peers)
				h.get_peer_info(peers);

			if (print_peers && !peers.empty())
				pos += print_peer_info(out, peers, terminal_height - pos - 2);

			if (print_trackers)
			{
				snprintf(str, sizeof(str), "next_announce: %4" PRId64 " | current tracker: %s\x1b[K\n"
					, std::int64_t(duration_cast<seconds>(s.next_announce).count())
					, s.current_tracker.c_str());
				out += str;
				pos += 1;
				std::vector<lt::announce_entry> tr = h.trackers();
				for (lt::announce_entry const& ae : h.trackers())
				{
					for (lt::announce_endpoint const& aep : ae.endpoints)
					{
						for (lt::protocol_version const v : {lt::protocol_version::V1, lt::protocol_version::V2})
						{
							if (pos + 1 >= terminal_height) break;
							if (!s.info_hash.has(v)) continue;
							std::snprintf(str, sizeof(str), "%2d %d %-20s %-55s fails: %-3d (%-3d) %s %s %5d \"%s\" %s\x1b[K\n"
								, ae.tier, int(v), trunc(print_endpoint(aep.local_endpoint), 20).c_str()
								, ae.url.c_str()
								, aep.info_hashes[v].fails
								, ae.fail_limit, ae.verified ? "OK " : "-  "
								, to_string(int(total_seconds(aep.info_hashes[v].next_announce - now)), 8).c_str()
								, aep.info_hashes[v].min_announce > now ? int(total_seconds(aep.info_hashes[v].min_announce - now)) : 0
								, aep.info_hashes[v].last_error ? aep.info_hashes[v].last_error.message().c_str() : ""
								, aep.info_hashes[v].message.c_str());
							out += str;
							pos += 1;
						}
					}
				}
			}

			if (print_matrix)
			{
				int height_out = 0;
				print(piece_matrix(s.pieces, terminal_width, &height_out).c_str());
				pos += height_out;
			}

			if (print_downloads)
			{
				std::vector<lt::partial_piece_info> queue = h.get_download_queue();

				int p = 0; // this is horizontal position
				for (lt::partial_piece_info const& i : queue)
				{
					if (pos + 3 >= terminal_height) break;

					print_piece(i, peers, out);

					int const num_blocks = i.blocks_in_piece;
					p += num_blocks + 8;
					bool continuous_mode = 8 + num_blocks > terminal_width;
					if (continuous_mode)
					{
						while (p > terminal_width)
						{
							p -= terminal_width;
							++pos;
						}
					}
					else if (p + num_blocks + 8 > terminal_width)
					{
						out += "\x1b[K\n";
						pos += 1;
						p = 0;
					}
				}
				if (p != 0)
				{
					out += "\x1b[K\n";
					pos += 1;
				}

				std::snprintf(str, sizeof(str), "%s %s downloading | %s %s writing | %s %s flushed | %s %s snubbed | = requested\x1b[K\n"
					, esc("33;7"), esc("0") // downloading
					, esc("36;7"), esc("0") // writing
					, esc("32;7"), esc("0") // flushed
					, esc("35;7"), esc("0") // snubbed
					);
				out += str;
				pos += 1;
			}

			if (print_file_progress && s.has_metadata)
			{
				std::vector<std::int64_t> file_progress;
				h.file_progress(file_progress);
				std::vector<lt::open_file_state> file_status = h.file_status();
				std::vector<lt::download_priority_t> file_prio = h.get_file_priorities();
				auto f = file_status.begin();
				std::shared_ptr<const lt::torrent_info> ti = h.torrent_file();

				int p = 0; // this is horizontal position
				for (file_index_t i(0); i < file_index_t(ti->num_files()); ++i)
				{
					int const idx = static_cast<int>(i);
					if (pos + 1 >= terminal_height) break;

					bool const pad_file = ti->files().pad_file_at(i);
					if (pad_file && !show_pad_files) continue;

					int const progress = ti->files().file_size(i) > 0
						? int(file_progress[idx] * 1000 / ti->files().file_size(i)) : 1000;
					assert(file_progress[idx] <= ti->files().file_size(i));

					bool const complete = file_progress[idx] == ti->files().file_size(i);

					std::string title = ti->files().file_name(i).to_string();
					if (!complete)
					{
						std::snprintf(str, sizeof(str), " (%.1f%%)", progress / 10.f);
						title += str;
					}

					if (f != file_status.end() && f->file_index == i)
					{
						title += " [ ";
						if ((f->open_mode & lt::file_open_mode::rw_mask) == lt::file_open_mode::read_write) title += "read/write ";
						else if ((f->open_mode & lt::file_open_mode::rw_mask) == lt::file_open_mode::read_only) title += "read ";
						else if ((f->open_mode & lt::file_open_mode::rw_mask) == lt::file_open_mode::write_only) title += "write ";
						if (f->open_mode & lt::file_open_mode::random_access) title += "random_access ";
						if (f->open_mode & lt::file_open_mode::sparse) title += "sparse ";
						title += "]";
						++f;
					}

					const int file_progress_width = pad_file ? 10 : 65;

					// do we need to line-break?
					if (p + file_progress_width + 13 > terminal_width)
					{
						out += "\x1b[K\n";
						pos += 1;
						p = 0;
					}

					std::snprintf(str, sizeof(str), "%s %7s p: %d ",
						progress_bar(progress, file_progress_width
							, pad_file ? col_blue
							: complete ? col_green : col_yellow
							, '-', '#', title.c_str()).c_str()
						, add_suffix(file_progress[idx]).c_str()
						, static_cast<std::uint8_t>(file_prio[idx]));

					p += file_progress_width + 13;
					out += str;
				}

				if (p != 0)
				{
					out += "\x1b[K\n";
					pos += 1;
				}
			}
		}

		if (print_log)
		{
			for (auto const& e : events)
			{
				if (pos + 1 >= terminal_height) break;
				out += e;
				out += "\x1b[K\n";
				pos += 1;
			}
		}

		// clear rest of screen
		out += "\x1b[J";
		print(out.c_str());

		std::fflush(stdout);

		if (!monitor_dir.empty() && next_dir_scan < now)
		{
			scan_dir(monitor_dir, ses);
			next_dir_scan = now + seconds(poll_interval);
		}
	}

	resume_data_loader.join();

	ses.pause();
	std::printf("saving resume data\n");

	// get all the torrent handles that we need to save resume data for
	std::vector<torrent_status> const temp = ses.get_torrent_status(
		[](torrent_status const& st)
		{
			if (!st.handle.is_valid() || !st.has_metadata || !st.need_save_resume)
				return false;
			return true;
		}, {});

	int idx = 0;
	for (auto const& st : temp)
	{
		// save_resume_data will generate an alert when it's done
		st.handle.save_resume_data(torrent_handle::save_info_dict);
		++num_outstanding_resume_data;
		++idx;
		if ((idx % 32) == 0)
		{
			std::printf("\r%d  ", num_outstanding_resume_data);
			pop_alerts(view, ses_view, ses, events);
		}
	}
	std::printf("\nwaiting for resume data [%d]\n", num_outstanding_resume_data);

	while (num_outstanding_resume_data > 0)
	{
		alert const* a = ses.wait_for_alert(seconds(10));
		if (a == nullptr) continue;
		pop_alerts(view, ses_view, ses, events);
	}

	if (g_log_file) std::fclose(g_log_file);

	// we're just saving the DHT state
#ifndef TORRENT_DISABLE_DHT
	std::printf("\nsaving session state\n");
	{
		lt::entry session_state;
		ses.save_state(session_state, lt::session::save_dht_state);

		std::vector<char> out;
		bencode(std::back_inserter(out), session_state);
		save_file(".ses_state", out);
	}
#endif

	std::printf("closing session\n");

	return 0;
}
<|MERGE_RESOLUTION|>--- conflicted
+++ resolved
@@ -541,7 +541,6 @@
 	p.download_limit = torrent_download_limit;
 
 	if (seed_mode) p.flags |= lt::torrent_flags::seed_mode;
-	if (disable_storage) p.storage = lt::disabled_storage_constructor;
 	if (share_mode) p.flags |= lt::torrent_flags::share_mode;
 	p.save_path = save_path;
 	p.storage_mode = allocation_mode;
@@ -566,19 +565,7 @@
 		if (ec) std::printf("  failed to load resume data: %s\n", ec.message().c_str());
 	}
 
-<<<<<<< HEAD
-	p.max_connections = max_connections_per_torrent;
-	p.max_uploads = -1;
-	p.upload_limit = torrent_upload_limit;
-	p.download_limit = torrent_download_limit;
-
-	if (seed_mode) p.flags |= lt::torrent_flags::seed_mode;
-	if (share_mode) p.flags |= lt::torrent_flags::share_mode;
-	p.save_path = save_path;
-	p.storage_mode = static_cast<lt::storage_mode_t>(allocation_mode);
-=======
 	set_torrent_params(p);
->>>>>>> ca7e20fe
 
 	std::printf("adding magnet: %s\n", uri.to_string().c_str());
 	ses.async_add_torrent(std::move(p));
@@ -612,12 +599,7 @@
 		if (ec) std::printf("  failed to load resume data: %s\n", ec.message().c_str());
 	}
 
-<<<<<<< HEAD
-	if (seed_mode) p.flags |= lt::torrent_flags::seed_mode;
-	if (share_mode) p.flags |= lt::torrent_flags::share_mode;
-=======
 	set_torrent_params(p);
->>>>>>> ca7e20fe
 
 	p.ti = ti;
 	p.flags &= ~lt::torrent_flags::duplicate_is_error;

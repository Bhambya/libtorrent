/*

Copyright (c) 2003-2017, Arvid Norberg
All rights reserved.

Redistribution and use in source and binary forms, with or without
modification, are permitted provided that the following conditions
are met:

    * Redistributions of source code must retain the above copyright
      notice, this list of conditions and the following disclaimer.
    * Redistributions in binary form must reproduce the above copyright
      notice, this list of conditions and the following disclaimer in
      the documentation and/or other materials provided with the distribution.
    * Neither the name of the author nor the names of its
      contributors may be used to endorse or promote products derived
      from this software without specific prior written permission.

THIS SOFTWARE IS PROVIDED BY THE COPYRIGHT HOLDERS AND CONTRIBUTORS "AS IS"
AND ANY EXPRESS OR IMPLIED WARRANTIES, INCLUDING, BUT NOT LIMITED TO, THE
IMPLIED WARRANTIES OF MERCHANTABILITY AND FITNESS FOR A PARTICULAR PURPOSE
ARE DISCLAIMED. IN NO EVENT SHALL THE COPYRIGHT OWNER OR CONTRIBUTORS BE
LIABLE FOR ANY DIRECT, INDIRECT, INCIDENTAL, SPECIAL, EXEMPLARY, OR
CONSEQUENTIAL DAMAGES (INCLUDING, BUT NOT LIMITED TO, PROCUREMENT OF
SUBSTITUTE GOODS OR SERVICES; LOSS OF USE, DATA, OR PROFITS; OR BUSINESS
INTERRUPTION) HOWEVER CAUSED AND ON ANY THEORY OF LIABILITY, WHETHER IN
CONTRACT, STRICT LIABILITY, OR TORT (INCLUDING NEGLIGENCE OR OTHERWISE)
ARISING IN ANY WAY OUT OF THE USE OF THIS SOFTWARE, EVEN IF ADVISED OF THE
POSSIBILITY OF SUCH DAMAGE.

*/

#include <cstdio> // for snprintf
#include <cstdlib> // for atoi
#include <cstring>
#include <utility>
#include <deque>
#include <fstream>
#include <regex>

#include "libtorrent/config.hpp"

#ifdef TORRENT_WINDOWS
#include <direct.h> // for _mkdir and _getcwd
#include <sys/types.h> // for _stat
#include <sys/stat.h>
#endif

#include "libtorrent/torrent_info.hpp"
#include "libtorrent/announce_entry.hpp"
#include "libtorrent/entry.hpp"
#include "libtorrent/bencode.hpp"
#include "libtorrent/session.hpp"
#include "libtorrent/identify_client.hpp"
#include "libtorrent/alert_types.hpp"
#include "libtorrent/ip_filter.hpp"
#include "libtorrent/magnet_uri.hpp"
#include "libtorrent/peer_info.hpp"
#include "libtorrent/bdecode.hpp"
#include "libtorrent/add_torrent_params.hpp"
#include "libtorrent/time.hpp"
#include "libtorrent/read_resume_data.hpp"
#include "libtorrent/write_resume_data.hpp"
#include "libtorrent/string_view.hpp"
#include "libtorrent/disk_interface.hpp" // for open_file_state

#include "torrent_view.hpp"
#include "session_view.hpp"
#include "print.hpp"

using lt::total_milliseconds;
using lt::alert;
using lt::piece_index_t;
using lt::file_index_t;
using lt::torrent_handle;
using lt::add_torrent_params;
using lt::cache_status;
using lt::total_seconds;
using lt::torrent_flags_t;
using lt::seconds;
using lt::operator""_sv;
using lt::address_v4;
#if TORRENT_USE_IPV6
using lt::address_v6;
#endif

#ifdef _WIN32

#include <windows.h>
#include <conio.h>

bool sleep_and_input(int* c, lt::time_duration const sleep)
{
	for (int i = 0; i < 2; ++i)
	{
		if (_kbhit())
		{
			*c = _getch();
			return true;
		}
		std::this_thread::sleep_for(sleep / 2);
	}
	return false;
};

#else

#include <termios.h>
#include <sys/ioctl.h>
#include <csignal>
#include <utility>
#include <dirent.h>

struct set_keypress
{
	enum terminal_mode {
		echo = 1,
		canonical = 2
	};

	explicit set_keypress(std::uint8_t const mode = 0)
	{
		termios new_settings;
		tcgetattr(0, &stored_settings);
		new_settings = stored_settings;
		// Disable canonical mode, and set buffer size to 1 byte
		// and disable echo
		if (mode & echo) new_settings.c_lflag |= ECHO;
		else new_settings.c_lflag &= ~ECHO;

		if (mode & canonical) new_settings.c_lflag |= ICANON;
		else new_settings.c_lflag &= ~ICANON;

		new_settings.c_cc[VTIME] = 0;
		new_settings.c_cc[VMIN] = 1;
		tcsetattr(0,TCSANOW,&new_settings);
	}
	~set_keypress() { tcsetattr(0, TCSANOW, &stored_settings); }
private:
	termios stored_settings;
};

bool sleep_and_input(int* c, lt::time_duration const sleep)
{
	lt::time_point const done = lt::clock_type::now() + sleep;
	int ret = 0;
retry:
	fd_set set;
	FD_ZERO(&set);
	FD_SET(0, &set);
	int const delay = total_milliseconds(done - lt::clock_type::now());
	timeval tv = {delay / 1000, (delay % 1000) * 1000 };
	ret = select(1, &set, nullptr, nullptr, &tv);
	if (ret > 0)
	{
		*c = getc(stdin);
		return true;
	}
	if (errno == EINTR)
	{
		if (lt::clock_type::now() < done)
			goto retry;
		return false;
	}

	if (ret < 0 && errno != 0 && errno != ETIMEDOUT)
	{
		std::fprintf(stderr, "select failed: %s\n", strerror(errno));
		std::this_thread::sleep_for(lt::milliseconds(500));
	}

	return false;
}

#endif

bool print_trackers = false;
bool print_peers = false;
bool print_log = false;
bool print_downloads = false;
bool print_matrix = false;
bool print_file_progress = false;
bool show_pad_files = false;
bool show_dht_status = false;
bool sequential_download = false;

bool print_ip = true;
bool print_timers = false;
bool print_block = false;
bool print_peer_rate = false;
bool print_fails = false;
bool print_send_bufs = true;
bool print_disk_stats = false;

// the number of times we've asked to save resume data
// without having received a response (successful or failure)
int num_outstanding_resume_data = 0;

#ifndef TORRENT_DISABLE_DHT
std::vector<lt::dht_lookup> dht_active_requests;
std::vector<lt::dht_routing_bucket> dht_routing_table;
#endif

std::string to_hex(lt::sha1_hash const& s)
{
	std::stringstream ret;
	ret << s;
	return ret.str();
}

bool load_file(std::string const& filename, std::vector<char>& v
	, int limit = 8000000)
{
	std::fstream f(filename, std::ios_base::in | std::ios_base::binary);
	f.seekg(0, std::ios_base::end);
	auto const s = f.tellg();
	if (s > limit || s < 0) return false;
	f.seekg(0, std::ios_base::beg);
	v.resize(static_cast<std::size_t>(s));
	if (s == std::fstream::pos_type(0)) return !f.fail();
	f.read(v.data(), v.size());
	return !f.fail();
}

bool is_absolute_path(std::string const& f)
{
	if (f.empty()) return false;
#if defined(TORRENT_WINDOWS) || defined(TORRENT_OS2)
	int i = 0;
	// match the xx:\ or xx:/ form
	while (f[i] && strchr("abcdefghijklmnopqrstuvxyz", f[i])) ++i;
	if (i < int(f.size()-1) && f[i] == ':' && (f[i+1] == '\\' || f[i+1] == '/'))
		return true;

	// match the \\ form
	if (int(f.size()) >= 2 && f[0] == '\\' && f[1] == '\\')
		return true;
	return false;
#else
	if (f[0] == '/') return true;
	return false;
#endif
}

std::string path_append(std::string const& lhs, std::string const& rhs)
{
	if (lhs.empty() || lhs == ".") return rhs;
	if (rhs.empty() || rhs == ".") return lhs;

#if defined(TORRENT_WINDOWS) || defined(TORRENT_OS2)
#define TORRENT_SEPARATOR "\\"
	bool need_sep = lhs[lhs.size()-1] != '\\' && lhs[lhs.size()-1] != '/';
#else
#define TORRENT_SEPARATOR "/"
	bool need_sep = lhs[lhs.size()-1] != '/';
#endif
	return lhs + (need_sep?TORRENT_SEPARATOR:"") + rhs;
}

std::string make_absolute_path(std::string const& p)
{
	if (is_absolute_path(p)) return p;
	std::string ret;
#if defined TORRENT_WINDOWS
	char* cwd = ::_getcwd(nullptr, 0);
	ret = path_append(cwd, p);
	std::free(cwd);
#else
	char* cwd = ::getcwd(nullptr, 0);
	ret = path_append(cwd, p);
	std::free(cwd);
#endif
	return ret;
}

std::string print_endpoint(lt::tcp::endpoint const& ep)
{
	using namespace lt;
	lt::error_code ec;
	char buf[200];
	address const& addr = ep.address();
#if TORRENT_USE_IPV6
	if (addr.is_v6())
		std::snprintf(buf, sizeof(buf), "[%s]:%d", addr.to_string(ec).c_str(), ep.port());
	else
#endif
		std::snprintf(buf, sizeof(buf), "%s:%d", addr.to_string(ec).c_str(), ep.port());
	return buf;
}

using lt::torrent_status;

FILE* g_log_file = nullptr;

int peer_index(lt::tcp::endpoint addr, std::vector<lt::peer_info> const& peers)
{
	using namespace lt;
	std::vector<peer_info>::const_iterator i = std::find_if(peers.begin(), peers.end()
		, [&addr](peer_info const& pi) { return pi.ip == addr; });
	if (i == peers.end()) return -1;

	return int(i - peers.begin());
}

// returns the number of lines printed
int print_peer_info(std::string& out
	, std::vector<lt::peer_info> const& peers, int max_lines)
{
	using namespace lt;
	int pos = 0;
	if (print_ip) out += "IP                             ";
	out += "progress        down     (total | peak   )  up      (total | peak   ) sent-req tmo bsy rcv flags         dn  up  source  ";
	if (print_fails) out += "fail hshf ";
	if (print_send_bufs) out += "rq sndb (recvb |alloc | wmrk ) q-bytes ";
	if (print_timers) out += "inactive wait timeout q-time ";
	out += "  v disk ^    rtt  ";
	if (print_block) out += "block-progress ";
	if (print_peer_rate) out += "est.rec.rate ";
	out += "client \x1b[K\n";
	++pos;

	char str[500];
	for (std::vector<peer_info>::const_iterator i = peers.begin();
		i != peers.end(); ++i)
	{
		if (i->flags & (peer_info::handshake | peer_info::connecting))
			continue;

		if (print_ip)
		{
			std::snprintf(str, sizeof(str), "%-30s ", (::print_endpoint(i->ip) +
				(i->flags & peer_info::utp_socket ? " [uTP]" : "") +
				(i->flags & peer_info::i2p_socket ? " [i2p]" : "")
				).c_str());
			out += str;
		}

		char temp[10];
		std::snprintf(temp, sizeof(temp), "%d/%d"
			, i->download_queue_length
			, i->target_dl_queue_length);
		temp[7] = 0;

		char peer_progress[10];
		std::snprintf(peer_progress, sizeof(peer_progress), "%.1f%%", i->progress_ppm / 10000.f);
		std::snprintf(str, sizeof(str)
			, "%s %s%s (%s|%s) %s%s (%s|%s) %s%7s %4d%4d%4d %s%s%s%s%s%s%s%s%s%s%s%s%s %s%s%s %s%s%s %s%s%s%s%s%s "
			, progress_bar(i->progress_ppm / 1000, 15, col_green, '#', '-', peer_progress).c_str()
			, esc("32"), add_suffix(i->down_speed, "/s").c_str()
			, add_suffix(i->total_download).c_str(), add_suffix(i->download_rate_peak, "/s").c_str()
			, esc("31"), add_suffix(i->up_speed, "/s").c_str(), add_suffix(i->total_upload).c_str()
			, add_suffix(i->upload_rate_peak, "/s").c_str(), esc("0")

			, temp // sent requests and target number of outstanding reqs.
			, i->timed_out_requests
			, i->busy_requests
			, i->upload_queue_length

			, color("I", (i->flags & peer_info::interesting)?col_white:col_blue).c_str()
			, color("C", (i->flags & peer_info::choked)?col_white:col_blue).c_str()
			, color("i", (i->flags & peer_info::remote_interested)?col_white:col_blue).c_str()
			, color("c", (i->flags & peer_info::remote_choked)?col_white:col_blue).c_str()
			, color("x", (i->flags & peer_info::supports_extensions)?col_white:col_blue).c_str()
			, color("o", (i->flags & peer_info::local_connection)?col_white:col_blue).c_str()
			, color("p", (i->flags & peer_info::on_parole)?col_white:col_blue).c_str()
			, color("O", (i->flags & peer_info::optimistic_unchoke)?col_white:col_blue).c_str()
			, color("S", (i->flags & peer_info::snubbed)?col_white:col_blue).c_str()
			, color("U", (i->flags & peer_info::upload_only)?col_white:col_blue).c_str()
			, color("e", (i->flags & peer_info::endgame_mode)?col_white:col_blue).c_str()
			, color("E", (i->flags & peer_info::rc4_encrypted)?col_white:(i->flags & peer_info::plaintext_encrypted)?col_cyan:col_blue).c_str()
			, color("h", (i->flags & peer_info::holepunched)?col_white:col_blue).c_str()

			, color("d", (i->read_state & peer_info::bw_disk)?col_white:col_blue).c_str()
			, color("l", (i->read_state & peer_info::bw_limit)?col_white:col_blue).c_str()
			, color("n", (i->read_state & peer_info::bw_network)?col_white:col_blue).c_str()
			, color("d", (i->write_state & peer_info::bw_disk)?col_white:col_blue).c_str()
			, color("l", (i->write_state & peer_info::bw_limit)?col_white:col_blue).c_str()
			, color("n", (i->write_state & peer_info::bw_network)?col_white:col_blue).c_str()

			, color("t", (i->source & peer_info::tracker)?col_white:col_blue).c_str()
			, color("p", (i->source & peer_info::pex)?col_white:col_blue).c_str()
			, color("d", (i->source & peer_info::dht)?col_white:col_blue).c_str()
			, color("l", (i->source & peer_info::lsd)?col_white:col_blue).c_str()
			, color("r", (i->source & peer_info::resume_data)?col_white:col_blue).c_str()
			, color("i", (i->source & peer_info::incoming)?col_white:col_blue).c_str());
		out += str;

		if (print_fails)
		{
			std::snprintf(str, sizeof(str), "%4d %4d "
				, i->failcount, i->num_hashfails);
			out += str;
		}
		if (print_send_bufs)
		{
			std::snprintf(str, sizeof(str), "%2d %6d %6d|%6d|%6d%5dkB "
				, i->requests_in_buffer, i->used_send_buffer
				, i->used_receive_buffer
				, i->receive_buffer_size
				, i->receive_buffer_watermark
				, i->queue_bytes / 1000);
			out += str;
		}
		if (print_timers)
		{
			char req_timeout[20] = "-";
			// timeout is only meaningful if there is at least one outstanding
			// request to the peer
			if (i->download_queue_length > 0)
				std::snprintf(req_timeout, sizeof(req_timeout), "%d", i->request_timeout);

			std::snprintf(str, sizeof(str), "%8d %4d %7s %6d "
				, int(total_seconds(i->last_active))
				, int(total_seconds(i->last_request))
				, req_timeout
				, int(total_seconds(i->download_queue_time)));
			out += str;
		}
		std::snprintf(str, sizeof(str), "%s|%s %5d "
			, add_suffix(i->pending_disk_bytes).c_str()
			, add_suffix(i->pending_disk_read_bytes).c_str()
			, i->rtt);
		out += str;

		if (print_block)
		{
			if (i->downloading_piece_index >= piece_index_t(0))
			{
				char buf[50];
				std::snprintf(buf, sizeof(buf), "%d:%d"
					, static_cast<int>(i->downloading_piece_index), i->downloading_block_index);
				out += progress_bar(
					i->downloading_progress * 1000 / i->downloading_total, 14, col_green, '-', '#', buf);
			}
			else
			{
				out += progress_bar(0, 14);
			}
		}

		if (print_peer_rate)
		{
			bool const unchoked = !(i->flags & lt::peer_info::choked);

			std::snprintf(str, sizeof(str), " %s"
				, unchoked ? add_suffix(i->estimated_reciprocation_rate, "/s").c_str() : "      ");
			out += str;
		}
		out += " ";

		if (i->flags & lt::peer_info::handshake)
		{
			out += esc("31");
			out += " waiting for handshake";
			out += esc("0");
		}
		else if (i->flags & lt::peer_info::connecting)
		{
			out += esc("31");
			out += " connecting to peer";
			out += esc("0");
		}
		else
		{
			out += " ";
			out += i->client;
		}
		out += "\x1b[K\n";
		++pos;
		if (pos >= max_lines) break;
	}
	return pos;
}

int allocation_mode = lt::storage_mode_sparse;
std::string save_path(".");
int torrent_upload_limit = 0;
int torrent_download_limit = 0;
std::string monitor_dir;
int poll_interval = 5;
int max_connections_per_torrent = 50;
bool seed_mode = false;
int cache_size = 1024;

bool share_mode = false;
bool disable_storage = false;

bool quit = false;

void signal_handler(int)
{
	// make the main loop terminate
	quit = true;
}

// if non-empty, a peer that will be added to all torrents
std::string peer;

void print_settings(int const start, int const num
	, char const* const fmt)
{
	for (int i = start; i < start + num; ++i)
	{
		char const* name = lt::name_for_setting(i);
		if (!name || name[0] == '\0') continue;
		std::printf(fmt, name);
	}
}

std::string resume_file(lt::sha1_hash const& info_hash)
{
	return path_append(save_path, path_append(".resume"
		, to_hex(info_hash) + ".resume"));
}

void add_magnet(lt::session& ses, lt::string_view uri)
{
	lt::error_code ec;
	lt::add_torrent_params p = lt::parse_magnet_uri(uri.to_string(), ec);

	if (ec)
	{
		std::printf("invalid magnet link \"%s\": %s\n"
			, uri.to_string().c_str(), ec.message().c_str());
		return;
	}

	std::vector<char> resume_data;
	if (load_file(resume_file(p.info_hash), resume_data))
	{
		p = lt::read_resume_data(resume_data, ec);
		if (ec) std::printf("  failed to load resume data: %s\n", ec.message().c_str());
	}
	ec.clear();

	p.max_connections = max_connections_per_torrent;
	p.max_uploads = -1;
	p.upload_limit = torrent_upload_limit;
	p.download_limit = torrent_download_limit;

	if (seed_mode) p.flags |= lt::torrent_flags::seed_mode;
	if (disable_storage) p.storage = lt::disabled_storage_constructor;
	if (share_mode) p.flags |= lt::torrent_flags::share_mode;
	p.save_path = save_path;
	p.storage_mode = static_cast<lt::storage_mode_t>(allocation_mode);

	std::printf("adding magnet: %s\n", uri.to_string().c_str());
	ses.async_add_torrent(std::move(p));
}

// return false on failure
bool add_torrent(lt::session& ses, std::string torrent)
{
	using lt::add_torrent_params;
	using lt::storage_mode_t;

	static int counter = 0;

	std::printf("[%d] %s\n", counter++, torrent.c_str());

	lt::error_code ec;
	auto ti = std::make_shared<lt::torrent_info>(torrent, ec);
	if (ec)
	{
		std::printf("failed to load torrent \"%s\": %s\n"
			, torrent.c_str(), ec.message().c_str());
		return false;
	}

	add_torrent_params p;

	std::vector<char> resume_data;
	if (load_file(resume_file(ti->info_hash()), resume_data))
	{
		p = lt::read_resume_data(resume_data, ec);
		if (ec) std::printf("  failed to load resume data: %s\n", ec.message().c_str());
	}
	ec.clear();

	if (seed_mode) p.flags |= lt::torrent_flags::seed_mode;
	if (disable_storage) p.storage = lt::disabled_storage_constructor;
	if (share_mode) p.flags |= lt::torrent_flags::share_mode;

	p.max_connections = max_connections_per_torrent;
	p.max_uploads = -1;
	p.upload_limit = torrent_upload_limit;
	p.download_limit = torrent_download_limit;
	p.ti = ti;
	p.save_path = save_path;
	p.storage_mode = (storage_mode_t)allocation_mode;
	p.flags &= ~lt::torrent_flags::duplicate_is_error;
	p.userdata = static_cast<void*>(new std::string(torrent));
	ses.async_add_torrent(std::move(p));
	return true;
}

std::vector<std::string> list_dir(std::string path
	, bool (*filter_fun)(lt::string_view)
	, lt::error_code& ec)
{
	std::vector<std::string> ret;
#ifdef TORRENT_WINDOWS
	if (!path.empty() && path[path.size()-1] != '\\') path += "\\*";
	else path += "*";

	WIN32_FIND_DATAA fd;
	HANDLE handle = FindFirstFileA(path.c_str(), &fd);
	if (handle == INVALID_HANDLE_VALUE)
	{
		ec.assign(GetLastError(), boost::system::system_category());
		return ret;
	}

	do
	{
		lt::string_view p = fd.cFileName;
		if (filter_fun(p))
			ret.push_back(p.to_string());

	} while (FindNextFileA(handle, &fd));
	FindClose(handle);
#else

	if (!path.empty() && path[path.size()-1] == '/')
		path.resize(path.size()-1);

	DIR* handle = opendir(path.c_str());
	if (handle == nullptr)
	{
		ec.assign(errno, boost::system::system_category());
		return ret;
	}

	struct dirent* de;
	while ((de = readdir(handle)))
	{
		lt::string_view p(de->d_name);
		if (filter_fun(p))
			ret.push_back(p.to_string());
	}
	closedir(handle);
#endif
	return ret;
}

void scan_dir(std::string const& dir_path, lt::session& ses)
{
	using namespace lt;

	error_code ec;
	std::vector<std::string> ents = list_dir(dir_path
		, [](lt::string_view p) { return p.size() > 8 && p.substr(p.size() - 8) == ".torrent"; }, ec);
	if (ec)
	{
		std::fprintf(stderr, "failed to list directory: (%s : %d) %s\n"
			, ec.category().name(), ec.value(), ec.message().c_str());
		return;
	}

	for (auto const& e : ents)
	{
		std::string const file = path_append(dir_path, e);

		// there's a new file in the monitor directory, load it up
		if (add_torrent(ses, file))
		{
			if (::remove(file.c_str()) < 0)
			{
				std::fprintf(stderr, "failed to remove torrent file: \"%s\"\n"
					, file.c_str());
			}
		}
	}
}

char const* timestamp()
{
	time_t t = std::time(nullptr);
	tm* timeinfo = std::localtime(&t);
	static char str[200];
	std::strftime(str, 200, "%b %d %X", timeinfo);
	return str;
}

void print_alert(lt::alert const* a, std::string& str)
{
	using namespace lt;

	if (a->category() & alert::error_notification)
	{
		str += esc("31");
	}
	else if (a->category() & (alert::peer_notification | alert::storage_notification))
	{
		str += esc("33");
	}
	str += "[";
	str += timestamp();
	str += "] ";
	str += a->message();
	str += esc("0");

	if (g_log_file)
		std::fprintf(g_log_file, "[%s] %s\n", timestamp(),  a->message().c_str());
}

int save_file(std::string const& filename, std::vector<char> const& v)
{
	std::fstream f(filename, std::ios_base::trunc | std::ios_base::out | std::ios_base::binary);
	f.write(v.data(), v.size());
	return !f.fail();
}

// returns true if the alert was handled (and should not be printed to the log)
// returns false if the alert was not handled
bool handle_alert(torrent_view& view, session_view& ses_view
	, lt::session& ses, lt::alert* a)
{
	using namespace lt;

	if (session_stats_alert* s = alert_cast<session_stats_alert>(a))
	{
		ses_view.update_counters(s->counters()
			, duration_cast<microseconds>(s->timestamp().time_since_epoch()).count());
		return true;
	}

#ifndef TORRENT_DISABLE_DHT
	if (dht_stats_alert* p = alert_cast<dht_stats_alert>(a))
	{
		dht_active_requests = p->active_requests;
		dht_routing_table = p->routing_table;
		return true;
	}
#endif

#ifdef TORRENT_USE_OPENSSL
	if (torrent_need_cert_alert* p = alert_cast<torrent_need_cert_alert>(a))
	{
		torrent_handle h = p->handle;
		std::string base_name = path_append("certificates", to_hex(h.info_hash()));
		std::string cert = base_name + ".pem";
		std::string priv = base_name + "_key.pem";

#ifdef TORRENT_WINDOWS
		struct ::_stat st;
		int ret = ::_stat(cert.c_str(), &st);
		if (ret < 0 || (st.st_mode & _S_IFREG) == 0)
#else
		struct ::stat st;
		int ret = ::stat(cert.c_str(), &st);
		if (ret < 0 || (st.st_mode & S_IFREG) == 0)
#endif
		{
			char msg[256];
			std::snprintf(msg, sizeof(msg), "ERROR. could not load certificate %s: %s\n"
				, cert.c_str(), std::strerror(errno));
			if (g_log_file) std::fprintf(g_log_file, "[%s] %s\n", timestamp(), msg);
			return true;
		}

#ifdef TORRENT_WINDOWS
		ret = ::_stat(priv.c_str(), &st);
		if (ret < 0 || (st.st_mode & _S_IFREG) == 0)
#else
		ret = ::stat(priv.c_str(), &st);
		if (ret < 0 || (st.st_mode & S_IFREG) == 0)
#endif
		{
			char msg[256];
			std::snprintf(msg, sizeof(msg), "ERROR. could not load private key %s: %s\n"
				, priv.c_str(), std::strerror(errno));
			if (g_log_file) std::fprintf(g_log_file, "[%s] %s\n", timestamp(), msg);
			return true;
		}

		char msg[256];
		std::snprintf(msg, sizeof(msg), "loaded certificate %s and key %s\n", cert.c_str(), priv.c_str());
		if (g_log_file) std::fprintf(g_log_file, "[%s] %s\n", timestamp(), msg);

		h.set_ssl_certificate(cert, priv, "certificates/dhparams.pem", "1234");
		h.resume();
	}
#endif

	// don't log every peer we try to connect to
	if (alert_cast<peer_connect_alert>(a)) return true;

	if (peer_disconnected_alert* pd = alert_cast<peer_disconnected_alert>(a))
	{
		// ignore failures to connect and peers not responding with a
		// handshake. The peers that we successfully connect to and then
		// disconnect is more interesting.
		if (pd->op == operation_t::connect
			|| pd->error == errors::timed_out_no_handshake)
			return true;
	}

#ifdef _MSC_VER
// it seems msvc makes the definitions of 'p' escape the if-statement here
#pragma warning(push)
#pragma warning(disable: 4456)
#endif

	if (metadata_received_alert* p = alert_cast<metadata_received_alert>(a))
	{
		torrent_handle h = p->handle;
		h.save_resume_data(torrent_handle::save_info_dict);
		++num_outstanding_resume_data;
	}
	else if (add_torrent_alert* p = alert_cast<add_torrent_alert>(a))
	{
		if (p->error)
		{
			std::fprintf(stderr, "failed to add torrent: %s %s\n"
				, p->params.ti ? p->params.ti->name().c_str() : p->params.name.c_str()
				, p->error.message().c_str());
		}
		else
		{
			torrent_handle h = p->handle;

			h.save_resume_data(torrent_handle::save_info_dict | torrent_handle::only_if_modified);
			++num_outstanding_resume_data;

			// if we have a peer specified, connect to it
			if (!peer.empty())
			{
				char* port = (char*) strrchr((char*)peer.c_str(), ':');
				if (port != nullptr)
				{
					*port++ = 0;
					char const* ip = peer.c_str();
					int peer_port = atoi(port);
					error_code ec;
					if (peer_port > 0)
						h.connect_peer(tcp::endpoint(address::from_string(ip, ec), std::uint16_t(peer_port)));
				}
			}
		}
	}
	else if (torrent_finished_alert* p = alert_cast<torrent_finished_alert>(a))
	{
		p->handle.set_max_connections(max_connections_per_torrent / 2);

		// write resume data for the finished torrent
		// the alert handler for save_resume_data_alert
		// will save it to disk
		torrent_handle h = p->handle;
		h.save_resume_data(torrent_handle::save_info_dict);
		++num_outstanding_resume_data;
	}
	else if (save_resume_data_alert* p = alert_cast<save_resume_data_alert>(a))
	{
		--num_outstanding_resume_data;
		torrent_handle h = p->handle;
		auto const buf = write_resume_data_buf(p->params);
		torrent_status st = h.status(torrent_handle::query_save_path);
		save_file(resume_file(st.info_hash), buf);
	}
	else if (save_resume_data_failed_alert* p = alert_cast<save_resume_data_failed_alert>(a))
	{
		--num_outstanding_resume_data;
		// don't print the error if it was just that we didn't need to save resume
		// data. Returning true means "handled" and not printed to the log
		return p->error == lt::errors::resume_data_not_modified;
	}
	else if (torrent_paused_alert* p = alert_cast<torrent_paused_alert>(a))
	{
		// write resume data for the finished torrent
		// the alert handler for save_resume_data_alert
		// will save it to disk
		torrent_handle h = p->handle;
		h.save_resume_data(torrent_handle::save_info_dict);
		++num_outstanding_resume_data;
	}
	else if (state_update_alert* p = alert_cast<state_update_alert>(a))
	{
		view.update_torrents(std::move(p->status));
		return true;
	}
	return false;

#ifdef _MSC_VER
#pragma warning(pop)
#endif

}

void pop_alerts(torrent_view& view, session_view& ses_view
	, lt::session& ses, std::deque<std::string>& events)
{
	std::vector<lt::alert*> alerts;
	ses.pop_alerts(&alerts);
	for (auto a : alerts)
	{
		if (::handle_alert(view, ses_view, ses, a)) continue;

		// if we didn't handle the alert, print it to the log
		std::string event_string;
		print_alert(a, event_string);
		events.push_back(event_string);
		if (events.size() >= 20) events.pop_front();
	}
}

void print_piece(lt::partial_piece_info const* pp
	, lt::cached_piece_info const* cs
	, std::vector<lt::peer_info> const& peers
	, std::string& out)
{
	using namespace lt;

	char str[1024];
	assert(pp == nullptr || cs == nullptr || cs->piece == pp->piece_index);
	int piece = static_cast<int>(pp ? pp->piece_index : cs->piece);
	int num_blocks = pp ? pp->blocks_in_piece : int(cs->blocks.size());

	std::snprintf(str, sizeof(str), "%5d:[", piece);
	out += str;
	string_view last_color;
	for (int j = 0; j < num_blocks; ++j)
	{
		int const index = pp ? peer_index(pp->blocks[j].peer(), peers) % 36 : -1;
		char const* chr = " ";
		bool const snubbed = index >= 0 ? bool(peers[index].flags & lt::peer_info::snubbed) : false;

		char const* color = "";

		if (pp == nullptr)
		{
			color = cs->blocks[j] ? esc("34;7") : esc("0");
			chr = " ";
		}
		else
		{
			if (cs && cs->blocks[j] && pp->blocks[j].state != block_info::finished)
				color = esc("36;7");
			else if (pp->blocks[j].bytes_progress > 0
					&& pp->blocks[j].state == block_info::requested)
			{
				if (pp->blocks[j].num_peers > 1) color = esc("0;1");
				else color = snubbed ? esc("0;35") : esc("0;33");

#ifndef TORRENT_WINDOWS
				static char const* const progress[] = {
					"\u2581", "\u2582", "\u2583", "\u2584",
					"\u2585", "\u2586", "\u2587", "\u2588"
				};
				chr = progress[pp->blocks[j].bytes_progress * 8 / pp->blocks[j].block_size];
#else
				static char const* const progress[] = { "\xb0", "\xb1", "\xb2" };
				chr = progress[pp->blocks[j].bytes_progress * 3 / pp->blocks[j].block_size];
#endif
			}
			else if (pp->blocks[j].state == block_info::finished) color = esc("32;7");
			else if (pp->blocks[j].state == block_info::writing) color = esc("36;7");
			else if (pp->blocks[j].state == block_info::requested)
			{
				color = snubbed ? esc("0;35") : esc("0");
				chr = "=";
			}
			else { color = esc("0"); chr = " "; }
		}
		if (last_color != color)
		{
			out += color;
			last_color = color;
		}
		out += chr;
	}
	out += esc("0");
	out += "]";
}

int main(int argc, char* argv[])
{
#ifndef _WIN32
	// sets the terminal to single-character mode
	// and resets when destructed
	set_keypress s;
#endif

	if (argc == 1)
	{
		std::fprintf(stderr, R"(usage: client_test [OPTIONS] [TORRENT|MAGNETURL]
OPTIONS:

CLIENT OPTIONS
  -f <log file>         logs all events to the given file
  -s <path>             sets the save path for downloads. This also determines
                        the resume data save directory. Torrents from the resume
                        directory are automatically added to the session on
                        startup.
  -m <path>             sets the .torrent monitor directory. torrent files
                        dropped in the directory are added the session and the
                        resume data directory, and removed from the monitor dir.
  -t <seconds>          sets the scan interval of the monitor dir
  -F <milliseconds>     sets the UI refresh rate. This is the number of
                        milliseconds between screen refreshes.
  -k                    enable high performance settings. This overwrites any other
                        previous command line options, so be sure to specify this first
  -G                    Add torrents in seed-mode (i.e. assume all pieces
                        are present and check hashes on-demand)

LIBTORRENT SETTINGS
  --<name-of-setting>=<value>
                        set the libtorrent setting <name> to <value>
  --list-settings       print all libtorrent settings and exit

BITTORRENT OPTIONS
  -T <limit>            sets the max number of connections per torrent
  -U <rate>             sets per-torrent upload rate
  -D <rate>             sets per-torrent download rate
  -Q                    enables share mode. Share mode attempts to maximize
                        share ratio rather than downloading
  -r <IP:port>          connect to specified peer

NETWORK OPTIONS
  -x <file>             loads an emule IP-filter file
  -Y                    Rate limit local peers)"
#if TORRENT_USE_I2P
R"(  -i <i2p-host>         the hostname to an I2P SAM bridge to use
)"
#endif
R"(
DISK OPTIONS
  -a <mode>             sets the allocation mode. [sparse|allocate]
  -0                    disable disk I/O, read garbage and don't flush to disk

TORRENT is a path to a .torrent file
MAGNETURL is a magnet link
)") ;
		return 0;
	}

	using lt::settings_pack;
	using lt::session_handle;

	torrent_view view;
	session_view ses_view;

	lt::session_params params;

	lt::error_code ec;

#ifndef TORRENT_DISABLE_DHT
	params.dht_settings.privacy_lookups = true;

	std::vector<char> in;
	if (load_file(".ses_state", in))
	{
		lt::bdecode_node e;
		if (bdecode(&in[0], &in[0] + in.size(), e, ec) == 0)
			params = read_session_params(e, session_handle::save_dht_state);
	}
#endif

	auto& settings = params.settings;
	settings.set_int(settings_pack::cache_size, cache_size);
	settings.set_int(settings_pack::choking_algorithm, settings_pack::rate_based_choker);

	settings.set_str(settings_pack::user_agent, "client_test/" LIBTORRENT_VERSION);
	settings.set_int(settings_pack::alert_mask, alert::all_categories
		& ~(alert::dht_notification
		| alert::progress_notification
		| alert::stats_notification
		| alert::session_log_notification
		| alert::torrent_log_notification
		| alert::peer_log_notification
		| alert::dht_log_notification
		| alert::picker_log_notification
		));

	lt::time_duration refresh_delay = lt::milliseconds(500);
	bool rate_limit_locals = false;

	std::deque<std::string> events;

	lt::time_point next_dir_scan = lt::clock_type::now();

	// load the torrents given on the commandline
	std::vector<lt::string_view> torrents;
	lt::ip_filter loaded_ip_filter;

	for (int i = 1; i < argc; ++i)
	{
		if (argv[i][0] != '-')
		{
			torrents.push_back(argv[i]);
			continue;
		}

		if (argv[i] == "--list-settings"_sv)
		{
			// print all libtorrent settings and exit
			print_settings(settings_pack::string_type_base
				, settings_pack::num_string_settings
				, "%s=<string>\n");
			print_settings(settings_pack::bool_type_base
				, settings_pack::num_bool_settings
				, "%s=<bool>\n");
			print_settings(settings_pack::int_type_base
				, settings_pack::num_int_settings
				, "%s=<int>\n");
			return 0;
		}

		// maybe this is an assignment of a libtorrent setting
		if (argv[i][1] == '-' && strchr(argv[i], '=') != nullptr)
		{
			char const* equal = strchr(argv[i], '=');
			char const* start = argv[i]+2;
			// +2 is to skip the --
			std::string const key(start, equal - start);
			char const* value = equal + 1;

			int const sett_name = lt::setting_by_name(key);
			if (sett_name < 0)
			{
				std::fprintf(stderr, "unknown setting: \"%s\"\n", key.c_str());
				return 1;
			}

			switch (sett_name & settings_pack::type_mask)
			{
				case settings_pack::string_type_base:
					settings.set_str(sett_name, value);
					break;
				case settings_pack::bool_type_base:
					if (value == "0"_sv || value == "1"_sv)
					{
						settings.set_bool(sett_name, atoi(value) != 0);
					}
					else
					{
						std::fprintf(stderr, "invalid value for \"%s\". expected 0 or 1\n"
							, key.c_str());
						return 1;
					}
					break;
				case settings_pack::int_type_base:
					settings.set_int(sett_name, atoi(value));
					break;
			}
			continue;
		}

		// if there's a flag but no argument following, ignore it
		if (argc == i) continue;
		char const* arg = argv[i+1];
		if (arg == nullptr) arg = "";

		switch (argv[i][1])
		{
			case 'f': g_log_file = std::fopen(arg, "w+"); break;
			case 'k': settings = lt::high_performance_seed(); --i; break;
			case 'G': seed_mode = true; --i; break;
			case 's': save_path = make_absolute_path(arg); break;
			case 'U': torrent_upload_limit = atoi(arg) * 1000; break;
			case 'D': torrent_download_limit = atoi(arg) * 1000; break;
			case 'm': monitor_dir = make_absolute_path(arg); break;
			case 'Q': share_mode = true; --i; break;
			case 't': poll_interval = atoi(arg); break;
			case 'F': refresh_delay = lt::milliseconds(atoi(arg)); break;
			case 'a': allocation_mode = (arg == std::string("sparse"))
				? lt::storage_mode_sparse
				: lt::storage_mode_allocate;
				break;
			case 'x':
				{
					std::fstream filter(arg, std::ios_base::in);
					if (!filter.fail())
					{
						std::regex regex(R"(^\s*([0-9]+)\.([0-9]+)\.([0-9]+)\.([0-9]+)\s*-\s*([0-9]+)\.([0-9]+)\.([0-9]+)\.([0-9]+)\s+([0-9]+)$)");

						std::string line;
						while (std::getline(filter, line))
						{
							std::smatch m;
							if (std::regex_match(line, m, regex))
							{
								address_v4 start((stoi(m[1]) << 24) | (stoi(m[2]) << 16) | (stoi(m[3]) << 8) | stoi(m[4]));
								address_v4 last((stoi(m[5]) << 24) | (stoi(m[6]) << 16) | (stoi(m[7]) << 8) | stoi(m[8]));
								loaded_ip_filter.add_rule(start, last
									, stoi(m[9]) <= 127 ? lt::ip_filter::blocked : 0);
							}
						}
					}
				}
				break;
			case 'T': max_connections_per_torrent = atoi(arg); break;
			case 'r': peer = arg; break;
			case 'Y':
				{
					--i;
					rate_limit_locals = true;
					break;
				}
			case '0': disable_storage = true; --i;
		}
		++i; // skip the argument
	}

	// create directory for resume files
#ifdef TORRENT_WINDOWS
	int ret = _mkdir(path_append(save_path, ".resume").c_str());
#else
	int ret = mkdir(path_append(save_path, ".resume").c_str(), 0777);
#endif
	if (ret < 0 && errno != EEXIST)
	{
		std::fprintf(stderr, "failed to create resume file directory: (%d) %s\n"
			, errno, strerror(errno));
	}

	lt::session ses(std::move(params));

	if (rate_limit_locals)
	{
		lt::ip_filter pcf;
		pcf.add_rule(address_v4::from_string("0.0.0.0")
			, address_v4::from_string("255.255.255.255")
			, 1 << static_cast<std::uint32_t>(lt::session::global_peer_class_id));
#if TORRENT_USE_IPV6
		pcf.add_rule(address_v6::from_string("::")
			, address_v6::from_string("ffff:ffff:ffff:ffff:ffff:ffff:ffff:ffff"), 1);
#endif
		ses.set_peer_class_filter(pcf);
	}

	ses.set_ip_filter(loaded_ip_filter);

	for (auto const& i : torrents)
	{
		if (i.substr(0, 7) == "magnet:") add_magnet(ses, i);
		else add_torrent(ses, i.to_string());
	}

	std::thread resume_data_loader([&ses]
	{
		// load resume files
	lt::error_code ec;
		std::string const resume_dir = path_append(save_path, ".resume");
		std::vector<std::string> ents = list_dir(resume_dir
			, [](lt::string_view p) { return p.size() > 7 && p.substr(p.size() - 7) == ".resume"; }, ec);
		if (ec)
		{
		std::fprintf(stderr, "failed to list resume directory \"%s\": (%s : %d) %s\n"
			, resume_dir.c_str(), ec.category().name(), ec.value(), ec.message().c_str());
		}
		else
		{
			for (auto const& e : ents)
			{
				std::string const file = path_append(resume_dir, e);

				std::vector<char> resume_data;
				if (!load_file(file, resume_data))
				{
					std::printf("  failed to load resume file \"%s\": %s\n"
						, file.c_str(), ec.message().c_str());
					continue;
				}
				add_torrent_params p = lt::read_resume_data(resume_data, ec);
				if (ec)
				{
					std::printf("  failed to parse resume data \"%s\": %s\n"
						, file.c_str(), ec.message().c_str());
					continue;
				}

				// we're loading this torrent from resume data. There's no need to
				// re-save the resume data immediately.
				p.flags &= ~lt::torrent_flags::need_save_resume;

				ses.async_add_torrent(std::move(p));
			}
		}
	});

	// main loop
	std::vector<lt::peer_info> peers;
	std::vector<lt::partial_piece_info> queue;

#ifndef _WIN32
	signal(SIGTERM, signal_handler);
	signal(SIGINT, signal_handler);
#endif

	while (!quit)
	{
		ses.post_torrent_updates();
		ses.post_session_stats();
		ses.post_dht_stats();

		int terminal_width = 80;
		int terminal_height = 50;
		terminal_size(&terminal_width, &terminal_height);
		view.set_size(terminal_width, terminal_height / 3);
		ses_view.set_pos(terminal_height / 3);

		int c = 0;
		if (sleep_and_input(&c, refresh_delay))
		{

#ifdef _WIN32
			constexpr int escape_seq = 224;
			constexpr int left_arrow = 75;
			constexpr int right_arrow = 77;
			constexpr int up_arrow = 72;
			constexpr int down_arrow = 80;
#else
			constexpr int escape_seq = 27;
			constexpr int left_arrow = 68;
			constexpr int right_arrow = 67;
			constexpr int up_arrow = 65;
			constexpr int down_arrow = 66;
#endif

			torrent_handle h = view.get_active_handle();

			if (c == EOF) { break; }
			do
			{
				if (c == escape_seq)
				{
					// escape code, read another character
#ifdef _WIN32
					int c2 = _getch();
#else
					int c2 = getc(stdin);
					if (c2 == EOF) { break; }
					if (c2 != '[') continue;
					c2 = getc(stdin);
#endif
					if (c2 == EOF) break;
					if (c2 == left_arrow)
					{
						int const filter = view.filter();
						if (filter > 0)
						{
							view.set_filter(filter - 1);
							h = view.get_active_handle();
						}
					}
					else if (c2 == right_arrow)
					{
						int const filter = view.filter();
						if (filter < torrent_view::torrents_max - 1)
						{
							view.set_filter(filter + 1);
							h = view.get_active_handle();
						}
					}
					else if (c2 == up_arrow)
					{
						view.arrow_up();
						h = view.get_active_handle();
					}
					else if (c2 == down_arrow)
					{
						view.arrow_down();
						h = view.get_active_handle();
					}
				}

				if (c == ' ')
				{
					if (ses.is_paused()) ses.resume();
					else ses.pause();
				}

				// add magnet link
				if (c == 'm')
				{
					char url[4096];
					url[0] = '\0';
					puts("Enter magnet link:\n");

#ifndef _WIN32
					// enable terminal echo temporarily
					set_keypress s(set_keypress::echo | set_keypress::canonical);
#endif
					if (std::scanf("%4095s", url) == 1) add_magnet(ses, url);
					else std::printf("failed to read magnet link\n");
				}

				if (c == 'q')
				{
					quit = true;
					break;
				}

				if (c == 'W' && h.is_valid())
				{
					std::set<std::string> seeds = h.url_seeds();
					for (std::set<std::string>::iterator i = seeds.begin()
						, end(seeds.end()); i != end; ++i)
					{
						h.remove_url_seed(*i);
					}

					seeds = h.http_seeds();
					for (std::set<std::string>::iterator i = seeds.begin()
						, end(seeds.end()); i != end; ++i)
					{
						h.remove_http_seed(*i);
					}
				}

				if (c == 'D' && h.is_valid())
				{
					torrent_status const& st = view.get_active_torrent();
					std::printf("\n\nARE YOU SURE YOU WANT TO DELETE THE FILES FOR '%s'. THIS OPERATION CANNOT BE UNDONE. (y/N)"
						, st.name.c_str());
#ifndef _WIN32
					// enable terminal echo temporarily
					set_keypress s(set_keypress::echo | set_keypress::canonical);
#endif
					char response = 'n';
					int ret = std::scanf("%c", &response);
					if (ret == 1 && response == 'y')
					{
						// also delete the resume file
						std::string const rpath = resume_file(st.info_hash);
						if (::remove(rpath.c_str()) < 0)
							std::printf("failed to delete resume file (\"%s\")\n"
								, rpath.c_str());

						if (st.handle.is_valid())
						{
							ses.remove_torrent(st.handle, lt::session::delete_files);
						}
						else
						{
							std::printf("failed to delete torrent, invalid handle: %s\n"
								, st.name.c_str());
						}
					}
				}

				if (c == 'j' && h.is_valid())
				{
					h.force_recheck();
				}

				if (c == 'r' && h.is_valid())
				{
					h.force_reannounce();
				}

				if (c == 's' && h.is_valid())
				{
					torrent_status const& ts = view.get_active_torrent();
					h.set_flags(~ts.flags, lt::torrent_flags::sequential_download);
				}

				if (c == 'R')
				{
					// save resume data for all torrents
					std::vector<torrent_status> const torr = ses.get_torrent_status(
						[](torrent_status const& st)
						{ return st.need_save_resume; }, {});
					for (torrent_status const& st : torr)
					{
						st.handle.save_resume_data(torrent_handle::save_info_dict);
						++num_outstanding_resume_data;
					}
				}

				if (c == 'o' && h.is_valid())
				{
					torrent_status const& ts = view.get_active_torrent();
					int num_pieces = ts.num_pieces;
					if (num_pieces > 300) num_pieces = 300;
					for (piece_index_t i(0); i < piece_index_t(num_pieces); ++i)
					{
						h.set_piece_deadline(i, (static_cast<int>(i)+5) * 1000
							, torrent_handle::alert_when_available);
					}
				}

				if (c == 'v' && h.is_valid())
				{
					h.scrape_tracker();
				}

				if (c == 'p' && h.is_valid())
				{
					torrent_status const& ts = view.get_active_torrent();
					if ((ts.flags & (lt::torrent_flags::auto_managed
						| lt::torrent_flags::paused)) == lt::torrent_flags::paused)
					{
						h.set_flags(lt::torrent_flags::auto_managed);
					}
					else
					{
						h.unset_flags(lt::torrent_flags::auto_managed);
						h.pause(torrent_handle::graceful_pause);
					}
				}

				// toggle force-start
				if (c == 'k' && h.is_valid())
				{
					torrent_status const& ts = view.get_active_torrent();
					h.set_flags(
						~(ts.flags & lt::torrent_flags::auto_managed),
						lt::torrent_flags::auto_managed);
					if ((ts.flags & lt::torrent_flags::auto_managed)
						&& (ts.flags & lt::torrent_flags::paused))
					{
						h.resume();
					}
				}

				if (c == 'c' && h.is_valid())
				{
					h.clear_error();
				}

				// toggle displays
				if (c == 't') print_trackers = !print_trackers;
				if (c == 'i') print_peers = !print_peers;
				if (c == 'l') print_log = !print_log;
				if (c == 'd') print_downloads = !print_downloads;
				if (c == 'y') print_matrix = !print_matrix;
				if (c == 'f') print_file_progress = !print_file_progress;
				if (c == 'P') show_pad_files = !show_pad_files;
				if (c == 'g') show_dht_status = !show_dht_status;
				if (c == 'u') ses_view.print_utp_stats(!ses_view.print_utp_stats());
				if (c == 'x') print_disk_stats = !print_disk_stats;
				// toggle columns
				if (c == '1') print_ip = !print_ip;
				if (c == '3') print_timers = !print_timers;
				if (c == '4') print_block = !print_block;
				if (c == '5') print_peer_rate = !print_peer_rate;
				if (c == '6') print_fails = !print_fails;
				if (c == '7') print_send_bufs = !print_send_bufs;
				if (c == 'C')
				{
					cache_size = (cache_size == 0) ? -1 : 0;
					settings_pack p;
					p.set_int(settings_pack::cache_size, cache_size);
					ses.apply_settings(std::move(p));
				}
				if (c == 'h')
				{
					clear_screen();
					set_cursor_pos(0,0);
					print(
R"(HELP SCREEN (press any key to dismiss)

CLIENT OPTIONS

[q] quit client                                 [m] add magnet link

TORRENT ACTIONS
[p] pause/resume selected torrent               [C] toggle disk cache
[s] toggle sequential download                  [j] force recheck
[space] toggle session pause                    [c] clear error
[v] scrape                                      [D] delete torrent and data
[r] force reannounce                            [R] save resume data for all torrents
[o] set piece deadlines (sequential dl)         [P] toggle auto-managed
[k] toggle force-started                        [W] remove all web seeds

DISPLAY OPTIONS
left/right arrow keys: select torrent filter
up/down arrow keys: select torrent
[i] toggle show peers                           [d] toggle show downloading pieces
[u] show uTP stats                              [f] toggle show files
[g] show DHT                                    [x] toggle disk cache stats
[t] show trackers                               [l] toggle show log
[P] show pad files (in file list)               [y] toggle show piece matrix

COLUMN OPTIONS
[1] toggle IP column                            [2]
[3] toggle timers column                        [4] toggle block progress column
[5] toggle peer rate column                     [6] toggle failures column
[7] toggle send buffers column
)");
					int tmp;
					while (sleep_and_input(&tmp, lt::milliseconds(500)) == false);
				}

			} while (sleep_and_input(&c, lt::milliseconds(0)));
			if (c == 'q') break;
		}

		pop_alerts(view, ses_view, ses, events);

		std::string out;

		char str[500];

		int pos = view.height() + ses_view.height();
		set_cursor_pos(0, pos);

		int cache_flags = print_downloads ? 0 : lt::session::disk_cache_no_pieces;
		torrent_handle h = view.get_active_handle();

		cache_status cs;
		ses.get_cache_info(&cs, h, cache_flags);

#ifndef TORRENT_DISABLE_DHT
		if (show_dht_status)
		{
			// TODO: 3 expose these counters as performance counters
/*
			std::snprintf(str, sizeof(str), "DHT nodes: %d DHT cached nodes: %d "
				"total DHT size: %" PRId64 " total observers: %d\n"
				, sess_stat.dht_nodes, sess_stat.dht_node_cache, sess_stat.dht_global_nodes
				, sess_stat.dht_total_allocations);
			out += str;
*/

			int bucket = 0;
			for (lt::dht_routing_bucket const& n : dht_routing_table)
			{
				char const* progress_bar =
					"################################"
					"################################"
					"################################"
					"################################";
				char const* short_progress_bar = "--------";
				std::snprintf(str, sizeof(str)
					, "%3d [%3d, %d] %s%s\x1b[K\n"
					, bucket, n.num_nodes, n.num_replacements
					, progress_bar + (128 - n.num_nodes)
					, short_progress_bar + (8 - (std::min)(8, n.num_replacements)));
				out += str;
				pos += 1;
			}

			for (lt::dht_lookup const& l : dht_active_requests)
			{
				std::snprintf(str, sizeof(str)
					, "  %10s target: %s "
					"[limit: %2d] "
					"in-flight: %-2d "
					"left: %-3d "
					"1st-timeout: %-2d "
					"timeouts: %-2d "
					"responses: %-2d "
					"last_sent: %-2d "
					"\x1b[K\n"
					, l.type
					, to_hex(l.target).c_str()
					, l.branch_factor
					, l.outstanding_requests
					, l.nodes_left
					, l.first_timeout
					, l.timeouts
					, l.responses
					, l.last_sent);
				out += str;
				pos += 1;
			}
		}
#endif
		lt::time_point const now = lt::clock_type::now();
		if (h.is_valid())
		{
			torrent_status const& s = view.get_active_torrent();

			print((piece_bar(s.pieces, 126) + "\x1b[K\n").c_str());
			pos += 1;

			if ((print_downloads && s.state != torrent_status::seeding)
				|| print_peers)
				h.get_peer_info(peers);

			if (print_peers && !peers.empty())
				pos += print_peer_info(out, peers, terminal_height - pos - 2);

			if (print_trackers)
			{
<<<<<<< HEAD
				for (lt::announce_entry const& ae : h.trackers())
=======
				snprintf(str, sizeof(str), "next_announce: %4" PRId64 " | current tracker: %s\x1b[K\n"
					, boost::int64_t(duration_cast<seconds>(s.next_announce).count())
					, s.current_tracker.c_str());
				out += str;
				pos += 1;
				std::vector<announce_entry> tr = h.trackers();
				time_point now = clock_type::now();
				for (std::vector<announce_entry>::iterator i = tr.begin()
					, end(tr.end()); i != end; ++i)
>>>>>>> 91e03c78
				{
					auto best_ae = std::min_element(ae.endpoints.begin(), ae.endpoints.end()
						, [](lt::announce_endpoint const& l, lt::announce_endpoint const& r) { return l.fails < r.fails; } );

					if (pos + 1 >= terminal_height) break;
					std::snprintf(str, sizeof(str), "%2d %-55s fails: %-3d (%-3d) %s %s %5d \"%s\" %s\x1b[K\n"
						, ae.tier, ae.url.c_str()
						, best_ae != ae.endpoints.end() ? best_ae->fails : 0, ae.fail_limit, ae.verified?"OK ":"-  "
						, to_string(best_ae != ae.endpoints.end() ? int(total_seconds(best_ae->next_announce - now)) : 0, 8).c_str()
						, best_ae != ae.endpoints.end() && best_ae->min_announce > now ? int(total_seconds(best_ae->min_announce - now)) : 0
						, best_ae != ae.endpoints.end() && best_ae->last_error ? best_ae->last_error.message().c_str() : ""
						, best_ae != ae.endpoints.end() ? best_ae->message.c_str() : "");
					out += str;
					pos += 1;
				}
			}

			if (print_matrix)
			{
				int height = 0;
				print(piece_matrix(s.pieces, std::min(terminal_width, 160), &height).c_str());
				pos += height;
			}

			if (print_downloads)
			{
				h.get_download_queue(queue);

				std::sort(queue.begin(), queue.end()
					, [] (lt::partial_piece_info const& lhs, lt::partial_piece_info const& rhs)
					{ return lhs.piece_index < rhs.piece_index; });

				std::sort(cs.pieces.begin(), cs.pieces.end()
					, [](lt::cached_piece_info const& lhs, lt::cached_piece_info const& rhs)
					{ return lhs.piece < rhs.piece; });

				int p = 0; // this is horizontal position
				for (lt::cached_piece_info const& i : cs.pieces)
				{
					if (pos + 3 >= terminal_height) break;

					lt::partial_piece_info* pp = nullptr;
					lt::partial_piece_info tmp;
					tmp.piece_index = i.piece;
					std::vector<lt::partial_piece_info>::iterator ppi
						= std::lower_bound(queue.begin(), queue.end(), tmp
						, [](lt::partial_piece_info const& lhs, lt::partial_piece_info const& rhs)
						{ return lhs.piece_index < rhs.piece_index; });

					if (ppi != queue.end() && ppi->piece_index == i.piece) pp = &*ppi;

					print_piece(pp, &i, peers, out);

					int num_blocks = pp ? pp->blocks_in_piece : int(i.blocks.size());
					p += num_blocks + 8;
					bool continuous_mode = 8 + num_blocks > terminal_width;
					if (continuous_mode)
					{
						while (p > terminal_width)
						{
							p -= terminal_width;
							++pos;
						}
					}
					else if (p + num_blocks + 8 > terminal_width)
					{
						out += "\x1b[K\n";
						pos += 1;
						p = 0;
					}

					if (pp) queue.erase(ppi);
				}

				for (lt::partial_piece_info const& i : queue)
				{
					if (pos + 3 >= terminal_height) break;

					print_piece(&i, nullptr, peers, out);

					int num_blocks = i.blocks_in_piece;
					p += num_blocks + 8;
					bool continuous_mode = 8 + num_blocks > terminal_width;
					if (continuous_mode)
					{
						while (p > terminal_width)
						{
							p -= terminal_width;
							++pos;
						}
					}
					else if (p + num_blocks + 8 > terminal_width)
					{
						out += "\x1b[K\n";
						pos += 1;
						p = 0;
					}
				}
				if (p != 0)
				{
					out += "\x1b[K\n";
					pos += 1;
				}

				std::snprintf(str, sizeof(str), "%s %s read cache | %s %s downloading | %s %s cached | %s %s flushed | %s %s snubbed | = requested\x1b[K\n"
					, esc("34;7"), esc("0") // read cache
					, esc("33;7"), esc("0") // downloading
					, esc("36;7"), esc("0") // cached
					, esc("32;7"), esc("0") // flushed
					, esc("35;7"), esc("0") // snubbed
					);
				out += str;
				pos += 1;
			}

			if (print_file_progress && s.has_metadata)
			{
				std::vector<std::int64_t> file_progress;
				h.file_progress(file_progress);
				std::vector<lt::open_file_state> file_status = h.file_status();
				std::vector<lt::download_priority_t> file_prio = h.get_file_priorities();
				auto f = file_status.begin();
				std::shared_ptr<const lt::torrent_info> ti = h.torrent_file();

				int p = 0; // this is horizontal position
				for (file_index_t i(0); i < file_index_t(ti->num_files()); ++i)
				{
					int const idx = static_cast<int>(i);
					if (pos + 1 >= terminal_height) break;

					bool pad_file = ti->files().pad_file_at(i);
					if (pad_file)
					{
						if (show_pad_files)
						{
							std::snprintf(str, sizeof(str), "\x1b[34m%-70s %s\x1b[0m\x1b[K\n"
								, ti->files().file_name(i).to_string().c_str()
								, add_suffix(ti->files().file_size(i)).c_str());
							out += str;
							pos += 1;
						}
						continue;
					}

					int const progress = ti->files().file_size(i) > 0
						? int(file_progress[idx] * 1000 / ti->files().file_size(i)) : 1000;
					assert(file_progress[idx] <= ti->files().file_size(i));

					bool const complete = file_progress[idx] == ti->files().file_size(i);

					std::string title = ti->files().file_name(i).to_string();
					if (!complete)
					{
						std::snprintf(str, sizeof(str), " (%.1f%%)", progress / 10.f);
						title += str;
					}

					if (f != file_status.end() && f->file_index == i)
					{
						title += " [ ";
						if ((f->open_mode & lt::file_open_mode::rw_mask) == lt::file_open_mode::read_write) title += "read/write ";
						else if ((f->open_mode & lt::file_open_mode::rw_mask) == lt::file_open_mode::read_only) title += "read ";
						else if ((f->open_mode & lt::file_open_mode::rw_mask) == lt::file_open_mode::write_only) title += "write ";
						if (f->open_mode & lt::file_open_mode::random_access) title += "random_access ";
						if (f->open_mode & lt::file_open_mode::sparse) title += "sparse ";
						title += "]";
						++f;
					}

					const int file_progress_width = 65;

					// do we need to line-break?
					if (p + file_progress_width + 13 > terminal_width)
					{
						out += "\x1b[K\n";
						pos += 1;
						p = 0;
					}

					std::snprintf(str, sizeof(str), "%s %7s p: %d ",
						progress_bar(progress, file_progress_width, complete ? col_green : col_yellow, '-', '#'
							, title.c_str()).c_str()
						, add_suffix(file_progress[idx]).c_str()
						, static_cast<std::uint8_t>(file_prio[idx]));

					p += file_progress_width + 13;
					out += str;
				}

				if (p != 0)
				{
					out += "\x1b[K\n";
					pos += 1;
				}
			}
		}

		if (print_log)
		{
			for (auto const& e : events)
			{
				if (pos + 1 >= terminal_height) break;
				out += e;
				out += "\x1b[K\n";
				pos += 1;
			}
		}

		// clear rest of screen
		out += "\x1b[J";
		print(out.c_str());

		std::fflush(stdout);

		if (!monitor_dir.empty() && next_dir_scan < now)
		{
			scan_dir(monitor_dir, ses);
			next_dir_scan = now + seconds(poll_interval);
		}
	}

	resume_data_loader.join();

	ses.pause();
	std::printf("saving resume data\n");

	// get all the torrent handles that we need to save resume data for
	std::vector<torrent_status> const temp = ses.get_torrent_status(
		[](torrent_status const& st)
		{
			if (!st.handle.is_valid()) return false;
			if (!st.has_metadata) return false;
			if (!st.need_save_resume) return false;
			return true;
		}, {});

	int idx = 0;
	for (auto const& st : temp)
	{
		// save_resume_data will generate an alert when it's done
		st.handle.save_resume_data(torrent_handle::save_info_dict);
		++num_outstanding_resume_data;
		++idx;
		if ((idx % 32) == 0)
		{
			std::printf("\r%d  ", num_outstanding_resume_data);
			pop_alerts(view, ses_view, ses, events);
		}
	}
	std::printf("\nwaiting for resume data [%d]\n", num_outstanding_resume_data);

	while (num_outstanding_resume_data > 0)
	{
		alert const* a = ses.wait_for_alert(seconds(10));
		if (a == nullptr) continue;
		pop_alerts(view, ses_view, ses, events);
	}

	if (g_log_file) std::fclose(g_log_file);

	// we're just saving the DHT state
#ifndef TORRENT_DISABLE_DHT
	std::printf("\nsaving session state\n");
	{
		lt::entry session_state;
		ses.save_state(session_state, lt::session::save_dht_state);

		std::vector<char> out;
		bencode(std::back_inserter(out), session_state);
		save_file(".ses_state", out);
	}
#endif

	std::printf("closing session\n");

	return 0;
}
<|MERGE_RESOLUTION|>--- conflicted
+++ resolved
@@ -83,6 +83,8 @@
 #if TORRENT_USE_IPV6
 using lt::address_v6;
 #endif
+
+using std::chrono::duration_cast;
 
 #ifdef _WIN32
 
@@ -1676,19 +1678,14 @@
 
 			if (print_trackers)
 			{
-<<<<<<< HEAD
-				for (lt::announce_entry const& ae : h.trackers())
-=======
 				snprintf(str, sizeof(str), "next_announce: %4" PRId64 " | current tracker: %s\x1b[K\n"
-					, boost::int64_t(duration_cast<seconds>(s.next_announce).count())
+					, std::int64_t(duration_cast<seconds>(s.next_announce).count())
 					, s.current_tracker.c_str());
 				out += str;
 				pos += 1;
-				std::vector<announce_entry> tr = h.trackers();
-				time_point now = clock_type::now();
-				for (std::vector<announce_entry>::iterator i = tr.begin()
-					, end(tr.end()); i != end; ++i)
->>>>>>> 91e03c78
+				std::vector<lt::announce_entry> tr = h.trackers();
+				lt::time_point now = lt::clock_type::now();
+				for (lt::announce_entry const& ae : h.trackers())
 				{
 					auto best_ae = std::min_element(ae.endpoints.begin(), ae.endpoints.end()
 						, [](lt::announce_endpoint const& l, lt::announce_endpoint const& r) { return l.fails < r.fails; } );

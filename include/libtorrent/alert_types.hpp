/*

Copyright (c) 2017, toinetoine
Copyright (c) 2004-2019, Arvid Norberg
Copyright (c) 2008, Andrew Resch
Copyright (c) 2014-2018, Steven Siloti
Copyright (c) 2015, Thomas
Copyright (c) 2015-2018, Alden Torres
Copyright (c) 2017, Antoine Dahan
Copyright (c) 2018, d-komarov
All rights reserved.

Redistribution and use in source and binary forms, with or without
modification, are permitted provided that the following conditions
are met:

    * Redistributions of source code must retain the above copyright
      notice, this list of conditions and the following disclaimer.
    * Redistributions in binary form must reproduce the above copyright
      notice, this list of conditions and the following disclaimer in
      the documentation and/or other materials provided with the distribution.
    * Neither the name of the author nor the names of its
      contributors may be used to endorse or promote products derived
      from this software without specific prior written permission.

THIS SOFTWARE IS PROVIDED BY THE COPYRIGHT HOLDERS AND CONTRIBUTORS "AS IS"
AND ANY EXPRESS OR IMPLIED WARRANTIES, INCLUDING, BUT NOT LIMITED TO, THE
IMPLIED WARRANTIES OF MERCHANTABILITY AND FITNESS FOR A PARTICULAR PURPOSE
ARE DISCLAIMED. IN NO EVENT SHALL THE COPYRIGHT OWNER OR CONTRIBUTORS BE
LIABLE FOR ANY DIRECT, INDIRECT, INCIDENTAL, SPECIAL, EXEMPLARY, OR
CONSEQUENTIAL DAMAGES (INCLUDING, BUT NOT LIMITED TO, PROCUREMENT OF
SUBSTITUTE GOODS OR SERVICES; LOSS OF USE, DATA, OR PROFITS; OR BUSINESS
INTERRUPTION) HOWEVER CAUSED AND ON ANY THEORY OF LIABILITY, WHETHER IN
CONTRACT, STRICT LIABILITY, OR TORT (INCLUDING NEGLIGENCE OR OTHERWISE)
ARISING IN ANY WAY OUT OF THE USE OF THIS SOFTWARE, EVEN IF ADVISED OF THE
POSSIBILITY OF SUCH DAMAGE.

*/

#ifndef TORRENT_ALERT_TYPES_HPP_INCLUDED
#define TORRENT_ALERT_TYPES_HPP_INCLUDED

#include "libtorrent/config.hpp"
#include "libtorrent/alert.hpp"
#include "libtorrent/torrent_handle.hpp"
#include "libtorrent/socket.hpp"
#include "libtorrent/assert.hpp"
#include "libtorrent/identify_client.hpp"
#include "libtorrent/address.hpp"
#include "libtorrent/stat.hpp"
#include "libtorrent/add_torrent_params.hpp"
#include "libtorrent/torrent_status.hpp"
#include "libtorrent/entry.hpp"
#include "libtorrent/peer_request.hpp"
#include "libtorrent/performance_counters.hpp"
#include "libtorrent/operations.hpp" // for operation_t enum
#include "libtorrent/close_reason.hpp"
#include "libtorrent/piece_block.hpp"
#include "libtorrent/aux_/escape_string.hpp" // for convert_from_native
#include "libtorrent/string_view.hpp"
#include "libtorrent/stack_allocator.hpp"
#include "libtorrent/aux_/noexcept_movable.hpp"
#include "libtorrent/portmap.hpp" // for portmap_transport
#include "libtorrent/tracker_manager.hpp" // for event_t
#include "libtorrent/socket_type.hpp"
#include "libtorrent/aux_/deprecated.hpp"

#include "libtorrent/aux_/disable_warnings_push.hpp"
#include <boost/shared_array.hpp>
#include "libtorrent/aux_/disable_warnings_pop.hpp"

#include <bitset>
#include <cstdarg> // for va_list

#if TORRENT_ABI_VERSION == 1
#define PROGRESS_NOTIFICATION | alert::progress_notification
#else
#define PROGRESS_NOTIFICATION
#endif


namespace libtorrent {

#if TORRENT_ABI_VERSION == 1
	TORRENT_DEPRECATED_EXPORT char const* operation_name(int op);
#endif

	// internal
	TORRENT_EXTRA_EXPORT char const* alert_name(int alert_type);

	// user defined alerts should use IDs greater than this
	constexpr int user_alert_id = 10000;

	// this constant represents "max_alert_index" + 1
	constexpr int num_alert_types = 96;

	// internal
	enum class alert_priority : std::uint8_t
	{
		// the order matters here. Lower value means lower priority, and will
		// start getting dropped earlier when the alert queue is filling up
		normal = 0,
		high,
		critical,
		meta
	};

	// struct to hold information about a single DHT routing table bucket
	struct TORRENT_EXPORT dht_routing_bucket
	{
		// the total number of nodes and replacement nodes
		// in the routing table
		int num_nodes;
		int num_replacements;

		// number of seconds since last activity
		int last_active;
	};

TORRENT_VERSION_NAMESPACE_2

	// This is a base class for alerts that are associated with a
	// specific torrent. It contains a handle to the torrent.
	struct TORRENT_EXPORT torrent_alert : alert
	{
		// internal
		TORRENT_UNEXPORT torrent_alert(aux::stack_allocator& alloc, torrent_handle const& h);
		TORRENT_UNEXPORT torrent_alert(torrent_alert&&) noexcept = default;

#if TORRENT_ABI_VERSION == 1
		static int const TORRENT_DEPRECATED_MEMBER alert_type = 0;
#endif

		// returns the message associated with this alert
		std::string message() const override;

		// The torrent_handle pointing to the torrent this
		// alert is associated with.
		torrent_handle handle;

		char const* torrent_name() const;

	protected:
		std::reference_wrapper<aux::stack_allocator const> m_alloc;
	private:
		aux::allocation_slot m_name_idx;
#if TORRENT_ABI_VERSION == 1
	public:
		std::string TORRENT_DEPRECATED_MEMBER name;
#endif
	};

	// The peer alert is a base class for alerts that refer to a specific peer. It includes all
	// the information to identify the peer. i.e. ``ip`` and ``peer-id``.
	struct TORRENT_EXPORT peer_alert : torrent_alert
	{
		// internal
		TORRENT_UNEXPORT peer_alert(aux::stack_allocator& alloc, torrent_handle const& h,
			tcp::endpoint const& i, peer_id const& pi);
		TORRENT_UNEXPORT peer_alert(peer_alert&& rhs) noexcept = default;

#if TORRENT_ABI_VERSION == 1
		static const int TORRENT_DEPRECATED_MEMBER alert_type = 1;
#endif

		std::string message() const override;

		// The peer's IP address and port.
		aux::noexcept_movable<tcp::endpoint> endpoint;

		// the peer ID, if known.
		peer_id pid;

#if TORRENT_ABI_VERSION == 1
		// The peer's IP address and port.
		aux::noexcept_movable<tcp::endpoint> TORRENT_DEPRECATED_MEMBER ip;
#endif
	};

	// This is a base class used for alerts that are associated with a
	// specific tracker. It derives from torrent_alert since a tracker
	// is also associated with a specific torrent.
	struct TORRENT_EXPORT tracker_alert : torrent_alert
	{
		// internal
		TORRENT_UNEXPORT tracker_alert(aux::stack_allocator& alloc, torrent_handle const& h
			, tcp::endpoint const& ep, string_view u);

#if TORRENT_ABI_VERSION == 1
		static const int TORRENT_DEPRECATED_MEMBER alert_type = 2;
#endif

		std::string message() const override;

		// endpoint of the listen interface being announced
		aux::noexcept_movable<tcp::endpoint> local_endpoint;

		// returns a 0-terminated string of the tracker's URL
		char const* tracker_url() const;

	private:
		aux::allocation_slot m_url_idx;
#if TORRENT_ABI_VERSION == 1
	public:
		// The tracker URL
		std::string TORRENT_DEPRECATED_MEMBER url;
#endif
	};

#define TORRENT_DEFINE_ALERT_IMPL(name, seq, prio) \
	name(name&&) noexcept = default; \
	static alert_priority const priority = prio; \
	static int const alert_type = seq; \
	virtual int type() const noexcept override { return alert_type; } \
	virtual alert_category_t category() const noexcept override { return static_category; } \
	virtual char const* what() const noexcept override { return alert_name(alert_type); }

#define TORRENT_DEFINE_ALERT(name, seq) \
	TORRENT_DEFINE_ALERT_IMPL(name, seq, alert_priority::normal)

#define TORRENT_DEFINE_ALERT_PRIO(name, seq, prio) \
	TORRENT_DEFINE_ALERT_IMPL(name, seq, prio)

#if TORRENT_ABI_VERSION == 1

#ifdef _MSC_VER
#pragma warning(push, 1)
// warning C4996: X: was declared deprecated
#pragma warning( disable : 4996 )
#endif
#if defined __GNUC__
#pragma GCC diagnostic push
#pragma GCC diagnostic ignored "-Wdeprecated-declarations"
#endif

	// The ``torrent_added_alert`` is posted once every time a torrent is successfully
	// added. It doesn't contain any members of its own, but inherits the torrent handle
	// from its base class.
	// It's posted when the ``status_notification`` bit is set in the alert_mask.
	// deprecated in 1.1.3
	// use add_torrent_alert instead
	struct TORRENT_DEPRECATED_EXPORT torrent_added_alert final : torrent_alert
	{
		// internal
		TORRENT_UNEXPORT torrent_added_alert(aux::stack_allocator& alloc, torrent_handle const& h);

		TORRENT_DEFINE_ALERT(torrent_added_alert, 3)
		static constexpr alert_category_t static_category = alert::status_notification;
		std::string message() const override;
	};

#if defined __GNUC__
#pragma GCC diagnostic pop
#endif
#ifdef _MSC_VER
#pragma warning(pop)
#endif

#endif

	// The ``torrent_removed_alert`` is posted whenever a torrent is removed. Since
	// the torrent handle in its base class will always be invalid (since the torrent
	// is already removed) it has the info hash as a member, to identify it.
	// It's posted when the ``status_notification`` bit is set in the alert_mask.
	//
	// Even though the ``handle`` member doesn't point to an existing torrent anymore,
	// it is still useful for comparing to other handles, which may also no
	// longer point to existing torrents, but to the same non-existing torrents.
	//
	// The ``torrent_handle`` acts as a ``weak_ptr``, even though its object no
	// longer exists, it can still compare equal to another weak pointer which
	// points to the same non-existent object.
	struct TORRENT_EXPORT torrent_removed_alert final : torrent_alert
	{
		// internal
		TORRENT_UNEXPORT torrent_removed_alert(aux::stack_allocator& alloc
			, torrent_handle const& h, info_hash_t const& ih);

		TORRENT_DEFINE_ALERT_PRIO(torrent_removed_alert, 4, alert_priority::critical)
		static constexpr alert_category_t static_category = alert::status_notification;
		std::string message() const override;
		info_hash_t info_hash;
	};

	// This alert is posted when the asynchronous read operation initiated by
	// a call to torrent_handle::read_piece() is completed. If the read failed, the torrent
	// is paused and an error state is set and the buffer member of the alert
	// is 0. If successful, ``buffer`` points to a buffer containing all the data
	// of the piece. ``piece`` is the piece index that was read. ``size`` is the
	// number of bytes that was read.
	//
	// If the operation fails, ``error`` will indicate what went wrong.
	struct TORRENT_EXPORT read_piece_alert final : torrent_alert
	{
		// internal
		TORRENT_UNEXPORT read_piece_alert(aux::stack_allocator& alloc, torrent_handle const& h
			, piece_index_t p, boost::shared_array<char> d, int s);
		TORRENT_UNEXPORT read_piece_alert(aux::stack_allocator& alloc, torrent_handle h
			, piece_index_t p, error_code e);

		TORRENT_DEFINE_ALERT_PRIO(read_piece_alert, 5, alert_priority::critical)

		static constexpr alert_category_t static_category = alert::storage_notification;
		std::string message() const override;

		error_code const error;
		boost::shared_array<char> const buffer;
		piece_index_t const piece;
		int const size;

#if TORRENT_ABI_VERSION == 1
		error_code TORRENT_DEPRECATED_MEMBER ec;
#endif
	};

	// This is posted whenever an individual file completes its download. i.e.
	// All pieces overlapping this file have passed their hash check.
	struct TORRENT_EXPORT file_completed_alert final : torrent_alert
	{
		// internal
		TORRENT_UNEXPORT file_completed_alert(aux::stack_allocator& alloc, torrent_handle const& h
			, file_index_t idx);

		TORRENT_DEFINE_ALERT_PRIO(file_completed_alert, 6, alert_priority::normal)

#ifdef __GNUC__
#pragma GCC diagnostic push
#pragma GCC diagnostic ignored "-Wdeprecated-declarations"
#endif
		static constexpr alert_category_t static_category =
			alert::file_progress_notification
			PROGRESS_NOTIFICATION
		;
#ifdef __GNUC__
#pragma GCC diagnostic pop
#endif
		std::string message() const override;

		// refers to the index of the file that completed.
		file_index_t const index;
	};

	// This is posted as a response to a torrent_handle::rename_file() call, if the rename
	// operation succeeds.
	struct TORRENT_EXPORT file_renamed_alert final : torrent_alert
	{
		// internal
		TORRENT_UNEXPORT file_renamed_alert(aux::stack_allocator& alloc, torrent_handle const& h
			, string_view n, string_view old, file_index_t idx);

		TORRENT_DEFINE_ALERT_PRIO(file_renamed_alert, 7, alert_priority::critical)

		static constexpr alert_category_t static_category = alert::storage_notification;
		std::string message() const override;

		// returns the new and previous file name, respectively.
		char const* new_name() const;
		char const* old_name() const;

		// refers to the index of the file that was renamed,
		file_index_t const index;
	private:
		aux::allocation_slot m_name_idx;
		aux::allocation_slot m_old_name_idx;
#if TORRENT_ABI_VERSION == 1

#if defined __clang__
#pragma clang diagnostic push
#pragma clang diagnostic ignored "-Weverything"
#endif

	public:
		std::string TORRENT_DEPRECATED_MEMBER name;

#if defined __clang__
#pragma clang diagnostic pop
#endif
#endif
	};

	// This is posted as a response to a torrent_handle::rename_file() call, if the rename
	// operation failed.
	struct TORRENT_EXPORT file_rename_failed_alert final : torrent_alert
	{
		// internal
		TORRENT_UNEXPORT file_rename_failed_alert(aux::stack_allocator& alloc
			, torrent_handle const& h, file_index_t idx
			, error_code ec);

		TORRENT_DEFINE_ALERT_PRIO(file_rename_failed_alert, 8, alert_priority::critical)

		static constexpr alert_category_t static_category = alert::storage_notification;

		std::string message() const override;

		// refers to the index of the file that was supposed to be renamed,
		// ``error`` is the error code returned from the filesystem.
		file_index_t const index;
		error_code const error;
	};

	// This alert is generated when a limit is reached that might have a negative impact on
	// upload or download rate performance.
	struct TORRENT_EXPORT performance_alert final : torrent_alert
	{
		enum performance_warning_t
		{

			// This warning means that the number of bytes queued to be written to disk
			// exceeds the max disk byte queue setting (``settings_pack::max_queued_disk_bytes``).
			// This might restrict the download rate, by not queuing up enough write jobs
			// to the disk I/O thread. When this alert is posted, peer connections are
			// temporarily stopped from downloading, until the queued disk bytes have fallen
			// below the limit again. Unless your ``max_queued_disk_bytes`` setting is already
			// high, you might want to increase it to get better performance.
			outstanding_disk_buffer_limit_reached,

			// This is posted when libtorrent would like to send more requests to a peer,
			// but it's limited by ``settings_pack::max_out_request_queue``. The queue length
			// libtorrent is trying to achieve is determined by the download rate and the
			// assumed round-trip-time (``settings_pack::request_queue_time``). The assumed
			// round-trip-time is not limited to just the network RTT, but also the remote disk
			// access time and message handling time. It defaults to 3 seconds. The target number
			// of outstanding requests is set to fill the bandwidth-delay product (assumed RTT
			// times download rate divided by number of bytes per request). When this alert
			// is posted, there is a risk that the number of outstanding requests is too low
			// and limits the download rate. You might want to increase the ``max_out_request_queue``
			// setting.
			outstanding_request_limit_reached,

			// This warning is posted when the amount of TCP/IP overhead is greater than the
			// upload rate limit. When this happens, the TCP/IP overhead is caused by a much
			// faster download rate, triggering TCP ACK packets. These packets eat into the
			// rate limit specified to libtorrent. When the overhead traffic is greater than
			// the rate limit, libtorrent will not be able to send any actual payload, such
			// as piece requests. This means the download rate will suffer, and new requests
			// can be sent again. There will be an equilibrium where the download rate, on
			// average, is about 20 times the upload rate limit. If you want to maximize the
			// download rate, increase the upload rate limit above 5% of your download capacity.
			upload_limit_too_low,

			// This is the same warning as ``upload_limit_too_low`` but referring to the download
			// limit instead of upload. This suggests that your download rate limit is much lower
			// than your upload capacity. Your upload rate will suffer. To maximize upload rate,
			// make sure your download rate limit is above 5% of your upload capacity.
			download_limit_too_low,

			// We're stalled on the disk. We want to write to the socket, and we can write
			// but our send buffer is empty, waiting to be refilled from the disk.
			// This either means the disk is slower than the network connection
			// or that our send buffer watermark is too small, because we can
			// send it all before the disk gets back to us.
			// The number of bytes that we keep outstanding, requested from the disk, is calculated
			// as follows::
			//
			//   min(512, max(upload_rate * send_buffer_watermark_factor / 100, send_buffer_watermark))
			//
			// If you receive this alert, you might want to either increase your ``send_buffer_watermark``
			// or ``send_buffer_watermark_factor``.
			send_buffer_watermark_too_low,

			// If the half (or more) of all upload slots are set as optimistic unchoke slots, this
			// warning is issued. You probably want more regular (rate based) unchoke slots.
			too_many_optimistic_unchoke_slots,

			// If the disk write queue ever grows larger than half of the cache size, this warning
			// is posted. The disk write queue eats into the total disk cache and leaves very little
			// left for the actual cache. This causes the disk cache to oscillate in evicting large
			// portions of the cache before allowing peers to download any more, onto the disk write
			// queue. Either lower ``max_queued_disk_bytes`` or increase ``cache_size``.
			too_high_disk_queue_limit,

			aio_limit_reached,
			bittyrant_with_no_uplimit,

			// This is generated if outgoing peer connections are failing because of *address in use*
			// errors, indicating that ``settings_pack::outgoing_ports`` is set and is too small of
			// a range. Consider not using the ``outgoing_ports`` setting at all, or widen the range to
			// include more ports.
			too_few_outgoing_ports,

			too_few_file_descriptors,

			num_warnings
		};

		// internal
		TORRENT_UNEXPORT performance_alert(aux::stack_allocator& alloc, torrent_handle const& h
			, performance_warning_t w);

		TORRENT_DEFINE_ALERT(performance_alert, 9)

		static constexpr alert_category_t static_category = alert::performance_warning;

		std::string message() const override;

		performance_warning_t const warning_code;
	};

	// Generated whenever a torrent changes its state.
	struct TORRENT_EXPORT state_changed_alert final : torrent_alert
	{
		// internal
		TORRENT_UNEXPORT state_changed_alert(aux::stack_allocator& alloc, torrent_handle const& h
			, torrent_status::state_t st
			, torrent_status::state_t prev_st);

		TORRENT_DEFINE_ALERT_PRIO(state_changed_alert, 10, alert_priority::high)

		static constexpr alert_category_t static_category = alert::status_notification;

		std::string message() const override;

		// the new state of the torrent.
		torrent_status::state_t const state;

		// the previous state.
		torrent_status::state_t const prev_state;
	};

	// This alert is generated on tracker time outs, premature disconnects,
	// invalid response or a HTTP response other than "200 OK". From the alert
	// you can get the handle to the torrent the tracker belongs to.
	//
	// The ``times_in_row`` member says how many times in a row this tracker has
	// failed. ``status_code`` is the code returned from the HTTP server. 401
	// means the tracker needs authentication, 404 means not found etc. If the
	// tracker timed out, the code will be set to 0.
	struct TORRENT_EXPORT tracker_error_alert final : tracker_alert
	{
		// internal
		TORRENT_UNEXPORT tracker_error_alert(aux::stack_allocator& alloc
			, torrent_handle const& h, tcp::endpoint const& ep
			, int times, string_view u
			, error_code const& e, string_view m);

		TORRENT_DEFINE_ALERT_PRIO(tracker_error_alert, 11, alert_priority::high)

		static constexpr alert_category_t static_category = alert::tracker_notification | alert::error_notification;
		std::string message() const override;

		int const times_in_row;
		error_code const error;

		// the message associated with this error
		char const* error_message() const;

	private:
		aux::allocation_slot m_msg_idx;
#if TORRENT_ABI_VERSION == 1
	public:
		int const TORRENT_DEPRECATED_MEMBER status_code;
		std::string TORRENT_DEPRECATED_MEMBER msg;
#endif
	};

	// This alert is triggered if the tracker reply contains a warning field.
	// Usually this means that the tracker announce was successful, but the
	// tracker has a message to the client.
	struct TORRENT_EXPORT tracker_warning_alert final : tracker_alert
	{
		// internal
		TORRENT_UNEXPORT tracker_warning_alert(aux::stack_allocator& alloc
			, torrent_handle const& h, tcp::endpoint const& ep
			, string_view u, string_view m);

		TORRENT_DEFINE_ALERT(tracker_warning_alert, 12)

		static constexpr alert_category_t static_category = alert::tracker_notification | alert::error_notification;
		std::string message() const override;

		// the message associated with this warning
		char const* warning_message() const;

	private:
		aux::allocation_slot m_msg_idx;
#if TORRENT_ABI_VERSION == 1
	public:
		// contains the warning message from the tracker.
		std::string TORRENT_DEPRECATED_MEMBER msg;
#endif
	};

	// This alert is generated when a scrape request succeeds.
	struct TORRENT_EXPORT scrape_reply_alert final : tracker_alert
	{
		// internal
		TORRENT_UNEXPORT scrape_reply_alert(aux::stack_allocator& alloc
			, torrent_handle const& h, tcp::endpoint const& ep
			, int incomp, int comp, string_view u);

		TORRENT_DEFINE_ALERT_PRIO(scrape_reply_alert, 13, alert_priority::critical)

		static constexpr alert_category_t static_category = alert::tracker_notification;
		std::string message() const override;

		// the data returned in the scrape response. These numbers
		// may be -1 if the response was malformed.
		int const incomplete;
		int const complete;
	};

	// If a scrape request fails, this alert is generated. This might be due
	// to the tracker timing out, refusing connection or returning an http response
	// code indicating an error.
	struct TORRENT_EXPORT scrape_failed_alert final : tracker_alert
	{
		// internal
		TORRENT_UNEXPORT scrape_failed_alert(aux::stack_allocator& alloc
			, torrent_handle const& h, tcp::endpoint const& ep
			, string_view u, error_code const& e);
		TORRENT_UNEXPORT scrape_failed_alert(aux::stack_allocator& alloc
			, torrent_handle const& h, tcp::endpoint const& ep
			, string_view u, string_view m);

		TORRENT_DEFINE_ALERT_PRIO(scrape_failed_alert, 14, alert_priority::critical)

		static constexpr alert_category_t static_category = alert::tracker_notification | alert::error_notification;
		std::string message() const override;

		// the error itself. This may indicate that the tracker sent an error
		// message (``error::tracker_failure``), in which case it can be
		// retrieved by calling ``error_message()``.
		error_code const error;

		// if the error indicates there is an associated message, this returns
		// that message. Otherwise and empty string.
		char const* error_message() const;

	private:
		aux::allocation_slot m_msg_idx;
#if TORRENT_ABI_VERSION == 1
	public:
		// contains a message describing the error.
		std::string TORRENT_DEPRECATED_MEMBER msg;
#endif
	};

	// This alert is only for informational purpose. It is generated when a tracker announce
	// succeeds. It is generated regardless what kind of tracker was used, be it UDP, HTTP or
	// the DHT.
	struct TORRENT_EXPORT tracker_reply_alert final : tracker_alert
	{
		// internal
		TORRENT_UNEXPORT tracker_reply_alert(aux::stack_allocator& alloc
			, torrent_handle const& h, tcp::endpoint const& ep
			, int np, string_view u);

		TORRENT_DEFINE_ALERT(tracker_reply_alert, 15)

		static constexpr alert_category_t static_category = alert::tracker_notification;
		std::string message() const override;

		// tells how many peers the tracker returned in this response. This is
		// not expected to be greater than the ``num_want`` settings. These are not necessarily
		// all new peers, some of them may already be connected.
		int const num_peers;
	};

	// This alert is generated each time the DHT receives peers from a node. ``num_peers``
	// is the number of peers we received in this packet. Typically these packets are
	// received from multiple DHT nodes, and so the alerts are typically generated
	// a few at a time.
	struct TORRENT_EXPORT dht_reply_alert final : tracker_alert
	{
		// internal
		TORRENT_UNEXPORT dht_reply_alert(aux::stack_allocator& alloc
			, torrent_handle const& h
			, int np);

		TORRENT_DEFINE_ALERT(dht_reply_alert, 16)

		static constexpr alert_category_t static_category = alert::dht_notification | alert::tracker_notification;
		std::string message() const override;

		int const num_peers;
	};

	// This alert is generated each time a tracker announce is sent (or attempted to be sent).
	// There are no extra data members in this alert. The url can be found in the base class
	// however.
	struct TORRENT_EXPORT tracker_announce_alert final : tracker_alert
	{
		// internal
		TORRENT_UNEXPORT tracker_announce_alert(aux::stack_allocator& alloc
			, torrent_handle const& h, tcp::endpoint const& ep
			, string_view u, event_t e);

		TORRENT_DEFINE_ALERT(tracker_announce_alert, 17)

		static constexpr alert_category_t static_category = alert::tracker_notification;
		std::string message() const override;

		// specifies what event was sent to the tracker. It is defined as:
		//
		// 0. None
		// 1. Completed
		// 2. Started
		// 3. Stopped
		// 4. Paused
		event_t const event;
	};

	// This alert is generated when a finished piece fails its hash check. You can get the handle
	// to the torrent which got the failed piece and the index of the piece itself from the alert.
	struct TORRENT_EXPORT hash_failed_alert final : torrent_alert
	{
		// internal
		TORRENT_UNEXPORT hash_failed_alert(aux::stack_allocator& alloc, torrent_handle const& h
			, piece_index_t index);

		TORRENT_DEFINE_ALERT(hash_failed_alert, 18)

		static constexpr alert_category_t static_category = alert::status_notification;
		std::string message() const override;

		piece_index_t const piece_index;
	};

	// This alert is generated when a peer is banned because it has sent too many corrupt pieces
	// to us. ``ip`` is the endpoint to the peer that was banned.
	struct TORRENT_EXPORT peer_ban_alert final : peer_alert
	{
		// internal
		TORRENT_UNEXPORT peer_ban_alert(aux::stack_allocator& alloc, torrent_handle h
			, tcp::endpoint const& ep, peer_id const& peer_id);

		TORRENT_DEFINE_ALERT(peer_ban_alert, 19)

		static constexpr alert_category_t static_category = alert::peer_notification;
		std::string message() const override;
	};

	// This alert is generated when a peer is unsnubbed. Essentially when it was snubbed for stalling
	// sending data, and now it started sending data again.
	struct TORRENT_EXPORT peer_unsnubbed_alert final : peer_alert
	{
		// internal
		TORRENT_UNEXPORT peer_unsnubbed_alert(aux::stack_allocator& alloc, torrent_handle h
			, tcp::endpoint const& ep, peer_id const& peer_id);

		TORRENT_DEFINE_ALERT(peer_unsnubbed_alert, 20)

		static constexpr alert_category_t static_category = alert::peer_notification;
		std::string message() const override;
	};

	// This alert is generated when a peer is snubbed, when it stops sending data when we request
	// it.
	struct TORRENT_EXPORT peer_snubbed_alert final : peer_alert
	{
		// internal
		TORRENT_UNEXPORT peer_snubbed_alert(aux::stack_allocator& alloc, torrent_handle h
			, tcp::endpoint const& ep, peer_id const& peer_id);

		TORRENT_DEFINE_ALERT(peer_snubbed_alert, 21)

		static constexpr alert_category_t static_category = alert::peer_notification;
		std::string message() const override;
	};

	// This alert is generated when a peer sends invalid data over the peer-peer protocol. The peer
	// will be disconnected, but you get its ip address from the alert, to identify it.
	struct TORRENT_EXPORT peer_error_alert final : peer_alert
	{
		// internal
		TORRENT_UNEXPORT peer_error_alert(aux::stack_allocator& alloc, torrent_handle const& h
			, tcp::endpoint const& ep, peer_id const& peer_id, operation_t op
			, error_code const& e);

		TORRENT_DEFINE_ALERT(peer_error_alert, 22)

		static constexpr alert_category_t static_category = alert::peer_notification;
		std::string message() const override;

		// a 0-terminated string of the low-level operation that failed, or nullptr if
		// there was no low level disk operation.
		operation_t op;

		// tells you what error caused this alert.
		error_code const error;

#if TORRENT_ABI_VERSION == 1
		int const TORRENT_DEPRECATED_MEMBER operation;
		std::string TORRENT_DEPRECATED_MEMBER msg;
#endif
	};

	// This alert is posted every time an outgoing peer connect attempts succeeds.
	struct TORRENT_EXPORT peer_connect_alert final : peer_alert
	{
		// internal
		TORRENT_UNEXPORT peer_connect_alert(aux::stack_allocator& alloc, torrent_handle h
			, tcp::endpoint const& ep, peer_id const& peer_id, socket_type_t type);

		TORRENT_DEFINE_ALERT(peer_connect_alert, 23)

		static constexpr alert_category_t static_category = alert::connect_notification;
		std::string message() const override;

		socket_type_t const socket_type;
	};

	// This alert is generated when a peer is disconnected for any reason (other than the ones
	// covered by peer_error_alert ).
	struct TORRENT_EXPORT peer_disconnected_alert final : peer_alert
	{
		// internal
		TORRENT_UNEXPORT peer_disconnected_alert(aux::stack_allocator& alloc
			, torrent_handle const& h, tcp::endpoint const& ep
			, peer_id const& peer_id, operation_t op, socket_type_t type, error_code const& e
			, close_reason_t r);

		TORRENT_DEFINE_ALERT(peer_disconnected_alert, 24)

		static constexpr alert_category_t static_category = alert::connect_notification;
		std::string message() const override;

		// the kind of socket this peer was connected over
		socket_type_t const socket_type;

		// the operation or level where the error occurred. Specified as an
		// value from the operation_t enum. Defined in operations.hpp.
		operation_t const op;

		// tells you what error caused peer to disconnect.
		error_code const error;

		// the reason the peer disconnected (if specified)
		close_reason_t const reason;

#if TORRENT_ABI_VERSION == 1
		int const TORRENT_DEPRECATED_MEMBER operation;
		std::string TORRENT_DEPRECATED_MEMBER msg;
#endif
	};

	// This is a debug alert that is generated by an incoming invalid piece request.
	// ``ip`` is the address of the peer and the ``request`` is the actual incoming
	// request from the peer. See peer_request for more info.
	struct TORRENT_EXPORT invalid_request_alert final : peer_alert
	{
		// internal
		TORRENT_UNEXPORT invalid_request_alert(aux::stack_allocator& alloc
			, torrent_handle const& h, tcp::endpoint const& ep
			, peer_id const& peer_id, peer_request const& r
			, bool we_have, bool peer_interested, bool withheld);

		TORRENT_DEFINE_ALERT(invalid_request_alert, 25)

		static constexpr alert_category_t static_category = alert::peer_notification;
		std::string message() const override;

		// the request we received from the peer
		peer_request const request;

		// true if we have this piece
		bool const we_have;

		// true if the peer indicated that it was interested to download before
		// sending the request
		bool const peer_interested;

		// if this is true, the peer is not allowed to download this piece because
		// of super-seeding rules.
		bool const withheld;
	};

	// This alert is generated when a torrent switches from being a downloader to a seed.
	// It will only be generated once per torrent. It contains a torrent_handle to the
	// torrent in question.
	struct TORRENT_EXPORT torrent_finished_alert final : torrent_alert
	{
		// internal
		TORRENT_UNEXPORT torrent_finished_alert(aux::stack_allocator& alloc,
			torrent_handle h);

		TORRENT_DEFINE_ALERT_PRIO(torrent_finished_alert, 26, alert_priority::high)

		static constexpr alert_category_t static_category = alert::status_notification;
		std::string message() const override;
	};

	// this alert is posted every time a piece completes downloading
	// and passes the hash check. This alert derives from torrent_alert
	// which contains the torrent_handle to the torrent the piece belongs to.
	// Note that being downloaded and passing the hash check may happen before
	// the piece is also fully flushed to disk. So torrent_handle::have_piece()
	// may still return false
	struct TORRENT_EXPORT piece_finished_alert final : torrent_alert
	{
		// internal
		TORRENT_UNEXPORT piece_finished_alert(aux::stack_allocator& alloc,
			torrent_handle const& h, piece_index_t piece_num);

		TORRENT_DEFINE_ALERT(piece_finished_alert, 27)

#ifdef __GNUC__
#pragma GCC diagnostic push
#pragma GCC diagnostic ignored "-Wdeprecated-declarations"
#endif
		static constexpr alert_category_t static_category =
			alert::piece_progress_notification
			PROGRESS_NOTIFICATION
		;
#ifdef __GNUC__
#pragma GCC diagnostic pop
#endif
		std::string message() const override;

		// the index of the piece that finished
		piece_index_t const piece_index;
	};

	// This alert is generated when a peer rejects or ignores a piece request.
	struct TORRENT_EXPORT request_dropped_alert final : peer_alert
	{
		// internal
		TORRENT_UNEXPORT request_dropped_alert(aux::stack_allocator& alloc, torrent_handle h
			, tcp::endpoint const& ep, peer_id const& peer_id, int block_num
			, piece_index_t piece_num);

		TORRENT_DEFINE_ALERT(request_dropped_alert, 28)

#ifdef __GNUC__
#pragma GCC diagnostic push
#pragma GCC diagnostic ignored "-Wdeprecated-declarations"
#endif
		static constexpr alert_category_t static_category =
			alert::block_progress_notification
			| alert::peer_notification
			PROGRESS_NOTIFICATION
		;
#ifdef __GNUC__
#pragma GCC diagnostic pop
#endif
		std::string message() const override;

		int const block_index;
		piece_index_t const piece_index;
	};

	// This alert is generated when a block request times out.
	struct TORRENT_EXPORT block_timeout_alert final : peer_alert
	{
		// internal
		TORRENT_UNEXPORT block_timeout_alert(aux::stack_allocator& alloc, torrent_handle h
			, tcp::endpoint const& ep, peer_id const& peer_id, int block_num
			, piece_index_t piece_num);

		TORRENT_DEFINE_ALERT(block_timeout_alert, 29)

#ifdef __GNUC__
#pragma GCC diagnostic push
#pragma GCC diagnostic ignored "-Wdeprecated-declarations"
#endif
		static constexpr alert_category_t static_category =
			alert::block_progress_notification
			| alert::peer_notification
			PROGRESS_NOTIFICATION
		;
#ifdef __GNUC__
#pragma GCC diagnostic pop
#endif
		std::string message() const override;

		int const block_index;
		piece_index_t const piece_index;
	};

	// This alert is generated when a block request receives a response.
	struct TORRENT_EXPORT block_finished_alert final : peer_alert
	{
		// internal
		TORRENT_UNEXPORT block_finished_alert(aux::stack_allocator& alloc, torrent_handle h
			, tcp::endpoint const& ep, peer_id const& peer_id, int block_num
			, piece_index_t piece_num);

		TORRENT_DEFINE_ALERT(block_finished_alert, 30)

#ifdef __GNUC__
#pragma GCC diagnostic push
#pragma GCC diagnostic ignored "-Wdeprecated-declarations"
#endif
		static constexpr alert_category_t static_category =
			alert::block_progress_notification
			PROGRESS_NOTIFICATION
		;
#ifdef __GNUC__
#pragma GCC diagnostic pop
#endif
		std::string message() const override;

		int const block_index;
		piece_index_t const piece_index;
	};

	// This alert is generated when a block request is sent to a peer.
	struct TORRENT_EXPORT block_downloading_alert final : peer_alert
	{
		// internal
		TORRENT_UNEXPORT block_downloading_alert(aux::stack_allocator& alloc, torrent_handle h
			, tcp::endpoint const& ep
			, peer_id const& peer_id, int block_num, piece_index_t piece_num);

		TORRENT_DEFINE_ALERT(block_downloading_alert, 31)

#ifdef __GNUC__
#pragma GCC diagnostic push
#pragma GCC diagnostic ignored "-Wdeprecated-declarations"
#endif
		static constexpr alert_category_t static_category =
			alert::block_progress_notification
			PROGRESS_NOTIFICATION
		;
#ifdef __GNUC__
#pragma GCC diagnostic pop
#endif
		std::string message() const override;

		int const block_index;
		piece_index_t const piece_index;
#if TORRENT_ABI_VERSION == 1
		char const* TORRENT_DEPRECATED_MEMBER peer_speedmsg;
#endif
	};

	// This alert is generated when a block is received that was not requested or
	// whose request timed out.
	struct TORRENT_EXPORT unwanted_block_alert final : peer_alert
	{
		// internal
		TORRENT_UNEXPORT unwanted_block_alert(aux::stack_allocator& alloc, torrent_handle h
			, tcp::endpoint const& ep
			, peer_id const& peer_id, int block_num, piece_index_t piece_num);

		TORRENT_DEFINE_ALERT(unwanted_block_alert, 32)

		static constexpr alert_category_t static_category = alert::peer_notification;
		std::string message() const override;

		int const block_index;
		piece_index_t const piece_index;
	};

	// The ``storage_moved_alert`` is generated when all the disk IO has
	// completed and the files have been moved, as an effect of a call to
	// ``torrent_handle::move_storage``. This is useful to synchronize with the
	// actual disk. The ``storage_path()`` member return the new path of the
	// storage.
	struct TORRENT_EXPORT storage_moved_alert final : torrent_alert
	{
		// internal
		TORRENT_UNEXPORT storage_moved_alert(aux::stack_allocator& alloc
			, torrent_handle const& h, string_view p, string_view old);

		TORRENT_DEFINE_ALERT_PRIO(storage_moved_alert, 33, alert_priority::critical)

		static constexpr alert_category_t static_category = alert::storage_notification;
		std::string message() const override;

		// the path the torrent was moved to and from, respectively.
		char const* storage_path() const;
		char const* old_path() const;

	private:
		aux::allocation_slot m_path_idx;
		aux::allocation_slot m_old_path_idx;
#if TORRENT_ABI_VERSION == 1
	public:
		std::string TORRENT_DEPRECATED_MEMBER path;
#endif
	};

	// The ``storage_moved_failed_alert`` is generated when an attempt to move the storage,
	// via torrent_handle::move_storage(), fails.
	struct TORRENT_EXPORT storage_moved_failed_alert final : torrent_alert
	{
		// internal
		TORRENT_UNEXPORT storage_moved_failed_alert(aux::stack_allocator& alloc
			, torrent_handle const& h, error_code const& e, string_view file
			, operation_t op);

		TORRENT_DEFINE_ALERT_PRIO(storage_moved_failed_alert, 34, alert_priority::critical)

		static constexpr alert_category_t static_category = alert::storage_notification;
		std::string message() const override;

		error_code const error;

		// If the error happened for a specific file, this returns its path.
		char const* file_path() const;

		// this indicates what underlying operation caused the error
		operation_t op;
	private:
		aux::allocation_slot m_file_idx;
#if TORRENT_ABI_VERSION == 1
	public:
		char const* TORRENT_DEPRECATED_MEMBER operation;
		// If the error happened for a specific file, ``file`` is its path.
		std::string TORRENT_DEPRECATED_MEMBER file;
#endif
	};

	// This alert is generated when a request to delete the files of a torrent complete.
	//
	// The ``info_hash`` is the info-hash of the torrent that was just deleted. Most of
	// the time the torrent_handle in the ``torrent_alert`` will be invalid by the time
	// this alert arrives, since the torrent is being deleted. The ``info_hash`` member
	// is hence the main way of identifying which torrent just completed the delete.
	//
	// This alert is posted in the ``storage_notification`` category, and that bit
	// needs to be set in the alert_mask.
	struct TORRENT_EXPORT torrent_deleted_alert final : torrent_alert
	{
		// internal
		TORRENT_UNEXPORT torrent_deleted_alert(aux::stack_allocator& alloc
			, torrent_handle const& h, info_hash_t const& ih);

		TORRENT_DEFINE_ALERT_PRIO(torrent_deleted_alert, 35, alert_priority::critical)

		static constexpr alert_category_t static_category = alert::storage_notification;
		std::string message() const override;

		info_hash_t info_hash;
	};

	// This alert is generated when a request to delete the files of a torrent fails.
	// Just removing a torrent from the session cannot fail
	struct TORRENT_EXPORT torrent_delete_failed_alert final : torrent_alert
	{
		// internal
		TORRENT_UNEXPORT torrent_delete_failed_alert(aux::stack_allocator& alloc
			, torrent_handle const& h, error_code const& e, info_hash_t const& ih);

		TORRENT_DEFINE_ALERT_PRIO(torrent_delete_failed_alert, 36, alert_priority::critical)

		static constexpr alert_category_t static_category = alert::storage_notification
			| alert::error_notification;
		std::string message() const override;

		// tells you why it failed.
		error_code const error;

		// the info hash of the torrent whose files failed to be deleted
		info_hash_t info_hash;

#if TORRENT_ABI_VERSION == 1
		std::string TORRENT_DEPRECATED_MEMBER msg;
#endif
	};

	// This alert is generated as a response to a ``torrent_handle::save_resume_data`` request.
	// It is generated once the disk IO thread is done writing the state for this torrent.
	struct TORRENT_EXPORT save_resume_data_alert final : torrent_alert
	{
		// internal
		TORRENT_UNEXPORT save_resume_data_alert(aux::stack_allocator& alloc
			, add_torrent_params&& params
			, torrent_handle const& h);
		TORRENT_UNEXPORT save_resume_data_alert(aux::stack_allocator& alloc
			, add_torrent_params const& params
			, torrent_handle const& h) = delete;

		TORRENT_DEFINE_ALERT_PRIO(save_resume_data_alert, 37, alert_priority::critical)

		static constexpr alert_category_t static_category = alert::storage_notification;
		std::string message() const override;

		// the ``params`` structure is populated with the fields to be passed to
		// add_torrent() or async_add_torrent() to resume the torrent. To
		// save the state to disk, you may pass it on to write_resume_data().
		add_torrent_params params;

#if TORRENT_ABI_VERSION == 1
		// points to the resume data.
		std::shared_ptr<entry> TORRENT_DEPRECATED_MEMBER resume_data;
#endif
	};

	// This alert is generated instead of ``save_resume_data_alert`` if there was an error
	// generating the resume data. ``error`` describes what went wrong.
	struct TORRENT_EXPORT save_resume_data_failed_alert final : torrent_alert
	{
		// internal
		TORRENT_UNEXPORT save_resume_data_failed_alert(aux::stack_allocator& alloc
			, torrent_handle const& h, error_code const& e);

		TORRENT_DEFINE_ALERT_PRIO(save_resume_data_failed_alert, 38, alert_priority::critical)

		static constexpr alert_category_t static_category = alert::storage_notification
			| alert::error_notification;
		std::string message() const override;

		// the error code from the resume_data failure
		error_code const error;

#if TORRENT_ABI_VERSION == 1
		std::string TORRENT_DEPRECATED_MEMBER msg;
#endif
	};

	// This alert is generated as a response to a ``torrent_handle::pause`` request. It is
	// generated once all disk IO is complete and the files in the torrent have been closed.
	// This is useful for synchronizing with the disk.
	struct TORRENT_EXPORT torrent_paused_alert final : torrent_alert
	{
		// internal
		TORRENT_UNEXPORT torrent_paused_alert(aux::stack_allocator& alloc, torrent_handle const& h);

		TORRENT_DEFINE_ALERT_PRIO(torrent_paused_alert, 39, alert_priority::high)

		static constexpr alert_category_t static_category = alert::status_notification;
		std::string message() const override;
	};

	// This alert is generated as a response to a torrent_handle::resume() request. It is
	// generated when a torrent goes from a paused state to an active state.
	struct TORRENT_EXPORT torrent_resumed_alert final : torrent_alert
	{
		// internal
		TORRENT_UNEXPORT torrent_resumed_alert(aux::stack_allocator& alloc, torrent_handle const& h);

		TORRENT_DEFINE_ALERT_PRIO(torrent_resumed_alert, 40, alert_priority::high)

		static constexpr alert_category_t static_category = alert::status_notification;
		std::string message() const override;
	};

	// This alert is posted when a torrent completes checking. i.e. when it transitions
	// out of the ``checking files`` state into a state where it is ready to start downloading
	struct TORRENT_EXPORT torrent_checked_alert final : torrent_alert
	{
		// internal
		TORRENT_UNEXPORT torrent_checked_alert(aux::stack_allocator& alloc, torrent_handle const& h);

		TORRENT_DEFINE_ALERT_PRIO(torrent_checked_alert, 41, alert_priority::high)

		static constexpr alert_category_t static_category = alert::status_notification;
		std::string message() const override;
	};

	// This alert is generated when a HTTP seed name lookup fails.
	struct TORRENT_EXPORT url_seed_alert final : torrent_alert
	{
		// internal
		TORRENT_UNEXPORT url_seed_alert(aux::stack_allocator& alloc, torrent_handle const& h
			, string_view u, error_code const& e);
		TORRENT_UNEXPORT url_seed_alert(aux::stack_allocator& alloc, torrent_handle const& h
			, string_view u, string_view m);

		TORRENT_DEFINE_ALERT(url_seed_alert, 42)

		static constexpr alert_category_t static_category = alert::peer_notification | alert::error_notification;
		std::string message() const override;

		// the error the web seed encountered. If this is not set, the server
		// sent an error message, call ``error_message()``.
		error_code const error;

		// the URL the error is associated with
		char const* server_url() const;

		// in case the web server sent an error message, this function returns
		// it.
		char const* error_message() const;

	private:
		aux::allocation_slot m_url_idx;
		aux::allocation_slot m_msg_idx;
#if TORRENT_ABI_VERSION == 1
	public:
		// the HTTP seed that failed
		std::string TORRENT_DEPRECATED_MEMBER url;

		// the error message, potentially from the server
		std::string TORRENT_DEPRECATED_MEMBER msg;
#endif

	};

	// If the storage fails to read or write files that it needs access to, this alert is
	// generated and the torrent is paused.
	struct TORRENT_EXPORT file_error_alert final : torrent_alert
	{
		// internal
		TORRENT_UNEXPORT file_error_alert(aux::stack_allocator& alloc, error_code const& ec
			, string_view file, operation_t op, torrent_handle const& h);

		TORRENT_DEFINE_ALERT_PRIO(file_error_alert, 43, alert_priority::high)

		static constexpr alert_category_t static_category = alert::status_notification
			| alert::error_notification
			| alert::storage_notification;
		std::string message() const override;

		// the error code describing the error.
		error_code const error;

		// indicates which underlying operation caused the error
		operation_t op;

		// the file that experienced the error
		char const* filename() const;

	private:
		aux::allocation_slot m_file_idx;
#if TORRENT_ABI_VERSION == 1
	public:
		char const* TORRENT_DEPRECATED_MEMBER operation;
		// the path to the file that was accessed when the error occurred.
		std::string TORRENT_DEPRECATED_MEMBER file;
		std::string TORRENT_DEPRECATED_MEMBER msg;
#endif
	};

	// This alert is generated when the metadata has been completely received and the info-hash
	// failed to match it. i.e. the metadata that was received was corrupt. libtorrent will
	// automatically retry to fetch it in this case. This is only relevant when running a
	// torrent-less download, with the metadata extension provided by libtorrent.
	struct TORRENT_EXPORT metadata_failed_alert final : torrent_alert
	{
		// internal
		TORRENT_UNEXPORT metadata_failed_alert(aux::stack_allocator& alloc
			, torrent_handle const& h, error_code const& ec);

		TORRENT_DEFINE_ALERT(metadata_failed_alert, 44)

		static constexpr alert_category_t static_category = alert::error_notification;
		std::string message() const override;

		// indicates what failed when parsing the metadata. This error is
		// what's returned from lazy_bdecode().
		error_code const error;
	};

	// This alert is generated when the metadata has been completely received and the torrent
	// can start downloading. It is not generated on torrents that are started with metadata, but
	// only those that needs to download it from peers (when utilizing the libtorrent extension).
	//
	// There are no additional data members in this alert.
	//
	// Typically, when receiving this alert, you would want to save the torrent file in order
	// to load it back up again when the session is restarted. Here's an example snippet of
	// code to do that::
	//
	//	torrent_handle h = alert->handle();
	//	if (h.is_valid()) {
	//		std::shared_ptr<torrent_info const> ti = h.torrent_file();
	//		create_torrent ct(*ti);
	//		entry te = ct.generate();
	//		std::vector<char> buffer;
	//		bencode(std::back_inserter(buffer), te);
	//		FILE* f = fopen((to_hex(ti->info_hash().to_string()) + ".torrent").c_str(), "wb+");
	//		if (f) {
	//			fwrite(&buffer[0], 1, buffer.size(), f);
	//			fclose(f);
	//		}
	//	}
	//
	struct TORRENT_EXPORT metadata_received_alert final : torrent_alert
	{
		// internal
		TORRENT_UNEXPORT metadata_received_alert(aux::stack_allocator& alloc
			, torrent_handle const& h);

		TORRENT_DEFINE_ALERT(metadata_received_alert, 45)

		static constexpr alert_category_t static_category = alert::status_notification;
		std::string message() const override;
	};

	// This alert is posted when there is an error on a UDP socket. The
	// UDP sockets are used for all uTP, DHT and UDP tracker traffic. They are
	// global to the session.
	struct TORRENT_EXPORT udp_error_alert final : alert
	{
		// internal
		TORRENT_UNEXPORT udp_error_alert(
			aux::stack_allocator& alloc
			, udp::endpoint const& ep
			, operation_t op
			, error_code const& ec);

		TORRENT_DEFINE_ALERT(udp_error_alert, 46)

		static constexpr alert_category_t static_category = alert::error_notification;
		std::string message() const override;

		// the source address associated with the error (if any)
		aux::noexcept_movable<udp::endpoint> endpoint;

		// the operation that failed
		operation_t operation;

		// the error code describing the error
		error_code const error;
	};

	// Whenever libtorrent learns about the machines external IP, this alert is
	// generated. The external IP address can be acquired from the tracker (if it
	// supports that) or from peers that supports the extension protocol.
	// The address can be accessed through the ``external_address`` member.
	struct TORRENT_EXPORT external_ip_alert final : alert
	{
		// internal
		TORRENT_UNEXPORT external_ip_alert(aux::stack_allocator& alloc, address const& ip);

		TORRENT_DEFINE_ALERT(external_ip_alert, 47)

		static constexpr alert_category_t static_category = alert::status_notification;
		std::string message() const override;

		// the IP address that is believed to be our external IP
		aux::noexcept_movable<address> external_address;
	};

	// This alert is generated when none of the ports, given in the port range, to
	// session can be opened for listening. The ``listen_interface`` member is the
	// interface that failed, ``error`` is the error code describing the failure.
	//
	// In the case an endpoint was created before generating the alert, it is
	// represented by ``address`` and ``port``. The combinations of socket type
	// and operation in which such address and port are not valid are:
	// accept  - i2p
	// accept  - socks5
	// enum_if - tcp
	//
	// libtorrent may sometimes try to listen on port 0, if all other ports failed.
	// Port 0 asks the operating system to pick a port that's free). If that fails
	// you may see a listen_failed_alert with port 0 even if you didn't ask to
	// listen on it.
	struct TORRENT_EXPORT listen_failed_alert final : alert
	{
#if TORRENT_ABI_VERSION == 1
		enum socket_type_t : std::uint8_t
		{
			tcp TORRENT_DEPRECATED_ENUM,
			tcp_ssl TORRENT_DEPRECATED_ENUM,
			udp TORRENT_DEPRECATED_ENUM,
			i2p TORRENT_DEPRECATED_ENUM,
			socks5 TORRENT_DEPRECATED_ENUM,
			utp_ssl TORRENT_DEPRECATED_ENUM
		};
#endif

		// internal
		TORRENT_UNEXPORT listen_failed_alert(aux::stack_allocator& alloc, string_view iface
			, lt::address const& listen_addr, int listen_port
			, operation_t op, error_code const& ec, lt::socket_type_t t);
		TORRENT_UNEXPORT listen_failed_alert(aux::stack_allocator& alloc, string_view iface
			, tcp::endpoint const& ep, operation_t op, error_code const& ec
			, lt::socket_type_t t);
		TORRENT_UNEXPORT listen_failed_alert(aux::stack_allocator& alloc, string_view iface
			, udp::endpoint const& ep, operation_t op, error_code const& ec
			, lt::socket_type_t t);
		TORRENT_UNEXPORT listen_failed_alert(aux::stack_allocator& alloc, string_view iface
			, operation_t op, error_code const& ec, lt::socket_type_t t);

		TORRENT_DEFINE_ALERT_PRIO(listen_failed_alert, 48, alert_priority::critical)

		static constexpr alert_category_t static_category = alert::status_notification | alert::error_notification;
		std::string message() const override;

		// the network device libtorrent attempted to listen on, or the IP address
		char const* listen_interface() const;

		// the error the system returned
		error_code const error;

		// the underlying operation that failed
		operation_t op;

		// the type of listen socket this alert refers to.
		lt::socket_type_t const socket_type;

		// the address libtorrent attempted to listen on
		// see alert documentation for validity of this value
		aux::noexcept_movable<lt::address> address;

		// the port libtorrent attempted to listen on
		// see alert documentation for validity of this value
		int const port;

	private:
		std::reference_wrapper<aux::stack_allocator const> m_alloc;
		aux::allocation_slot m_interface_idx;
#if TORRENT_ABI_VERSION == 1
	public:
		enum TORRENT_DEPRECATED_ENUM op_t
		{
			parse_addr TORRENT_DEPRECATED_ENUM,
			open TORRENT_DEPRECATED_ENUM,
			bind TORRENT_DEPRECATED_ENUM,
			listen TORRENT_DEPRECATED_ENUM,
			get_socket_name TORRENT_DEPRECATED_ENUM,
			accept TORRENT_DEPRECATED_ENUM,
			enum_if TORRENT_DEPRECATED_ENUM,
			bind_to_device TORRENT_DEPRECATED_ENUM
		};

		// the specific low level operation that failed. See op_t.
		int const TORRENT_DEPRECATED_MEMBER operation;

		// the address and port libtorrent attempted to listen on
		aux::noexcept_movable<tcp::endpoint> TORRENT_DEPRECATED_MEMBER endpoint;

		// the type of listen socket this alert refers to.
		socket_type_t TORRENT_DEPRECATED_MEMBER sock_type;
#endif
	};

	// This alert is posted when the listen port succeeds to be opened on a
	// particular interface. ``address`` and ``port`` is the endpoint that
	// successfully was opened for listening.
	struct TORRENT_EXPORT listen_succeeded_alert final : alert
	{
#if TORRENT_ABI_VERSION == 1
		enum socket_type_t : std::uint8_t
		{
			tcp TORRENT_DEPRECATED_ENUM,
			tcp_ssl TORRENT_DEPRECATED_ENUM,
			udp TORRENT_DEPRECATED_ENUM,
			i2p TORRENT_DEPRECATED_ENUM,
			socks5 TORRENT_DEPRECATED_ENUM,
			utp_ssl TORRENT_DEPRECATED_ENUM
		};
#endif

		// internal
		TORRENT_UNEXPORT listen_succeeded_alert(aux::stack_allocator& alloc
			, lt::address const& listen_addr
			, int listen_port
			, lt::socket_type_t t);
		TORRENT_UNEXPORT listen_succeeded_alert(aux::stack_allocator& alloc
			, tcp::endpoint const& ep
			, lt::socket_type_t t);
		TORRENT_UNEXPORT listen_succeeded_alert(aux::stack_allocator& alloc
			, udp::endpoint const& ep
			, lt::socket_type_t t);

		TORRENT_DEFINE_ALERT_PRIO(listen_succeeded_alert, 49, alert_priority::critical)

		static constexpr alert_category_t static_category = alert::status_notification;
		std::string message() const override;

		// the address libtorrent ended up listening on. This address
		// refers to the local interface.
		aux::noexcept_movable<lt::address> address;

		// the port libtorrent ended up listening on.
		int const port;

		// the type of listen socket this alert refers to.
		lt::socket_type_t const socket_type;

#if TORRENT_ABI_VERSION == 1
		// the endpoint libtorrent ended up listening on. The address
		// refers to the local interface and the port is the listen port.
		aux::noexcept_movable<tcp::endpoint> TORRENT_DEPRECATED_MEMBER endpoint;

		// the type of listen socket this alert refers to.
		socket_type_t TORRENT_DEPRECATED_MEMBER sock_type;
#endif
	};

	// This alert is generated when a NAT router was successfully found but some
	// part of the port mapping request failed. It contains a text message that
	// may help the user figure out what is wrong. This alert is not generated in
	// case it appears the client is not running on a NAT:ed network or if it
	// appears there is no NAT router that can be remote controlled to add port
	// mappings.
	struct TORRENT_EXPORT portmap_error_alert final : alert
	{
		// internal
		TORRENT_UNEXPORT portmap_error_alert(aux::stack_allocator& alloc, port_mapping_t i
			, portmap_transport t
			, error_code const& e);

		TORRENT_DEFINE_ALERT(portmap_error_alert, 50)

		static constexpr alert_category_t static_category = alert::port_mapping_notification
			| alert::error_notification;
		std::string message() const override;

		// refers to the mapping index of the port map that failed, i.e.
		// the index returned from add_mapping().
		port_mapping_t const mapping;

		// UPnP or NAT-PMP
		portmap_transport map_transport;

		// tells you what failed.
		error_code const error;
#if TORRENT_ABI_VERSION == 1
		// is 0 for NAT-PMP and 1 for UPnP.
		int const TORRENT_DEPRECATED_MEMBER map_type;

		std::string TORRENT_DEPRECATED_MEMBER msg;
#endif
	};

	// This alert is generated when a NAT router was successfully found and
	// a port was successfully mapped on it. On a NAT:ed network with a NAT-PMP
	// capable router, this is typically generated once when mapping the TCP
	// port and, if DHT is enabled, when the UDP port is mapped.
	struct TORRENT_EXPORT portmap_alert final : alert
	{
		// internal
		TORRENT_UNEXPORT portmap_alert(aux::stack_allocator& alloc, port_mapping_t i, int port
			, portmap_transport t, portmap_protocol protocol);

		TORRENT_DEFINE_ALERT(portmap_alert, 51)

		static constexpr alert_category_t static_category = alert::port_mapping_notification;
		std::string message() const override;

		// refers to the mapping index of the port map that failed, i.e.
		// the index returned from add_mapping().
		port_mapping_t const mapping;

		// the external port allocated for the mapping.
		int const external_port;

		portmap_protocol const map_protocol;

		portmap_transport const map_transport;

#if TORRENT_ABI_VERSION == 1
		enum TORRENT_DEPRECATED_ENUM protocol_t
		{
			tcp,
			udp
		};

		// the protocol this mapping was for. one of protocol_t enums
		int const TORRENT_DEPRECATED_MEMBER protocol;

		// 0 for NAT-PMP and 1 for UPnP.
		int const TORRENT_DEPRECATED_MEMBER map_type;
#endif
	};

	// This alert is generated to log informational events related to either
	// UPnP or NAT-PMP. They contain a log line and the type (0 = NAT-PMP
	// and 1 = UPnP). Displaying these messages to an end user is only useful
	// for debugging the UPnP or NAT-PMP implementation. This alert is only
	// posted if the alert::port_mapping_log_notification flag is enabled in
	// the alert mask.
	struct TORRENT_EXPORT portmap_log_alert final : alert
	{
		// internal
		TORRENT_UNEXPORT portmap_log_alert(aux::stack_allocator& alloc, portmap_transport t, const char* m);

		TORRENT_DEFINE_ALERT(portmap_log_alert, 52)

		static constexpr alert_category_t static_category = alert::port_mapping_log_notification;
		std::string message() const override;

		portmap_transport const map_transport;

		// the message associated with this log line
		char const* log_message() const;

	private:

		std::reference_wrapper<aux::stack_allocator const> m_alloc;

		aux::allocation_slot m_log_idx;
#if TORRENT_ABI_VERSION == 1
	public:
		int const TORRENT_DEPRECATED_MEMBER map_type;
		std::string TORRENT_DEPRECATED_MEMBER msg;
#endif

	};

	// This alert is generated when a fastresume file has been passed to
	// add_torrent() but the files on disk did not match the fastresume file.
	// The error_code explains the reason why the resume file was rejected.
	struct TORRENT_EXPORT fastresume_rejected_alert final : torrent_alert
	{
		// internal
		TORRENT_UNEXPORT fastresume_rejected_alert(aux::stack_allocator& alloc
			, torrent_handle const& h, error_code const& ec, string_view file
			, operation_t op);

		TORRENT_DEFINE_ALERT_PRIO(fastresume_rejected_alert, 53, alert_priority::critical)

		static constexpr alert_category_t static_category = alert::status_notification
			| alert::error_notification;
		std::string message() const override;

		error_code error;

		// If the error happened to a specific file, this returns the path to it.
		char const* file_path() const;

		// the underlying operation that failed
		operation_t op;

	private:
		aux::allocation_slot m_path_idx;
#if TORRENT_ABI_VERSION == 1
	public:
		// If the error happened in a disk operation. a 0-terminated string of
		// the name of that operation. ``operation`` is nullptr otherwise.
		char const* TORRENT_DEPRECATED_MEMBER operation;

		// If the error happened to a specific file, ``file`` is the path to it.
		std::string TORRENT_DEPRECATED_MEMBER file;
		std::string TORRENT_DEPRECATED_MEMBER msg;
#endif
	};

	// This alert is posted when an incoming peer connection, or a peer that's about to be added
	// to our peer list, is blocked for some reason. This could be any of:
	//
	// * the IP filter
	// * i2p mixed mode restrictions (a normal peer is not allowed on an i2p swarm)
	// * the port filter
	// * the peer has a low port and ``no_connect_privileged_ports`` is enabled
	// * the protocol of the peer is blocked (uTP/TCP blocking)
	struct TORRENT_EXPORT peer_blocked_alert final : peer_alert
	{
		// internal
		TORRENT_UNEXPORT peer_blocked_alert(aux::stack_allocator& alloc, torrent_handle const& h
			, tcp::endpoint const& ep, int r);

		TORRENT_DEFINE_ALERT(peer_blocked_alert, 54)

		static constexpr alert_category_t static_category = alert::ip_block_notification;
		std::string message() const override;

		enum reason_t
		{
			ip_filter,
			port_filter,
			i2p_mixed,
			privileged_ports,
			utp_disabled,
			tcp_disabled,
			invalid_local_interface
		};

		// the reason for the peer being blocked. Is one of the values from the
		// reason_t enum.
		int const reason;
	};

	// This alert is generated when a DHT node announces to an info-hash on our
	// DHT node. It belongs to the ``dht_notification`` category.
	struct TORRENT_EXPORT dht_announce_alert final : alert
	{
		// internal
		TORRENT_UNEXPORT dht_announce_alert(aux::stack_allocator& alloc, address const& i, int p
			, sha1_hash const& ih);

		TORRENT_DEFINE_ALERT(dht_announce_alert, 55)

		static constexpr alert_category_t static_category = alert::dht_notification;
		std::string message() const override;

		aux::noexcept_movable<address> ip;
		int port;
		sha1_hash info_hash;
	};

	// This alert is generated when a DHT node sends a ``get_peers`` message to
	// our DHT node. It belongs to the ``dht_notification`` category.
	struct TORRENT_EXPORT dht_get_peers_alert final : alert
	{
		// internal
		TORRENT_UNEXPORT dht_get_peers_alert(aux::stack_allocator& alloc, sha1_hash const& ih);

		TORRENT_DEFINE_ALERT(dht_get_peers_alert, 56)

		static constexpr alert_category_t static_category = alert::dht_notification;
		std::string message() const override;

		sha1_hash info_hash;
	};

	// This alert is posted approximately once every second, and it contains
	// byte counters of most statistics that's tracked for torrents. Each active
	// torrent posts these alerts regularly.
	// This alert has been superseded by calling ``post_torrent_updates()``
	// regularly on the session object. This alert will be removed
	struct TORRENT_EXPORT stats_alert final : torrent_alert
	{
		// internal
		TORRENT_UNEXPORT stats_alert(aux::stack_allocator& alloc, torrent_handle const& h, int interval
			, stat const& s);

		TORRENT_DEFINE_ALERT(stats_alert, 57)

		static constexpr alert_category_t static_category = alert::stats_notification;
		std::string message() const override;

		enum stats_channel
		{
			upload_payload,
			upload_protocol,
			download_payload,
			download_protocol,
			upload_ip_protocol,
#if TORRENT_ABI_VERSION == 1
			upload_dht_protocol TORRENT_DEPRECATED_ENUM,
			upload_tracker_protocol TORRENT_DEPRECATED_ENUM,
#else
			deprecated1,
			deprecated2,
#endif
			download_ip_protocol,
#if TORRENT_ABI_VERSION == 1
			download_dht_protocol TORRENT_DEPRECATED_ENUM,
			download_tracker_protocol TORRENT_DEPRECATED_ENUM,
#else
			deprecated3,
			deprecated4,
#endif
			num_channels
		};

		// an array of samples. The enum describes what each sample is a
		// measurement of. All of these are raw, and not smoothing is performed.
		std::array<int, num_channels> const transferred;

		// the number of milliseconds during which these stats were collected.
		// This is typically just above 1000, but if CPU is limited, it may be
		// higher than that.
		int const interval;
	};

	// This alert is posted when the disk cache has been flushed for a specific
	// torrent as a result of a call to torrent_handle::flush_cache(). This
	// alert belongs to the ``storage_notification`` category, which must be
	// enabled to let this alert through. The alert is also posted when removing
	// a torrent from the session, once the outstanding cache flush is complete
	// and the torrent does no longer have any files open.
	struct TORRENT_EXPORT cache_flushed_alert final : torrent_alert
	{
		// internal
		TORRENT_UNEXPORT cache_flushed_alert(aux::stack_allocator& alloc, torrent_handle const& h);

		TORRENT_DEFINE_ALERT_PRIO(cache_flushed_alert, 58, alert_priority::high)

		static constexpr alert_category_t static_category = alert::storage_notification;
	};

#if TORRENT_ABI_VERSION == 1

#ifdef _MSC_VER
#pragma warning(push, 1)
// warning C4996: X: was declared deprecated
#pragma warning( disable : 4996 )
#endif
#if defined __GNUC__
#pragma GCC diagnostic push
#pragma GCC diagnostic ignored "-Wdeprecated-declarations"
#endif

	// This alert is posted when a bittorrent feature is blocked because of the
	// anonymous mode. For instance, if the tracker proxy is not set up, no
	// trackers will be used, because trackers can only be used through proxies
	// when in anonymous mode.
	struct TORRENT_DEPRECATED_EXPORT anonymous_mode_alert final : torrent_alert
	{
		// internal
		TORRENT_UNEXPORT anonymous_mode_alert(aux::stack_allocator& alloc, torrent_handle const& h
			, int k, string_view s);

		TORRENT_DEFINE_ALERT(anonymous_mode_alert, 59)

		static constexpr alert_category_t static_category = alert::error_notification;
		std::string message() const override;

		enum kind_t
		{
			// means that there's no proxy set up for tracker
			// communication and the tracker will not be contacted.
			// The tracker which this failed for is specified in the ``str`` member.
			tracker_not_anonymous = 0
		};

		// specifies what error this is, see kind_t.
		int kind;
		std::string str;
	};

#if defined __GNUC__
#pragma GCC diagnostic pop
#endif
#ifdef _MSC_VER
#pragma warning(pop)
#endif

#endif // TORRENT_ABI_VERSION

	// This alert is generated when we receive a local service discovery message
	// from a peer for a torrent we're currently participating in.
	struct TORRENT_EXPORT lsd_peer_alert final : peer_alert
	{
		// internal
		TORRENT_UNEXPORT lsd_peer_alert(aux::stack_allocator& alloc, torrent_handle const& h
			, tcp::endpoint const& i);

		TORRENT_DEFINE_ALERT(lsd_peer_alert, 60)

		static constexpr alert_category_t static_category = alert::peer_notification;
		std::string message() const override;
	};

	// This alert is posted whenever a tracker responds with a ``trackerid``.
	// The tracker ID is like a cookie. libtorrent will store the tracker ID
	// for this tracker and repeat it in subsequent announces.
	struct TORRENT_EXPORT trackerid_alert final : tracker_alert
	{
		// internal
		TORRENT_UNEXPORT trackerid_alert(aux::stack_allocator& alloc, torrent_handle const& h
			, tcp::endpoint const& ep , string_view u, const std::string& id);

		TORRENT_DEFINE_ALERT(trackerid_alert, 61)

		static constexpr alert_category_t static_category = alert::status_notification;
		std::string message() const override;

		// The tracker ID returned by the tracker
		char const* tracker_id() const;

	private:
		aux::allocation_slot m_tracker_idx;
#if TORRENT_ABI_VERSION == 1
	public:
		// The tracker ID returned by the tracker
		std::string TORRENT_DEPRECATED_MEMBER trackerid;
#endif
	};

	// This alert is posted when the initial DHT bootstrap is done.
	struct TORRENT_EXPORT dht_bootstrap_alert final : alert
	{
		// internal
		explicit TORRENT_UNEXPORT dht_bootstrap_alert(aux::stack_allocator& alloc);

		TORRENT_DEFINE_ALERT(dht_bootstrap_alert, 62)

		static constexpr alert_category_t static_category = alert::dht_notification;
		std::string message() const override;
	};

	// This is posted whenever a torrent is transitioned into the error state.
	struct TORRENT_EXPORT torrent_error_alert final : torrent_alert
	{
		// internal
		TORRENT_UNEXPORT torrent_error_alert(aux::stack_allocator& alloc, torrent_handle const& h
			, error_code const& e, string_view f);

		TORRENT_DEFINE_ALERT_PRIO(torrent_error_alert, 64, alert_priority::high)

		static constexpr alert_category_t static_category = alert::error_notification | alert::status_notification;
		std::string message() const override;

		// specifies which error the torrent encountered.
		error_code const error;

		// the filename (or object) the error occurred on.
		char const* filename() const;

	private:
		aux::allocation_slot m_file_idx;
#if TORRENT_ABI_VERSION == 1
	public:
		// the filename (or object) the error occurred on.
		std::string TORRENT_DEPRECATED_MEMBER error_file;
#endif

	};

	// This is always posted for SSL torrents. This is a reminder to the client that
	// the torrent won't work unless torrent_handle::set_ssl_certificate() is called with
	// a valid certificate. Valid certificates MUST be signed by the SSL certificate
	// in the .torrent file.
	struct TORRENT_EXPORT torrent_need_cert_alert final : torrent_alert
	{
		// internal
		TORRENT_UNEXPORT torrent_need_cert_alert(aux::stack_allocator& alloc
			, torrent_handle const& h);

		TORRENT_DEFINE_ALERT_PRIO(torrent_need_cert_alert, 65, alert_priority::critical)

		static constexpr alert_category_t static_category = alert::status_notification;
		std::string message() const override;
#if TORRENT_ABI_VERSION == 1
		error_code const TORRENT_DEPRECATED_MEMBER error;
#endif
	};

	// The incoming connection alert is posted every time we successfully accept
	// an incoming connection, through any mean. The most straight-forward ways
	// of accepting incoming connections are through the TCP listen socket and
	// the UDP listen socket for uTP sockets. However, connections may also be
	// accepted through a Socks5 or i2p listen socket, or via an SSL listen
	// socket.
	struct TORRENT_EXPORT incoming_connection_alert final : alert
	{
		// internal
		TORRENT_UNEXPORT incoming_connection_alert(aux::stack_allocator& alloc
			, socket_type_t t, tcp::endpoint const& i);

		TORRENT_DEFINE_ALERT(incoming_connection_alert, 66)

		static constexpr alert_category_t static_category = alert::peer_notification;
		std::string message() const override;

		// tells you what kind of socket the connection was accepted
		socket_type_t socket_type;

		// is the IP address and port the connection came from.
		aux::noexcept_movable<tcp::endpoint> endpoint;

#if TORRENT_ABI_VERSION == 1
		// is the IP address and port the connection came from.
		aux::noexcept_movable<tcp::endpoint> TORRENT_DEPRECATED_MEMBER ip;
#endif
	};

	// This alert is always posted when a torrent was attempted to be added
	// and contains the return status of the add operation. The torrent handle of the new
	// torrent can be found in the base class' ``handle`` member. If adding
	// the torrent failed, ``error`` contains the error code.
	struct TORRENT_EXPORT add_torrent_alert final : torrent_alert
	{
		// internal
		TORRENT_UNEXPORT add_torrent_alert(aux::stack_allocator& alloc, torrent_handle const& h
			, add_torrent_params p, error_code const& ec);

		TORRENT_DEFINE_ALERT_PRIO(add_torrent_alert, 67, alert_priority::critical)

		static constexpr alert_category_t static_category = alert::status_notification;
		std::string message() const override;

		// a copy of the parameters used when adding the torrent, it can be used
		// to identify which invocation to ``async_add_torrent()`` caused this alert.
		add_torrent_params params;

		// set to the error, if one occurred while adding the torrent.
		error_code error;
	};

	// This alert is only posted when requested by the user, by calling
	// session::post_torrent_updates() on the session. It contains the torrent
	// status of all torrents that changed since last time this message was
	// posted. Its category is ``status_notification``, but it's not subject to
	// filtering, since it's only manually posted anyway.
	struct TORRENT_EXPORT state_update_alert final : alert
	{
		// internal
		TORRENT_UNEXPORT state_update_alert(aux::stack_allocator& alloc
			, std::vector<torrent_status> st);

		TORRENT_DEFINE_ALERT_PRIO(state_update_alert, 68, alert_priority::high)

		static constexpr alert_category_t static_category = alert::status_notification;
		std::string message() const override;

		// contains the torrent status of all torrents that changed since last
		// time this message was posted. Note that you can map a torrent status
		// to a specific torrent via its ``handle`` member. The receiving end is
		// suggested to have all torrents sorted by the torrent_handle or hashed
		// by it, for efficient updates.
		std::vector<torrent_status> status;
	};

#if TORRENT_ABI_VERSION == 1
#ifdef _MSC_VER
#pragma warning(push, 1)
// warning C4996: X: was declared deprecated
#pragma warning( disable : 4996 )
#endif
#ifdef __GNUC__
#pragma GCC diagnostic push
#pragma GCC diagnostic ignored "-Wdeprecated-declarations"
#endif
	struct TORRENT_DEPRECATED_EXPORT mmap_cache_alert final : alert
	{
		mmap_cache_alert(aux::stack_allocator& alloc
			, error_code const& ec);
		TORRENT_DEFINE_ALERT(mmap_cache_alert, 69)

		static constexpr alert_category_t static_category = alert::error_notification;
		std::string message() const override;

		error_code const error;
	};
#ifdef __GNUC__
#pragma GCC diagnostic pop
#endif
#ifdef _MSC_VER
#pragma warning(pop)
#endif
#endif // TORRENT_ABI_VERSION

	// The session_stats_alert is posted when the user requests session statistics by
	// calling post_session_stats() on the session object. Its category is
	// ``status_notification``, but it is not subject to filtering, since it's only
	// manually posted anyway.
	//
	// the ``message()`` member function returns a string representation of the values that
	// properly match the line returned in ``session_stats_header_alert::message()``.
	//
	// this specific output is parsed by tools/parse_session_stats.py
	// if this is changed, that parser should also be changed
	struct TORRENT_EXPORT session_stats_alert final : alert
	{
		// internal
<<<<<<< HEAD
		TORRENT_UNEXPORT session_stats_alert(aux::stack_allocator& alloc, counters const& cnt);
=======
		session_stats_alert(aux::stack_allocator& alloc, counters const& cnt);
>>>>>>> b329d579

#if TORRENT_ABI_VERSION == 1
#ifdef __GNUC__
#pragma GCC diagnostic push
#pragma GCC diagnostic ignored "-Wdeprecated-declarations"
#endif
#ifdef __clang__
#pragma clang diagnostic push
#pragma clang diagnostic ignored "-Wdeprecated-declarations"
#endif
#endif
		TORRENT_DEFINE_ALERT_PRIO(session_stats_alert, 70, alert_priority::critical)
#if TORRENT_ABI_VERSION == 1
#ifdef __GNUC__
#pragma GCC diagnostic pop
#endif
#ifdef __clang__
#pragma clang diagnostic pop
#endif
#endif

		static constexpr alert_category_t static_category = alert::stats_notification;
		std::string message() const override;

		// An array are a mix of *counters* and *gauges*, which meanings can be
		// queries via the session_stats_metrics() function on the session. The
		// mapping from a specific metric to an index into this array is constant
		// for a specific version of libtorrent, but may differ for other
		// versions. The intended usage is to request the mapping, i.e. call
		// session_stats_metrics(), once on startup, and then use that mapping to
		// interpret these values throughout the process' runtime.
		//
		// For more information, see the session-statistics_ section.
		span<std::int64_t const> counters() const;

#if TORRENT_ABI_VERSION == 1
		std::array<std::int64_t, counters::num_counters> const TORRENT_DEPRECATED_MEMBER values;
#else
	private:
		std::reference_wrapper<aux::stack_allocator const> m_alloc;
		aux::allocation_slot m_counters_idx;
#endif
	};

	// posted when something fails in the DHT. This is not necessarily a fatal
	// error, but it could prevent proper operation
	struct TORRENT_EXPORT dht_error_alert final : alert
	{
		// internal
		TORRENT_UNEXPORT dht_error_alert(aux::stack_allocator& alloc, operation_t op
			, error_code const& ec);

		TORRENT_DEFINE_ALERT(dht_error_alert, 73)

		static constexpr alert_category_t static_category = alert::error_notification | alert::dht_notification;
		std::string message() const override;

		// the error code
		error_code error;

		// the operation that failed
		operation_t op;

#if TORRENT_ABI_VERSION == 1
		enum op_t
		{
			unknown TORRENT_DEPRECATED_ENUM,
			hostname_lookup TORRENT_DEPRECATED_ENUM
		};

		// the operation that failed
		op_t const TORRENT_DEPRECATED_MEMBER operation;
#endif
	};

	// this alert is posted as a response to a call to session::get_item(),
	// specifically the overload for looking up immutable items in the DHT.
	struct TORRENT_EXPORT dht_immutable_item_alert final : alert
	{
		// internal
<<<<<<< HEAD
		TORRENT_UNEXPORT dht_immutable_item_alert(aux::stack_allocator& alloc, sha1_hash const& t
			, entry i);
=======
		dht_immutable_item_alert(aux::stack_allocator& alloc, sha1_hash const& t
			, entry const& i);
>>>>>>> b329d579

		TORRENT_DEFINE_ALERT_PRIO(dht_immutable_item_alert, 74, alert_priority::critical)

		static constexpr alert_category_t static_category = alert::dht_notification;

		std::string message() const override;

		// the target hash of the immutable item. This must
		// match the SHA-1 hash of the bencoded form of ``item``.
		sha1_hash target;

		// the data for this item
		entry item;
	};

	// this alert is posted as a response to a call to session::get_item(),
	// specifically the overload for looking up mutable items in the DHT.
	struct TORRENT_EXPORT dht_mutable_item_alert final : alert
	{
		// internal
<<<<<<< HEAD
		TORRENT_UNEXPORT dht_mutable_item_alert(aux::stack_allocator& alloc
=======
		dht_mutable_item_alert(aux::stack_allocator& alloc
>>>>>>> b329d579
			, std::array<char, 32> const& k, std::array<char, 64> const& sig
			, std::int64_t sequence, string_view s, entry i, bool a);

		TORRENT_DEFINE_ALERT_PRIO(dht_mutable_item_alert, 75, alert_priority::critical)

		static constexpr alert_category_t static_category = alert::dht_notification;
		std::string message() const override;

		// the public key that was looked up
		std::array<char, 32> key;

		// the signature of the data. This is not the signature of the
		// plain encoded form of the item, but it includes the sequence number
		// and possibly the hash as well. See the dht_store document for more
		// information. This is primarily useful for echoing back in a store
		// request.
		std::array<char, 64> signature;

		// the sequence number of this item
		std::int64_t seq;

		// the salt, if any, used to lookup and store this item. If no
		// salt was used, this is an empty string
		std::string salt;

		// the data for this item
		entry item;

		// the last response for mutable data is authoritative.
		bool authoritative;
	};

	// this is posted when a DHT put operation completes. This is useful if the
	// client is waiting for a put to complete before shutting down for instance.
	struct TORRENT_EXPORT dht_put_alert final : alert
	{
		// internal
		TORRENT_UNEXPORT dht_put_alert(aux::stack_allocator& alloc, sha1_hash const& t, int n);
		TORRENT_UNEXPORT dht_put_alert(aux::stack_allocator& alloc, std::array<char, 32> const& key
			, std::array<char, 64> const& sig
			, std::string s
			, std::int64_t sequence_number
			, int n);

		TORRENT_DEFINE_ALERT(dht_put_alert, 76)

		static constexpr alert_category_t static_category = alert::dht_notification;
		std::string message() const override;

		// the target hash the item was stored under if this was an *immutable*
		// item.
		sha1_hash target;

		// if a mutable item was stored, these are the public key, signature,
		// salt and sequence number the item was stored under.
		std::array<char, 32> public_key;
		std::array<char, 64> signature;
		std::string salt;
		std::int64_t seq;

		// DHT put operation usually writes item to k nodes, maybe the node
		// is stale so no response, or the node doesn't support 'put', or the
		// token for write is out of date, etc. num_success is the number of
		// successful responses we got from the puts.
		int num_success;
	};

	// this alert is used to report errors in the i2p SAM connection
	struct TORRENT_EXPORT i2p_alert final : alert
	{
		// internal
<<<<<<< HEAD
		TORRENT_UNEXPORT i2p_alert(aux::stack_allocator& alloc, error_code const& ec);
=======
		i2p_alert(aux::stack_allocator& alloc, error_code const& ec);
>>>>>>> b329d579

		TORRENT_DEFINE_ALERT(i2p_alert, 77)

		static constexpr alert_category_t static_category = alert::error_notification;
		std::string message() const override;

		// the error that occurred in the i2p SAM connection
		error_code error;
	};

	// This alert is generated when we send a get_peers request
	// It belongs to the ``dht_notification`` category.
	struct TORRENT_EXPORT dht_outgoing_get_peers_alert final : alert
	{
		// internal
		TORRENT_UNEXPORT dht_outgoing_get_peers_alert(aux::stack_allocator& alloc
			, sha1_hash const& ih, sha1_hash const& obfih
			, udp::endpoint ep);

		TORRENT_DEFINE_ALERT(dht_outgoing_get_peers_alert, 78)

		static constexpr alert_category_t static_category = alert::dht_notification;
		std::string message() const override;

		// the info_hash of the torrent we're looking for peers for.
		sha1_hash info_hash;

		// if this was an obfuscated lookup, this is the info-hash target
		// actually sent to the node.
		sha1_hash obfuscated_info_hash;

		// the endpoint we're sending this query to
		aux::noexcept_movable<udp::endpoint> endpoint;

#if TORRENT_ABI_VERSION == 1
		// the endpoint we're sending this query to
		aux::noexcept_movable<udp::endpoint> TORRENT_DEPRECATED_MEMBER ip;
#endif
	};

	// This alert is posted by some session wide event. Its main purpose is
	// trouble shooting and debugging. It's not enabled by the default alert
	// mask and is enabled by the ``alert::session_log_notification`` bit.
	// Furthermore, it's by default disabled as a build configuration.
	struct TORRENT_EXPORT log_alert final : alert
	{
		// internal
		TORRENT_UNEXPORT log_alert(aux::stack_allocator& alloc, char const* log);
		TORRENT_UNEXPORT log_alert(aux::stack_allocator& alloc, char const* fmt, va_list v);

		TORRENT_DEFINE_ALERT(log_alert, 79)

		static constexpr alert_category_t static_category = alert::session_log_notification;
		std::string message() const override;

		// returns the log message
		char const* log_message() const;

#if TORRENT_ABI_VERSION == 1
		// returns the log message
		TORRENT_DEPRECATED
		char const* msg() const;
#endif

	private:
		std::reference_wrapper<aux::stack_allocator const> m_alloc;
		aux::allocation_slot m_str_idx;
	};

	// This alert is posted by torrent wide events. It's meant to be used for
	// trouble shooting and debugging. It's not enabled by the default alert
	// mask and is enabled by the ``alert::torrent_log_notification`` bit. By
	// default it is disabled as a build configuration.
	struct TORRENT_EXPORT torrent_log_alert final : torrent_alert
	{
		// internal
		TORRENT_UNEXPORT torrent_log_alert(aux::stack_allocator& alloc, torrent_handle const& h
			, char const* fmt, va_list v);

		TORRENT_DEFINE_ALERT(torrent_log_alert, 80)

		static constexpr alert_category_t static_category = alert::torrent_log_notification;
		std::string message() const override;

		// returns the log message
		char const* log_message() const;

#if TORRENT_ABI_VERSION == 1
		// returns the log message
		TORRENT_DEPRECATED
		char const* msg() const;
#endif

	private:
		aux::allocation_slot m_str_idx;
	};

	// This alert is posted by events specific to a peer. It's meant to be used
	// for trouble shooting and debugging. It's not enabled by the default alert
	// mask and is enabled by the ``alert::peer_log_notification`` bit. By
	// default it is disabled as a build configuration.
	struct TORRENT_EXPORT peer_log_alert final : peer_alert
	{
		// describes whether this log refers to in-flow or out-flow of the
		// peer. The exception is ``info`` which is neither incoming or outgoing.
		enum direction_t
		{
			incoming_message,
			outgoing_message,
			incoming,
			outgoing,
			info
		};

		// internal
		TORRENT_UNEXPORT peer_log_alert(aux::stack_allocator& alloc, torrent_handle const& h
			, tcp::endpoint const& i, peer_id const& pi
			, peer_log_alert::direction_t dir
			, char const* event, char const* fmt, va_list v);

		TORRENT_DEFINE_ALERT(peer_log_alert, 81)

		static constexpr alert_category_t static_category = alert::peer_log_notification;
		std::string message() const override;

		// string literal indicating the kind of event. For messages, this is the
		// message name.
		char const* event_type;

		direction_t direction;

		// returns the log message
		char const* log_message() const;

#if TORRENT_ABI_VERSION == 1
		// returns the log message
		TORRENT_DEPRECATED
		char const* msg() const;
#endif

	private:
		aux::allocation_slot m_str_idx;
	};

	// posted if the local service discovery socket fails to start properly.
	// it's categorized as ``error_notification``.
	struct TORRENT_EXPORT lsd_error_alert final : alert
	{
		// internal
		TORRENT_UNEXPORT lsd_error_alert(aux::stack_allocator& alloc, error_code const& ec);

		TORRENT_DEFINE_ALERT(lsd_error_alert, 82)

		static constexpr alert_category_t static_category = alert::error_notification;
		std::string message() const override;

		// The error code
		error_code error;
	};

	// holds statistics about a current dht_lookup operation.
	// a DHT lookup is the traversal of nodes, looking up a
	// set of target nodes in the DHT for retrieving and possibly
	// storing information in the DHT
	struct TORRENT_EXPORT dht_lookup
	{
		// string literal indicating which kind of lookup this is
		char const* type;

		// the number of outstanding request to individual nodes
		// this lookup has right now
		int outstanding_requests;

		// the total number of requests that have timed out so far
		// for this lookup
		int timeouts;

		// the total number of responses we have received for this
		// lookup so far for this lookup
		int responses;

		// the branch factor for this lookup. This is the number of
		// nodes we keep outstanding requests to in parallel by default.
		// when nodes time out we may increase this.
		int branch_factor;

		// the number of nodes left that could be queries for this
		// lookup. Many of these are likely to be part of the trail
		// while performing the lookup and would never end up actually
		// being queried.
		int nodes_left;

		// the number of seconds ago the
		// last message was sent that's still
		// outstanding
		int last_sent;

		// the number of outstanding requests
		// that have exceeded the short timeout
		// and are considered timed out in the
		// sense that they increased the branch
		// factor
		int first_timeout;

		// the node-id or info-hash target for this lookup
		sha1_hash target;
	};

	// contains current DHT state. Posted in response to session::post_dht_stats().
	struct TORRENT_EXPORT dht_stats_alert final : alert
	{
		// internal
		TORRENT_UNEXPORT dht_stats_alert(aux::stack_allocator& alloc
			, std::vector<dht_routing_bucket> table
			, std::vector<dht_lookup> requests
			, sha1_hash id, udp::endpoint ep);

		TORRENT_DEFINE_ALERT(dht_stats_alert, 83)

		static constexpr alert_category_t static_category = alert::stats_notification;
		std::string message() const override;

		// a vector of the currently running DHT lookups.
		std::vector<dht_lookup> active_requests;

		// contains information about every bucket in the DHT routing
		// table.
		std::vector<dht_routing_bucket> routing_table;

		// the node ID of the DHT node instance
		sha1_hash nid;

		// the local socket this DHT node is running on
		aux::noexcept_movable<udp::endpoint> local_endpoint;
	};

	// posted every time an incoming request from a peer is accepted and queued
	// up for being serviced. This alert is only posted if
	// the alert::incoming_request_notification flag is enabled in the alert
	// mask.
	struct TORRENT_EXPORT incoming_request_alert final : peer_alert
	{
		// internal
		TORRENT_UNEXPORT incoming_request_alert(aux::stack_allocator& alloc
			, peer_request r, torrent_handle h
			, tcp::endpoint const& ep, peer_id const& peer_id);

		static constexpr alert_category_t static_category = alert::incoming_request_notification;
		TORRENT_DEFINE_ALERT(incoming_request_alert, 84)

		std::string message() const override;

		// the request this peer sent to us
		peer_request req;
	};

	// debug logging of the DHT when dht_log_notification is set in the alert
	// mask.
	struct TORRENT_EXPORT dht_log_alert final : alert
	{
		enum dht_module_t
		{
			tracker,
			node,
			routing_table,
			rpc_manager,
			traversal
		};

		// internal
<<<<<<< HEAD
		TORRENT_UNEXPORT dht_log_alert(aux::stack_allocator& alloc
=======
		dht_log_alert(aux::stack_allocator& alloc
>>>>>>> b329d579
			, dht_module_t m, char const* fmt, va_list v);

		static constexpr alert_category_t static_category = alert::dht_log_notification;
		TORRENT_DEFINE_ALERT(dht_log_alert, 85)

		std::string message() const override;

		// the log message
		char const* log_message() const;

		// the module, or part, of the DHT that produced this log message.
		dht_module_t module;

	private:
		std::reference_wrapper<aux::stack_allocator const> m_alloc;
		aux::allocation_slot m_msg_idx;
	};

	// This alert is posted every time a DHT message is sent or received. It is
	// only posted if the ``alert::dht_log_notification`` alert category is
	// enabled. It contains a verbatim copy of the message.
	struct TORRENT_EXPORT dht_pkt_alert final : alert
	{
		enum direction_t
		{ incoming, outgoing };

		// internal
<<<<<<< HEAD
		TORRENT_UNEXPORT dht_pkt_alert(aux::stack_allocator& alloc, span<char const> buf
=======
		dht_pkt_alert(aux::stack_allocator& alloc, span<char const> buf
>>>>>>> b329d579
			, dht_pkt_alert::direction_t d, udp::endpoint const& ep);

		static constexpr alert_category_t static_category = alert::dht_log_notification;
		TORRENT_DEFINE_ALERT(dht_pkt_alert, 86)

		std::string message() const override;

		// returns a pointer to the packet buffer and size of the packet,
		// respectively. This buffer is only valid for as long as the alert itself
		// is valid, which is owned by libtorrent and reclaimed whenever
		// pop_alerts() is called on the session.
		span<char const> pkt_buf() const;

		// whether this is an incoming or outgoing packet.
		direction_t direction;

		// the DHT node we received this packet from, or sent this packet to
		// (depending on ``direction``).
		aux::noexcept_movable<udp::endpoint> node;

	private:
		std::reference_wrapper<aux::stack_allocator> m_alloc;
		aux::allocation_slot m_msg_idx;
		int const m_size;
#if TORRENT_ABI_VERSION == 1
	public:
		direction_t TORRENT_DEPRECATED_MEMBER dir;
#endif

	};

	// Posted when we receive a response to a DHT get_peers request.
	struct TORRENT_EXPORT dht_get_peers_reply_alert final : alert
	{
		// internal
<<<<<<< HEAD
		TORRENT_UNEXPORT dht_get_peers_reply_alert(aux::stack_allocator& alloc
=======
		dht_get_peers_reply_alert(aux::stack_allocator& alloc
>>>>>>> b329d579
			, sha1_hash const& ih
			, std::vector<tcp::endpoint> const& peers);

		static constexpr alert_category_t static_category = alert::dht_operation_notification;
		TORRENT_DEFINE_ALERT(dht_get_peers_reply_alert, 87)

		std::string message() const override;

		sha1_hash info_hash;

		int num_peers() const;

#if TORRENT_ABI_VERSION == 1
		TORRENT_DEPRECATED
		void peers(std::vector<tcp::endpoint>& v) const;
#endif
		std::vector<tcp::endpoint> peers() const;

	private:
		std::reference_wrapper<aux::stack_allocator> m_alloc;
		int m_v4_num_peers = 0;
		int m_v6_num_peers = 0;
		aux::allocation_slot m_v4_peers_idx;
		aux::allocation_slot m_v6_peers_idx;
	};

	// This is posted exactly once for every call to session_handle::dht_direct_request.
	// If the request failed, response() will return a default constructed bdecode_node.
	struct TORRENT_EXPORT dht_direct_response_alert final : alert
	{
		// internal
<<<<<<< HEAD
		TORRENT_UNEXPORT dht_direct_response_alert(aux::stack_allocator& alloc, void* userdata
=======
		dht_direct_response_alert(aux::stack_allocator& alloc, void* userdata
>>>>>>> b329d579
			, udp::endpoint const& addr, bdecode_node const& response);

		// internal
		// for when there was a timeout so we don't have a response
		TORRENT_UNEXPORT dht_direct_response_alert(aux::stack_allocator& alloc, void* userdata
			, udp::endpoint const& addr);

		TORRENT_DEFINE_ALERT_PRIO(dht_direct_response_alert, 88, alert_priority::critical)

		static constexpr alert_category_t static_category = alert::dht_notification;
		std::string message() const override;

		void const* userdata;
		aux::noexcept_movable<udp::endpoint> endpoint;

		bdecode_node response() const;

	private:
		std::reference_wrapper<aux::stack_allocator> m_alloc;
		aux::allocation_slot m_response_idx;
		int const m_response_size;
#if TORRENT_ABI_VERSION == 1
	public:
		aux::noexcept_movable<udp::endpoint> TORRENT_DEPRECATED_MEMBER addr;
#endif
	};

	// hidden
	using picker_flags_t = flags::bitfield_flag<std::uint32_t, struct picker_flags_tag>;

	// this is posted when one or more blocks are picked by the piece picker,
	// assuming the verbose piece picker logging is enabled (see
	// picker_log_notification).
	struct TORRENT_EXPORT picker_log_alert final : peer_alert
	{
		// internal
		TORRENT_UNEXPORT picker_log_alert(aux::stack_allocator& alloc, torrent_handle const& h
			, tcp::endpoint const& ep, peer_id const& peer_id, picker_flags_t flags
			, span<piece_block const> blocks);

		TORRENT_DEFINE_ALERT(picker_log_alert, 89)

		static constexpr alert_category_t static_category = alert::picker_log_notification;
		std::string message() const override;

		static constexpr picker_flags_t partial_ratio = 0_bit;
		static constexpr picker_flags_t prioritize_partials = 1_bit;
		static constexpr picker_flags_t rarest_first_partials = 2_bit;
		static constexpr picker_flags_t rarest_first = 3_bit;
		static constexpr picker_flags_t reverse_rarest_first = 4_bit;
		static constexpr picker_flags_t suggested_pieces = 5_bit;
		static constexpr picker_flags_t prio_sequential_pieces = 6_bit;
		static constexpr picker_flags_t sequential_pieces = 7_bit;
		static constexpr picker_flags_t reverse_pieces = 8_bit;
		static constexpr picker_flags_t time_critical = 9_bit;
		static constexpr picker_flags_t random_pieces = 10_bit;
		static constexpr picker_flags_t prefer_contiguous = 11_bit;
		static constexpr picker_flags_t reverse_sequential = 12_bit;
		static constexpr picker_flags_t backup1 = 13_bit;
		static constexpr picker_flags_t backup2 = 14_bit;
		static constexpr picker_flags_t end_game = 15_bit;
		static constexpr picker_flags_t extent_affinity = 16_bit;

		// this is a bitmask of which features were enabled for this particular
		// pick. The bits are defined in the picker_flags_t enum.
		picker_flags_t const picker_flags;

		std::vector<piece_block> blocks() const;

	private:
		aux::allocation_slot m_array_idx;
		int const m_num_blocks;
	};

	// this alert is posted when the session encounters a serious error,
	// potentially fatal
	struct TORRENT_EXPORT session_error_alert final : alert
	{
		// internal
		TORRENT_UNEXPORT session_error_alert(aux::stack_allocator& alloc, error_code err
			, string_view error_str);

		TORRENT_DEFINE_ALERT(session_error_alert, 90)

		static constexpr alert_category_t static_category = alert::error_notification;
		std::string message() const override;

		// The error code, if one is associated with this error
		error_code const error;

	private:
		std::reference_wrapper<aux::stack_allocator> m_alloc;
		aux::allocation_slot m_msg_idx;
	};

	// posted in response to a call to session::dht_live_nodes(). It contains the
	// live nodes from the DHT routing table of one of the DHT nodes running
	// locally.
	struct TORRENT_EXPORT dht_live_nodes_alert final : alert
	{
		// internal
<<<<<<< HEAD
		TORRENT_UNEXPORT dht_live_nodes_alert(aux::stack_allocator& alloc
=======
		dht_live_nodes_alert(aux::stack_allocator& alloc
>>>>>>> b329d579
			, sha1_hash const& nid
			, std::vector<std::pair<sha1_hash, udp::endpoint>> const& nodes);

		TORRENT_DEFINE_ALERT(dht_live_nodes_alert, 91)

		static constexpr alert_category_t static_category = alert::dht_notification;
		std::string message() const override;

		// the local DHT node's node-ID this routing table belongs to
		sha1_hash node_id;

		// the number of nodes in the routing table and the actual nodes.
		int num_nodes() const;
		std::vector<std::pair<sha1_hash, udp::endpoint>> nodes() const;

	private:
		std::reference_wrapper<aux::stack_allocator> m_alloc;
		int m_v4_num_nodes = 0;
		int m_v6_num_nodes = 0;
		aux::allocation_slot m_v4_nodes_idx;
		aux::allocation_slot m_v6_nodes_idx;
	};

	// The session_stats_header alert is posted the first time
	// post_session_stats() is called
	//
	// the ``message()`` member function returns a string representation of the
	// header that properly match the stats values string returned in
	// ``session_stats_alert::message()``.
	//
	// this specific output is parsed by tools/parse_session_stats.py
	// if this is changed, that parser should also be changed
	struct TORRENT_EXPORT session_stats_header_alert final : alert
	{
		// internal
<<<<<<< HEAD
		explicit TORRENT_UNEXPORT session_stats_header_alert(aux::stack_allocator& alloc);
=======
		explicit session_stats_header_alert(aux::stack_allocator& alloc);
>>>>>>> b329d579
		TORRENT_DEFINE_ALERT(session_stats_header_alert, 92)

		static constexpr alert_category_t static_category = alert::stats_notification;
		std::string message() const override;
	};

	// posted as a response to a call to session::dht_sample_infohashes() with
	// the information from the DHT response message.
	struct TORRENT_EXPORT dht_sample_infohashes_alert final : alert
	{
		// internal
<<<<<<< HEAD
		TORRENT_UNEXPORT dht_sample_infohashes_alert(aux::stack_allocator& alloc
=======
		dht_sample_infohashes_alert(aux::stack_allocator& alloc
>>>>>>> b329d579
			, udp::endpoint const& endp
			, time_duration interval
			, int num
			, std::vector<sha1_hash> const& samples
			, std::vector<std::pair<sha1_hash, udp::endpoint>> const& nodes);

		static constexpr alert_category_t static_category = alert::dht_operation_notification;
		TORRENT_DEFINE_ALERT(dht_sample_infohashes_alert, 93)

		std::string message() const override;

		// the node the request was sent to (and this response was received from)
		aux::noexcept_movable<udp::endpoint> endpoint;

		// the interval to wait before making another request to this node
		time_duration const interval;

		// This field indicates how many info-hash keys are currently in the node's storage.
		// If the value is larger than the number of returned samples it indicates that the
		// indexer may obtain additional samples after waiting out the interval.
		int const num_infohashes;

		// returns the number of info-hashes returned by the node, as well as the
		// actual info-hashes. ``num_samples()`` is more efficient than
		// ``samples().size()``.
		int num_samples() const;
		std::vector<sha1_hash> samples() const;

		// The total number of nodes returned by ``nodes()``.
		int num_nodes() const;

		// This is the set of more DHT nodes returned by the request.
		//
		// The information is included so that indexing nodes can perform a key
		// space traversal with a single RPC per node by adjusting the target
		// value for each RPC.
		std::vector<std::pair<sha1_hash, udp::endpoint>> nodes() const;

	private:
		std::reference_wrapper<aux::stack_allocator> m_alloc;
		int const m_num_samples;
		aux::allocation_slot m_samples_idx;
		int m_v4_num_nodes = 0;
		int m_v6_num_nodes = 0;
		aux::allocation_slot m_v4_nodes_idx;
		aux::allocation_slot m_v6_nodes_idx;
	};

	// This alert is posted when a block intended to be sent to a peer is placed in the
	// send buffer. Note that if the connection is closed before the send buffer is sent,
	// the alert may be posted without the bytes having been sent to the peer.
	// It belongs to the ``upload_notification`` category.
	struct TORRENT_EXPORT block_uploaded_alert final : peer_alert
	{
		// internal
		TORRENT_UNEXPORT block_uploaded_alert(aux::stack_allocator& alloc, torrent_handle h
			, tcp::endpoint const& ep, peer_id const& peer_id, int block_num
			, piece_index_t piece_num);

		TORRENT_DEFINE_ALERT(block_uploaded_alert, 94)

#ifdef __GNUC__
#pragma GCC diagnostic push
#pragma GCC diagnostic ignored "-Wdeprecated-declarations"
#endif
		static constexpr alert_category_t static_category =
			alert::upload_notification
			PROGRESS_NOTIFICATION
		;
#ifdef __GNUC__
#pragma GCC diagnostic pop
#endif
		std::string message() const override;

		int const block_index;
		piece_index_t const piece_index;
	};

	// this alert is posted to indicate to the client that some alerts were
	// dropped. Dropped meaning that the alert failed to be delivered to the
	// client. The most common cause of such failure is that the internal alert
	// queue grew too big (controlled by alert_queue_size).
	struct TORRENT_EXPORT alerts_dropped_alert final : alert
	{
		// internal
<<<<<<< HEAD
		explicit TORRENT_UNEXPORT alerts_dropped_alert(aux::stack_allocator& alloc
=======
		explicit alerts_dropped_alert(aux::stack_allocator& alloc
>>>>>>> b329d579
			, std::bitset<num_alert_types> const&);
		TORRENT_DEFINE_ALERT_PRIO(alerts_dropped_alert, 95, alert_priority::meta)

		static constexpr alert_category_t static_category = alert::error_notification;
		std::string message() const override;

		// a bitmask indicating which alerts were dropped. Each bit represents the
		// alert type ID, where bit 0 represents whether any alert of type 0 has
		// been dropped, and so on.
		std::bitset<num_alert_types> dropped_alerts;
	};

TORRENT_VERSION_NAMESPACE_2_END

#undef TORRENT_DEFINE_ALERT_IMPL
#undef TORRENT_DEFINE_ALERT
#undef TORRENT_DEFINE_ALERT_PRIO
#undef PROGRESS_NOTIFICATION

} // namespace libtorrent

#endif<|MERGE_RESOLUTION|>--- conflicted
+++ resolved
@@ -2115,11 +2115,7 @@
 	struct TORRENT_EXPORT session_stats_alert final : alert
 	{
 		// internal
-<<<<<<< HEAD
 		TORRENT_UNEXPORT session_stats_alert(aux::stack_allocator& alloc, counters const& cnt);
-=======
-		session_stats_alert(aux::stack_allocator& alloc, counters const& cnt);
->>>>>>> b329d579
 
 #if TORRENT_ABI_VERSION == 1
 #ifdef __GNUC__
@@ -2200,13 +2196,8 @@
 	struct TORRENT_EXPORT dht_immutable_item_alert final : alert
 	{
 		// internal
-<<<<<<< HEAD
 		TORRENT_UNEXPORT dht_immutable_item_alert(aux::stack_allocator& alloc, sha1_hash const& t
 			, entry i);
-=======
-		dht_immutable_item_alert(aux::stack_allocator& alloc, sha1_hash const& t
-			, entry const& i);
->>>>>>> b329d579
 
 		TORRENT_DEFINE_ALERT_PRIO(dht_immutable_item_alert, 74, alert_priority::critical)
 
@@ -2227,11 +2218,7 @@
 	struct TORRENT_EXPORT dht_mutable_item_alert final : alert
 	{
 		// internal
-<<<<<<< HEAD
 		TORRENT_UNEXPORT dht_mutable_item_alert(aux::stack_allocator& alloc
-=======
-		dht_mutable_item_alert(aux::stack_allocator& alloc
->>>>>>> b329d579
 			, std::array<char, 32> const& k, std::array<char, 64> const& sig
 			, std::int64_t sequence, string_view s, entry i, bool a);
 
@@ -2303,11 +2290,7 @@
 	struct TORRENT_EXPORT i2p_alert final : alert
 	{
 		// internal
-<<<<<<< HEAD
 		TORRENT_UNEXPORT i2p_alert(aux::stack_allocator& alloc, error_code const& ec);
-=======
-		i2p_alert(aux::stack_allocator& alloc, error_code const& ec);
->>>>>>> b329d579
 
 		TORRENT_DEFINE_ALERT(i2p_alert, 77)
 
@@ -2578,11 +2561,7 @@
 		};
 
 		// internal
-<<<<<<< HEAD
 		TORRENT_UNEXPORT dht_log_alert(aux::stack_allocator& alloc
-=======
-		dht_log_alert(aux::stack_allocator& alloc
->>>>>>> b329d579
 			, dht_module_t m, char const* fmt, va_list v);
 
 		static constexpr alert_category_t static_category = alert::dht_log_notification;
@@ -2610,11 +2589,7 @@
 		{ incoming, outgoing };
 
 		// internal
-<<<<<<< HEAD
 		TORRENT_UNEXPORT dht_pkt_alert(aux::stack_allocator& alloc, span<char const> buf
-=======
-		dht_pkt_alert(aux::stack_allocator& alloc, span<char const> buf
->>>>>>> b329d579
 			, dht_pkt_alert::direction_t d, udp::endpoint const& ep);
 
 		static constexpr alert_category_t static_category = alert::dht_log_notification;
@@ -2650,11 +2625,7 @@
 	struct TORRENT_EXPORT dht_get_peers_reply_alert final : alert
 	{
 		// internal
-<<<<<<< HEAD
 		TORRENT_UNEXPORT dht_get_peers_reply_alert(aux::stack_allocator& alloc
-=======
-		dht_get_peers_reply_alert(aux::stack_allocator& alloc
->>>>>>> b329d579
 			, sha1_hash const& ih
 			, std::vector<tcp::endpoint> const& peers);
 
@@ -2686,11 +2657,7 @@
 	struct TORRENT_EXPORT dht_direct_response_alert final : alert
 	{
 		// internal
-<<<<<<< HEAD
 		TORRENT_UNEXPORT dht_direct_response_alert(aux::stack_allocator& alloc, void* userdata
-=======
-		dht_direct_response_alert(aux::stack_allocator& alloc, void* userdata
->>>>>>> b329d579
 			, udp::endpoint const& addr, bdecode_node const& response);
 
 		// internal
@@ -2792,11 +2759,7 @@
 	struct TORRENT_EXPORT dht_live_nodes_alert final : alert
 	{
 		// internal
-<<<<<<< HEAD
 		TORRENT_UNEXPORT dht_live_nodes_alert(aux::stack_allocator& alloc
-=======
-		dht_live_nodes_alert(aux::stack_allocator& alloc
->>>>>>> b329d579
 			, sha1_hash const& nid
 			, std::vector<std::pair<sha1_hash, udp::endpoint>> const& nodes);
 
@@ -2832,11 +2795,7 @@
 	struct TORRENT_EXPORT session_stats_header_alert final : alert
 	{
 		// internal
-<<<<<<< HEAD
 		explicit TORRENT_UNEXPORT session_stats_header_alert(aux::stack_allocator& alloc);
-=======
-		explicit session_stats_header_alert(aux::stack_allocator& alloc);
->>>>>>> b329d579
 		TORRENT_DEFINE_ALERT(session_stats_header_alert, 92)
 
 		static constexpr alert_category_t static_category = alert::stats_notification;
@@ -2848,11 +2807,7 @@
 	struct TORRENT_EXPORT dht_sample_infohashes_alert final : alert
 	{
 		// internal
-<<<<<<< HEAD
 		TORRENT_UNEXPORT dht_sample_infohashes_alert(aux::stack_allocator& alloc
-=======
-		dht_sample_infohashes_alert(aux::stack_allocator& alloc
->>>>>>> b329d579
 			, udp::endpoint const& endp
 			, time_duration interval
 			, int num
@@ -2938,11 +2893,7 @@
 	struct TORRENT_EXPORT alerts_dropped_alert final : alert
 	{
 		// internal
-<<<<<<< HEAD
 		explicit TORRENT_UNEXPORT alerts_dropped_alert(aux::stack_allocator& alloc
-=======
-		explicit alerts_dropped_alert(aux::stack_allocator& alloc
->>>>>>> b329d579
 			, std::bitset<num_alert_types> const&);
 		TORRENT_DEFINE_ALERT_PRIO(alerts_dropped_alert, 95, alert_priority::meta)
 

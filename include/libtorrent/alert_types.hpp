--- conflicted
+++ resolved
@@ -267,13 +267,8 @@
 		TORRENT_UNEXPORT torrent_removed_alert(aux::stack_allocator& alloc
 			, torrent_handle const& h, info_hash_t const& ih, client_data_t userdata);
 
-<<<<<<< HEAD
 		TORRENT_DEFINE_ALERT_PRIO(torrent_removed_alert, 4, alert_priority::critical)
-		static constexpr alert_category_t static_category = alert::status_notification;
-=======
-		TORRENT_DEFINE_ALERT_PRIO(torrent_removed_alert, 4, alert_priority_critical)
 		static constexpr alert_category_t static_category = alert_category::status;
->>>>>>> 983b1d64
 		std::string message() const override;
 		info_hash_t info_hash;
 
@@ -1790,12 +1785,7 @@
 
 		TORRENT_DEFINE_ALERT(stats_alert, 57)
 
-<<<<<<< HEAD
-		static constexpr alert_category_t static_category = alert::stats_notification;
-
-=======
 		static constexpr alert_category_t static_category = alert_category::stats;
->>>>>>> 983b1d64
 		std::string message() const override;
 
 		enum stats_channel
@@ -2105,11 +2095,7 @@
 #include "libtorrent/aux_/disable_warnings_pop.hpp"
 #endif
 
-<<<<<<< HEAD
 		static constexpr alert_category_t static_category = {};
-=======
-		static constexpr alert_category_t static_category = alert_category::stats;
->>>>>>> 983b1d64
 		std::string message() const override;
 
 		// An array are a mix of *counters* and *gauges*, which meanings can be
@@ -2132,50 +2118,6 @@
 #endif
 	};
 
-<<<<<<< HEAD
-=======
-#if TORRENT_ABI_VERSION == 1
-	// hidden
-	// When a torrent changes its info-hash, this alert is posted. This only
-	// happens in very specific cases. For instance, when a torrent is
-	// downloaded from a URL, the true info hash is not known immediately. First
-	// the .torrent file must be downloaded and parsed.
-	//
-	// Once this download completes, the ``torrent_update_alert`` is posted to
-	// notify the client of the info-hash changing.
-#ifdef _MSC_VER
-#pragma warning(push, 1)
-// warning C4996: X: was declared deprecated
-#pragma warning( disable : 4996 )
-#endif
-#ifdef __GNUC__
-#pragma GCC diagnostic push
-#pragma GCC diagnostic ignored "-Wdeprecated-declarations"
-#endif
-	struct TORRENT_DEPRECATED_EXPORT torrent_update_alert final : torrent_alert
-	{
-		// internal
-		torrent_update_alert(aux::stack_allocator& alloc, torrent_handle h
-			, sha1_hash const& old_hash, sha1_hash const& new_hash);
-
-		TORRENT_DEFINE_ALERT_PRIO(torrent_update_alert, 71, alert_priority_critical)
-
-		static constexpr alert_category_t static_category = alert_category::status;
-		std::string message() const override;
-
-		// ``old_ih`` and ``new_ih`` are the previous and new info-hash for the torrent, respectively.
-		sha1_hash old_ih;
-		sha1_hash new_ih;
-	};
-#ifdef __GNUC__
-#pragma GCC diagnostic pop
-#endif
-#ifdef _MSC_VER
-#pragma warning(pop)
-#endif
-#endif // TORRENT_ABI_VERSION
-
->>>>>>> 983b1d64
 	// posted when something fails in the DHT. This is not necessarily a fatal
 	// error, but it could prevent proper operation
 	struct TORRENT_EXPORT dht_error_alert final : alert
@@ -2531,11 +2473,7 @@
 
 		TORRENT_DEFINE_ALERT(dht_stats_alert, 83)
 
-<<<<<<< HEAD
 		static constexpr alert_category_t static_category = {};
-=======
-		static constexpr alert_category_t static_category = alert_category::stats;
->>>>>>> 983b1d64
 		std::string message() const override;
 
 		// a vector of the currently running DHT lookups.
@@ -2823,11 +2761,7 @@
 		explicit TORRENT_UNEXPORT session_stats_header_alert(aux::stack_allocator& alloc);
 		TORRENT_DEFINE_ALERT(session_stats_header_alert, 92)
 
-<<<<<<< HEAD
 		static constexpr alert_category_t static_category = {};
-=======
-		static constexpr alert_category_t static_category = alert_category::stats;
->>>>>>> 983b1d64
 		std::string message() const override;
 	};
 

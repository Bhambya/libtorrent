/*

Copyright (c) 2017-2018, 2021, Alden Torres
Copyright (c) 2017, Andrei Kurushin
Copyright (c) 2017, 2019-2021, Arvid Norberg
All rights reserved.

You may use, distribute and modify this code under the terms of the BSD license,
see LICENSE file.
*/

#ifndef TORRENT_PACKET_POOL_HPP
#define TORRENT_PACKET_POOL_HPP

#include "libtorrent/config.hpp"

#include "libtorrent/aux_/throw.hpp"
#include "libtorrent/aux_/numeric_cast.hpp"
#include "libtorrent/time.hpp"
#include "libtorrent/assert.hpp"
#include "libtorrent/aux_/debug.hpp" // for single_threaded

#include <cstdlib>
#include <memory> // for unique_ptr
#include <vector>

<<<<<<< HEAD
namespace libtorrent::aux {
=======
#ifdef TORRENT_ADDRESS_SANITIZER
#include <sanitizer/asan_interface.h>
#endif

namespace libtorrent {
namespace aux {
>>>>>>> 6d64ac1d

	// internal: some MTU and protocol header sizes constants
	constexpr int TORRENT_IPV4_HEADER = 20;
	constexpr int TORRENT_IPV6_HEADER = 40;
	constexpr int TORRENT_UDP_HEADER = 8;
	constexpr int TORRENT_UTP_HEADER = 20;
	constexpr int TORRENT_SOCKS5_HEADER = 6; // plus the size of the destination address
	constexpr int TORRENT_ETHERNET_MTU = 1500;
	constexpr int TORRENT_TEREDO_MTU = 1280;
	constexpr int TORRENT_INET_MIN_MTU = 576;

	// used for out-of-order incoming packets
	// as well as sent packets that are waiting to be ACKed
	struct packet
	{
		// the last time this packet was sent
		time_point send_time;

#if TORRENT_USE_ASSERTS
		int64_t num_fast_resend;
#endif

		// the number of bytes actually allocated in 'buf'
		std::uint16_t allocated;

		// the size of the buffer 'buf' points to
		std::uint16_t size;

		// this is the offset to the payload inside the buffer
		// this is also used as a cursor to describe where the
		// next payload that hasn't been consumed yet starts
		std::uint16_t header_size;

		// the number of times this packet has been sent
		std::uint8_t num_transmissions:6;

		// true if we need to send this packet again. All
		// outstanding packets are marked as needing to be
		// resent on timeouts
		bool need_resend:1;

		// this is set to true for packets that were
		// sent with the DF bit set (Don't Fragment)
		bool mtu_probe:1;

		// the actual packet buffer
		std::uint8_t buf[1];
	};

	static_assert((sizeof(packet) & 0x7) == 0, "packet structure size should be divisible by 8");

	struct packet_deleter
	{
		// deleter for std::unique_ptr
		void operator()(packet* p) const
		{
			TORRENT_ASSERT(p != nullptr);
#ifdef TORRENT_ADDRESS_SANITIZER
			__asan_unpoison_memory_region(p, sizeof(packet));
#endif
			p->~packet();
			std::free(p);
		}
	};

	using packet_ptr = std::unique_ptr<packet, packet_deleter>;

	// internal
	inline packet_ptr create_packet(int size)
	{
		packet* p = static_cast<packet*>(std::malloc(sizeof(packet) + aux::numeric_cast<std::uint16_t>(size)));
		if (p == nullptr) aux::throw_ex<std::bad_alloc>();
		p = new (p) packet();
		p->allocated = aux::numeric_cast<std::uint16_t>(size);
		return packet_ptr(p);
	}

	struct TORRENT_EXTRA_EXPORT packet_slab
	{
		int allocate_size;

		explicit packet_slab(int const alloc_size, std::size_t const limit = 10)
			: allocate_size(alloc_size)
			, m_limit(limit)
		{
			m_storage.reserve(m_limit);
		}

		packet_slab(const packet_slab&) = delete;
		packet_slab(packet_slab&&) = default;

		void try_push_back(packet_ptr &p)
		{
			if (m_storage.size() < m_limit)
			{
#ifdef TORRENT_ADDRESS_SANITIZER
				__asan_poison_memory_region(p.get(), sizeof(packet) + std::size_t(allocate_size));
#endif
				m_storage.push_back(std::move(p));
			}
		}

		packet_ptr alloc()
		{
			if (m_storage.empty()) return create_packet(allocate_size);
			auto ret = std::move(m_storage.back());
#ifdef TORRENT_ADDRESS_SANITIZER
			__asan_unpoison_memory_region(ret.get(), sizeof(packet) + std::size_t(allocate_size));
#endif
			m_storage.pop_back();
			return ret;
		}

		void decay()
		{
			if (m_storage.empty()) return;
			m_storage.erase(m_storage.end() - 1);
		}

	private:
		const std::size_t m_limit;
		std::vector<packet_ptr> m_storage;
	};

	// single thread packet allocation packet pool
	// can handle common cases of packet size by 3 pools
	struct TORRENT_EXTRA_EXPORT packet_pool : private single_threaded
	{
		// there's a bug in GCC where allocating these in
		// member initializer expressions won't propagate exceptions.
		// https://gcc.gnu.org/bugzilla/show_bug.cgi?id=80683
		packet_pool()
			: m_syn_slab(TORRENT_UTP_HEADER)
			, m_mtu_floor_slab(mtu_floor_size)
			, m_mtu_ceiling_slab(mtu_ceiling_size)
		{}
		packet_pool(packet_pool&&) = default;

		packet_ptr acquire(int const allocate)
		{
			TORRENT_ASSERT(is_single_thread());
			TORRENT_ASSERT(allocate >= 0);
			TORRENT_ASSERT(allocate <= (std::numeric_limits<std::uint16_t>::max)());

			return alloc(allocate);
		}

		void release(packet_ptr p)
		{
			TORRENT_ASSERT(is_single_thread());

			if (!p) return;

			int const allocated = p->allocated;

			if (allocated == m_syn_slab.allocate_size) { m_syn_slab.try_push_back(p); }
			else if (allocated == m_mtu_floor_slab.allocate_size) { m_mtu_floor_slab.try_push_back(p); }
			else if (allocated == m_mtu_ceiling_slab.allocate_size) { m_mtu_ceiling_slab.try_push_back(p); }
		}

		// periodically free up some of the cached packets
		void decay()
		{
			TORRENT_ASSERT(is_single_thread());

			m_syn_slab.decay();
			m_mtu_floor_slab.decay();
			m_mtu_ceiling_slab.decay();
		}

	private:
		packet_ptr alloc(int const allocate)
		{
			if (allocate <= m_syn_slab.allocate_size) { return m_syn_slab.alloc(); }
			else if (allocate <= m_mtu_floor_slab.allocate_size) { return m_mtu_floor_slab.alloc(); }
			else if (allocate <= m_mtu_ceiling_slab.allocate_size) { return m_mtu_ceiling_slab.alloc(); }

			return create_packet(allocate);
		}
		static constexpr int mtu_floor_size = TORRENT_INET_MIN_MTU - TORRENT_IPV4_HEADER - TORRENT_UDP_HEADER;
		static constexpr int mtu_ceiling_size = TORRENT_ETHERNET_MTU - TORRENT_IPV4_HEADER - TORRENT_UDP_HEADER;
		packet_slab m_syn_slab;
		packet_slab m_mtu_floor_slab;
		packet_slab m_mtu_ceiling_slab;
	};
}

#endif // TORRENT_PACKET_POOL_HPP<|MERGE_RESOLUTION|>--- conflicted
+++ resolved
@@ -24,16 +24,11 @@
 #include <memory> // for unique_ptr
 #include <vector>
 
-<<<<<<< HEAD
+#ifdef TORRENT_ADDRESS_SANITIZER
+#include <sanitizer/asan_interface.h>
+#endif
+
 namespace libtorrent::aux {
-=======
-#ifdef TORRENT_ADDRESS_SANITIZER
-#include <sanitizer/asan_interface.h>
-#endif
-
-namespace libtorrent {
-namespace aux {
->>>>>>> 6d64ac1d
 
 	// internal: some MTU and protocol header sizes constants
 	constexpr int TORRENT_IPV4_HEADER = 20;

/*

Copyright (c) 2006, Arvid Norberg
All rights reserved.

Redistribution and use in source and binary forms, with or without
modification, are permitted provided that the following conditions
are met:

    * Redistributions of source code must retain the above copyright
      notice, this list of conditions and the following disclaimer.
    * Redistributions in binary form must reproduce the above copyright
      notice, this list of conditions and the following disclaimer in
      the documentation and/or other materials provided with the distribution.
    * Neither the name of the author nor the names of its
      contributors may be used to endorse or promote products derived
      from this software without specific prior written permission.

THIS SOFTWARE IS PROVIDED BY THE COPYRIGHT HOLDERS AND CONTRIBUTORS "AS IS"
AND ANY EXPRESS OR IMPLIED WARRANTIES, INCLUDING, BUT NOT LIMITED TO, THE
IMPLIED WARRANTIES OF MERCHANTABILITY AND FITNESS FOR A PARTICULAR PURPOSE
ARE DISCLAIMED. IN NO EVENT SHALL THE COPYRIGHT OWNER OR CONTRIBUTORS BE
LIABLE FOR ANY DIRECT, INDIRECT, INCIDENTAL, SPECIAL, EXEMPLARY, OR
CONSEQUENTIAL DAMAGES (INCLUDING, BUT NOT LIMITED TO, PROCUREMENT OF
SUBSTITUTE GOODS OR SERVICES; LOSS OF USE, DATA, OR PROFITS; OR BUSINESS
INTERRUPTION) HOWEVER CAUSED AND ON ANY THEORY OF LIABILITY, WHETHER IN
CONTRACT, STRICT LIABILITY, OR TORT (INCLUDING NEGLIGENCE OR OTHERWISE)
ARISING IN ANY WAY OUT OF THE USE OF THIS SOFTWARE, EVEN IF ADVISED OF THE
POSSIBILITY OF SUCH DAMAGE.

*/

#ifndef TORRENT_SESSION_IMPL_HPP_INCLUDED
#define TORRENT_SESSION_IMPL_HPP_INCLUDED

#include "libtorrent/config.hpp"
#include "libtorrent/aux_/session_settings.hpp"
#include "libtorrent/aux_/session_interface.hpp"
#include "libtorrent/aux_/session_udp_sockets.hpp"
#include "libtorrent/aux_/socket_type.hpp"
#include "libtorrent/torrent_peer.hpp"
#include "libtorrent/torrent_peer_allocator.hpp"
#include "libtorrent/performance_counters.hpp" // for counters
#include "libtorrent/aux_/allocating_handler.hpp"
#include "libtorrent/aux_/time.hpp"
#include "libtorrent/aux_/torrent_list.hpp"
#include "libtorrent/session_params.hpp" // for disk_io_constructor_type

#ifdef TORRENT_SSL_PEERS
#include "libtorrent/ssl_stream.hpp"
#endif

#include "libtorrent/session.hpp" // for user_load_function_t
#include "libtorrent/ip_voter.hpp"
#include "libtorrent/entry.hpp"
#include "libtorrent/socket.hpp"
#include "libtorrent/peer_id.hpp"
#include "libtorrent/tracker_manager.hpp"
#include "libtorrent/debug.hpp"
#include "libtorrent/piece_block_progress.hpp"
#include "libtorrent/ip_filter.hpp"
#include "libtorrent/aux_/ip_notifier.hpp"
#include "libtorrent/session_status.hpp"
#include "libtorrent/add_torrent_params.hpp"
#include "libtorrent/stat.hpp"
#include "libtorrent/bandwidth_manager.hpp"
#include "libtorrent/udp_socket.hpp"
#include "libtorrent/assert.hpp"
#include "libtorrent/alert_manager.hpp" // for alert_manager
#include "libtorrent/deadline_timer.hpp"
#include "libtorrent/socket_io.hpp" // for print_address
#include "libtorrent/address.hpp"
#include "libtorrent/aux_/utp_socket_manager.hpp"
#include "libtorrent/bloom_filter.hpp"
#include "libtorrent/peer_class.hpp"
#include "libtorrent/peer_class_type_filter.hpp"
#include "libtorrent/kademlia/dht_observer.hpp"
#include "libtorrent/kademlia/dht_state.hpp"
#include "libtorrent/kademlia/announce_flags.hpp"
#include "libtorrent/resolver.hpp"
#include "libtorrent/invariant_check.hpp"
#include "libtorrent/extensions.hpp"
#include "libtorrent/aux_/portmap.hpp"
#include "libtorrent/aux_/lsd.hpp"
#include "libtorrent/io_context.hpp"
#include "libtorrent/flags.hpp"
#include "libtorrent/span.hpp"

#if TORRENT_ABI_VERSION == 1
#include "libtorrent/session_settings.hpp"
#endif

#if TORRENT_COMPLETE_TYPES_REQUIRED
#include "libtorrent/peer_connection.hpp"
#endif

#include <algorithm>
#include <vector>
#include <set>
#include <list>
#include <deque>
#include <condition_variable>
#include <mutex>
#include <cstdarg> // for va_start, va_end
#include <unordered_map>

namespace libtorrent {

TORRENT_VERSION_NAMESPACE_3
	struct plugin;
TORRENT_VERSION_NAMESPACE_3_END

	struct upnp;
	struct natpmp;
<<<<<<< HEAD
	class lsd;
	struct torrent;
	struct alert;
=======
	struct lsd;
	class torrent;
	class alert;
>>>>>>> e4e96733
	struct torrent_handle;

namespace dht {

	struct dht_tracker;
	class item;

}

namespace aux {

	struct session_impl;
	struct session_settings;

#ifndef TORRENT_DISABLE_LOGGING
	struct tracker_logger;
#endif

	struct unique_ptr_less
	{
		using is_transparent = std::true_type;
		template <typename T>
		bool operator()(std::unique_ptr<T> const& lhs, std::unique_ptr<T> const& rhs) const
		{ return lhs < rhs; }
		template <typename T>
		bool operator()(std::unique_ptr<T> const& lhs, T* rhs) const
		{ return lhs.get() < rhs; }
		template <typename T>
		bool operator()(T* lhs, std::unique_ptr<T> const& rhs) const
		{ return lhs < rhs.get(); }
	};

	using listen_socket_flags_t = flags::bitfield_flag<std::uint8_t, struct listen_socket_flags_tag>;

	struct listen_port_mapping
	{
		port_mapping_t mapping = port_mapping_t{-1};
		int port = 0;
	};

	struct TORRENT_EXTRA_EXPORT listen_socket_t
	{
		static constexpr listen_socket_flags_t accept_incoming = 0_bit;
		static constexpr listen_socket_flags_t has_gateway = 1_bit;

		listen_socket_t() = default;

		// listen_socket_t should not be copied or moved because
		// references to it are held by the DHT and tracker announce
		// code. That code expects a listen_socket_t to always refer
		// to the same socket. It would be easy to accidentally
		// invalidate that assumption if copying or moving were allowed.
		listen_socket_t(listen_socket_t const&) = delete;
		listen_socket_t(listen_socket_t&&) = delete;
		listen_socket_t& operator=(listen_socket_t const&) = delete;
		listen_socket_t& operator=(listen_socket_t&&) = delete;

		// this may be empty but can be set
		// to the WAN IP address of a NAT router
		ip_voter external_address;

		// this is a cached local endpoint for the listen TCP socket
		tcp::endpoint local_endpoint;

		// the name of the device the socket is bound to, may be empty
		// if the socket is not bound to a device
		std::string device;

		// this is the port that was originally specified to listen on
		// it may be different from local_endpoint.port() if we could
		// had to retry binding with a higher port
		int original_port = 0;

		// tcp_external_port and udp_external_port return the port which
		// should be published to peers/trackers for this socket
		// If there are active NAT mappings the return value will be
		// the external port returned by the NAT router, otherwise the
		// local listen port is returned
		int tcp_external_port()
		{
			for (auto const& m : tcp_port_mapping)
			{
				if (m.port != 0) return m.port;
			}
			return local_endpoint.port();
		}

		int udp_external_port()
		{
			for (auto const& m : udp_port_mapping)
			{
				if (m.port != 0) return m.port;
			}
			if (udp_sock) return udp_sock->sock.local_port();
			return 0;
		}

		// 0 is natpmp 1 is upnp
		// the order of these arrays determines the priorty in
		// which their ports will be announced to peers
		aux::array<listen_port_mapping, 2, portmap_transport> tcp_port_mapping;
		aux::array<listen_port_mapping, 2, portmap_transport> udp_port_mapping;

		// indicates whether this is an SSL listen socket or not
		transport ssl = transport::plaintext;

		listen_socket_flags_t flags = accept_incoming;

		// the actual sockets (TCP listen socket and UDP socket)
		// An entry does not necessarily have a UDP or TCP socket. One of these
		// pointers may be nullptr!
		// These must be shared_ptr to avoid a dangling reference if an
		// incoming packet is in the event queue when the socket is erased
		// TODO: make these direct members and generate shared_ptrs to them
		// which alias the listen_socket_t shared_ptr
		std::shared_ptr<tcp::acceptor> sock;
		std::shared_ptr<aux::session_udp_socket> udp_sock;

		// since udp packets are expected to be dispatched frequently, this saves
		// time on handler allocation every time we read again.
		aux::handler_storage<aux::udp_handler_max_size, aux::udp_handler> udp_handler_storage;

		std::shared_ptr<natpmp> natpmp_mapper;

		// set to true when we receive an incoming connection from this listen
		// socket
		bool incoming_connection = false;
	};

		struct TORRENT_EXTRA_EXPORT listen_endpoint_t
		{
			listen_endpoint_t(address const& adr, int p, std::string dev, transport s
				, listen_socket_flags_t f)
				: addr(adr), port(p), device(std::move(dev)), ssl(s), flags(f) {}

			bool operator==(listen_endpoint_t const& o) const
			{
				return addr == o.addr && port == o.port && device == o.device && ssl == o.ssl;
			}

			address addr;
			int port;
			std::string device;
			transport ssl;
			listen_socket_flags_t flags;
		};

		// partitions sockets based on whether they match one of the given endpoints
		// all matched sockets are ordered before unmatched sockets
		// matched endpoints are removed from the vector
		// returns an iterator to the first unmatched socket
		TORRENT_EXTRA_EXPORT std::vector<std::shared_ptr<aux::listen_socket_t>>::iterator
		partition_listen_sockets(
			std::vector<listen_endpoint_t>& eps
			, std::vector<std::shared_ptr<aux::listen_socket_t>>& sockets);

		// expand [::] to all IPv6 interfaces for BEP 45 compliance
		TORRENT_EXTRA_EXPORT void expand_unspecified_address(
			span<ip_interface const> ifs
			, std::vector<listen_endpoint_t>& eps);

		void apply_deprecated_dht_settings(settings_pack& sett, bdecode_node const& s);

		// this is the link between the main thread and the
		// thread started to run the main downloader loop
		struct TORRENT_EXTRA_EXPORT session_impl final
			: session_interface
			, dht::dht_observer
			, aux::portmap_callback
			, aux::lsd_callback
			, single_threaded
			, aux::error_handler_interface
			, std::enable_shared_from_this<session_impl>
		{
			// plugin feature-index key map
			enum
			{
				plugins_all_idx = 0, // to store all plugins
				plugins_optimistic_unchoke_idx = 1, // optimistic_unchoke_feature
				plugins_tick_idx = 2, // tick_feature
				plugins_dht_request_idx = 3 // dht_request_feature
			};

			template <typename Fun, typename... Args>
			void wrap(Fun f, Args&&... a);

#if TORRENT_USE_INVARIANT_CHECKS
			friend class libtorrent::invariant_access;
#endif
			using connection_map = std::set<std::shared_ptr<peer_connection>>;

			session_impl(io_context&, settings_pack const&, disk_io_constructor_type);
			~session_impl() override;

			session_impl(session_impl const&) = delete;
			session_impl& operator=(session_impl const&) = delete;

			void start_session();

			void init_peer_class_filter(bool unlimited_local);

			void call_abort()
			{
				auto ptr = shared_from_this();
				dispatch(m_io_context, make_handler([ptr] { ptr->abort(); }
					, m_abort_handler_storage, *this));
			}

#ifndef TORRENT_DISABLE_EXTENSIONS
			using ext_function_t
				= std::function<std::shared_ptr<torrent_plugin>(torrent_handle const&, client_data_t)>;

			struct session_plugin_wrapper : plugin
			{
				explicit session_plugin_wrapper(ext_function_t f) : m_f(std::move(f)) {}

				std::shared_ptr<torrent_plugin> new_torrent(torrent_handle const& t, client_data_t const user) override
				{ return m_f(t, user); }
				ext_function_t m_f;
			};

			void add_extension(std::function<std::shared_ptr<torrent_plugin>(
				torrent_handle const&, client_data_t)> ext);
			void add_ses_extension(std::shared_ptr<plugin> ext);
#endif
#if TORRENT_USE_ASSERTS
			bool has_peer(peer_connection const* p) const override;
			bool any_torrent_has_peer(peer_connection const* p) const override;
			bool is_single_thread() const override { return single_threaded::is_single_thread(); }
			bool is_posting_torrent_updates() const override { return m_posting_torrent_updates; }
			// this is set while the session is building the
			// torrent status update message
			bool m_posting_torrent_updates = false;
			bool verify_queue_position(torrent const* t, queue_position_t pos) override;
#endif

			void on_exception(std::exception const& e) override;
			void on_error(error_code const& ec) override;

			void on_ip_change(error_code const& ec);
			void reopen_listen_sockets(bool map_ports = true);
			void reopen_outgoing_sockets();
			void reopen_network_sockets(reopen_network_flags_t options);

			torrent_peer_allocator_interface& get_peer_allocator() override
			{ return m_peer_allocator; }

			io_context& get_context() override { return m_io_context; }
			resolver_interface& get_resolver() override { return m_host_resolver; }

			aux::vector<torrent*>& torrent_list(torrent_list_index_t i) override
			{
				TORRENT_ASSERT(i >= torrent_list_index_t{});
				TORRENT_ASSERT(i < m_torrent_lists.end_index());
				return m_torrent_lists[i];
			}

			// prioritize this torrent to be allocated some connection
			// attempts, because this torrent needs more peers.
			// this is typically done when a torrent starts out and
			// need the initial push to connect peers
			void prioritize_connections(std::weak_ptr<torrent> t) override;

			void async_accept(std::shared_ptr<tcp::acceptor> const&, transport);
			void on_accept_connection(true_tcp_socket s, error_code const&
				, std::weak_ptr<tcp::acceptor>, transport);

			void incoming_connection(socket_type);

			std::weak_ptr<torrent> find_torrent(info_hash_t const&) const override;
#if TORRENT_ABI_VERSION == 1
			//deprecated in 1.2

			TORRENT_DEPRECATED
			void set_load_function(user_load_function_t fun)
			{ m_user_load_torrent = fun; }
#endif
#ifndef TORRENT_DISABLE_MUTABLE_TORRENTS
			std::vector<std::shared_ptr<torrent>> find_collection(
				std::string const& collection) const override;
#endif
			std::weak_ptr<torrent> find_disconnect_candidate_torrent() const override;
			int num_torrents() const override { return int(m_torrents.size()); }

			void insert_torrent(info_hash_t const& ih, std::shared_ptr<torrent> const& t) override;

			// when downloading metadata for a torrent, we may learn that it is a
			// hybrid (supporting v1 and v2), which means it has two info-hashes.
			// This function updates the index for the torrent, so we can find it
			// using both the v1 and v2 info-hashes.
			void update_torrent_info_hash(std::shared_ptr<torrent> const& t
				, info_hash_t const& old_ih) override;

			std::shared_ptr<torrent> delay_load_torrent(info_hash_t const& info_hash
				, peer_connection* pc) override;
			void set_queue_position(torrent*, queue_position_t) override;

			void close_connection(peer_connection* p) noexcept override;

			void apply_settings_pack(std::shared_ptr<settings_pack> pack) override;
			void apply_settings_pack_impl(settings_pack const& pack);
			session_settings const& settings() const override { return m_settings; }
			settings_pack get_settings() const;

#ifndef TORRENT_DISABLE_DHT
			dht::dht_tracker* dht() override { return m_dht.get(); }
			bool announce_dht() const override { return !m_listen_sockets.empty(); }

			void add_dht_node_name(std::pair<std::string, int> const& node);
			void add_dht_node(udp::endpoint const& n) override;
			void add_dht_router(std::pair<std::string, int> const& node);
#if TORRENT_ABI_VERSION <= 2
#ifdef _MSC_VER
#pragma warning(push, 1)
#pragma warning( disable : 4996 ) // warning C4996: X: was declared deprecated
#endif
#if defined __GNUC__
#pragma GCC diagnostic push
#pragma GCC diagnostic ignored "-Wdeprecated-declarations"
#endif
			void set_dht_settings(dht::dht_settings const& s);
			dht::dht_settings get_dht_settings() const;
#if defined __GNUC__
#pragma GCC diagnostic pop
#endif
#ifdef _MSC_VER
#pragma warning(pop)
#endif
#endif

			// you must give up ownership of the dht state
			void set_dht_state(dht::dht_state&& state);

			void set_dht_storage(dht::dht_storage_constructor_type sc);
			void start_dht();
			void stop_dht();
			bool has_dht() const override;

			// this is called for torrents when they are started
			// it will prioritize them for announcing to
			// the DHT, to get the initial peers quickly
			void prioritize_dht(std::weak_ptr<torrent> t) override;

			void get_immutable_callback(sha1_hash target
				, dht::item const& i);
			void get_mutable_callback(dht::item const& i, bool);

			void dht_get_immutable_item(sha1_hash const& target);

			void dht_get_mutable_item(std::array<char, 32> key
				, std::string salt = std::string());

			void dht_put_immutable_item(entry const& data, sha1_hash target);

			void dht_put_mutable_item(std::array<char, 32> key
				, std::function<void(entry&, std::array<char,64>&
					, std::int64_t&, std::string const&)> cb
				, std::string salt = std::string());

			void dht_get_peers(sha1_hash const& info_hash);
			void dht_announce(sha1_hash const& info_hash, int port = 0, dht::announce_flags_t flags = {});

			void dht_live_nodes(sha1_hash const& nid);
			void dht_sample_infohashes(udp::endpoint const& ep, sha1_hash const& target);

			void dht_direct_request(udp::endpoint const& ep, entry& e
				, void* userdata = nullptr);

#if TORRENT_ABI_VERSION == 1
			TORRENT_DEPRECATED
			entry dht_state() const;
			TORRENT_DEPRECATED
			void start_dht_deprecated(entry const& startup_state);
#endif
			void on_dht_announce(error_code const& e);
			void on_dht_name_lookup(error_code const& e
				, std::vector<address> const& addresses, int port);
			void on_dht_router_name_lookup(error_code const& e
				, std::vector<address> const& addresses, int port);
#endif

#if !defined TORRENT_DISABLE_ENCRYPTION
			torrent const* find_encrypted_torrent(
				sha1_hash const& info_hash, sha1_hash const& xor_mask) override;
#endif

			void on_lsd_announce(error_code const& e);

			// called when a port mapping is successful, or a router returns
			// a failure to map a port
			void on_port_mapping(port_mapping_t mapping, address const& ip, int port
				, portmap_protocol proto, error_code const& ec
				, portmap_transport transport) override;

			bool is_aborted() const override { return m_abort; }
			bool is_paused() const { return m_paused; }

			void pause();
			void resume();

			void set_ip_filter(std::shared_ptr<ip_filter> f);
			ip_filter const& get_ip_filter();

			void set_port_filter(port_filter const& f);
			port_filter const& get_port_filter() const override;
			void ban_ip(address addr) override;

			void queue_tracker_request(tracker_request req
				, std::weak_ptr<request_callback> c) override;

			// ==== peer class operations ====

			// implements session_interface
			void set_peer_classes(peer_class_set* s, address const& a, socket_type_t st) override;
			peer_class_pool const& peer_classes() const override { return m_classes; }
			peer_class_pool& peer_classes() override { return m_classes; }
			bool ignore_unchoke_slots_set(peer_class_set const& set) const override;
			int copy_pertinent_channels(peer_class_set const& set
				, int channel, bandwidth_channel** dst, int m) override;
			int use_quota_overhead(peer_class_set& set, int amount_down, int amount_up) override;
			bool use_quota_overhead(bandwidth_channel* ch, int amount);

			peer_class_t create_peer_class(char const* name);
			void delete_peer_class(peer_class_t cid);
			void set_peer_class_filter(ip_filter const& f);
			ip_filter const& get_peer_class_filter() const;

			void set_peer_class_type_filter(peer_class_type_filter f);
			peer_class_type_filter get_peer_class_type_filter();

			peer_class_info get_peer_class(peer_class_t cid) const;
			void set_peer_class(peer_class_t cid, peer_class_info const& pci);

			bool is_listening() const;

#ifndef TORRENT_DISABLE_EXTENSIONS
			void add_extensions_to_torrent(
				std::shared_ptr<torrent> const& torrent_ptr, client_data_t userdata);
#endif

			// the add_torrent_params object must be moved in
			torrent_handle add_torrent(add_torrent_params&&, error_code& ec);

			// second return value is true if the torrent was added and false if an
			// existing one was found.
			std::pair<std::shared_ptr<torrent>, bool>
			add_torrent_impl(add_torrent_params& p, error_code& ec);
			void async_add_torrent(add_torrent_params* params);

			void remove_torrent(torrent_handle const& h, remove_flags_t options) override;
			void remove_torrent_impl(std::shared_ptr<torrent> tptr, remove_flags_t options) override;

			void get_torrent_status(std::vector<torrent_status>* ret
				, std::function<bool(torrent_status const&)> const& pred
				, status_flags_t flags) const;
			void refresh_torrent_status(std::vector<torrent_status>* ret
				, status_flags_t flags) const;
			void post_torrent_updates(status_flags_t flags);
			void post_session_stats();
			void post_dht_stats();

			std::vector<torrent_handle> get_torrents() const;

			void pop_alerts(std::vector<alert*>* alerts);
			alert* wait_for_alert(time_duration max_wait);

#if TORRENT_ABI_VERSION == 1
			TORRENT_DEPRECATED void pop_alerts();
			TORRENT_DEPRECATED alert const* pop_alert();
			TORRENT_DEPRECATED std::size_t set_alert_queue_size_limit(std::size_t queue_size_limit_);
			TORRENT_DEPRECATED int upload_rate_limit_depr() const;
			TORRENT_DEPRECATED int download_rate_limit_depr() const;
			TORRENT_DEPRECATED int local_upload_rate_limit() const;
			TORRENT_DEPRECATED int local_download_rate_limit() const;

			TORRENT_DEPRECATED void set_local_download_rate_limit(int bytes_per_second);
			TORRENT_DEPRECATED void set_local_upload_rate_limit(int bytes_per_second);
			TORRENT_DEPRECATED void set_download_rate_limit_depr(int bytes_per_second);
			TORRENT_DEPRECATED void set_upload_rate_limit_depr(int bytes_per_second);
			TORRENT_DEPRECATED void set_max_connections(int limit);
			TORRENT_DEPRECATED void set_max_uploads(int limit);

			TORRENT_DEPRECATED int max_connections() const;
			TORRENT_DEPRECATED int max_uploads() const;
#endif

			bandwidth_manager* get_bandwidth_manager(int channel) override;

			int upload_rate_limit(peer_class_t c) const;
			int download_rate_limit(peer_class_t c) const;
			void set_upload_rate_limit(peer_class_t c, int limit);
			void set_download_rate_limit(peer_class_t c, int limit);

			void set_rate_limit(peer_class_t c, int channel, int limit);
			int rate_limit(peer_class_t c, int channel) const;

			bool preemptive_unchoke() const override;

			// deprecated, use stats counters ``num_peers_up_unchoked`` instead
			int num_uploads() const override
			{ return int(m_stats_counters[counters::num_peers_up_unchoked]); }

			// deprecated, use stats counters ``num_peers_connected`` +
			// ``num_peers_half_open`` instead.
			int num_connections() const override { return int(m_connections.size()); }

			int peak_up_rate() const { return m_peak_up_rate; }

			void trigger_unchoke() noexcept override
			{
				TORRENT_ASSERT(is_single_thread());
				m_unchoke_time_scaler = 0;
			}
			void trigger_optimistic_unchoke() noexcept override
			{
				TORRENT_ASSERT(is_single_thread());
				m_optimistic_unchoke_time_scaler = 0;
			}

#if TORRENT_ABI_VERSION == 1
			session_status status() const;
			peer_id deprecated_get_peer_id() const;
#endif

			std::uint16_t listen_port() const override;
			std::uint16_t listen_port(listen_socket_t* sock) const;
			std::uint16_t ssl_listen_port() const override;
			std::uint16_t ssl_listen_port(listen_socket_t* sock) const;

			// used by the DHT tracker, returns a UDP listen port
			int get_listen_port(transport ssl, aux::listen_socket_handle const& s) override;
			// used by peer connections, returns a TCP listen port
			// or zero if no matching listen socket is found
			int listen_port(transport ssl, address const& local_addr) override;

			void for_each_listen_socket(std::function<void(aux::listen_socket_handle const&)> f) override
			{
				for (auto& s : m_listen_sockets)
				{
					f(listen_socket_handle(s));
				}
			}

			alert_manager& alerts() override { return m_alerts; }
			disk_interface& disk_thread() override { return *m_disk_thread; }

			void abort() noexcept;
			void abort_stage2() noexcept;

			torrent_handle find_torrent_handle(sha1_hash const& info_hash);

			void announce_lsd(sha1_hash const& ih, int port) override;

#if TORRENT_ABI_VERSION <= 2
			void save_state(entry* e, save_state_flags_t flags) const;
			void load_state(bdecode_node const* e, save_state_flags_t flags);
#endif
			session_params session_state(save_state_flags_t flags) const;

			bool has_connection(peer_connection* p) const override;
			void insert_peer(std::shared_ptr<peer_connection> const& c) override;

			proxy_settings proxy() const override;

#ifndef TORRENT_DISABLE_DHT
			bool is_dht_running() const { return (m_dht.get() != nullptr); }
			int external_udp_port(address const& local_address) const override;
#endif

#if TORRENT_USE_I2P
			char const* i2p_session() const override { return m_i2p_conn.session_id(); }
			proxy_settings i2p_proxy() const override;

			void on_i2p_open(error_code const& ec);
			void open_new_incoming_i2p_connection();
			void on_i2p_accept(error_code const& e);
#endif

			void start_ip_notifier();
			void start_lsd();
			void start_natpmp();
			upnp* start_upnp();

			void stop_ip_notifier();
			void stop_lsd();
			void stop_natpmp();
			void stop_upnp();

			std::vector<port_mapping_t> add_port_mapping(portmap_protocol t, int external_port
				, int local_port);
			void delete_port_mapping(port_mapping_t handle);

			int next_port() const;

			void deferred_submit_jobs() override;

			// implements dht_observer
			void set_external_address(aux::listen_socket_handle const& iface
				, address const& ip, address const& source) override;
			void get_peers(sha1_hash const& ih) override;
			void announce(sha1_hash const& ih, address const& addr, int port) override;
			void outgoing_get_peers(sha1_hash const& target
				, sha1_hash const& sent_target, udp::endpoint const& ep) override;

#ifndef TORRENT_DISABLE_LOGGING
			bool should_log(module_t m) const override;
			void log(module_t m, char const* fmt, ...)
				override TORRENT_FORMAT(3,4);
			void log_packet(message_direction_t dir, span<char const> pkt
				, udp::endpoint const& node) override;

			bool should_log_portmap(portmap_transport transport) const override;
			void log_portmap(portmap_transport transport, char const* msg) const override;

			bool should_log_lsd() const override;
			void log_lsd(char const* msg) const override;
#endif

			bool on_dht_request(string_view query
				, dht::msg const& request, entry& response) override;

			void set_external_address(tcp::endpoint const& local_endpoint
				, address const& ip
				, ip_source_t source_type, address const& source) override;
			external_ip external_address() const override;

			// used when posting synchronous function
			// calls to session_impl and torrent objects
			mutable std::mutex mut;
			mutable std::condition_variable cond;

			// implements session_interface
			bool has_udp_outgoing_sockets() const override;
			tcp::endpoint bind_outgoing_socket(socket_type& s, address
				const& remote_address, error_code& ec) const override;
			bool verify_incoming_interface(address const& addr);
			bool verify_bound_address(address const& addr, bool utp
				, error_code& ec) override;

			bool has_lsd() const override { return m_lsd.get() != nullptr; }

			std::vector<block_info>& block_info_storage() override { return m_block_info_storage; }

			libtorrent::aux::utp_socket_manager* utp_socket_manager() override
			{ return &m_utp_socket_manager; }
#ifdef TORRENT_SSL_PEERS
			libtorrent::aux::utp_socket_manager* ssl_utp_socket_manager() override
			{ return &m_ssl_utp_socket_manager; }
#endif

			void inc_boost_connections() override
			{
				++m_boost_connections;
				m_stats_counters.inc_stats_counter(counters::boost_connection_attempts);
			}

			// the settings for the client
			aux::session_settings m_settings;

#if TORRENT_ABI_VERSION == 1
			void update_ssl_listen();
			void update_local_download_rate();
			void update_local_upload_rate();
			void update_rate_limit_utp();
			void update_ignore_rate_limits_on_local_network();
#endif

			void update_proxy();
			void update_i2p_bridge();
			void update_peer_tos();
			void update_user_agent();
			void update_unchoke_limit();
			void update_connection_speed();
			void update_alert_queue_size();
			void update_disk_threads();
			void update_report_web_seed_downloads();
			void update_outgoing_interfaces();
			void update_listen_interfaces();
			void update_privileged_ports();
			void update_auto_sequential();
			void update_max_failcount();
			void update_resolver_cache_timeout();

			void update_ip_notifier();
			void update_upnp();
			void update_natpmp();
			void update_lsd();
			void update_dht();
			void update_count_slow();
			void update_dht_bootstrap_nodes();

			void update_socket_buffer_size();
			void update_dht_announce_interval();
			void update_anonymous_mode();
			void update_download_rate();
			void update_upload_rate();
			void update_connections_limit();
			void update_alert_mask();

			void trigger_auto_manage() override;

		private:

			// return the settings value for int setting "n", if the value is
			// negative, return INT_MAX
			int get_int_setting(int n) const;

			aux::array<aux::vector<torrent*>, num_torrent_lists, torrent_list_index_t>
				m_torrent_lists;

			peer_class_pool m_classes;

			void init();

			void submit_disk_jobs();

			void on_trigger_auto_manage();

			void on_lsd_peer(tcp::endpoint const& peer, sha1_hash const& ih) override;

			void start_natpmp(aux::listen_socket_t& s);

			void set_external_address(std::shared_ptr<listen_socket_t> const& sock, address const& ip
				, ip_source_t source_type, address const& source);

			void interface_to_endpoints(std::string const& device, int port
				, transport ssl, listen_socket_flags_t flags, std::vector<listen_endpoint_t>& eps);

			counters m_stats_counters;

			// this is a pool allocator for torrent_peer objects
			// torrents and the disk cache (implicitly by holding references to the
			// torrents) depend on this outliving them.
			torrent_peer_allocator m_peer_allocator;

			// this vector is used to store the block_info
			// objects pointed to by partial_piece_info returned
			// by torrent::get_download_queue.
			std::vector<block_info> m_block_info_storage;

			io_context& m_io_context;

#ifdef TORRENT_USE_OPENSSL
			// this is a generic SSL context used when talking to
			// unauthenticated HTTPS servers
			ssl::context m_ssl_ctx;
#endif

			// handles delayed alerts
			mutable alert_manager m_alerts;

#if TORRENT_ABI_VERSION == 1
			// the alert pointers stored in m_alerts
			mutable aux::vector<alert*> m_alert_pointers;

			// if not all the alerts in m_alert_pointers have been delivered to
			// the client. This is the offset into m_alert_pointers where the next
			// alert is. If this is greater than or equal to m_alert_pointers.size()
			// it means we need to request new alerts from the main thread.
			mutable int m_alert_pointer_pos = 0;
#endif

			// handles disk io requests asynchronously
			// peers have pointers into the disk buffer
			// pool, and must be destructed before this
			// object. The disk thread relies on the file
			// pool object, and must be destructed before
			// m_files. The disk io thread posts completion
			// events to the io service, and needs to be
			// constructed after it.
			std::unique_ptr<disk_interface> m_disk_thread;

			// the bandwidth manager is responsible for
			// handing out bandwidth to connections that
			// asks for it, it can also throttle the
			// rate.
			bandwidth_manager m_download_rate;
			bandwidth_manager m_upload_rate;

			// the peer class that all peers belong to by default
			peer_class_t m_global_class{0};

			// the peer class all TCP peers belong to by default
			// all tcp peer connections are subject to these
			// bandwidth limits. Local peers are exempted
			// from this limit. The purpose is to be able to
			// throttle TCP that passes over the internet
			// bottleneck (i.e. modem) to avoid starving out
			// uTP connections.
			peer_class_t m_tcp_peer_class{0};

			// peer class for local peers
			peer_class_t m_local_peer_class{0};

			resolver m_host_resolver;

			tracker_manager m_tracker_manager;

			// the torrents must be destructed after the torrent_peer_allocator,
			// since the torrents hold the peer lists that own the torrent_peers
			// (which are allocated in the torrent_peer_allocator)
			aux::torrent_list<torrent> m_torrents;

			// all torrents that are downloading or queued,
			// ordered by their queue position
			aux::vector<torrent*, queue_position_t> m_download_queue;

			// peer connections are put here when disconnected to avoid
			// race conditions with the disk thread. It's important that
			// peer connections are destructed from the network thread,
			// once a peer is disconnected, it's put in this list and
			// every second their refcount is checked, and if it's 1,
			// they are deleted (from the network thread)
			std::vector<std::shared_ptr<peer_connection>> m_undead_peers;

			// keep the io_context alive until we have posted the job
			// to clear the undead peers
			executor_work_guard<io_context::executor_type> m_work;

			// this maps sockets to their peer_connection
			// object. It is the complete list of all connected
			// peers.
			connection_map m_connections;

#ifdef TORRENT_SSL_PEERS
			// this list holds incoming connections while they
			// are performing SSL handshake. When we shut down
			// the session, all of these are disconnected, otherwise
			// they would linger and stall or hang session shutdown
			std::set<std::unique_ptr<socket_type>, unique_ptr_less> m_incoming_sockets;
#endif

			// maps IP ranges to bitfields representing peer class IDs
			// to assign peers matching a specific IP range based on its
			// remote endpoint
			ip_filter m_peer_class_filter;

			// maps socket types to peer classes
			peer_class_type_filter m_peer_class_type_filter;

			// filters incoming connections
			std::shared_ptr<ip_filter> m_ip_filter;

			// filters outgoing connections
			port_filter m_port_filter;

			// posts a notification when the set of local IPs changes
			std::unique_ptr<ip_change_notifier> m_ip_notifier;

			// the addresses or device names of the interfaces we are supposed to
			// listen on. if empty, it means that we should let the os decide
			// which interface to listen on
			std::vector<listen_interface_t> m_listen_interfaces;

			// the network interfaces outgoing connections are opened through. If
			// there is more then one, they are used in a round-robin fashion
			// each element is a device name or IP address (in string form) and
			// a port number. The port determines which port to bind the listen
			// socket to, and the device or IP determines which network adapter
			// to be used. If no adapter with the specified name exists, the listen
			// socket fails.
			std::vector<std::string> m_outgoing_interfaces;

			// since we might be listening on multiple interfaces
			// we might need more than one listen socket
			std::vector<std::shared_ptr<listen_socket_t>> m_listen_sockets;

			outgoing_sockets m_outgoing_sockets;

#if TORRENT_USE_I2P
			i2p_connection m_i2p_conn;
			boost::optional<socket_type> m_i2p_listen_socket;
#endif

#ifdef TORRENT_USE_OPENSSL
			ssl::context* ssl_ctx() override { return &m_ssl_ctx; }
#endif
#ifdef TORRENT_SSL_PEERS
			void on_incoming_utp_ssl(socket_type s);
			void ssl_handshake(error_code const& ec, socket_type* s);
#endif

			// round-robin index into m_outgoing_interfaces
			mutable std::uint8_t m_interface_index = 0;

			std::shared_ptr<listen_socket_t> setup_listener(
				listen_endpoint_t const& lep, error_code& ec);

#ifndef TORRENT_DISABLE_DHT
			dht::dht_state m_dht_state;
#endif

			// this is initialized to the unchoke_interval
			// session_setting and decreased every second.
			// when it reaches zero, it is reset to the
			// unchoke_interval and the unchoke set is
			// recomputed.
			// TODO: replace this by a proper asio timer
			int m_unchoke_time_scaler = 0;

			// this is used to decide when to recalculate which
			// torrents to keep queued and which to activate
			// TODO: replace this by a proper asio timer
			int m_auto_manage_time_scaler = 0;

			// works like unchoke_time_scaler but it
			// is only decreased when the unchoke set
			// is recomputed, and when it reaches zero,
			// the optimistic unchoke is moved to another peer.
			// TODO: replace this by a proper asio timer
			int m_optimistic_unchoke_time_scaler = 0;

			// works like unchoke_time_scaler. Each time
			// it reaches 0, and all the connections are
			// used, the worst connection will be disconnected
			// from the torrent with the most peers
			int m_disconnect_time_scaler = 90;

			// when this scaler reaches zero, it will
			// scrape one of the auto managed, paused,
			// torrents.
			int m_auto_scrape_time_scaler = 180;

			// statistics gathered from all torrents.
			stat m_stat;

			// implements session_interface
			void sent_bytes(int bytes_payload, int bytes_protocol) override;
			void received_bytes(int bytes_payload, int bytes_protocol) override;
			void trancieve_ip_packet(int bytes, bool ipv6) override;
			void sent_syn(bool ipv6) override;
			void received_synack(bool ipv6) override;

			int m_peak_up_rate = 0;
			int m_peak_down_rate = 0;

			void on_tick(error_code const& e);

			void try_connect_more_peers();
			void auto_manage_checking_torrents(std::vector<torrent*>& list
				, int& limit);
			void auto_manage_torrents(std::vector<torrent*>& list
				, int& dht_limit, int& tracker_limit
				, int& lsd_limit, int& hard_limit, int type_limit);
			void recalculate_auto_managed_torrents();
			void recalculate_unchoke_slots();
			void recalculate_optimistic_unchoke_slots();

			time_point m_created;
			std::uint16_t session_time() const override
			{
				// +1 is here to make it possible to distinguish uninitialized (to
				// 0) timestamps and timestamps of things that happened during the
				// first second after the session was constructed
				std::int64_t const ret = total_seconds(aux::time_now()
					- m_created) + 1;
				TORRENT_ASSERT(ret >= 0);
				TORRENT_ASSERT(ret <= (std::numeric_limits<std::uint16_t>::max)());
				return static_cast<std::uint16_t>(ret);
			}
			time_point session_start_time() const override
			{
				return m_created;
			}

			time_point m_last_tick;
			time_point m_last_second_tick;

			// the last time we went through the peers
			// to decide which ones to choke/unchoke
			time_point m_last_choke;

			// the last time we recalculated which torrents should be started
			// and stopped (only the auto managed ones)
			time_point m_last_auto_manage;

			// when outgoing_ports is configured, this is the
			// port we'll bind the next outgoing socket to
			mutable int m_next_port = 0;

#ifndef TORRENT_DISABLE_DHT
			std::unique_ptr<dht::dht_storage_interface> m_dht_storage;
			std::shared_ptr<dht::dht_tracker> m_dht;
			dht::dht_storage_constructor_type m_dht_storage_constructor
				= dht::dht_default_storage_constructor;

			// these are used when starting the DHT
			// (and bootstrapping it), and then erased
			std::vector<udp::endpoint> m_dht_router_nodes;

			// if a DHT node is added when there's no DHT instance, they're stored
			// here until we start the DHT
			std::vector<udp::endpoint> m_dht_nodes;

			// this announce timer is used
			// by the DHT.
			deadline_timer m_dht_announce_timer;

			// the number of torrents there were when the
			// update_dht_announce_interval() was last called.
			// if the number of torrents changes significantly
			// compared to this number, the DHT announce interval
			// is updated again. This especially matters for
			// small numbers.
			int m_dht_interval_update_torrents = 0;

			// the number of DHT router lookups there are currently outstanding. As
			// long as this is > 0, we'll postpone starting the DHT
			int m_outstanding_router_lookups = 0;
#endif

			void send_udp_packet_hostname(std::weak_ptr<utp_socket_interface> sock
				, char const* hostname
				, int port
				, span<char const> p
				, error_code& ec
				, udp_send_flags_t flags);

			void send_udp_packet_hostname_listen(aux::listen_socket_handle const& sock
				, char const* hostname
				, int port
				, span<char const> p
				, error_code& ec
				, udp_send_flags_t const flags)
			{
				listen_socket_t* s = sock.get();
				if (!s)
				{
					ec = boost::asio::error::bad_descriptor;
					return;
				}
				send_udp_packet_hostname(s->udp_sock, hostname, port, p, ec, flags);
			}

			void send_udp_packet(std::weak_ptr<utp_socket_interface> sock
				, udp::endpoint const& ep
				, span<char const> p
				, error_code& ec
				, udp_send_flags_t flags);

			void send_udp_packet_listen(aux::listen_socket_handle const& sock
				, udp::endpoint const& ep
				, span<char const> p
				, error_code& ec
				, udp_send_flags_t const flags)
			{
				listen_socket_t* s = sock.get();
				if (!s)
				{
					ec = boost::asio::error::bad_descriptor;
					return;
				}
				send_udp_packet(s->udp_sock, ep, p, ec, flags);
			}

			void on_udp_writeable(std::weak_ptr<session_udp_socket> s, error_code const& ec);

			void on_udp_packet(std::weak_ptr<session_udp_socket> s
				, std::weak_ptr<listen_socket_t> ls
				, transport ssl, error_code const& ec);

			libtorrent::aux::utp_socket_manager m_utp_socket_manager;

#ifdef TORRENT_SSL_PEERS
			// used for uTP connections over SSL
			libtorrent::aux::utp_socket_manager m_ssl_utp_socket_manager;
#endif

			// the number of torrent connection boosts
			// connections that have been made this second
			// this is deducted from the connect speed
			int m_boost_connections = 0;

			std::shared_ptr<upnp> m_upnp;
			std::shared_ptr<lsd> m_lsd;

			// mask is a bitmask of which protocols to remap on:
			enum remap_port_mask_t
			{
				remap_natpmp = 1,
				remap_upnp = 2,
				remap_natpmp_and_upnp = 3
			};
			void remap_ports(remap_port_mask_t mask, listen_socket_t& s);

			// the timer used to fire the tick
			deadline_timer m_timer;
			aux::handler_storage<aux::tick_handler_max_size, aux::tick_handler> m_tick_handler_storage;

			// abort may not fail and cannot allocate memory
			aux::handler_storage<aux::abort_handler_max_size, aux::abort_handler> m_abort_handler_storage;

			// torrents are announced on the local network in a
			// round-robin fashion. All torrents are cycled through
			// within the LSD announce interval (which defaults to
			// 5 minutes)
			std::size_t m_next_lsd_torrent;

#ifndef TORRENT_DISABLE_DHT
			// torrents are announced on the DHT in a
			// round-robin fashion. All torrents are cycled through
			// within the DHT announce interval (which defaults to
			// 15 minutes)
			std::size_t m_next_dht_torrent;

			// torrents that don't have any peers
			// when added should be announced to the DHT
			// as soon as possible. Such torrents are put
			// in this queue and get announced the next time
			// the timer fires, instead of the next one in
			// the round-robin sequence.
			std::deque<std::weak_ptr<torrent>> m_dht_torrents;
#endif

			// torrents prioritized to get connection attempts
			std::deque<std::pair<std::weak_ptr<torrent>, int>> m_prio_torrents;

			// this announce timer is used
			// by Local service discovery
			deadline_timer m_lsd_announce_timer;

			// this is the timer used to call ``close_oldest`` on the ``file_pool``
			// object. This closes the file that's been opened the longest every
			// time it's called, to force the windows disk cache to be flushed
			deadline_timer m_close_file_timer;

			// the index of the torrent that will be offered to
			// connect to a peer next time on_tick is called.
			// This implements a round robin peer connections among
			// torrents that want more peers. The index is into
			// m_torrent_lists[torrent_want_peers_downloading]
			// (which is a list of torrent pointers with all
			// torrents that want peers and are downloading)
			int m_next_downloading_connect_torrent = 0;
			int m_next_finished_connect_torrent = 0;

			// this is the number of attempts of connecting to
			// peers we have given to downloading torrents.
			// when this gets high enough, we try to connect
			// a peer from a finished torrent
			int m_download_connect_attempts = 0;

			// index into m_torrent_lists[torrent_want_scrape] referring
			// to the next torrent to auto-scrape
			int m_next_scrape_torrent = 0;

#if TORRENT_USE_INVARIANT_CHECKS
			void check_invariant() const;
#endif

			counters& stats_counters() override { return m_stats_counters; }

			void received_buffer(int size) override;
			void sent_buffer(int size) override;

#ifndef TORRENT_DISABLE_LOGGING
			bool should_log() const override;
			void session_log(char const* fmt, ...) const noexcept override TORRENT_FORMAT(2,3);
#endif

#ifndef TORRENT_DISABLE_EXTENSIONS
			// this is a list to allow extensions to potentially remove themselves.
			std::array<std::vector<std::shared_ptr<plugin>>, 4> m_ses_extensions;
#endif

#if TORRENT_ABI_VERSION == 1
			user_load_function_t m_user_load_torrent;
#endif

			// this is true whenever we have posted a deferred-disk job
			// it means we don't need to post another one
			bool m_deferred_submit_disk_jobs = false;

			// this is set to true when a torrent auto-manage
			// event is triggered, and reset whenever the message
			// is delivered and the auto-manage is executed.
			// there should never be more than a single pending auto-manage
			// message in-flight at any given time.
			bool m_pending_auto_manage = false;

			// this is also set to true when triggering an auto-manage
			// of the torrents. However, if the normal auto-manage
			// timer comes along and executes the auto-management,
			// this is set to false, which means the triggered event
			// no longer needs to execute the auto-management.
			bool m_need_auto_manage = false;

			// set to true when the session object
			// is being destructed and the thread
			// should exit
			bool m_abort = false;

			// is true if the session is paused
			bool m_paused = false;

			// set to true the first time post_session_stats() is
			// called and we post the headers alert
			bool m_posted_stats_header = false;
		};

#ifndef TORRENT_DISABLE_LOGGING
		struct tracker_logger : request_callback
		{
			explicit tracker_logger(session_interface& ses);
			void tracker_warning(tracker_request const& req
				, std::string const& str) override;
			void tracker_response(tracker_request const&
				, libtorrent::address const& tracker_ip
				, std::list<address> const& tracker_ips
				, struct tracker_response const& resp) override;
			void tracker_request_error(tracker_request const& r
				, error_code const& ec, const std::string& str
				, seconds32 retry_interval) override;
			bool should_log() const override;
			void debug_log(const char* fmt, ...) const noexcept override TORRENT_FORMAT(2,3);
			session_interface& m_ses;
		private:
			// explicitly disallow assignment, to silence msvc warning
			tracker_logger& operator=(tracker_logger const&);
		};
#endif

	}
}

#endif<|MERGE_RESOLUTION|>--- conflicted
+++ resolved
@@ -112,15 +112,9 @@
 
 	struct upnp;
 	struct natpmp;
-<<<<<<< HEAD
-	class lsd;
+	struct lsd;
 	struct torrent;
 	struct alert;
-=======
-	struct lsd;
-	class torrent;
-	class alert;
->>>>>>> e4e96733
 	struct torrent_handle;
 
 namespace dht {

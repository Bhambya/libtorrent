/*

Copyright (c) 2007-2016, Arvid Norberg, Steven Siloti
All rights reserved.

Redistribution and use in source and binary forms, with or without
modification, are permitted provided that the following conditions
are met:

    * Redistributions of source code must retain the above copyright
      notice, this list of conditions and the following disclaimer.
    * Redistributions in binary form must reproduce the above copyright
      notice, this list of conditions and the following disclaimer in
      the documentation and/or other materials provided with the distribution.
    * Neither the name of the author nor the names of its
      contributors may be used to endorse or promote products derived
      from this software without specific prior written permission.

THIS SOFTWARE IS PROVIDED BY THE COPYRIGHT HOLDERS AND CONTRIBUTORS "AS IS"
AND ANY EXPRESS OR IMPLIED WARRANTIES, INCLUDING, BUT NOT LIMITED TO, THE
IMPLIED WARRANTIES OF MERCHANTABILITY AND FITNESS FOR A PARTICULAR PURPOSE
ARE DISCLAIMED. IN NO EVENT SHALL THE COPYRIGHT OWNER OR CONTRIBUTORS BE
LIABLE FOR ANY DIRECT, INDIRECT, INCIDENTAL, SPECIAL, EXEMPLARY, OR
CONSEQUENTIAL DAMAGES (INCLUDING, BUT NOT LIMITED TO, PROCUREMENT OF
SUBSTITUTE GOODS OR SERVICES; LOSS OF USE, DATA, OR PROFITS; OR BUSINESS
INTERRUPTION) HOWEVER CAUSED AND ON ANY THEORY OF LIABILITY, WHETHER IN
CONTRACT, STRICT LIABILITY, OR TORT (INCLUDING NEGLIGENCE OR OTHERWISE)
ARISING IN ANY WAY OUT OF THE USE OF THIS SOFTWARE, EVEN IF ADVISED OF THE
POSSIBILITY OF SUCH DAMAGE.

*/

#ifndef TORRENT_DISK_IO_THREAD
#define TORRENT_DISK_IO_THREAD

#include "libtorrent/config.hpp"
#include "libtorrent/storage.hpp"
#include "libtorrent/allocator.hpp"
#include "libtorrent/io_service.hpp"
#include "libtorrent/sliding_average.hpp"
#include "libtorrent/disk_io_job.hpp"
#include "libtorrent/disk_job_pool.hpp"
#include "libtorrent/block_cache.hpp"
#include "libtorrent/file_pool.hpp"
#include "libtorrent/disk_interface.hpp"
#include "libtorrent/performance_counters.hpp"
#include "libtorrent/aux_/session_settings.hpp"
#include "libtorrent/thread.hpp"

#include "libtorrent/aux_/disable_warnings_push.hpp"

#include <boost/function/function0.hpp>
#include <boost/noncopyable.hpp>
#include <boost/shared_array.hpp>
#include <boost/optional.hpp>
#include <boost/shared_ptr.hpp>
#include <deque>
#ifndef TORRENT_DISABLE_POOL_ALLOCATOR
#include <boost/pool/pool.hpp>
#endif
#include <boost/atomic.hpp>

#include "libtorrent/aux_/disable_warnings_pop.hpp"

namespace libtorrent
{
	class alert;
	struct add_torrent_params;
	struct counters;
	class  alert_manager;

	struct cached_piece_info
	{
		piece_manager* storage;

		// holds one entry for each block in this piece. ``true`` represents
		// the data for that block being in the disk cache and ``false`` means it's not.
		std::vector<bool> blocks;

		// the time when a block was last written to this piece. The older
		// a piece is, the more likely it is to be flushed to disk.
		time_point last_use;

		// The index of the next block that needs to be hashed.
		// Blocks are hashed as they are downloaded in order to not
		// have to re-read them from disk once the piece is complete, to
		// compare its hash against the hashes in the .torrent file.
		int next_to_hash;

		// the piece index for this cache entry.
		int piece;

		enum kind_t { read_cache = 0, write_cache = 1, volatile_read_cache = 2 };

		// specifies if this piece is part of the read cache or the write cache.
		kind_t kind;

		bool need_readback;
	};

	typedef tailqueue<disk_io_job> jobqueue_t;

	// this struct holds a number of statistics counters
	// relevant for the disk io thread and disk cache.
	struct TORRENT_EXPORT cache_status
	{
		// initializes all counters to 0
		cache_status()
			: pieces()
#ifndef TORRENT_NO_DEPRECATE
			, blocks_written(0)
			, writes(0)
			, blocks_read(0)
			, blocks_read_hit(0)
			, reads(0)
			, queued_bytes(0)
			, cache_size(0)
			, write_cache_size(0)
			, read_cache_size(0)
			, pinned_blocks(0)
			, total_used_buffers(0)
			, average_read_time(0)
			, average_write_time(0)
			, average_hash_time(0)
			, average_job_time(0)
			, cumulative_job_time(0)
			, cumulative_read_time(0)
			, cumulative_write_time(0)
			, cumulative_hash_time(0)
			, total_read_back(0)
			, read_queue_size(0)
			, blocked_jobs(0)
			, queued_jobs(0)
			, peak_queued(0)
			, pending_jobs(0)
			, num_jobs(0)
			, num_read_jobs(0)
			, num_write_jobs(0)
			, arc_mru_size(0)
			, arc_mru_ghost_size(0)
			, arc_mfu_size(0)
			, arc_mfu_ghost_size(0)
			, arc_write_size(0)
			, arc_volatile_size(0)
			, num_writing_threads(0)
#endif
		{
#ifndef TORRENT_NO_DEPRECATE
			memset(num_fence_jobs, 0, sizeof(num_fence_jobs));
#endif
		}

		std::vector<cached_piece_info> pieces;

#ifndef TORRENT_NO_DEPRECATE
		// the total number of 16 KiB blocks written to disk
		// since this session was started.
		int blocks_written;

		// the total number of write operations performed since this
		// session was started.
		// 
		// The ratio (``blocks_written`` - ``writes``) / ``blocks_written`` represents
		// the number of saved write operations per total write operations. i.e. a kind
		// of cache hit ratio for the write cahe.
		int writes;

		// the number of blocks that were requested from the
		// bittorrent engine (from peers), that were served from disk or cache.
		int blocks_read;

		// the number of blocks that was just copied from the read cache
		//
		// The ratio ``blocks_read_hit`` / ``blocks_read`` is the cache hit ratio
		// for the read cache.
		int blocks_read_hit;

		// the number of read operations used
		int reads;

		// the number of bytes queued for writing, including bytes
		// submitted to the OS for writing, but not yet complete
		mutable boost::int64_t queued_bytes;

		// the number of 16 KiB blocks currently in the disk cache (both read and write).
		// This includes both read and write cache.
		int cache_size;

		// the number of blocks in the cache used for write cache
		int write_cache_size;

		// the number of 16KiB blocks in the read cache.
		int read_cache_size;

		// the number of blocks with a refcount > 0, i.e.
		// they may not be evicted
		int pinned_blocks;

		// the total number of buffers currently in use.
		// This includes the read/write disk cache as well as send and receive buffers
		// used in peer connections.
		mutable int total_used_buffers;

		// the number of microseconds an average disk I/O job
		// has to wait in the job queue before it get processed.

		// the time read jobs takes on average to complete
		// (not including the time in the queue), in microseconds. This only measures
		// read cache misses.
		int average_read_time;

		// the time write jobs takes to complete, on average,
		// in microseconds. This does not include the time the job sits in the disk job
		// queue or in the write cache, only blocks that are flushed to disk.
		int average_write_time;

		// the time hash jobs takes to complete on average, in
		// microseconds. Hash jobs include running SHA-1 on the data (which for the most
		// part is done incrementally) and sometimes reading back parts of the piece. It
		// also includes checking files without valid resume data.
		int average_hash_time;
		int average_job_time;

		// the number of milliseconds spent in all disk jobs, and specific ones
		// since the start of the session. Times are specified in milliseconds
		int cumulative_job_time;
		int cumulative_read_time;
		int cumulative_write_time;
		int cumulative_hash_time;

		// the number of blocks that had to be read back from disk because
		// they were flushed before the SHA-1 hash got to hash them. If this
		// is large, a larger cache could significantly improve performance
		int total_read_back;

		// number of read jobs in the disk job queue
		int read_queue_size;

		// number of jobs blocked because of a fence
		int blocked_jobs;

		// number of jobs waiting to be issued (m_to_issue)
		// average over 30 seconds
		int queued_jobs;

		// largest ever seen number of queued jobs
		int peak_queued;

		// number of jobs waiting to complete (m_pending)
		// average over 30 seconds
		int pending_jobs;

		// total number of disk job objects allocated right now
		int num_jobs;

		// total number of disk read job objects allocated right now
		int num_read_jobs;

		// total number of disk write job objects allocated right now
		int num_write_jobs;

		// ARC cache stats. All of these counters are in number of pieces
		// not blocks. A piece does not necessarily correspond to a certain
		// number of blocks. The pieces in the ghost list never have any
		// blocks in them
		int arc_mru_size;
		int arc_mru_ghost_size;
		int arc_mfu_size;
		int arc_mfu_ghost_size;
		int arc_write_size;
		int arc_volatile_size;

		// the number of threads currently writing to disk
		int num_writing_threads;

		// counts only fence jobs that are currently blocking jobs
		// not fences that are themself blocked
		int num_fence_jobs[disk_io_job::num_job_ids];
#endif
	};

	// this is a singleton consisting of the thread and a queue
	// of disk io jobs
	struct TORRENT_EXTRA_EXPORT disk_io_thread TORRENT_FINAL
		: disk_job_pool
		, disk_interface
		, buffer_allocator_interface
	{
		disk_io_thread(io_service& ios
			, counters& cnt
			, void* userdata
			, int block_size = 16 * 1024);
		~disk_io_thread();

		void set_settings(settings_pack const* sett, alert_manager& alerts);
		void set_num_threads(int i, bool wait = true);

		void abort(bool wait);

		void async_read(piece_manager* storage, peer_request const& r
			, boost::function<void(disk_io_job const*)> const& handler, void* requester
			, int flags = 0) TORRENT_OVERRIDE;
		void async_write(piece_manager* storage, peer_request const& r
			, disk_buffer_holder& buffer
			, boost::function<void(disk_io_job const*)> const& handler
			, int flags = 0) TORRENT_OVERRIDE;
		void async_hash(piece_manager* storage, int piece, int flags
			, boost::function<void(disk_io_job const*)> const& handler, void* requester) TORRENT_OVERRIDE;
		void async_move_storage(piece_manager* storage, std::string const& p, int flags
			, boost::function<void(disk_io_job const*)> const& handler) TORRENT_OVERRIDE;
		void async_release_files(piece_manager* storage
			, boost::function<void(disk_io_job const*)> const& handler
			= boost::function<void(disk_io_job const*)>()) TORRENT_OVERRIDE;
		void async_delete_files(piece_manager* storage, int options
			, boost::function<void(disk_io_job const*)> const& handler) TORRENT_OVERRIDE;
		void async_check_files(piece_manager* storage
			, add_torrent_params const* resume_data
			, std::vector<std::string>& links
			, boost::function<void(disk_io_job const*)> const& handler) TORRENT_OVERRIDE;
		void async_rename_file(piece_manager* storage, int index, std::string const& name
			, boost::function<void(disk_io_job const*)> const& handler) TORRENT_OVERRIDE;
		void async_stop_torrent(piece_manager* storage
<<<<<<< HEAD
			, boost::function<void(disk_io_job const*)> const& handler) TORRENT_OVERRIDE;
		void async_cache_piece(piece_manager* storage, int piece
			, boost::function<void(disk_io_job const*)> const& handler) TORRENT_OVERRIDE;
#ifndef TORRENT_NO_DEPRECATE
=======
			, boost::function<void(disk_io_job const*)> const& handler);
#ifndef TORRENT_NO_DEPRECATE
		void async_cache_piece(piece_manager* storage, int piece
			, boost::function<void(disk_io_job const*)> const& handler);
>>>>>>> e9b334ce
		void async_finalize_file(piece_manager* storage, int file
			, boost::function<void(disk_io_job const*)> const& handler
			= boost::function<void(disk_io_job const*)>()) TORRENT_OVERRIDE;
#endif
		void async_flush_piece(piece_manager* storage, int piece
			, boost::function<void(disk_io_job const*)> const& handler
			= boost::function<void(disk_io_job const*)>()) TORRENT_OVERRIDE;
		void async_set_file_priority(piece_manager* storage
			, std::vector<boost::uint8_t> const& prio
			, boost::function<void(disk_io_job const*)> const& handler) TORRENT_OVERRIDE;
		void async_load_torrent(add_torrent_params* params
			, boost::function<void(disk_io_job const*)> const& handler) TORRENT_OVERRIDE;
		void async_tick_torrent(piece_manager* storage
			, boost::function<void(disk_io_job const*)> const& handler) TORRENT_OVERRIDE;

		void clear_read_cache(piece_manager* storage) TORRENT_OVERRIDE;
		void async_clear_piece(piece_manager* storage, int index
			, boost::function<void(disk_io_job const*)> const& handler) TORRENT_OVERRIDE;
		// this is not asynchronous and requires that the piece does not
		// have any pending buffers. It's meant to be used for pieces that
		// were just read and hashed and failed the hash check.
		// there should be no read-operations left, and all buffers should
		// be discardable
		void clear_piece(piece_manager* storage, int index) TORRENT_OVERRIDE;

		// implements buffer_allocator_interface
		void reclaim_block(block_cache_reference ref);
		void free_disk_buffer(char* buf) TORRENT_OVERRIDE { m_disk_cache.free_buffer(buf); }
		char* allocate_disk_buffer(char const* category) TORRENT_OVERRIDE
		{
			bool exceed = false;
			return allocate_disk_buffer(exceed, boost::shared_ptr<disk_observer>(), category);
		}

		void trigger_cache_trim();
		char* allocate_disk_buffer(bool& exceeded, boost::shared_ptr<disk_observer> o
			, char const* category) TORRENT_OVERRIDE;

		bool exceeded_cache_use() const
		{ return m_disk_cache.exceeded_max_size(); }

		void update_stats_counters(counters& c) const TORRENT_OVERRIDE;
		void get_cache_info(cache_status* ret, bool no_pieces = true
			, piece_manager const* storage = 0) const TORRENT_OVERRIDE;

		// this submits all queued up jobs to the thread
		void submit_jobs();

		block_cache* cache() { return &m_disk_cache; }

#if TORRENT_USE_ASSERTS
		bool is_disk_buffer(char* buffer) const { return m_disk_cache.is_disk_buffer(buffer); }
#endif

		enum thread_type_t {
			generic_thread,
			hasher_thread
		};

		void thread_fun(int thread_id, thread_type_t type
			, boost::shared_ptr<io_service::work> w);

		file_pool& files() { return m_file_pool; }

		io_service& get_io_service() { return m_ios; }

		int prep_read_job_impl(disk_io_job* j, bool check_fence = true);

#if TORRENT_USE_INVARIANT_CHECKS
		void check_invariant() const;
#endif

		void maybe_issue_queued_read_jobs(cached_piece_entry* pe,
			jobqueue_t& completed_jobs);
		int do_read(disk_io_job* j, jobqueue_t& completed_jobs);
		int do_uncached_read(disk_io_job* j);

		int do_write(disk_io_job* j, jobqueue_t& completed_jobs);
		int do_uncached_write(disk_io_job* j);

		int do_hash(disk_io_job* j, jobqueue_t& completed_jobs);
		int do_uncached_hash(disk_io_job* j);

		int do_move_storage(disk_io_job* j, jobqueue_t& completed_jobs);
		int do_release_files(disk_io_job* j, jobqueue_t& completed_jobs);
		int do_delete_files(disk_io_job* j, jobqueue_t& completed_jobs);
		int do_check_fastresume(disk_io_job* j, jobqueue_t& completed_jobs);
		int do_rename_file(disk_io_job* j, jobqueue_t& completed_jobs);
		int do_stop_torrent(disk_io_job* j, jobqueue_t& completed_jobs);
		int do_read_and_hash(disk_io_job* j, jobqueue_t& completed_jobs);
#ifndef TORRENT_NO_DEPRECATE
		int do_cache_piece(disk_io_job* j, jobqueue_t& completed_jobs);
		int do_finalize_file(disk_io_job* j, jobqueue_t& completed_jobs);
#endif
		int do_flush_piece(disk_io_job* j, jobqueue_t& completed_jobs);
		int do_flush_hashed(disk_io_job* j, jobqueue_t& completed_jobs);
		int do_flush_storage(disk_io_job* j, jobqueue_t& completed_jobs);
		int do_trim_cache(disk_io_job* j, jobqueue_t& completed_jobs);
		int do_file_priority(disk_io_job* j, jobqueue_t& completed_jobs);
		int do_load_torrent(disk_io_job* j, jobqueue_t& completed_jobs);
		int do_clear_piece(disk_io_job* j, jobqueue_t& completed_jobs);
		int do_tick(disk_io_job* j, jobqueue_t& completed_jobs);
		int do_resolve_links(disk_io_job* j, jobqueue_t& completed_jobs);

		void call_job_handlers(void* userdata);

	private:

		enum return_value_t
		{
			// the do_* functions can return this to indicate the disk
			// job did not complete immediately, and shouldn't be posted yet
			defer_handler = -200,

			// the job cannot be completed right now, put it back in the
			// queue and try again later
			retry_job = -201
		};

		void add_completed_job(disk_io_job* j);
		void add_completed_jobs(jobqueue_t& jobs);
		void add_completed_jobs_impl(jobqueue_t& jobs
			, jobqueue_t& completed_jobs);

		void fail_jobs(storage_error const& e, jobqueue_t& jobs_);
		void fail_jobs_impl(storage_error const& e, jobqueue_t& src, jobqueue_t& dst);

		void check_cache_level(mutex::scoped_lock& l, jobqueue_t& completed_jobs);

		void perform_job(disk_io_job* j, jobqueue_t& completed_jobs);

		// this queues up another job to be submitted
		void add_job(disk_io_job* j, bool user_add = true);
		void add_fence_job(piece_manager* storage, disk_io_job* j
			, bool user_add = true);

		// assumes l is locked (cache mutex).
		// writes out the blocks [start, end) (releases the lock
		// during the file operation)
		int flush_range(cached_piece_entry* p, int start, int end
			, jobqueue_t& completed_jobs, mutex::scoped_lock& l);

		// low level flush operations, used by flush_range
		int build_iovec(cached_piece_entry* pe, int start, int end
			, file::iovec_t* iov, int* flushing, int block_base_index = 0);
		void flush_iovec(cached_piece_entry* pe, file::iovec_t const* iov, int const* flushing
			, int num_blocks, storage_error& error);
		void iovec_flushed(cached_piece_entry* pe
			, int* flushing, int num_blocks, int block_offset
			, storage_error const& error
			, jobqueue_t& completed_jobs);

		// assumes l is locked (the cache mutex).
		// assumes pe->hash to be set.
		// If there are new blocks in piece 'pe' that have not been
		// hashed by the partial_hash object attached to this piece,
		// the piece will
		void kick_hasher(cached_piece_entry* pe, mutex::scoped_lock& l);

		// flags to pass in to flush_cache()
		enum flush_flags_t
		{
			// only flush read cache (this is cheap)
			flush_read_cache = 1,
			// flush read cache, and write cache
			flush_write_cache = 2,
			// flush read cache, delete write cache without flushing to disk
			flush_delete_cache = 4,
			// expect all pieces for the storage to have been
			// cleared when flush_cache() returns. This is only
			// used for asserts and only applies for fence jobs
			flush_expect_clear = 8
		};
		void flush_cache(piece_manager* storage, boost::uint32_t flags, jobqueue_t& completed_jobs, mutex::scoped_lock& l);
		void flush_expired_write_blocks(jobqueue_t& completed_jobs, mutex::scoped_lock& l);
		void flush_piece(cached_piece_entry* pe, int flags, jobqueue_t& completed_jobs, mutex::scoped_lock& l);

		int try_flush_hashed(cached_piece_entry* p, int cont_blocks, jobqueue_t& completed_jobs, mutex::scoped_lock& l);

		void try_flush_write_blocks(int num, jobqueue_t& completed_jobs, mutex::scoped_lock& l);

		// used to batch reclaiming of blocks to once per cycle
		void commit_reclaimed_blocks();

		void maybe_flush_write_blocks();
		void execute_job(disk_io_job* j);
		void immediate_execute();
		void abort_jobs();

		// this is a counter which is atomically incremented
		// by each thread as it's started up, in order to
		// assign a unique id to each thread
		boost::atomic<int> m_num_threads;

		// set to true once we start shutting down
		boost::atomic<bool> m_abort;

		// this is a counter of how many threads are currently running.
		// it's used to identify the last thread still running while
		// shutting down. This last thread is responsible for cleanup
		boost::atomic<int> m_num_running_threads;

		// the actual threads running disk jobs
		std::vector<boost::shared_ptr<thread> > m_threads;

		aux::session_settings m_settings;

		// userdata pointer for the complete_job function, which
		// is posted to the network thread when jobs complete
		void* m_userdata;

		// the last time we expired write blocks from the cache
		time_point m_last_cache_expiry;

		time_point m_last_file_check;

		// LRU cache of open files
		file_pool m_file_pool;

		// disk cache
		mutable mutex m_cache_mutex;
		block_cache m_disk_cache;
		enum
		{
			cache_check_idle,
			cache_check_active,
			cache_check_reinvoke
		};
		int m_cache_check_state;

		// total number of blocks in use by both the read
		// and the write cache. This is not supposed to
		// exceed m_cache_size

		counters& m_stats_counters;

		// average read time for cache misses (in microseconds)
		average_accumulator m_read_time;

		// average write time (in microseconds)
		average_accumulator m_write_time;

		// average hash time (in microseconds)
		average_accumulator m_hash_time;

		// average time to serve a job (any job) in microseconds
		average_accumulator m_job_time;

		// this is the main thread io_service. Callbacks are
		// posted on this in order to have them execute in
		// the main thread.
		io_service& m_ios;

		// used to wake up the disk IO thread when there are new
		// jobs on the job queue (m_queued_jobs)
		condition_variable m_job_cond;

		// mutex to protect the m_queued_jobs list
		mutable mutex m_job_mutex;

		// jobs queued for servicing
		jobqueue_t m_queued_jobs;

		// when using more than 2 threads, this is
		// used for just hashing jobs, just for threads
		// dedicated to do hashing
		condition_variable m_hash_job_cond;
		jobqueue_t m_queued_hash_jobs;

		// used to rate limit disk performance warnings
		time_point m_last_disk_aio_performance_warning;

		// jobs that are completed are put on this queue
		// whenever the queue size grows from 0 to 1
		// a message is posted to the network thread, which
		// will then drain the queue and execute the jobs'
		// handler functions
		mutex m_completed_jobs_mutex;
		jobqueue_t m_completed_jobs;

		// these are blocks that have been returned by the main thread
		// but they haven't been freed yet. This is used to batch
		// reclaiming of blocks, to only need one mutex lock per cycle
		std::vector<block_cache_reference> m_blocks_to_reclaim;

		// when this is true, there is an outstanding message in the
		// message queue that will reclaim all blocks in
		// m_blocks_to_reclaim, there's no need to send another one
		bool m_outstanding_reclaim_message;
#if TORRENT_USE_ASSERTS
		int m_magic;
#endif
	};
}

#endif
<|MERGE_RESOLUTION|>--- conflicted
+++ resolved
@@ -320,17 +320,10 @@
 		void async_rename_file(piece_manager* storage, int index, std::string const& name
 			, boost::function<void(disk_io_job const*)> const& handler) TORRENT_OVERRIDE;
 		void async_stop_torrent(piece_manager* storage
-<<<<<<< HEAD
-			, boost::function<void(disk_io_job const*)> const& handler) TORRENT_OVERRIDE;
-		void async_cache_piece(piece_manager* storage, int piece
-			, boost::function<void(disk_io_job const*)> const& handler) TORRENT_OVERRIDE;
-#ifndef TORRENT_NO_DEPRECATE
-=======
-			, boost::function<void(disk_io_job const*)> const& handler);
+			, boost::function<void(disk_io_job const*)> const& handler) TORRENT_OVERRIDE;
 #ifndef TORRENT_NO_DEPRECATE
 		void async_cache_piece(piece_manager* storage, int piece
-			, boost::function<void(disk_io_job const*)> const& handler);
->>>>>>> e9b334ce
+			, boost::function<void(disk_io_job const*)> const& handler) TORRENT_OVERRIDE;
 		void async_finalize_file(piece_manager* storage, int file
 			, boost::function<void(disk_io_job const*)> const& handler
 			= boost::function<void(disk_io_job const*)>()) TORRENT_OVERRIDE;

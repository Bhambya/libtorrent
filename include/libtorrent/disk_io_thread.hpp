--- conflicted
+++ resolved
@@ -289,6 +289,12 @@
 		~disk_io_thread();
 #endif
 
+		enum
+		{
+			// every 4:th thread is a hash thread
+			hasher_thread_divisor = 4
+		};
+
 		void set_settings(settings_pack const* sett);
 
 		void abort(bool wait);
@@ -356,27 +362,6 @@
 		{ return m_disk_cache.is_disk_buffer(buffer); }
 #endif
 
-<<<<<<< HEAD
-=======
-		enum thread_type_t {
-			generic_thread,
-			hasher_thread
-		};
-
-		enum
-		{
-			hasher_thread_mask = 3,
-			hasher_thread_divisor
-		};
-
-		void thread_fun(int thread_id, thread_type_t type
-			, boost::shared_ptr<io_service::work> w);
-
-		virtual file_pool& files() TORRENT_OVERRIDE { return m_file_pool; }
-
-		io_service& get_io_service() { return m_ios; }
-
->>>>>>> b7f23031
 		int prep_read_job_impl(disk_io_job* j, bool check_fence = true);
 
 		void maybe_issue_queued_read_jobs(cached_piece_entry* pe,

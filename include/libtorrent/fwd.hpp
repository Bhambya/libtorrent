--- conflicted
+++ resolved
@@ -1,11 +1,7 @@
 /*
 
-<<<<<<< HEAD
 Copyright (c) 2017-2022, Arvid Norberg
-=======
->>>>>>> e4de026c
 Copyright (c) 2017-2018, Steven Siloti
-Copyright (c) 2017-2021, Arvid Norberg
 Copyright (c) 2020, Alden Torres
 All rights reserved.
 

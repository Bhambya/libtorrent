/*

Copyright (c) 2003-2004, 2007, 2009, 2013-2021, Arvid Norberg
Copyright (c) 2004, Magnus Jonsson
<<<<<<< HEAD
Copyright (c) 2016, 2021, Alden Torres
Copyright (c) 2017, Steven Siloti
Copyright (c) 2017, 2019, Andrei Kurushin
Copyright (c) 2021, Mike Tzou
=======
Copyright (c) 2016, Alden Torres
Copyright (c) 2017, 2019, Andrei Kurushin
Copyright (c) 2017, Steven Siloti
>>>>>>> 550d3c7d
All rights reserved.

You may use, distribute and modify this code under the terms of the BSD license,
see LICENSE file.
*/

#ifndef TORRENT_HASHER_HPP_INCLUDED
#define TORRENT_HASHER_HPP_INCLUDED

#include "libtorrent/config.hpp"
#include "libtorrent/sha1_hash.hpp"
#include "libtorrent/span.hpp"

#include <cstdint>

#include "libtorrent/aux_/disable_warnings_push.hpp"
#ifdef TORRENT_USE_LIBGCRYPT
#include <gcrypt.h>

#elif TORRENT_USE_COMMONCRYPTO
#include <CommonCrypto/CommonDigest.h>

#elif TORRENT_USE_CNG
#include "libtorrent/aux_/win_cng.hpp"

#elif TORRENT_USE_CRYPTOAPI
#include "libtorrent/aux_/win_crypto_provider.hpp"

#if !TORRENT_USE_CRYPTOAPI_SHA_512
#include "libtorrent/aux_/sha256.hpp"
#endif

#elif defined TORRENT_USE_LIBCRYPTO

extern "C" {
#include <openssl/evp.h>
}

#else
#include "libtorrent/aux_/sha1.hpp"
#include "libtorrent/aux_/sha256.hpp"
#endif
#include "libtorrent/aux_/disable_warnings_pop.hpp"

namespace libtorrent {
TORRENT_CRYPTO_NAMESPACE

	// this is a SHA-1 hash class.
	//
	// You use it by first instantiating it, then call ``update()`` to feed it
	// with data. i.e. you don't have to keep the entire buffer of which you want to
	// create the hash in memory. You can feed the hasher parts of it at a time. When
	// You have fed the hasher with all the data, you call ``final()`` and it
	// will return the sha1-hash of the data.
	//
	// The constructor that takes a ``char const*`` and an integer will construct the
	// sha1 context and feed it the data passed in.
	//
	// If you want to reuse the hasher object once you have created a hash, you have to
	// call ``reset()`` to reinitialize it.
	//
	// The built-in software version of sha1-algorithm was implemented
	// by Steve Reid and released as public domain.
	// For more info, see ``src/sha1.cpp``.
	class TORRENT_EXPORT hasher
	{
	public:

		hasher();

		// this is the same as default constructing followed by a call to
		// ``update(data, len)``.
		hasher(char const* data, int len);
		explicit hasher(span<char const> data);
		hasher(hasher const&);
		hasher& operator=(hasher const&) &;
		hasher(hasher&&);
		hasher& operator=(hasher&&) &;

		// append the following bytes to what is being hashed
		hasher& update(span<char const> data);
		hasher& update(char const* data, int len);

		// returns the SHA-1 digest of the buffers previously passed to
		// update() and the hasher constructor.
		sha1_hash final();

		// restore the hasher state to be as if the hasher has just been
		// default constructed.
		void reset();

		// hidden
		~hasher();

	private:

#ifdef TORRENT_USE_LIBGCRYPT
		gcry_md_hd_t m_context;
#elif TORRENT_USE_COMMONCRYPTO
		CC_SHA1_CTX m_context;
#elif TORRENT_USE_CNG
		aux::cng_hash<aux::cng_sha1_algorithm> m_context;
#elif TORRENT_USE_CRYPTOAPI
		aux::crypt_hash<CALG_SHA1, PROV_RSA_FULL> m_context;
#elif defined TORRENT_USE_LIBCRYPTO
		EVP_MD_CTX *m_context = nullptr;
#else
		aux::sha1_ctx m_context;
#endif
	};

	class TORRENT_EXPORT hasher256
	{
	public:
		hasher256();

		// this is the same as default constructing followed by a call to
		// ``update(data, len)``.
		hasher256(char const* data, int len);
		explicit hasher256(span<char const> data);
		hasher256(hasher256 const&);
		hasher256& operator=(hasher256 const&) &;
		hasher256(hasher256&&);
		hasher256& operator=(hasher256&&) &;

		// append the following bytes to what is being hashed
		hasher256& update(span<char const> data);
		hasher256& update(char const* data, int len);

		// returns the SHA-1 digest of the buffers previously passed to
		// update() and the hasher constructor.
		sha256_hash final();

		// restore the hasher state to be as if the hasher has just been
		// default constructed.
		void reset();

		~hasher256();

	private:
#ifdef TORRENT_USE_LIBGCRYPT
		gcry_md_hd_t m_context;
#elif TORRENT_USE_COMMONCRYPTO
		CC_SHA256_CTX m_context;
#elif TORRENT_USE_CNG
		aux::cng_hash<aux::cng_sha256_algorithm> m_context;
#elif TORRENT_USE_CRYPTOAPI_SHA_512
		aux::crypt_hash<CALG_SHA_256, PROV_RSA_AES> m_context;
#elif defined TORRENT_USE_LIBCRYPTO
		EVP_MD_CTX *m_context = nullptr;
#else
		aux::sha256_ctx m_context;
#endif
	};

TORRENT_CRYPTO_NAMESPACE_END
}

#endif // TORRENT_HASHER_HPP_INCLUDED<|MERGE_RESOLUTION|>--- conflicted
+++ resolved
@@ -1,17 +1,11 @@
 /*
 
-Copyright (c) 2003-2004, 2007, 2009, 2013-2021, Arvid Norberg
+Copyright (c) 2003-2004, 2007, 2009, 2013-2022, Arvid Norberg
 Copyright (c) 2004, Magnus Jonsson
-<<<<<<< HEAD
 Copyright (c) 2016, 2021, Alden Torres
-Copyright (c) 2017, Steven Siloti
-Copyright (c) 2017, 2019, Andrei Kurushin
-Copyright (c) 2021, Mike Tzou
-=======
-Copyright (c) 2016, Alden Torres
 Copyright (c) 2017, 2019, Andrei Kurushin
 Copyright (c) 2017, Steven Siloti
->>>>>>> 550d3c7d
+Copyright (c) 2021, Mike Tzou
 All rights reserved.
 
 You may use, distribute and modify this code under the terms of the BSD license,

/*

<<<<<<< HEAD
Copyright (c) 2015-2021, Arvid Norberg
=======
>>>>>>> 550d3c7d
Copyright (c) 2015-2017, Alden Torres
Copyright (c) 2015-2019, Arvid Norberg
Copyright (c) 2016, Steven Siloti
Copyright (c) 2019, Mike Tzou
All rights reserved.

You may use, distribute and modify this code under the terms of the BSD license,
see LICENSE file.
*/

#ifndef TORRENT_DHT_STORAGE_HPP
#define TORRENT_DHT_STORAGE_HPP

#include <functional>

#include <libtorrent/kademlia/node_id.hpp>
#include <libtorrent/kademlia/types.hpp>

#include <libtorrent/socket.hpp>
#include <libtorrent/address.hpp>
#include <libtorrent/span.hpp>
#include <libtorrent/string_view.hpp>

namespace libtorrent {
	struct entry;
	struct settings_interface;
}

namespace libtorrent {
namespace dht {

	// This structure hold the relevant counters for the storage
	struct TORRENT_EXPORT dht_storage_counters
	{
		std::int32_t torrents = 0;
		std::int32_t peers = 0;
		std::int32_t immutable_data = 0;
		std::int32_t mutable_data = 0;

		// This member function set the counters to zero.
		void reset();
	};

	// The DHT storage interface is a pure virtual class that can
	// be implemented to customize how the data for the DHT is stored.
	//
	// The default storage implementation uses three maps in RAM to save
	// the peers, mutable and immutable items and it's designed to
	// provide a fast and fully compliant behavior of the BEPs.
	//
	// libtorrent comes with one built-in storage implementation:
	// ``dht_default_storage`` (private non-accessible class). Its
	// constructor function is called dht_default_storage_constructor().
	// You should know that if this storage becomes full of DHT items,
	// the current implementation could degrade in performance.
	struct TORRENT_EXPORT dht_storage_interface
	{
#if TORRENT_ABI_VERSION == 1
		// This function returns the number of torrents tracked by
		// the DHT at the moment. It's used to fill session_status.
		// It's deprecated.
		virtual size_t num_torrents() const = 0;

		// This function returns the sum of all of peers per torrent
		// tracker byt the DHT at the moment.
		// It's deprecated.
		virtual size_t num_peers() const = 0;
#endif

		// This member function notifies the list of all node's ids
		// of each DHT running inside libtorrent. It's advisable
		// that the concrete implementation keeps a copy of this list
		// for an eventual prioritization when deleting an element
		// to make room for a new one.
		virtual void update_node_ids(std::vector<node_id> const& ids) = 0;

		// This function retrieve the peers tracked by the DHT
		// corresponding to the given info_hash. You can specify if
		// you want only seeds and/or you are scraping the data.
		//
		// For future implementers:
		// If the torrent tracked contains a name, such a name
		// must be stored as a string in peers["n"]
		//
		// If the scrape parameter is true, you should fill these keys:
		//
		//    peers["BFpe"]
		//       with the standard bit representation of a
		//       256 bloom filter containing the downloaders
		//    peers["BFsd"]
		//       with the standard bit representation of a
		//       256 bloom filter containing the seeders
		//
		// If the scrape parameter is false, you should fill the
		// key peers["values"] with a list containing a subset of
		// peers tracked by the given info_hash. Such a list should
		// consider the value of settings_pack::dht_max_peers_reply.
		// If noseed is true only peers marked as no seed should be included.
		//
		// returns true if the maximum number of peers are stored
		// for this info_hash.
		virtual bool get_peers(sha1_hash const& info_hash
			, bool noseed, bool scrape, address const& requester
			, entry& peers) const = 0;

		// This function is named announce_peer for consistency with the
		// upper layers, but has nothing to do with networking. Its only
		// responsibility is store the peer in such a way that it's returned
		// in the entry with the lookup_peers.
		//
		// The ``name`` parameter is the name of the torrent if provided in
		// the announce_peer DHT message. The length of this value should
		// have a maximum length in the final storage. The default
		// implementation truncate the value for a maximum of 50 characters.
		virtual void announce_peer(sha1_hash const& info_hash
			, tcp::endpoint const& endp
			, string_view name, bool seed) = 0;

		// This function retrieves the immutable item given its target hash.
		//
		// For future implementers:
		// The value should be returned as an entry in the key item["v"].
		//
		// returns true if the item is found and the data is returned
		// inside the (entry) out parameter item.
		virtual bool get_immutable_item(sha1_hash const& target
			, entry& item) const = 0;

		// Store the item's data. This layer is only for storage.
		// The authentication of the item is performed by the upper layer.
		//
		// For implementers:
		// This data can be stored only if the target is not already
		// present. The implementation should consider the value of
		// settings_pack::dht_max_dht_items.
		//
		virtual void put_immutable_item(sha1_hash const& target
			, span<char const> buf
			, address const& addr) = 0;

		// This function retrieves the sequence number of a mutable item.
		//
		// returns true if the item is found and the data is returned
		// inside the out parameter seq.
		virtual bool get_mutable_item_seq(sha1_hash const& target
			, sequence_number& seq) const = 0;

		// This function retrieves the mutable stored in the DHT.
		//
		// For implementers:
		// The item sequence should be stored in the key item["seq"].
		// if force_fill is true or (0 <= seq and seq < item["seq"])
		// the following keys should be filled
		// item["v"] - with the value no encoded.
		// item["sig"] - with a string representation of the signature.
		// item["k"] - with a string representation of the public key.
		//
		// returns true if the item is found and the data is returned
		// inside the (entry) out parameter item.
		virtual bool get_mutable_item(sha1_hash const& target
			, sequence_number seq, bool force_fill
			, entry& item) const = 0;

		// Store the item's data. This layer is only for storage.
		// The authentication of the item is performed by the upper layer.
		//
		// For implementers:
		// The sequence number should be checked if the item is already
		// present. The implementation should consider the value of
		// settings_pack::dht_max_dht_items.
		//
		virtual void put_mutable_item(sha1_hash const& target
			, span<char const> buf
			, signature const& sig
			, sequence_number seq
			, public_key const& pk
			, span<char const> salt
			, address const& addr) = 0;

		// This function retrieves a sample info-hashes
		//
		// For implementers:
		// The info-hashes should be stored in ["samples"] (N x 20 bytes).
		// the following keys should be filled
		// item["interval"] - the subset refresh interval in seconds.
		// item["num"] - number of info-hashes in storage.
		//
		// Internally, this function is allowed to lazily evaluate, cache
		// and modify the actual sample to put in ``item``
		//
		// returns the number of info-hashes in the sample.
		virtual int get_infohashes_sample(entry& item) = 0;

		// This function is called periodically (non-constant frequency).
		//
		// For implementers:
		// Use this functions for expire peers or items or any other
		// storage cleanup.
		virtual void tick() = 0;

		// return stats counters for the store
		virtual dht_storage_counters counters() const = 0;

		// hidden
		virtual ~dht_storage_interface() {}
	};

	using dht_storage_constructor_type
		= std::function<std::unique_ptr<dht_storage_interface>(settings_interface const& settings)>;

	// constructor for the default DHT storage. The DHT storage is responsible
	// for maintaining peers and mutable and immutable items announced and
	// stored/put to the DHT node.
	TORRENT_EXPORT std::unique_ptr<dht_storage_interface> dht_default_storage_constructor(
		settings_interface const& settings);

} // namespace dht
} // namespace libtorrent

#endif //TORRENT_DHT_STORAGE_HPP<|MERGE_RESOLUTION|>--- conflicted
+++ resolved
@@ -1,11 +1,7 @@
 /*
 
-<<<<<<< HEAD
-Copyright (c) 2015-2021, Arvid Norberg
-=======
->>>>>>> 550d3c7d
 Copyright (c) 2015-2017, Alden Torres
-Copyright (c) 2015-2019, Arvid Norberg
+Copyright (c) 2015-2020, Arvid Norberg
 Copyright (c) 2016, Steven Siloti
 Copyright (c) 2019, Mike Tzou
 All rights reserved.

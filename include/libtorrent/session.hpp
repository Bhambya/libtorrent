/*

Copyright (c) 2003-2004, 2006-2007, 2009-2010, 2013-2020, Arvid Norberg
Copyright (c) 2015, Steven Siloti
Copyright (c) 2016, Alden Torres
All rights reserved.

Redistribution and use in source and binary forms, with or without
modification, are permitted provided that the following conditions
are met:

    * Redistributions of source code must retain the above copyright
      notice, this list of conditions and the following disclaimer.
    * Redistributions in binary form must reproduce the above copyright
      notice, this list of conditions and the following disclaimer in
      the documentation and/or other materials provided with the distribution.
    * Neither the name of the author nor the names of its
      contributors may be used to endorse or promote products derived
      from this software without specific prior written permission.

THIS SOFTWARE IS PROVIDED BY THE COPYRIGHT HOLDERS AND CONTRIBUTORS "AS IS"
AND ANY EXPRESS OR IMPLIED WARRANTIES, INCLUDING, BUT NOT LIMITED TO, THE
IMPLIED WARRANTIES OF MERCHANTABILITY AND FITNESS FOR A PARTICULAR PURPOSE
ARE DISCLAIMED. IN NO EVENT SHALL THE COPYRIGHT OWNER OR CONTRIBUTORS BE
LIABLE FOR ANY DIRECT, INDIRECT, INCIDENTAL, SPECIAL, EXEMPLARY, OR
CONSEQUENTIAL DAMAGES (INCLUDING, BUT NOT LIMITED TO, PROCUREMENT OF
SUBSTITUTE GOODS OR SERVICES; LOSS OF USE, DATA, OR PROFITS; OR BUSINESS
INTERRUPTION) HOWEVER CAUSED AND ON ANY THEORY OF LIABILITY, WHETHER IN
CONTRACT, STRICT LIABILITY, OR TORT (INCLUDING NEGLIGENCE OR OTHERWISE)
ARISING IN ANY WAY OUT OF THE USE OF THIS SOFTWARE, EVEN IF ADVISED OF THE
POSSIBILITY OF SUCH DAMAGE.

*/

#ifndef TORRENT_SESSION_HPP_INCLUDED
#define TORRENT_SESSION_HPP_INCLUDED

#include <thread>

#include "libtorrent/config.hpp"
#include "libtorrent/io_context.hpp"
#include "libtorrent/settings_pack.hpp"
#include "libtorrent/session_handle.hpp"
#include "libtorrent/kademlia/dht_storage.hpp"
#include "libtorrent/session_params.hpp"

#if TORRENT_ABI_VERSION == 1
#include "libtorrent/fingerprint.hpp"
#include <cstdio> // for snprintf
#endif

namespace libtorrent {

TORRENT_VERSION_NAMESPACE_3
	struct plugin;
	struct session_params;
TORRENT_VERSION_NAMESPACE_3_END

	// The default values of the session settings are set for a regular
	// bittorrent client running on a desktop system. There are functions that
	// can set the session settings to pre set settings for other environments.
	// These can be used for the basis, and should be tweaked to fit your needs
	// better.
	//
	// ``min_memory_usage`` returns settings that will use the minimal amount of
	// RAM, at the potential expense of upload and download performance. It
	// adjusts the socket buffer sizes, disables the disk cache, lowers the send
	// buffer watermarks so that each connection only has at most one block in
	// use at any one time. It lowers the outstanding blocks send to the disk
	// I/O thread so that connections only have one block waiting to be flushed
	// to disk at any given time. It lowers the max number of peers in the peer
	// list for torrents. It performs multiple smaller reads when it hashes
	// pieces, instead of reading it all into memory before hashing.
	//
	// This configuration is intended to be the starting point for embedded
	// devices. It will significantly reduce memory usage.
	//
	// ``high_performance_seed`` returns settings optimized for a seed box,
	// serving many peers and that doesn't do any downloading. It has a 128 MB
	// disk cache and has a limit of 400 files in its file pool. It support fast
	// upload rates by allowing large send buffers.
	TORRENT_EXPORT settings_pack min_memory_usage();
	TORRENT_EXPORT settings_pack high_performance_seed();
#if TORRENT_ABI_VERSION == 1
	TORRENT_DEPRECATED
	inline void min_memory_usage(settings_pack& set)
	{ set = min_memory_usage(); }
	TORRENT_DEPRECATED
	inline void high_performance_seed(settings_pack& set)
	{ set = high_performance_seed(); }
#endif

namespace aux {

	struct session_impl;
}

	struct disk_interface;
	struct counters;
	struct settings_interface;

	// the constructor function for the default storage. On systems that support
	// memory mapped files (and a 64 bit address space) the memory mapped storage
	// will be constructed, otherwise the portable posix storage.
	TORRENT_EXPORT std::unique_ptr<disk_interface> default_disk_io_constructor(
		io_context& ios, settings_interface const&, counters& cnt);

	// this is a holder for the internal session implementation object. Once the
	// session destruction is explicitly initiated, this holder is used to
	// synchronize the completion of the shutdown. The lifetime of this object
	// may outlive session, causing the session destructor to not block. The
	// session_proxy destructor will block however, until the underlying session
	// is done shutting down.
	struct TORRENT_EXPORT session_proxy
	{
		friend struct session;
		// default constructor, does not refer to any session
		// implementation object.
		session_proxy();
		~session_proxy();
		session_proxy(session_proxy const&);
		session_proxy& operator=(session_proxy const&) &;
		session_proxy(session_proxy&&) noexcept;
		session_proxy& operator=(session_proxy&&) & noexcept;
	private:
		session_proxy(
			std::shared_ptr<io_context> ios
			, std::shared_ptr<std::thread> t
			, std::shared_ptr<aux::session_impl> impl);

		std::shared_ptr<io_context> m_io_service;
		std::shared_ptr<std::thread> m_thread;
		std::shared_ptr<aux::session_impl> m_impl;
	};

	// The session holds all state that spans multiple torrents. Among other
	// things it runs the network loop and manages all torrents. Once it's
	// created, the session object will spawn the main thread that will do all
	// the work. The main thread will be idle as long it doesn't have any
	// torrents to participate in.
	//
	// You have some control over session configuration through the
	// ``session_handle::apply_settings()`` member function. To change one or more
	// configuration options, create a settings_pack. object and fill it with
	// the settings to be set and pass it in to ``session::apply_settings()``.
	//
	// see apply_settings().
	struct TORRENT_EXPORT session : session_handle
	{
		// Constructs the session objects which acts as the container of torrents.
		// In order to avoid a race condition between starting the session and
		// configuring it, you can pass in a session_params object. Its settings
		// will take effect before the session starts up.
<<<<<<< HEAD
		explicit session(session_params const& params);
		explicit session(session_params&& params);
		session();

		// Overload of the constructor that takes an external io_context to run
=======
		// The overloads taking ``flags`` can be used to start a session in
		// paused mode (by passing in ``session::paused``). Note that
		// ``add_default_plugins`` do not have an affect on constructors that
		// take a session_params object. It already contains the plugins to use.
		explicit session(session_params const& params)
		{ start({}, session_params(params), nullptr); }
		explicit session(session_params&& params)
		{ start({}, std::move(params), nullptr); }
		explicit session(session_params const& params, session_flags_t const flags)
		{ start(flags, session_params(params), nullptr); }
		explicit session(session_params&& params, session_flags_t const flags)
		{ start(flags, std::move(params), nullptr); }
		session()
		{
			session_params params;
			start({}, std::move(params), nullptr);
		}

		// Overload of the constructor that takes an external io_service to run
>>>>>>> cc73335e
		// the session object on. This is primarily useful for tests that may want
		// to run multiple sessions on a single io_context, or low resource
		// systems where additional threads are expensive and sharing an
		// io_context with other events is fine.
		//
		// .. warning::
		// 	The session object does not cleanly terminate with an external
		// 	``io_context``. The ``io_context::run()`` call *must* have returned
		// 	before it's safe to destruct the session. Which means you *MUST*
		// 	call session::abort() and save the session_proxy first, then
		// 	destruct the session object, then sync with the io_context, then
		// 	destruct the session_proxy object.
<<<<<<< HEAD
		session(session_params&& params, io_context& ios);
		session(session_params const& params, io_context& ios);

		// hidden
		session(session&&);
		session& operator=(session&&) &;

		// hidden
		session(session const&) = delete;
		session& operator=(session const&) = delete;

#if TORRENT_ABI_VERSION <= 2
#include "libtorrent/aux_/disable_deprecation_warnings_push.hpp"
=======
		session(session_params&& params, io_service& ios)
		{ start({}, std::move(params), &ios); }
		session(session_params const& params, io_service& ios)
		{ start({}, session_params(params), &ios); }
>>>>>>> cc73335e

		// Constructs the session objects which acts as the container of torrents.
		// It provides configuration options across torrents (such as rate limits,
		// disk cache, ip filter etc.). In order to avoid a race condition between
		// starting the session and configuring it, you can pass in a
		// settings_pack object. Its settings will take effect before the session
		// starts up.
		//
		// The ``flags`` parameter can be used to start default features (UPnP &
		// NAT-PMP) and default plugins (ut_metadata, ut_pex and smart_ban). The
		// default is to start those features. If you do not want them to start,
		// pass 0 as the flags parameter.
		TORRENT_DEPRECATED
		session(settings_pack&& pack, session_flags_t const flags);
		TORRENT_DEPRECATED
		session(settings_pack const& pack, session_flags_t const flags);
		explicit session(settings_pack&& pack) : session(std::move(pack), add_default_plugins) {}
		explicit session(settings_pack const& pack) : session(pack, add_default_plugins) {}

		// overload of the constructor that takes an external io_context to run
		// the session object on. This is primarily useful for tests that may want
		// to run multiple sessions on a single io_context, or low resource
		// systems where additional threads are expensive and sharing an
		// io_context with other events is fine.
		//
		// .. warning::
		// 	The session object does not cleanly terminate with an external
		// 	``io_context``. The ``io_context::run()`` call _must_ have returned
		// 	before it's safe to destruct the session. Which means you *MUST*
		// 	call session::abort() and save the session_proxy first, then
		// 	destruct the session object, then sync with the io_context, then
		// 	destruct the session_proxy object.
		TORRENT_DEPRECATED
		session(settings_pack&&, io_context&, session_flags_t);
		TORRENT_DEPRECATED
		session(settings_pack const&, io_context&, session_flags_t);
		session(settings_pack&& pack, io_context& ios) : session(std::move(pack), ios, add_default_plugins) {}
		session(settings_pack const& pack, io_context& ios) : session(pack, ios, add_default_plugins) {}

#include "libtorrent/aux_/disable_warnings_pop.hpp"
#endif // TORRENT_ABI_VERSION

#if TORRENT_ABI_VERSION == 1
#include "libtorrent/aux_/disable_deprecation_warnings_push.hpp"

		TORRENT_DEPRECATED
		session(fingerprint const& print
			, session_flags_t const flags = start_default_features | add_default_plugins
			, alert_category_t const alert_mask = alert_category::error);

		TORRENT_DEPRECATED
		session(fingerprint const& print
			, std::pair<int, int> listen_port_range
			, char const* listen_interface = "0.0.0.0"
			, session_flags_t const flags = start_default_features | add_default_plugins
			, alert_category_t const alert_mask = alert_category::error);

#include "libtorrent/aux_/disable_warnings_pop.hpp"
#endif // TORRENT_ABI_VERSION

		// The destructor of session will notify all trackers that our torrents
		// have been shut down. If some trackers are down, they will time out.
		// All this before the destructor of session returns. So, it's advised
		// that any kind of interface (such as windows) are closed before
		// destructing the session object. Because it can take a few second for
		// it to finish. The timeout can be set with apply_settings().
		~session();

		// In case you want to destruct the session asynchronously, you can
		// request a session destruction proxy. If you don't do this, the
		// destructor of the session object will block while the trackers are
		// contacted. If you keep one ``session_proxy`` to the session when
		// destructing it, the destructor will not block, but start to close down
		// the session, the destructor of the proxy will then synchronize the
		// threads. So, the destruction of the session is performed from the
		// ``session`` destructor call until the ``session_proxy`` destructor
		// call. The ``session_proxy`` does not have any operations on it (since
		// the session is being closed down, no operations are allowed on it).
		// The only valid operation is calling the destructor::
		//
		// 	struct session_proxy {};
		session_proxy abort();

	private:

<<<<<<< HEAD
		void start(session_params&& params, io_context* ios);
#if TORRENT_ABI_VERSION <= 2
		void start(session_flags_t flags, settings_pack&& sp, io_context* ios);
#endif
=======
		// This is here for backwards compatibility
		void start(session_params&& params, io_service* ios);

		void start(session_flags_t flags, session_params&& params, io_service* ios);
		void start(session_flags_t flags, settings_pack&& sp, io_service* ios);
>>>>>>> cc73335e

		void start(session_params const& params, io_context* ios) = delete;
#if TORRENT_ABI_VERSION <= 2
		void start(session_flags_t flags, settings_pack const& sp, io_context* ios) = delete;
#endif

		// data shared between the main thread
		// and the working thread
		std::shared_ptr<io_context> m_io_service;
		std::shared_ptr<std::thread> m_thread;
		std::shared_ptr<aux::session_impl> m_impl;
	};

}

#endif // TORRENT_SESSION_HPP_INCLUDED<|MERGE_RESOLUTION|>--- conflicted
+++ resolved
@@ -43,6 +43,7 @@
 #include "libtorrent/session_handle.hpp"
 #include "libtorrent/kademlia/dht_storage.hpp"
 #include "libtorrent/session_params.hpp"
+#include "libtorrent/session_types.hpp" // for session_flags_t
 
 #if TORRENT_ABI_VERSION == 1
 #include "libtorrent/fingerprint.hpp"
@@ -151,33 +152,18 @@
 		// In order to avoid a race condition between starting the session and
 		// configuring it, you can pass in a session_params object. Its settings
 		// will take effect before the session starts up.
-<<<<<<< HEAD
-		explicit session(session_params const& params);
-		explicit session(session_params&& params);
-		session();
-
-		// Overload of the constructor that takes an external io_context to run
-=======
+		//
 		// The overloads taking ``flags`` can be used to start a session in
 		// paused mode (by passing in ``session::paused``). Note that
 		// ``add_default_plugins`` do not have an affect on constructors that
 		// take a session_params object. It already contains the plugins to use.
-		explicit session(session_params const& params)
-		{ start({}, session_params(params), nullptr); }
-		explicit session(session_params&& params)
-		{ start({}, std::move(params), nullptr); }
-		explicit session(session_params const& params, session_flags_t const flags)
-		{ start(flags, session_params(params), nullptr); }
-		explicit session(session_params&& params, session_flags_t const flags)
-		{ start(flags, std::move(params), nullptr); }
-		session()
-		{
-			session_params params;
-			start({}, std::move(params), nullptr);
-		}
-
-		// Overload of the constructor that takes an external io_service to run
->>>>>>> cc73335e
+		explicit session(session_params const& params);
+		explicit session(session_params&& params);
+		session(session_params const& params, session_flags_t flags);
+		session(session_params&& params, session_flags_t flags);
+		session();
+
+		// Overload of the constructor that takes an external io_context to run
 		// the session object on. This is primarily useful for tests that may want
 		// to run multiple sessions on a single io_context, or low resource
 		// systems where additional threads are expensive and sharing an
@@ -190,9 +176,10 @@
 		// 	call session::abort() and save the session_proxy first, then
 		// 	destruct the session object, then sync with the io_context, then
 		// 	destruct the session_proxy object.
-<<<<<<< HEAD
 		session(session_params&& params, io_context& ios);
 		session(session_params const& params, io_context& ios);
+		session(session_params&& params, io_context& ios, session_flags_t);
+		session(session_params const& params, io_context& ios, session_flags_t);
 
 		// hidden
 		session(session&&);
@@ -204,12 +191,6 @@
 
 #if TORRENT_ABI_VERSION <= 2
 #include "libtorrent/aux_/disable_deprecation_warnings_push.hpp"
-=======
-		session(session_params&& params, io_service& ios)
-		{ start({}, std::move(params), &ios); }
-		session(session_params const& params, io_service& ios)
-		{ start({}, session_params(params), &ios); }
->>>>>>> cc73335e
 
 		// Constructs the session objects which acts as the container of torrents.
 		// It provides configuration options across torrents (such as rate limits,
@@ -295,18 +276,11 @@
 
 	private:
 
-<<<<<<< HEAD
-		void start(session_params&& params, io_context* ios);
+		void start(session_flags_t, session_params&& params, io_context* ios);
+
 #if TORRENT_ABI_VERSION <= 2
 		void start(session_flags_t flags, settings_pack&& sp, io_context* ios);
 #endif
-=======
-		// This is here for backwards compatibility
-		void start(session_params&& params, io_service* ios);
-
-		void start(session_flags_t flags, session_params&& params, io_service* ios);
-		void start(session_flags_t flags, settings_pack&& sp, io_service* ios);
->>>>>>> cc73335e
 
 		void start(session_params const& params, io_context* ios) = delete;
 #if TORRENT_ABI_VERSION <= 2

/*

Copyright (c) 2003-2016, Arvid Norberg
All rights reserved.

Redistribution and use in source and binary forms, with or without
modification, are permitted provided that the following conditions
are met:

    * Redistributions of source code must retain the above copyright
      notice, this list of conditions and the following disclaimer.
    * Redistributions in binary form must reproduce the above copyright
      notice, this list of conditions and the following disclaimer in
      the documentation and/or other materials provided with the distribution.
    * Neither the name of the author nor the names of its
      contributors may be used to endorse or promote products derived
      from this software without specific prior written permission.

THIS SOFTWARE IS PROVIDED BY THE COPYRIGHT HOLDERS AND CONTRIBUTORS "AS IS"
AND ANY EXPRESS OR IMPLIED WARRANTIES, INCLUDING, BUT NOT LIMITED TO, THE
IMPLIED WARRANTIES OF MERCHANTABILITY AND FITNESS FOR A PARTICULAR PURPOSE
ARE DISCLAIMED. IN NO EVENT SHALL THE COPYRIGHT OWNER OR CONTRIBUTORS BE
LIABLE FOR ANY DIRECT, INDIRECT, INCIDENTAL, SPECIAL, EXEMPLARY, OR
CONSEQUENTIAL DAMAGES (INCLUDING, BUT NOT LIMITED TO, PROCUREMENT OF
SUBSTITUTE GOODS OR SERVICES; LOSS OF USE, DATA, OR PROFITS; OR BUSINESS
INTERRUPTION) HOWEVER CAUSED AND ON ANY THEORY OF LIABILITY, WHETHER IN
CONTRACT, STRICT LIABILITY, OR TORT (INCLUDING NEGLIGENCE OR OTHERWISE)
ARISING IN ANY WAY OUT OF THE USE OF THIS SOFTWARE, EVEN IF ADVISED OF THE
POSSIBILITY OF SUCH DAMAGE.

*/

#ifndef TORRENT_SESSION_HANDLE_HPP_INCLUDED
#define TORRENT_SESSION_HANDLE_HPP_INCLUDED

#include "libtorrent/config.hpp"
#include "libtorrent/entry.hpp"
#include "libtorrent/torrent_handle.hpp"
#include "libtorrent/add_torrent_params.hpp"
#include "libtorrent/disk_io_thread.hpp" // for cached_piece_info
#include "libtorrent/alert.hpp" // alert::error_notification
#include "libtorrent/peer_class.hpp"
#include "libtorrent/peer_class_type_filter.hpp"
#include "libtorrent/peer_id.hpp"
#include "libtorrent/io_service.hpp"
#include "libtorrent/session_types.hpp"
#include "libtorrent/portmap.hpp" // for portmap_protocol
#include "libtorrent/alert_manager.hpp" // for dropped_alerts_t

#include "libtorrent/kademlia/dht_storage.hpp"
#include "libtorrent/kademlia/dht_settings.hpp"

#ifndef TORRENT_NO_DEPRECATE
#include "libtorrent/session_settings.hpp"
#include <deque>
#endif

namespace libtorrent {

	struct plugin;
	struct torrent_plugin;
	class torrent;
	struct ip_filter;
	class port_filter;
	class alert;
	struct settings_pack;

#ifndef TORRENT_NO_DEPRECATE
	struct session_status;
	using user_load_function_t = std::function<void(sha1_hash const&
		, std::vector<char>&, error_code&)>;
#endif

	struct TORRENT_EXPORT session_handle
	{
		friend class session;
		friend struct aux::session_impl;

		session_handle() {}

		session_handle(session_handle const& t) = default;
		session_handle(session_handle&& t) noexcept = default;
		session_handle& operator=(session_handle const&) = default;
		session_handle& operator=(session_handle&&) noexcept = default;

		bool is_valid() const { return !m_impl.expired(); }

		// saves settings (i.e. the settings_pack)
		static constexpr save_state_flags_t save_settings = 0_bit;

		// saves dht_settings
		static constexpr save_state_flags_t save_dht_settings = 1_bit;

<<<<<<< HEAD
		// saves dht state such as nodes and node-id, possibly accelerating
		// joining the DHT if provided at next session startup.
		static constexpr save_state_flags_t save_dht_state = 2_bit;

		// save pe_settings
		static constexpr save_state_flags_t save_encryption_settings = 3_bit;

#ifndef TORRENT_NO_DEPRECATE
		static constexpr save_state_flags_t TORRENT_DEPRECATED_MEMBER save_as_map = 4_bit;
		static constexpr save_state_flags_t TORRENT_DEPRECATED_MEMBER save_proxy = 5_bit;
		static constexpr save_state_flags_t TORRENT_DEPRECATED_MEMBER save_i2p_proxy = 6_bit;
		static constexpr save_state_flags_t TORRENT_DEPRECATED_MEMBER save_dht_proxy = 7_bit;
		static constexpr save_state_flags_t TORRENT_DEPRECATED_MEMBER save_peer_proxy = 8_bit;
		static constexpr save_state_flags_t TORRENT_DEPRECATED_MEMBER save_web_proxy = 9_bit;
		static constexpr save_state_flags_t TORRENT_DEPRECATED_MEMBER save_tracker_proxy = 10_bit;
=======
			// saves dht state such as nodes and node-id, possibly accelerating
			// joining the DHT if provided at next session startup.
			save_dht_state =    0x004

#ifndef TORRENT_NO_DEPRECATE
			,
			// save pe_settings
			save_encryption_settings TORRENT_DEPRECATED_ENUM = 0x020,
			save_as_map TORRENT_DEPRECATED_ENUM =       0x040,
			// saves RSS feeds
			save_feeds TORRENT_DEPRECATED_ENUM =        0x080,
			save_proxy TORRENT_DEPRECATED_ENUM =        0x008,
			save_i2p_proxy TORRENT_DEPRECATED_ENUM =    0x010,
			save_dht_proxy TORRENT_DEPRECATED_ENUM = 0x008, // save_proxy
			save_peer_proxy TORRENT_DEPRECATED_ENUM = 0x008, // save_proxy
			save_web_proxy TORRENT_DEPRECATED_ENUM = 0x008, // save_proxy
			save_tracker_proxy TORRENT_DEPRECATED_ENUM = 0x008 // save_proxy
>>>>>>> 69ff30f5
#endif

		// TODO: 2 the ip filter should probably be saved here too
		// loads and saves all session settings, including dht_settings,
		// encryption settings and proxy settings. ``save_state`` writes all keys
		// to the ``entry`` that's passed in, which needs to either not be
		// initialized, or initialized as a dictionary.
		//
		// ``load_state`` expects a bdecode_node which can be built from a bencoded
		// buffer with bdecode().
		//
		// The ``flags`` argument is used to filter which parts of the session
		// state to save or load. By default, all state is saved/restored (except
		// for the individual torrents).
		//
		// When saving settings, there are two fields that are *not* loaded.
		// ``peer_fingerprint`` and ``user_agent``. Those are left as configured
		// by the ``session_settings`` passed to the session constructor or
		// subsequently set via apply_settings().
		void save_state(entry& e, save_state_flags_t flags = save_state_flags_t::all()) const;
		void load_state(bdecode_node const& e, save_state_flags_t flags = save_state_flags_t::all());

		// .. note::
		// 	these calls are potentially expensive and won't scale well with
		// 	lots of torrents. If you're concerned about performance, consider
		// 	using ``post_torrent_updates()`` instead.
		//
		// ``get_torrent_status`` returns a vector of the torrent_status for
		// every torrent which satisfies ``pred``, which is a predicate function
		// which determines if a torrent should be included in the returned set
		// or not. Returning true means it should be included and false means
		// excluded. The ``flags`` argument is the same as to
		// ``torrent_handle::status()``. Since ``pred`` is guaranteed to be
		// called for every torrent, it may be used to count the number of
		// torrents of different categories as well.
		//
		// ``refresh_torrent_status`` takes a vector of torrent_status structs
		// (for instance the same vector that was returned by
		// get_torrent_status() ) and refreshes the status based on the
		// ``handle`` member. It is possible to use this function by first
		// setting up a vector of default constructed ``torrent_status`` objects,
		// only initializing the ``handle`` member, in order to request the
		// torrent status for multiple torrents in a single call. This can save a
		// significant amount of time if you have a lot of torrents.
		//
		// Any torrent_status object whose ``handle`` member is not referring to
		// a valid torrent are ignored.
		std::vector<torrent_status> get_torrent_status(
			std::function<bool(torrent_status const&)> const& pred
			, status_flags_t flags = {}) const;
		void refresh_torrent_status(std::vector<torrent_status>* ret
			, status_flags_t flags = {}) const;

		// This functions instructs the session to post the state_update_alert,
		// containing the status of all torrents whose state changed since the
		// last time this function was called.
		//
		// Only torrents who has the state subscription flag set will be
		// included. This flag is on by default. See add_torrent_params.
		// the ``flags`` argument is the same as for torrent_handle::status().
		// see torrent_handle::status_flags_t.
		void post_torrent_updates(status_flags_t flags = status_flags_t::all());

		// This function will post a session_stats_alert object, containing a
		// snapshot of the performance counters from the internals of libtorrent.
		// To interpret these counters, query the session via
		// session_stats_metrics().
		//
		// For more information, see the session-statistics_ section.
		void post_session_stats();

		// This will cause a dht_stats_alert to be posted.
		void post_dht_stats();

		// internal
		io_service& get_io_service();

		// ``find_torrent()`` looks for a torrent with the given info-hash. In
		// case there is such a torrent in the session, a torrent_handle to that
		// torrent is returned. In case the torrent cannot be found, an invalid
		// torrent_handle is returned.
		//
		// See ``torrent_handle::is_valid()`` to know if the torrent was found or
		// not.
		//
		// ``get_torrents()`` returns a vector of torrent_handles to all the
		// torrents currently in the session.
		torrent_handle find_torrent(sha1_hash const& info_hash) const;
		std::vector<torrent_handle> get_torrents() const;

		// You add torrents through the add_torrent() function where you give an
		// object with all the parameters. The add_torrent() overloads will block
		// until the torrent has been added (or failed to be added) and returns
		// an error code and a torrent_handle. In order to add torrents more
		// efficiently, consider using async_add_torrent() which returns
		// immediately, without waiting for the torrent to add. Notification of
		// the torrent being added is sent as add_torrent_alert.
		//
		// The overload that does not take an error_code throws an exception on
		// error and is not available when building without exception support.
		// The torrent_handle returned by add_torrent() can be used to retrieve
		// information about the torrent's progress, its peers etc. It is also
		// used to abort a torrent.
		//
		// If the torrent you are trying to add already exists in the session (is
		// either queued for checking, being checked or downloading)
		// ``add_torrent()`` will throw system_error which derives from
		// ``std::exception`` unless duplicate_is_error is set to false. In that
		// case, add_torrent() will return the handle to the existing torrent.
		//
		// all torrent_handles must be destructed before the session is destructed!
#ifndef BOOST_NO_EXCEPTIONS
		torrent_handle add_torrent(add_torrent_params const& params);
#endif
		torrent_handle add_torrent(add_torrent_params const& params, error_code& ec);
		void async_add_torrent(add_torrent_params params);

#ifndef BOOST_NO_EXCEPTIONS
#ifndef TORRENT_NO_DEPRECATE
		// deprecated in 0.14
		TORRENT_DEPRECATED
		torrent_handle add_torrent(
			torrent_info const& ti
			, std::string const& save_path
			, entry const& resume_data = entry()
			, storage_mode_t storage_mode = storage_mode_sparse
			, bool paused = false
			, storage_constructor_type sc = default_storage_constructor);

		// deprecated in 0.14
		TORRENT_DEPRECATED
		torrent_handle add_torrent(
			char const* tracker_url
			, sha1_hash const& info_hash
			, char const* name
			, std::string const& save_path
			, entry const& resume_data = entry()
			, storage_mode_t storage_mode = storage_mode_sparse
			, bool paused = false
			, storage_constructor_type sc = default_storage_constructor
			, void* userdata = nullptr);
#endif
#endif

		// Pausing the session has the same effect as pausing every torrent in
		// it, except that torrents will not be resumed by the auto-manage
		// mechanism. Resuming will restore the torrents to their previous paused
		// state. i.e. the session pause state is separate from the torrent pause
		// state. A torrent is inactive if it is paused or if the session is
		// paused.
		void pause();
		void resume();
		bool is_paused() const;

#ifndef TORRENT_NO_DEPRECATE
		// *the feature of dynamically loading/unloading torrents is deprecated
		// and discouraged*
		//
		// This function enables dynamic-loading-of-torrent-files_. When a
		// torrent is unloaded but needs to be available in memory, this function
		// is called **from within the libtorrent network thread**. From within
		// this thread, you can **not** use any of the public APIs of libtorrent
		// itself. The info-hash of the torrent is passed in to the function
		// and it is expected to fill in the passed in ``vector<char>`` with the
		// .torrent file corresponding to it.
		//
		// If there is an error loading the torrent file, the ``error_code``
		// (``ec``) should be set to reflect the error. In such case, the torrent
		// itself is stopped and set to an error state with the corresponding
		// error code.
		//
		// Given that the function is called from the internal network thread of
		// libtorrent, it's important to not stall. libtorrent will not be able
		// to send nor receive any data until the function call returns.
		//
		// The signature of the function to pass in is::
		//
		// 	void fun(sha1_hash const& info_hash, std::vector<char>& buf, error_code& ec);
		TORRENT_DEPRECATED
		void set_load_function(user_load_function_t fun);

		// deprecated in libtorrent 1.1, use performance_counters instead
		// returns session wide-statistics and status. For more information, see
		// the ``session_status`` struct.
		TORRENT_DEPRECATED
		session_status status() const;

		// deprecated in libtorrent 1.1
		// fills out the supplied vector with information for each piece that is
		// currently in the disk cache for the torrent with the specified
		// info-hash (``ih``).
		TORRENT_DEPRECATED
		void get_cache_info(sha1_hash const& ih
			, std::vector<cached_piece_info>& ret) const;

		// Returns status of the disk cache for this session.
		// For more information, see the cache_status type.
		TORRENT_DEPRECATED
		cache_status get_cache_status() const;

		// deprecated in 1.2
		TORRENT_DEPRECATED
		void get_torrent_status(std::vector<torrent_status>* ret
			, std::function<bool(torrent_status const&)> const& pred
			, status_flags_t flags = {}) const;
#endif // TORRENT_NO_DEPRECATE

		enum { disk_cache_no_pieces = 1 };

		// Fills in the cache_status struct with information about the given torrent.
		// If ``flags`` is ``session::disk_cache_no_pieces`` the ``cache_status::pieces`` field
		// will not be set. This may significantly reduce the cost of this call.
		void get_cache_info(cache_status* ret, torrent_handle h = torrent_handle(), int flags = 0) const;

#ifndef TORRENT_NO_DEPRECATE
		// ``start_dht`` starts the dht node and makes the trackerless service
		// available to torrents.
		//
		// ``stop_dht`` stops the dht node.
		// deprecated. use settings_pack::enable_dht instead
		TORRENT_DEPRECATED
		void start_dht();
		TORRENT_DEPRECATED
		void stop_dht();
#endif

		// ``set_dht_settings`` sets some parameters available to the dht node.
		// See dht_settings for more information.
		//
		// ``is_dht_running()`` returns true if the DHT support has been started
		// and false
		// otherwise.
		//
		// ``get_dht_settings()`` returns the current settings
		void set_dht_settings(dht::dht_settings const& settings);
		bool is_dht_running() const;
		dht::dht_settings get_dht_settings() const;

		// ``set_dht_storage`` set a dht custom storage constructor function
		// to be used internally when the dht is created.
		//
		// Since the dht storage is a critical component for the dht behavior,
		// this function will only be effective the next time the dht is started.
		// If you never touch this feature, a default map-memory based storage
		// is used.
		//
		// If you want to make sure the dht is initially created with your
		// custom storage, create a session with the setting
		// ``settings_pack::enable_dht`` to false, set your constructor function
		// and call ``apply_settings`` with ``settings_pack::enable_dht`` to true.
		void set_dht_storage(dht::dht_storage_constructor_type sc);

		// ``add_dht_node`` takes a host name and port pair. That endpoint will be
		// pinged, and if a valid DHT reply is received, the node will be added to
		// the routing table.
		void add_dht_node(std::pair<std::string, int> const& node);

#ifndef TORRENT_NO_DEPRECATE
		// deprecated, use settings_pack::dht_bootstrap_nodes instead
		//
		// ``add_dht_router`` adds the given endpoint to a list of DHT router
		// nodes. If a search is ever made while the routing table is empty,
		// those nodes will be used as backups. Nodes in the router node list
		// will also never be added to the regular routing table, which
		// effectively means they are only used for bootstrapping, to keep the
		// load off them.
		//
		// An example routing node that you could typically add is
		// ``router.bittorrent.com``.
		TORRENT_DEPRECATED
		void add_dht_router(std::pair<std::string, int> const& node);
#endif

		// query the DHT for an immutable item at the ``target`` hash.
		// the result is posted as a dht_immutable_item_alert.
		void dht_get_item(sha1_hash const& target);

		// query the DHT for a mutable item under the public key ``key``.
		// this is an ed25519 key. ``salt`` is optional and may be left
		// as an empty string if no salt is to be used.
		// if the item is found in the DHT, a dht_mutable_item_alert is
		// posted.
		void dht_get_item(std::array<char, 32> key
			, std::string salt = std::string());

		// store the given bencoded data as an immutable item in the DHT.
		// the returned hash is the key that is to be used to look the item
		// up again. It's just the SHA-1 hash of the bencoded form of the
		// structure.
		sha1_hash dht_put_item(entry data);

		// store a mutable item. The ``key`` is the public key the blob is
		// to be stored under. The optional ``salt`` argument is a string that
		// is to be mixed in with the key when determining where in the DHT
		// the value is to be stored. The callback function is called from within
		// the libtorrent network thread once we've found where to store the blob,
		// possibly with the current value stored under the key.
		// The values passed to the callback functions are:
		//
		// entry& value
		// 	the current value stored under the key (may be empty). Also expected
		// 	to be set to the value to be stored by the function.
		//
		// std::array<char,64>& signature
		// 	the signature authenticating the current value. This may be zeros
		// 	if there is currently no value stored. The function is expected to
		// 	fill in this buffer with the signature of the new value to store.
		// 	To generate the signature, you may want to use the
		// 	``sign_mutable_item`` function.
		//
		// std::int64_t& seq
		// 	current sequence number. May be zero if there is no current value.
		// 	The function is expected to set this to the new sequence number of
		// 	the value that is to be stored. Sequence numbers must be monotonically
		// 	increasing. Attempting to overwrite a value with a lower or equal
		// 	sequence number will fail, even if the signature is correct.
		//
		// std::string const& salt
		// 	this is the salt that was used for this put call.
		//
		// Since the callback function ``cb`` is called from within libtorrent,
		// it is critical to not perform any blocking operations. Ideally not
		// even locking a mutex. Pass any data required for this function along
		// with the function object's context and make the function entirely
		// self-contained. The only reason data blob's value is computed
		// via a function instead of just passing in the new value is to avoid
		// race conditions. If you want to *update* the value in the DHT, you
		// must first retrieve it, then modify it, then write it back. The way
		// the DHT works, it is natural to always do a lookup before storing and
		// calling the callback in between is convenient.
		void dht_put_item(std::array<char, 32> key
			, std::function<void(entry&, std::array<char, 64>&
				, std::int64_t&, std::string const&)> cb
			, std::string salt = std::string());

		void dht_get_peers(sha1_hash const& info_hash);
		void dht_announce(sha1_hash const& info_hash, int port = 0, int flags = 0);

		// Retrieve all the live DHT (identified by ``nid``) nodes. All the
		// nodes id and endpoint will be returned in the list of nodes in the
		// alert ``dht_live_nodes_alert``.
		// Since this alert is a response to an explicit call, it will always be
		// posted, regardless of the alert mask.
		void dht_live_nodes(sha1_hash const& nid);

		// Query the DHT node specified by ``ep`` to retrieve a sample of the
		// info-hashes that the node currently have in their storage.
		// The ``target`` is included for iterative lookups so that indexing nodes
		// can perform a key space traversal with a single RPC per node by adjusting
		// the target value for each RPC. It has no effect on the returned sample value.
		// The result is posted as a ``dht_sample_infohashes_alert``.
		void dht_sample_infohashes(udp::endpoint const& ep, sha1_hash const& target);

		// Send an arbitrary DHT request directly to the specified endpoint. This
		// function is intended for use by plugins. When a response is received
		// or the request times out, a dht_direct_response_alert will be posted
		// with the response (if any) and the userdata pointer passed in here.
		// Since this alert is a response to an explicit call, it will always be
		// posted, regardless of the alert mask.
		void dht_direct_request(udp::endpoint const& ep, entry const& e, void* userdata = nullptr);

#ifndef TORRENT_NO_DEPRECATE
		// deprecated in 0.15
		// use save_state and load_state instead
		TORRENT_DEPRECATED
		entry dht_state() const;
		TORRENT_DEPRECATED
		void start_dht(entry const& startup_state);
#endif

		// This function adds an extension to this session. The argument is a
		// function object that is called with a ``torrent_handle`` and which should
		// return a ``std::shared_ptr<torrent_plugin>``. To write custom
		// plugins, see `libtorrent plugins`_. For the typical bittorrent client
		// all of these extensions should be added. The main plugins implemented
		// in libtorrent are:
		//
		// uTorrent metadata
		// 	Allows peers to download the metadata (.torrent files) from the swarm
		// 	directly. Makes it possible to join a swarm with just a tracker and
		// 	info-hash.
		//
		// .. code:: c++
		//
		// 	#include <libtorrent/extensions/ut_metadata.hpp>
		// 	ses.add_extension(&libtorrent::create_ut_metadata_plugin);
		//
		// uTorrent peer exchange
		// 	Exchanges peers between clients.
		//
		// .. code:: c++
		//
		// 	#include <libtorrent/extensions/ut_pex.hpp>
		// 	ses.add_extension(&libtorrent::create_ut_pex_plugin);
		//
		// smart ban plugin
		// 	A plugin that, with a small overhead, can ban peers
		// 	that sends bad data with very high accuracy. Should
		// 	eliminate most problems on poisoned torrents.
		//
		// .. code:: c++
		//
		// 	#include <libtorrent/extensions/smart_ban.hpp>
		// 	ses.add_extension(&libtorrent::create_smart_ban_plugin);
		//
		//
		// .. _`libtorrent plugins`: libtorrent_plugins.html
		void add_extension(std::function<std::shared_ptr<torrent_plugin>(
			torrent_handle const&, void*)> ext);
		void add_extension(std::shared_ptr<plugin> ext);

#ifndef TORRENT_NO_DEPRECATE
		// GeoIP support has been removed from libtorrent internals. If you
		// still need to resolve peers, please do so on the client side, using
		// libgeoip directly. This was removed in libtorrent 1.1

		// These functions expects a path to the `MaxMind ASN database`_ and
		// `MaxMind GeoIP database`_ respectively. This will be used to look up
		// which AS and country peers belong to.
		//
		// ``as_for_ip`` returns the AS number for the IP address specified. If
		// the IP is not in the database or the ASN database is not loaded, 0 is
		// returned.
		//
		// .. _`MaxMind ASN database`: http://www.maxmind.com/app/asnum
		// .. _`MaxMind GeoIP database`: http://www.maxmind.com/app/geolitecountry
		TORRENT_DEPRECATED
		void load_asnum_db(char const* file);
		TORRENT_DEPRECATED
		void load_country_db(char const* file);
		TORRENT_DEPRECATED
		int as_for_ip(address const& addr);
		// all wstring APIs are deprecated since 0.16.11
		// instead, use the wchar -> utf8 conversion functions
		// and pass in utf8 strings
		TORRENT_DEPRECATED
		void load_country_db(wchar_t const* file);
		TORRENT_DEPRECATED
		void load_asnum_db(wchar_t const* file);

		// deprecated in 0.15
		// use load_state and save_state instead
		TORRENT_DEPRECATED
		void load_state(entry const& ses_state
			, save_state_flags_t flags = save_state_flags_t::all());
		TORRENT_DEPRECATED
		entry state() const;
		// deprecated in 1.1
		TORRENT_DEPRECATED
		void load_state(lazy_entry const& ses_state
			, save_state_flags_t flags = save_state_flags_t::all());
#endif // TORRENT_NO_DEPRECATE

		// Sets a filter that will be used to reject and accept incoming as well
		// as outgoing connections based on their originating ip address. The
		// default filter will allow connections to any ip address. To build a
		// set of rules for which addresses are accepted and not, see ip_filter.
		//
		// Each time a peer is blocked because of the IP filter, a
		// peer_blocked_alert is generated. ``get_ip_filter()`` Returns the
		// ip_filter currently in the session. See ip_filter.
		void set_ip_filter(ip_filter const& f);
		ip_filter get_ip_filter() const;

		// apply port_filter ``f`` to incoming and outgoing peers. a port filter
		// will reject making outgoing peer connections to certain remote ports.
		// The main intention is to be able to avoid triggering certain
		// anti-virus software by connecting to SMTP, FTP ports.
		void set_port_filter(port_filter const& f);

#ifndef TORRENT_NO_DEPRECATE
		// deprecated in 1.1, use settings_pack::peer_fingerprint instead
		TORRENT_DEPRECATED
		void set_peer_id(peer_id const& pid);
#endif

		// returns the raw peer ID used by libtorrent. When anonymous mode is set
		// the peer ID is randomized per peer.
		peer_id id() const;

#ifndef TORRENT_NO_DEPRECATE
		// deprecated in 1.2
		// sets the key sent to trackers. If it's not set, it is initialized
		// by libtorrent. The key may be used by the tracker to identify the
		// peer potentially across you changing your IP.
		void set_key(std::uint32_t key);
#endif

		// built-in peer classes
		static constexpr peer_class_t global_peer_class_id{0};
		static constexpr peer_class_t tcp_peer_class_id{1};
		static constexpr peer_class_t local_peer_class_id{2};

		// ``is_listening()`` will tell you whether or not the session has
		// successfully opened a listening port. If it hasn't, this function will
		// return false, and then you can set a new
		// settings_pack::listen_interfaces to try another interface and port to
		// bind to.
		//
		// ``listen_port()`` returns the port we ended up listening on.
		unsigned short listen_port() const;
		unsigned short ssl_listen_port() const;
		bool is_listening() const;

		// Sets the peer class filter for this session. All new peer connections
		// will take this into account and be added to the peer classes specified
		// by this filter, based on the peer's IP address.
		//
		// The ip-filter essentially maps an IP -> uint32. Each bit in that 32
		// bit integer represents a peer class. The least significant bit
		// represents class 0, the next bit class 1 and so on.
		//
		// For more info, see ip_filter.
		//
		// For example, to make all peers in the range 200.1.1.0 - 200.1.255.255
		// belong to their own peer class, apply the following filter:
		//
		// .. code:: c++
		//
		// 	ip_filter f;
		// 	peer_class_t my_class = ses.create_peer_class("200.1.x.x IP range");
		// 	f.add_rule(address_v4::from_string("200.1.1.0")
		// 		, address_v4::from_string("200.1.255.255")
		// 		, 1 << static_cast<std::uint32_t>(my_class));
		// 	ses.set_peer_class_filter(f);
		//
		// This setting only applies to new connections, it won't affect existing
		// peer connections.
		//
		// This function is limited to only peer class 0-31, since there are only
		// 32 bits in the IP range mapping. Only the set bits matter; no peer
		// class will be removed from a peer as a result of this call, peer
		// classes are only added.
		//
		// The ``peer_class`` argument cannot be greater than 31. The bitmasks
		// representing peer classes in the ``peer_class_filter`` are 32 bits.
		//
		// The ``get_peer_class_filter()`` function returns the current filter.
		//
		// For more information, see peer-classes_.
		void set_peer_class_filter(ip_filter const& f);
		ip_filter get_peer_class_filter() const;

		// Sets and gets the *peer class type filter*. This is controls automatic
		// peer class assignments to peers based on what kind of socket it is.
		//
		// It does not only support assigning peer classes, it also supports
		// removing peer classes based on socket type.
		//
		// The order of these rules being applied are:
		//
		// 1. peer-class IP filter
		// 2. peer-class type filter, removing classes
		// 3. peer-class type filter, adding classes
		//
		// For more information, see peer-classes_.
		void set_peer_class_type_filter(peer_class_type_filter const& f);
		peer_class_type_filter get_peer_class_type_filter() const;

		// Creates a new peer class (see peer-classes_) with the given name. The
		// returned integer is the new peer class identifier. Peer classes may
		// have the same name, so each invocation of this function creates a new
		// class and returns a unique identifier.
		//
		// Identifiers are assigned from low numbers to higher. So if you plan on
		// using certain peer classes in a call to `set_peer_class_filter()`_,
		// make sure to create those early on, to get low identifiers.
		//
		// For more information on peer classes, see peer-classes_.
		peer_class_t create_peer_class(char const* name);

		// This call dereferences the reference count of the specified peer
		// class. When creating a peer class it's automatically referenced by 1.
		// If you want to recycle a peer class, you may call this function. You
		// may only call this function **once** per peer class you create.
		// Calling it more than once for the same class will lead to memory
		// corruption.
		//
		// Since peer classes are reference counted, this function will not
		// remove the peer class if it's still assigned to torrents or peers. It
		// will however remove it once the last peer and torrent drops their
		// references to it.
		//
		// There is no need to call this function for custom peer classes. All
		// peer classes will be properly destructed when the session object
		// destructs.
		//
		// For more information on peer classes, see peer-classes_.
		void delete_peer_class(peer_class_t cid);

		// These functions queries information from a peer class and updates the
		// configuration of a peer class, respectively.
		//
		// ``cid`` must refer to an existing peer class. If it does not, the
		// return value of ``get_peer_class()`` is undefined.
		//
		// ``set_peer_class()`` sets all the information in the
		// peer_class_info object in the specified peer class. There is no
		// option to only update a single property.
		//
		// A peer or torrent belonging to more than one class, the highest
		// priority among any of its classes is the one that is taken into
		// account.
		//
		// For more information, see peer-classes_.
		peer_class_info get_peer_class(peer_class_t cid) const;
		void set_peer_class(peer_class_t cid, peer_class_info const& pci);

#ifndef TORRENT_NO_DEPRECATE
		// if the listen port failed in some way you can retry to listen on
		// another port- range with this function. If the listener succeeded and
		// is currently listening, a call to this function will shut down the
		// listen port and reopen it using these new properties (the given
		// interface and port range). As usual, if the interface is left as 0
		// this function will return false on failure. If it fails, it will also
		// generate alerts describing the error. It will return true on success.
		enum listen_on_flags_t
		{
			// this is always on starting with 0.16.2
			listen_reuse_address TORRENT_DEPRECATED_ENUM = 0x01,
			listen_no_system_port TORRENT_DEPRECATED_ENUM = 0x02
		};

		// deprecated in 0.16

		// specify which interfaces to bind outgoing connections to
		// This has been moved to a session setting
		TORRENT_DEPRECATED
		void use_interfaces(char const* interfaces);

		// instead of using this, specify listen interface and port in
		// the settings_pack::listen_interfaces setting
		TORRENT_DEPRECATED
		void listen_on(
			std::pair<int, int> const& port_range
			, error_code& ec
			, const char* net_interface = nullptr
			, int flags = 0);
#endif

		// delete the files belonging to the torrent from disk.
		// including the part-file, if there is one
		static constexpr remove_flags_t delete_files = 0_bit;

		// delete just the part-file associated with this torrent
		static constexpr remove_flags_t delete_partfile = 1_bit;

		// this will add common extensions like ut_pex, ut_metadata, lt_tex
		// smart_ban and possibly others.
		static constexpr session_flags_t add_default_plugins = 0_bit;

		// this will start features like DHT, local service discovery, UPnP
		// and NAT-PMP.
		static constexpr session_flags_t start_default_features = 1_bit;

		// ``remove_torrent()`` will close all peer connections associated with
		// the torrent and tell the tracker that we've stopped participating in
		// the swarm. This operation cannot fail. When it completes, you will
		// receive a torrent_removed_alert.
		//
		// The optional second argument ``options`` can be used to delete all the
		// files downloaded by this torrent. To do so, pass in the value
		// ``session_handle::delete_files``. The removal of the torrent is asynchronous,
		// there is no guarantee that adding the same torrent immediately after
		// it was removed will not throw a system_error exception. Once
		// the torrent is deleted, a torrent_deleted_alert is posted.
		//
		// Note that when a queued or downloading torrent is removed, its position
		// in the download queue is vacated and every subsequent torrent in the
		// queue has their queue positions updated. This can potentially cause a
		// large state_update to be posted. When removing all torrents, it is
		// advised to remove them from the back of the queue, to minimize the
		// shifting.
		void remove_torrent(const torrent_handle& h, remove_flags_t options = {});

#ifndef TORRENT_NO_DEPRECATE
		// deprecated in libtorrent 1.1. use settings_pack instead
		TORRENT_DEPRECATED
		void set_pe_settings(pe_settings const& settings);
		TORRENT_DEPRECATED
		pe_settings get_pe_settings() const;
#endif

		// Applies the settings specified by the settings_pack ``s``. This is an
		// asynchronous operation that will return immediately and actually apply
		// the settings to the main thread of libtorrent some time later.
		void apply_settings(settings_pack s);
		settings_pack get_settings() const;

#ifndef TORRENT_NO_DEPRECATE
		// ``set_i2p_proxy`` sets the i2p_ proxy, and tries to open a persistent
		// connection to it. The only used fields in the proxy settings structs
		// are ``hostname`` and ``port``.
		//
		// ``i2p_proxy`` returns the current i2p proxy in use.
		//
		// .. _i2p: http://www.i2p2.de

		TORRENT_DEPRECATED
		void set_i2p_proxy(proxy_settings const& s);
		TORRENT_DEPRECATED
		proxy_settings i2p_proxy() const;

		// These functions sets and queries the proxy settings to be used for the
		// session.
		//
		// For more information on what settings are available for proxies, see
		// proxy_settings. If the session is not in anonymous mode, proxies that
		// aren't working or fail, will automatically be disabled and packets
		// will flow without using any proxy. If you want to enforce using a
		// proxy, even when the proxy doesn't work, enable anonymous_mode in
		// settings_pack.
		TORRENT_DEPRECATED
		void set_proxy(proxy_settings const& s);
		TORRENT_DEPRECATED
		proxy_settings proxy() const;

		// deprecated in 0.16
		// Get the number of uploads.
		TORRENT_DEPRECATED
		int num_uploads() const;

		// Get the number of connections. This number also contains the
		// number of half open connections.
		TORRENT_DEPRECATED
		int num_connections() const;

		// deprecated in 0.15.
		TORRENT_DEPRECATED
		void set_peer_proxy(proxy_settings const& s);
		TORRENT_DEPRECATED
		void set_web_seed_proxy(proxy_settings const& s);
		TORRENT_DEPRECATED
		void set_tracker_proxy(proxy_settings const& s);

		TORRENT_DEPRECATED
		proxy_settings peer_proxy() const;
		TORRENT_DEPRECATED
		proxy_settings web_seed_proxy() const;
		TORRENT_DEPRECATED
		proxy_settings tracker_proxy() const;

		TORRENT_DEPRECATED
		void set_dht_proxy(proxy_settings const& s);
		TORRENT_DEPRECATED
		proxy_settings dht_proxy() const;

		// deprecated in 0.16
		TORRENT_DEPRECATED
		int upload_rate_limit() const;
		TORRENT_DEPRECATED
		int download_rate_limit() const;
		TORRENT_DEPRECATED
		int local_upload_rate_limit() const;
		TORRENT_DEPRECATED
		int local_download_rate_limit() const;
		TORRENT_DEPRECATED
		int max_half_open_connections() const;

		TORRENT_DEPRECATED
		void set_local_upload_rate_limit(int bytes_per_second);
		TORRENT_DEPRECATED
		void set_local_download_rate_limit(int bytes_per_second);
		TORRENT_DEPRECATED
		void set_upload_rate_limit(int bytes_per_second);
		TORRENT_DEPRECATED
		void set_download_rate_limit(int bytes_per_second);
		TORRENT_DEPRECATED
		void set_max_uploads(int limit);
		TORRENT_DEPRECATED
		void set_max_connections(int limit);
		TORRENT_DEPRECATED
		void set_max_half_open_connections(int limit);

		TORRENT_DEPRECATED
		int max_connections() const;
		TORRENT_DEPRECATED
		int max_uploads() const;

		TORRENT_DEPRECATED
		void pop_alerts(std::deque<alert*>* alerts);

#endif

		// Alerts is the main mechanism for libtorrent to report errors and
		// events. ``pop_alerts`` fills in the vector passed to it with pointers
		// to new alerts. The session still owns these alerts and they will stay
		// valid until the next time ``pop_alerts`` is called. You may not delete
		// the alert objects.
		//
		// It is safe to call ``pop_alerts`` from multiple different threads, as
		// long as the alerts themselves are not accessed once another thread
		// calls ``pop_alerts``. Doing this requires manual synchronization
		// between the popping threads.
		//
		// ``wait_for_alert`` will block the current thread for ``max_wait`` time
		// duration, or until another alert is posted. If an alert is available
		// at the time of the call, it returns immediately. The returned alert
		// pointer is the head of the alert queue. ``wait_for_alert`` does not
		// pop alerts from the queue, it merely peeks at it. The returned alert
		// will stay valid until ``pop_alerts`` is called twice. The first time
		// will pop it and the second will free it.
		//
		// If there is no alert in the queue and no alert arrives within the
		// specified timeout, ``wait_for_alert`` returns nullptr.
		//
		// In the python binding, ``wait_for_alert`` takes the number of
		// milliseconds to wait as an integer.
		//
		// The alert queue in the session will not grow indefinitely. Make sure
		// to pop periodically to not miss notifications. To control the max
		// number of alerts that's queued by the session, see
		// ``settings_pack::alert_queue_size``.
		//
		// Some alerts are considered so important that they are posted even when
		// the alert queue is full. Some alerts are considered mandatory and cannot
		// be disabled by the ``alert_mask``. For instance,
		// save_resume_data_alert and save_resume_data_failed_alert are always
		// posted, regardless of the alert mask.
		//
		// To control which alerts are posted, set the alert_mask
		// (settings_pack::alert_mask).
		//
		// the ``set_alert_notify`` function lets the client set a function object
		// to be invoked every time the alert queue goes from having 0 alerts to
		// 1 alert. This function is called from within libtorrent, it may be the
		// main thread, or it may be from within a user call. The intention of
		// of the function is that the client wakes up its main thread, to poll
		// for more alerts using ``pop_alerts()``. If the notify function fails
		// to do so, it won't be called again, until ``pop_alerts`` is called for
		// some other reason. For instance, it could signal an eventfd, post a
		// message to an HWND or some other main message pump. The actual
		// retrieval of alerts should not be done in the callback. In fact, the
		// callback should not block. It should not perform any expensive work.
		// It really should just notify the main application thread.
		//
		// The ``dropped_alerts()`` function returns a ``std::bitfield``
		// representing which types of alerts have been dropped. Dropped meaning
		// that the alert failed to be delivered to the client. The most common
		// cause of such failure is that the internal alert queue grew too big
		// (controlled by alert_queue_size). This call also clears the internal
		// bitfield, so the bitfield starts recording dropped alerts from this
		// point forward only.
		//
		// The type of an alert is returned by the polymorphic function
		// ``alert::type()`` but can also be queries from a concrete type via
		// ``T::alert_type``, as a static constant.
		void pop_alerts(std::vector<alert*>* alerts);
		alert* wait_for_alert(time_duration max_wait);
		void set_alert_notify(std::function<void()> const& fun);
		dropped_alerts_t dropped_alerts();

#ifndef TORRENT_NO_DEPRECATE
#include "libtorrent/aux_/disable_warnings_push.hpp"

		TORRENT_DEPRECATED
		void set_severity_level(alert::severity_t s);

#include "libtorrent/aux_/disable_warnings_pop.hpp"

		// use the setting instead
		TORRENT_DEPRECATED
		size_t set_alert_queue_size_limit(size_t queue_size_limit_);

		// Changes the mask of which alerts to receive. By default only errors
		// are reported. ``m`` is a bitmask where each bit represents a category
		// of alerts.
		//
		// ``get_alert_mask()`` returns the current mask;
		//
		// See category_t enum for options.
		TORRENT_DEPRECATED
		void set_alert_mask(std::uint32_t m);
		TORRENT_DEPRECATED
		std::uint32_t get_alert_mask() const;

		// Starts and stops Local Service Discovery. This service will broadcast
		// the info-hashes of all the non-private torrents on the local network to
		// look for peers on the same swarm within multicast reach.
		//
		// deprecated. use settings_pack::enable_lsd instead
		TORRENT_DEPRECATED
		void start_lsd();
		TORRENT_DEPRECATED
		void stop_lsd();

		// Starts and stops the UPnP service. When started, the listen port and
		// the DHT port are attempted to be forwarded on local UPnP router
		// devices.
		//
		// The upnp object returned by ``start_upnp()`` can be used to add and
		// remove arbitrary port mappings. Mapping status is returned through the
		// portmap_alert and the portmap_error_alert. The object will be valid
		// until ``stop_upnp()`` is called. See upnp-and-nat-pmp_.
		//
		// deprecated. use settings_pack::enable_upnp instead
		TORRENT_DEPRECATED
		void start_upnp();
		TORRENT_DEPRECATED
		void stop_upnp();

		// Starts and stops the NAT-PMP service. When started, the listen port
		// and the DHT port are attempted to be forwarded on the router through
		// NAT-PMP.
		//
		// The natpmp object returned by ``start_natpmp()`` can be used to add
		// and remove arbitrary port mappings. Mapping status is returned through
		// the portmap_alert and the portmap_error_alert. The object will be
		// valid until ``stop_natpmp()`` is called. See upnp-and-nat-pmp_.
		//
		// deprecated. use settings_pack::enable_natpmp instead
		TORRENT_DEPRECATED
		void start_natpmp();
		TORRENT_DEPRECATED
		void stop_natpmp();
#endif

		// protocols used by add_port_mapping()
		constexpr static portmap_protocol udp = portmap_protocol::udp;
		constexpr static portmap_protocol tcp = portmap_protocol::tcp;

		// add_port_mapping adds a port forwarding on UPnP and/or NAT-PMP,
		// whichever is enabled. The return value is a handle referring to the
		// port mapping that was just created. Pass it to delete_port_mapping()
		// to remove it.
		port_mapping_t add_port_mapping(portmap_protocol t, int external_port, int local_port);
		void delete_port_mapping(port_mapping_t handle);

		// This option indicates if the ports are mapped using natpmp
		// and upnp. If mapping was already made, they are deleted and added
		// again. This only works if natpmp and/or upnp are configured to be
		// enable.
		static constexpr reopen_network_flags_t reopen_map_ports = 0_bit;

		// Instructs the session to reopen all listen and outgoing sockets.
		//
		// It's useful in the case your platform doesn't support the built in
		// IP notifier mechanism, or if you have a better more reliable way to
		// detect changes in the IP routing table.
		void reopen_network_sockets(reopen_network_flags_t options = reopen_map_ports);

		// This function is intended only for use by plugins. This type does
		// not have a stable API and should be relied on as little as possible.
		std::shared_ptr<aux::session_impl> native_handle() const
		{ return m_impl.lock(); }

	private:

		template <typename Fun, typename... Args>
		void async_call(Fun f, Args&&... a) const;

		template <typename Fun, typename... Args>
		void sync_call(Fun f, Args&&... a) const;

		template <typename Ret, typename Fun, typename... Args>
		Ret sync_call_ret(Fun f, Args&&... a) const;

		explicit session_handle(std::weak_ptr<aux::session_impl> impl)
			: m_impl(impl)
		{}

		std::weak_ptr<aux::session_impl> m_impl;
	};

} // namespace libtorrent

#endif // TORRENT_SESSION_HANDLE_HPP_INCLUDED<|MERGE_RESOLUTION|>--- conflicted
+++ resolved
@@ -91,15 +91,13 @@
 		// saves dht_settings
 		static constexpr save_state_flags_t save_dht_settings = 1_bit;
 
-<<<<<<< HEAD
 		// saves dht state such as nodes and node-id, possibly accelerating
 		// joining the DHT if provided at next session startup.
 		static constexpr save_state_flags_t save_dht_state = 2_bit;
 
+#ifndef TORRENT_NO_DEPRECATE
 		// save pe_settings
-		static constexpr save_state_flags_t save_encryption_settings = 3_bit;
-
-#ifndef TORRENT_NO_DEPRECATE
+		static constexpr save_state_flags_t TORRENT_DEPRECATED_MEMBER save_encryption_settings = 3_bit;
 		static constexpr save_state_flags_t TORRENT_DEPRECATED_MEMBER save_as_map = 4_bit;
 		static constexpr save_state_flags_t TORRENT_DEPRECATED_MEMBER save_proxy = 5_bit;
 		static constexpr save_state_flags_t TORRENT_DEPRECATED_MEMBER save_i2p_proxy = 6_bit;
@@ -107,25 +105,6 @@
 		static constexpr save_state_flags_t TORRENT_DEPRECATED_MEMBER save_peer_proxy = 8_bit;
 		static constexpr save_state_flags_t TORRENT_DEPRECATED_MEMBER save_web_proxy = 9_bit;
 		static constexpr save_state_flags_t TORRENT_DEPRECATED_MEMBER save_tracker_proxy = 10_bit;
-=======
-			// saves dht state such as nodes and node-id, possibly accelerating
-			// joining the DHT if provided at next session startup.
-			save_dht_state =    0x004
-
-#ifndef TORRENT_NO_DEPRECATE
-			,
-			// save pe_settings
-			save_encryption_settings TORRENT_DEPRECATED_ENUM = 0x020,
-			save_as_map TORRENT_DEPRECATED_ENUM =       0x040,
-			// saves RSS feeds
-			save_feeds TORRENT_DEPRECATED_ENUM =        0x080,
-			save_proxy TORRENT_DEPRECATED_ENUM =        0x008,
-			save_i2p_proxy TORRENT_DEPRECATED_ENUM =    0x010,
-			save_dht_proxy TORRENT_DEPRECATED_ENUM = 0x008, // save_proxy
-			save_peer_proxy TORRENT_DEPRECATED_ENUM = 0x008, // save_proxy
-			save_web_proxy TORRENT_DEPRECATED_ENUM = 0x008, // save_proxy
-			save_tracker_proxy TORRENT_DEPRECATED_ENUM = 0x008 // save_proxy
->>>>>>> 69ff30f5
 #endif
 
 		// TODO: 2 the ip filter should probably be saved here too

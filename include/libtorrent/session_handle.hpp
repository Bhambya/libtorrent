/*

Copyright (c) 2003-2016, Arvid Norberg
All rights reserved.

Redistribution and use in source and binary forms, with or without
modification, are permitted provided that the following conditions
are met:

    * Redistributions of source code must retain the above copyright
      notice, this list of conditions and the following disclaimer.
    * Redistributions in binary form must reproduce the above copyright
      notice, this list of conditions and the following disclaimer in
      the documentation and/or other materials provided with the distribution.
    * Neither the name of the author nor the names of its
      contributors may be used to endorse or promote products derived
      from this software without specific prior written permission.

THIS SOFTWARE IS PROVIDED BY THE COPYRIGHT HOLDERS AND CONTRIBUTORS "AS IS"
AND ANY EXPRESS OR IMPLIED WARRANTIES, INCLUDING, BUT NOT LIMITED TO, THE
IMPLIED WARRANTIES OF MERCHANTABILITY AND FITNESS FOR A PARTICULAR PURPOSE
ARE DISCLAIMED. IN NO EVENT SHALL THE COPYRIGHT OWNER OR CONTRIBUTORS BE
LIABLE FOR ANY DIRECT, INDIRECT, INCIDENTAL, SPECIAL, EXEMPLARY, OR
CONSEQUENTIAL DAMAGES (INCLUDING, BUT NOT LIMITED TO, PROCUREMENT OF
SUBSTITUTE GOODS OR SERVICES; LOSS OF USE, DATA, OR PROFITS; OR BUSINESS
INTERRUPTION) HOWEVER CAUSED AND ON ANY THEORY OF LIABILITY, WHETHER IN
CONTRACT, STRICT LIABILITY, OR TORT (INCLUDING NEGLIGENCE OR OTHERWISE)
ARISING IN ANY WAY OUT OF THE USE OF THIS SOFTWARE, EVEN IF ADVISED OF THE
POSSIBILITY OF SUCH DAMAGE.

*/

#ifndef TORRENT_SESSION_HANDLE_HPP_INCLUDED
#define TORRENT_SESSION_HANDLE_HPP_INCLUDED

#include "libtorrent/config.hpp"
#include "libtorrent/entry.hpp"
#include "libtorrent/torrent_handle.hpp"
#include "libtorrent/add_torrent_params.hpp"
#include "libtorrent/disk_io_thread.hpp" // for cached_piece_info
#include "libtorrent/alert.hpp" // alert::error_notification
#include "libtorrent/peer_class.hpp"
#include "libtorrent/peer_class_type_filter.hpp"
#include "libtorrent/peer_id.hpp"
#include "libtorrent/io_service.hpp"

#include "libtorrent/kademlia/dht_storage.hpp"

#ifndef TORRENT_NO_DEPRECATE
#include "libtorrent/session_settings.hpp"
#include <deque>
#endif

namespace libtorrent
{
	struct plugin;
	struct torrent_plugin;
	class torrent;
	struct ip_filter;
	class port_filter;
	class alert;
	struct settings_pack;

#ifndef TORRENT_NO_DEPRECATE
	struct session_status;
#endif

	typedef std::function<void(sha1_hash const&, std::vector<char>&
		, error_code&)> user_load_function_t;

	struct TORRENT_EXPORT session_handle
	{
		session_handle() : m_impl(nullptr) {}

		explicit session_handle(aux::session_impl* impl)
			: m_impl(impl)
		{}

		// moveable
		session_handle(session_handle&&) = default;
		session_handle& operator=(session_handle&&) = default;

		// non copyable
		session_handle(session_handle const&) = delete;
		session_handle& operator=(session_handle const&) = delete;

		bool is_valid() const { return m_impl != nullptr; }

		// TODO: 2 the ip filter should probably be saved here too

		// flags that determines which aspects of the session should be
		// saved when calling save_state().
		enum save_state_flags_t
		{
			// saves settings (i.e. the settings_pack)
			save_settings =     0x001,

			// saves dht_settings
			save_dht_settings = 0x002,

			// saves dht state such as nodes and node-id, possibly accelerating
			// joining the DHT if provided at next session startup.
			save_dht_state =    0x004,

			// save pe_settings
			save_encryption_settings = 0x020

#ifndef TORRENT_NO_DEPRECATE
			,
			save_as_map =       0x040,
			save_proxy =        0x008,
			save_i2p_proxy =    0x010,
			save_dht_proxy = save_proxy,
			save_peer_proxy = save_proxy,
			save_web_proxy = save_proxy,
			save_tracker_proxy = save_proxy
#endif
		};

		// loads and saves all session settings, including dht_settings,
		// encryption settings and proxy settings. ``save_state`` writes all keys
		// to the ``entry`` that's passed in, which needs to either not be
		// initialized, or initialized as a dictionary.
		//
		// ``load_state`` expects a bdecode_node which can be built from a bencoded
		// buffer with bdecode().
		//
		// The ``flags`` argument is used to filter which parts of the session
		// state to save or load. By default, all state is saved/restored (except
		// for the individual torrents). see save_state_flags_t
<<<<<<< HEAD
		void save_state(entry& e, std::uint32_t flags = 0xffffffff) const;
		void load_state(bdecode_node const& e, std::uint32_t flags = 0xffffffff);
=======
		//
		// When saving settings, there are two fields that are *not* loaded.
		// ``peer_fingerprint`` and ``user_agent``. Those are left as configured
		// by the ``session_settings`` passed to the session constructor or
		// subsequently set via apply_settings().
		void save_state(entry& e, boost::uint32_t flags = 0xffffffff) const;
		void load_state(bdecode_node const& e, boost::uint32_t flags = 0xffffffff);
>>>>>>> 6d17f0fb

		// .. note::
		// 	these calls are potentially expensive and won't scale well with
		// 	lots of torrents. If you're concerned about performance, consider
		// 	using ``post_torrent_updates()`` instead.
		//
		// ``get_torrent_status`` returns a vector of the torrent_status for
		// every torrent which satisfies ``pred``, which is a predicate function
		// which determines if a torrent should be included in the returned set
		// or not. Returning true means it should be included and false means
		// excluded. The ``flags`` argument is the same as to
		// ``torrent_handle::status()``. Since ``pred`` is guaranteed to be
		// called for every torrent, it may be used to count the number of
		// torrents of different categories as well.
		//
		// ``refresh_torrent_status`` takes a vector of torrent_status structs
		// (for instance the same vector that was returned by
		// get_torrent_status() ) and refreshes the status based on the
		// ``handle`` member. It is possible to use this function by first
		// setting up a vector of default constructed ``torrent_status`` objects,
		// only initializing the ``handle`` member, in order to request the
		// torrent status for multiple torrents in a single call. This can save a
		// significant amount of time if you have a lot of torrents.
		//
		// Any torrent_status object whose ``handle`` member is not referring to
		// a valid torrent are ignored.
		void get_torrent_status(std::vector<torrent_status>* ret
			, std::function<bool(torrent_status const&)> const& pred
			, std::uint32_t flags = 0) const;
		void refresh_torrent_status(std::vector<torrent_status>* ret
			, std::uint32_t flags = 0) const;

		// This functions instructs the session to post the state_update_alert,
		// containing the status of all torrents whose state changed since the
		// last time this function was called.
		//
		// Only torrents who has the state subscription flag set will be
		// included. This flag is on by default. See add_torrent_params.
		// the ``flags`` argument is the same as for torrent_handle::status().
		// see torrent_handle::status_flags_t.
		void post_torrent_updates(std::uint32_t flags = 0xffffffff);

		// This function will post a session_stats_alert object, containing a
		// snapshot of the performance counters from the internals of libtorrent.
		// To interpret these counters, query the session via
		// session_stats_metrics().
		//
		// For more information, see the session-statistics_ section.
		void post_session_stats();

		// This will cause a dht_stats_alert to be posted.
		void post_dht_stats();

		// internal
		io_service& get_io_service();

		// ``find_torrent()`` looks for a torrent with the given info-hash. In
		// case there is such a torrent in the session, a torrent_handle to that
		// torrent is returned. In case the torrent cannot be found, an invalid
		// torrent_handle is returned.
		//
		// See ``torrent_handle::is_valid()`` to know if the torrent was found or
		// not.
		//
		// ``get_torrents()`` returns a vector of torrent_handles to all the
		// torrents currently in the session.
		torrent_handle find_torrent(sha1_hash const& info_hash) const;
		std::vector<torrent_handle> get_torrents() const;

		// You add torrents through the add_torrent() function where you give an
		// object with all the parameters. The add_torrent() overloads will block
		// until the torrent has been added (or failed to be added) and returns
		// an error code and a torrent_handle. In order to add torrents more
		// efficiently, consider using async_add_torrent() which returns
		// immediately, without waiting for the torrent to add. Notification of
		// the torrent being added is sent as add_torrent_alert.
		//
		// The overload that does not take an error_code throws an exception on
		// error and is not available when building without exception support.
		// The torrent_handle returned by add_torrent() can be used to retrieve
		// information about the torrent's progress, its peers etc. It is also
		// used to abort a torrent.
		//
		// If the torrent you are trying to add already exists in the session (is
		// either queued for checking, being checked or downloading)
		// ``add_torrent()`` will throw system_error which derives from
		// ``std::exception`` unless duplicate_is_error is set to false. In that
		// case, add_torrent() will return the handle to the existing torrent.
		//
		// all torrent_handles must be destructed before the session is destructed!
#ifndef BOOST_NO_EXCEPTIONS
		torrent_handle add_torrent(add_torrent_params const& params);
#endif
		torrent_handle add_torrent(add_torrent_params const& params, error_code& ec);
		void async_add_torrent(add_torrent_params const& params);

#ifndef BOOST_NO_EXCEPTIONS
#ifndef TORRENT_NO_DEPRECATE
		// deprecated in 0.14
		TORRENT_DEPRECATED
		torrent_handle add_torrent(
			torrent_info const& ti
			, std::string const& save_path
			, entry const& resume_data = entry()
			, storage_mode_t storage_mode = storage_mode_sparse
			, bool paused = false
			, storage_constructor_type sc = default_storage_constructor);

		// deprecated in 0.14
		TORRENT_DEPRECATED
		torrent_handle add_torrent(
			char const* tracker_url
			, sha1_hash const& info_hash
			, char const* name
			, std::string const& save_path
			, entry const& resume_data = entry()
			, storage_mode_t storage_mode = storage_mode_sparse
			, bool paused = false
			, storage_constructor_type sc = default_storage_constructor
			, void* userdata = 0);
#endif
#endif

		// Pausing the session has the same effect as pausing every torrent in
		// it, except that torrents will not be resumed by the auto-manage
		// mechanism. Resuming will restore the torrents to their previous paused
		// state. i.e. the session pause state is separate from the torrent pause
		// state. A torrent is inactive if it is paused or if the session is
		// paused.
		void pause();
		void resume();
		bool is_paused() const;

#ifndef TORRENT_NO_DEPRECATE
		// This function enables dynamic-loading-of-torrent-files_. When a
		// torrent is unloaded but needs to be available in memory, this function
		// is called **from within the libtorrent network thread**. From within
		// this thread, you can **not** use any of the public APIs of libtorrent
		// itself. The info-hash of the torrent is passed in to the function
		// and it is expected to fill in the passed in ``vector<char>`` with the
		// .torrent file corresponding to it.
		//
		// If there is an error loading the torrent file, the ``error_code``
		// (``ec``) should be set to reflect the error. In such case, the torrent
		// itself is stopped and set to an error state with the corresponding
		// error code.
		//
		// Given that the function is called from the internal network thread of
		// libtorrent, it's important to not stall. libtorrent will not be able
		// to send nor receive any data until the function call returns.
		//
		// The signature of the function to pass in is::
		//
		// 	void fun(sha1_hash const& info_hash, std::vector<char>& buf, error_code& ec);
		TORRENT_DEPRECATED
		void set_load_function(user_load_function_t fun);

		//  deprecated in libtorrent 1.1, use performance_counters instead
		// returns session wide-statistics and status. For more information, see
		// the ``session_status`` struct.
		TORRENT_DEPRECATED
		session_status status() const;

		// deprecated in libtorrent 1.1
		// fills out the supplied vector with information for each piece that is
		// currently in the disk cache for the torrent with the specified
		// info-hash (``ih``).
		TORRENT_DEPRECATED
		void get_cache_info(sha1_hash const& ih
			, std::vector<cached_piece_info>& ret) const;

		// Returns status of the disk cache for this session.
		// For more information, see the cache_status type.
		TORRENT_DEPRECATED
		cache_status get_cache_status() const;
#endif

		enum { disk_cache_no_pieces = 1 };

		// Fills in the cache_status struct with information about the given torrent.
		// If ``flags`` is ``session::disk_cache_no_pieces`` the ``cache_status::pieces`` field
		// will not be set. This may significantly reduce the cost of this call.
		void get_cache_info(cache_status* ret, torrent_handle h = torrent_handle(), int flags = 0) const;

#ifndef TORRENT_NO_DEPRECATE
		// ``start_dht`` starts the dht node and makes the trackerless service
		// available to torrents.
		//
		// ``stop_dht`` stops the dht node.
		// deprecated. use settings_pack::enable_dht instead
		TORRENT_DEPRECATED
		void start_dht();
		TORRENT_DEPRECATED
		void stop_dht();
#endif

		// ``set_dht_settings`` sets some parameters available to the dht node.
		// See dht_settings for more information.
		//
		// ``is_dht_running()`` returns true if the DHT support has been started
		// and false
		// otherwise.
		//
		// ``get_dht_settings()`` returns the current settings
		void set_dht_settings(dht_settings const& settings);
		bool is_dht_running() const;
		dht_settings get_dht_settings() const;

		// ``set_dht_storage`` set a dht custom storage constructor function
		// to be used internally when the dht is created.
		//
		// Since the dht storage is a critical component for the dht behavior,
		// this function will only be effective the next time the dht is started.
		// If you never touch this feature, a default map-memory based storage
		// is used.
		//
		// If you want to make sure the dht is initially created with your
		// custom storage, create a session with the setting
		// ``settings_pack::enable_dht`` to false, set your constructor function
		// and call ``apply_settings`` with ``settings_pack::enable_dht`` to true.
		void set_dht_storage(dht::dht_storage_constructor_type sc);

		// ``add_dht_node`` takes a host name and port pair. That endpoint will be
		// pinged, and if a valid DHT reply is received, the node will be added to
		// the routing table.
		void add_dht_node(std::pair<std::string, int> const& node);

#ifndef TORRENT_NO_DEPRECATE
		// deprecated, use settings_pack::dht_bootstrap_nodes instead
		//
		// ``add_dht_router`` adds the given endpoint to a list of DHT router
		// nodes. If a search is ever made while the routing table is empty,
		// those nodes will be used as backups. Nodes in the router node list
		// will also never be added to the regular routing table, which
		// effectively means they are only used for bootstrapping, to keep the
		// load off them.
		//
		// An example routing node that you could typically add is
		// ``router.bittorrent.com``.
		TORRENT_DEPRECATED
		void add_dht_router(std::pair<std::string, int> const& node);
#endif

		// query the DHT for an immutable item at the ``target`` hash.
		// the result is posted as a dht_immutable_item_alert.
		void dht_get_item(sha1_hash const& target);

		// query the DHT for a mutable item under the public key ``key``.
		// this is an ed25519 key. ``salt`` is optional and may be left
		// as an empty string if no salt is to be used.
		// if the item is found in the DHT, a dht_mutable_item_alert is
		// posted.
		void dht_get_item(std::array<char, 32> key
			, std::string salt = std::string());

		// store the given bencoded data as an immutable item in the DHT.
		// the returned hash is the key that is to be used to look the item
		// up again. It's just the sha-1 hash of the bencoded form of the
		// structure.
		sha1_hash dht_put_item(entry data);

		// store a mutable item. The ``key`` is the public key the blob is
		// to be stored under. The optional ``salt`` argument is a string that
		// is to be mixed in with the key when determining where in the DHT
		// the value is to be stored. The callback function is called from within
		// the libtorrent network thread once we've found where to store the blob,
		// possibly with the current value stored under the key.
		// The values passed to the callback functions are:
		//
		// entry& value
		// 	the current value stored under the key (may be empty). Also expected
		// 	to be set to the value to be stored by the function.
		//
		// std::array<char,64>& signature
		// 	the signature authenticating the current value. This may be zeroes
		// 	if there is currently no value stored. The function is expected to
		// 	fill in this buffer with the signature of the new value to store.
		// 	To generate the signature, you may want to use the
		// 	``sign_mutable_item`` function.
		//
		// std::int64_t& seq
		// 	current sequence number. May be zero if there is no current value.
		// 	The function is expected to set this to the new sequence number of
		// 	the value that is to be stored. Sequence numbers must be monotonically
		// 	increasing. Attempting to overwrite a value with a lower or equal
		// 	sequence number will fail, even if the signature is correct.
		//
		// std::string const& salt
		// 	this is the salt that was used for this put call.
		//
		// Since the callback function ``cb`` is called from within libtorrent,
		// it is critical to not perform any blocking operations. Ideally not
		// even locking a mutex. Pass any data required for this function along
		// with the function object's context and make the function entirely
		// self-contained. The only reason data blobs' values are computed
		// via a function instead of just passing in the new value is to avoid
		// race conditions. If you want to *update* the value in the DHT, you
		// must first retrieve it, then modify it, then write it back. The way
		// the DHT works, it is natural to always do a lookup before storing and
		// calling the callback in between is convenient.
		void dht_put_item(std::array<char, 32> key
			, std::function<void(entry&, std::array<char, 64>&
				, std::int64_t&, std::string const&)> cb
			, std::string salt = std::string());

		void dht_get_peers(sha1_hash const& info_hash);
		void dht_announce(sha1_hash const& info_hash, int port = 0, int flags = 0);

		// Send an arbitrary DHT request directly to the specified endpoint. This
		// function is intended for use by plugins. When a response is received
		// or the request times out, a dht_direct_response_alert will be posted
		// with the response (if any) and the userdata pointer passed in here.
		// Since this alert is a response to an explicit call, it will always be
		// posted, regardless of the alert mask.
		void dht_direct_request(udp::endpoint ep, entry const& e, void* userdata = nullptr);

#ifndef TORRENT_NO_DEPRECATE
		// deprecated in 0.15
		// use save_state and load_state instead
		TORRENT_DEPRECATED
		entry dht_state() const;
		TORRENT_DEPRECATED
		void start_dht(entry const& startup_state);
#endif

		// This function adds an extension to this session. The argument is a
		// function object that is called with a ``torrent_handle`` and which should
		// return a ``std::shared_ptr<torrent_plugin>``. To write custom
		// plugins, see `libtorrent plugins`_. For the typical bittorrent client
		// all of these extensions should be added. The main plugins implemented
		// in libtorrent are:
		//
		// uTorrent metadata
		// 	Allows peers to download the metadata (.torrent files) from the swarm
		// 	directly. Makes it possible to join a swarm with just a tracker and
		// 	info-hash.
		//
		// ::
		//
		// 	#include <libtorrent/extensions/ut_metadata.hpp>
		// 	ses.add_extension(&libtorrent::create_ut_metadata_plugin);
		//
		// uTorrent peer exchange
		// 	Exchanges peers between clients.
		//
		// ::
		//
		// 	#include <libtorrent/extensions/ut_pex.hpp>
		// 	ses.add_extension(&libtorrent::create_ut_pex_plugin);
		//
		// smart ban plugin
		// 	A plugin that, with a small overhead, can ban peers
		// 	that sends bad data with very high accuracy. Should
		// 	eliminate most problems on poisoned torrents.
		//
		// ::
		//
		// 	#include <libtorrent/extensions/smart_ban.hpp>
		// 	ses.add_extension(&libtorrent::create_smart_ban_plugin);
		//
		//
		// .. _`libtorrent plugins`: libtorrent_plugins.html
		void add_extension(std::function<std::shared_ptr<torrent_plugin>(
			torrent_handle const&, void*)> ext);
		void add_extension(std::shared_ptr<plugin> ext);

#ifndef TORRENT_NO_DEPRECATE
		// GeoIP support has been removed from libtorrent internals. If you
		// still need to resolve peers, please do so on the client side, using
		// libgeoip directly. This was removed in libtorrent 1.1

		// These functions expects a path to the `MaxMind ASN database`_ and
		// `MaxMind GeoIP database`_ respectively. This will be used to look up
		// which AS and country peers belong to.
		//
		// ``as_for_ip`` returns the AS number for the IP address specified. If
		// the IP is not in the database or the ASN database is not loaded, 0 is
		// returned.
		//
		// .. _`MaxMind ASN database`: http://www.maxmind.com/app/asnum
		// .. _`MaxMind GeoIP database`: http://www.maxmind.com/app/geolitecountry
		TORRENT_DEPRECATED
		void load_asnum_db(char const* file);
		TORRENT_DEPRECATED
		void load_country_db(char const* file);
		TORRENT_DEPRECATED
		int as_for_ip(address const& addr);
#if TORRENT_USE_WSTRING
		// all wstring APIs are deprecated since 0.16.11
		// instead, use the wchar -> utf8 conversion functions
		// and pass in utf8 strings
		TORRENT_DEPRECATED
		void load_country_db(wchar_t const* file);
		TORRENT_DEPRECATED
		void load_asnum_db(wchar_t const* file);
#endif // TORRENT_USE_WSTRING

		// deprecated in 0.15
		// use load_state and save_state instead
		TORRENT_DEPRECATED
		void load_state(entry const& ses_state
			, std::uint32_t flags = 0xffffffff);
		TORRENT_DEPRECATED
		entry state() const;
		// deprecated in 1.1
		TORRENT_DEPRECATED
		void load_state(lazy_entry const& ses_state
			, std::uint32_t flags = 0xffffffff);
#endif // TORRENT_NO_DEPRECATE

		// Sets a filter that will be used to reject and accept incoming as well
		// as outgoing connections based on their originating ip address. The
		// default filter will allow connections to any ip address. To build a
		// set of rules for which addresses are accepted and not, see ip_filter.
		//
		// Each time a peer is blocked because of the IP filter, a
		// peer_blocked_alert is generated. ``get_ip_filter()`` Returns the
		// ip_filter currently in the session. See ip_filter.
		void set_ip_filter(ip_filter const& f);
		ip_filter get_ip_filter() const;

		// apply port_filter ``f`` to incoming and outgoing peers. a port filter
		// will reject making outgoing peer connections to certain remote ports.
		// The main intention is to be able to avoid triggering certain
		// anti-virus software by connecting to SMTP, FTP ports.
		void set_port_filter(port_filter const& f);

#ifndef TORRENT_NO_DEPRECATE
		// deprecated in 1.1, use settings_pack::peer_fingerprint instead
		TORRENT_DEPRECATED
		void set_peer_id(peer_id const& pid);
#endif

		// returns the raw peer ID used by libtorrent. When anonymous mode is set
		// the peer ID is randomized per peer.
		peer_id id() const;

		// sets the key sent to trackers. If it's not set, it is initialized
		// by libtorrent. The key may be used by the tracker to identify the
		// peer potentially across you changing your IP.
		void set_key(int key);

		// built-in peer classes
		enum {
			global_peer_class_id,
			tcp_peer_class_id,
			local_peer_class_id
		};

		// ``is_listening()`` will tell you whether or not the session has
		// successfully opened a listening port. If it hasn't, this function will
		// return false, and then you can set a new
		// settings_pack::listen_interfaces to try another interface and port to
		// bind to.
		//
		// ``listen_port()`` returns the port we ended up listening on.
		unsigned short listen_port() const;
		unsigned short ssl_listen_port() const;
		bool is_listening() const;

		// Sets the peer class filter for this session. All new peer connections
		// will take this into account and be added to the peer classes specified
		// by this filter, based on the peer's IP address.
		//
		// The ip-filter essentially maps an IP -> uint32. Each bit in that 32
		// bit integer represents a peer class. The least significant bit
		// represents class 0, the next bit class 1 and so on.
		//
		// For more info, see ip_filter.
		//
		// For example, to make all peers in the range 200.1.1.0 - 200.1.255.255
		// belong to their own peer class, apply the following filter::
		//
		// 	ip_filter f;
		// 	int my_class = ses.create_peer_class("200.1.x.x IP range");
		// 	f.add_rule(address_v4::from_string("200.1.1.0")
		// 		, address_v4::from_string("200.1.255.255")
		// 		, 1 << my_class);
		// 	ses.set_peer_class_filter(f);
		//
		// This setting only applies to new connections, it won't affect existing
		// peer connections.
		//
		// This function is limited to only peer class 0-31, since there are only
		// 32 bits in the IP range mapping. Only the set bits matter; no peer
		// class will be removed from a peer as a result of this call, peer
		// classes are only added.
		//
		// The ``peer_class`` argument cannot be greater than 31. The bitmasks
		// representing peer classes in the ``peer_class_filter`` are 32 bits.
		//
		// For more information, see peer-classes_.
		void set_peer_class_filter(ip_filter const& f);

		// Sets and gets the *peer class type filter*. This is controls automatic
		// peer class assignments to peers based on what kind of socket it is.
		//
		// It does not only support assigning peer classes, it also supports
		// removing peer classes based on socket type.
		//
		// The order of these rules being applied are:
		//
		// 1. peer-class IP filter
		// 2. peer-class type filter, removing classes
		// 3. peer-class type filter, adding classes
		//
		// For more information, see peer-classes_.
		// TODO: add get_peer_class_type_filter() as well
		void set_peer_class_type_filter(peer_class_type_filter const& f);

		// Creates a new peer class (see peer-classes_) with the given name. The
		// returned integer is the new peer class' identifier. Peer classes may
		// have the same name, so each invocation of this function creates a new
		// class and returns a unique identifier.
		//
		// Identifiers are assigned from low numbers to higher. So if you plan on
		// using certain peer classes in a call to `set_peer_class_filter()`_,
		// make sure to create those early on, to get low identifiers.
		//
		// For more information on peer classes, see peer-classes_.
		int create_peer_class(char const* name);

		// This call dereferences the reference count of the specified peer
		// class. When creating a peer class it's automatically referenced by 1.
		// If you want to recycle a peer class, you may call this function. You
		// may only call this function **once** per peer class you create.
		// Calling it more than once for the same class will lead to memory
		// corruption.
		//
		// Since peer classes are reference counted, this function will not
		// remove the peer class if it's still assigned to torrents or peers. It
		// will however remove it once the last peer and torrent drops their
		// references to it.
		//
		// There is no need to call this function for custom peer classes. All
		// peer classes will be properly destructed when the session object
		// destructs.
		//
		// For more information on peer classes, see peer-classes_.
		void delete_peer_class(int cid);

		// These functions queries information from a peer class and updates the
		// configuration of a peer class, respectively.
		//
		// ``cid`` must refer to an existing peer class. If it does not, the
		// return value of ``get_peer_class()`` is undefined.
		//
		// ``set_peer_class()`` sets all the information in the
		// ``peer_class_info`` object in the specified peer class. There is no
		// option to only update a single property.
		//
		// A peer or torrent belonging to more than one class, the highest
		// priority among any of its classes is the one that is taken into
		// account.
		//
		// For more information, see peer-classes_.
		peer_class_info get_peer_class(int cid);
		void set_peer_class(int cid, peer_class_info const& pci);

#ifndef TORRENT_NO_DEPRECATE
		// if the listen port failed in some way you can retry to listen on
		// another port- range with this function. If the listener succeeded and
		// is currently listening, a call to this function will shut down the
		// listen port and reopen it using these new properties (the given
		// interface and port range). As usual, if the interface is left as 0
		// this function will return false on failure. If it fails, it will also
		// generate alerts describing the error. It will return true on success.
		enum listen_on_flags_t
		{
			// this is always on starting with 0.16.2
			listen_reuse_address = 0x01,
			listen_no_system_port = 0x02
		};

		// deprecated in 0.16

		// specify which interfaces to bind outgoing connections to
		// This has been moved to a session setting
		TORRENT_DEPRECATED
		void use_interfaces(char const* interfaces);

		// instead of using this, specify listen interface and port in
		// the settings_pack::listen_interfaces setting
		TORRENT_DEPRECATED
		void listen_on(
			std::pair<int, int> const& port_range
			, error_code& ec
			, const char* net_interface = 0
			, int flags = 0);
#endif

		// flags to be passed in to remove_torrent().
		enum options_t
		{
			// delete the files belonging to the torrent from disk.
			// including the part-file, if there is one
			delete_files = 1,

			// delete just the part-file associated with this torrent
			delete_partfile = 2
		};

		// flags to be passed in to the session constructor
		enum session_flags_t
		{
			// this will add common extensions like ut_pex, ut_metadata, lt_tex
			// smart_ban and possibly others.
			add_default_plugins = 1,

			// this will start features like DHT, local service discovery, UPnP
			// and NAT-PMP.
			start_default_features = 2
		};

		// ``remove_torrent()`` will close all peer connections associated with
		// the torrent and tell the tracker that we've stopped participating in
		// the swarm. This operation cannot fail. When it completes, you will
		// receive a torrent_removed_alert.
		//
		// The optional second argument ``options`` can be used to delete all the
		// files downloaded by this torrent. To do so, pass in the value
		// ``session_handle::delete_files``. The removal of the torrent is asynchronous,
		// there is no guarantee that adding the same torrent immediately after
		// it was removed will not throw a system_error exception. Once
		// the torrent is deleted, a torrent_deleted_alert is posted.
		void remove_torrent(const torrent_handle& h, int options = 0);

#ifndef TORRENT_NO_DEPRECATE
		// deprecated in libtorrent 1.1. use settings_pack instead
		TORRENT_DEPRECATED
		void set_pe_settings(pe_settings const& settings);
		TORRENT_DEPRECATED
		pe_settings get_pe_settings() const;
#endif

		// Applies the settings specified by the settings_pack ``s``. This is an
		// asynchronous operation that will return immediately and actually apply
		// the settings to the main thread of libtorrent some time later.
		void apply_settings(settings_pack s);
		settings_pack get_settings() const;

#ifndef TORRENT_NO_DEPRECATE
		// ``set_i2p_proxy`` sets the i2p_ proxy, and tries to open a persistant
		// connection to it. The only used fields in the proxy settings structs
		// are ``hostname`` and ``port``.
		//
		// ``i2p_proxy`` returns the current i2p proxy in use.
		//
		// .. _i2p: http://www.i2p2.de

		TORRENT_DEPRECATED
		void set_i2p_proxy(proxy_settings const& s);
		TORRENT_DEPRECATED
		proxy_settings i2p_proxy() const;

		// These functions sets and queries the proxy settings to be used for the
		// session.
		//
		// For more information on what settings are available for proxies, see
		// proxy_settings. If the session is not in anonymous mode, proxies that
		// aren't working or fail, will automatically be disabled and packets
		// will flow without using any proxy. If you want to enforce using a
		// proxy, even when the proxy doesn't work, enable anonymous_mode in
		// settings_pack.
		TORRENT_DEPRECATED
		void set_proxy(proxy_settings const& s);
		TORRENT_DEPRECATED
		proxy_settings proxy() const;

		// deprecated in 0.16
		// Get the number of uploads.
		TORRENT_DEPRECATED
		int num_uploads() const;

		// Get the number of connections. This number also contains the
		// number of half open connections.
		TORRENT_DEPRECATED
		int num_connections() const;

		// deprecated in 0.15.
		TORRENT_DEPRECATED
		void set_peer_proxy(proxy_settings const& s);
		TORRENT_DEPRECATED
		void set_web_seed_proxy(proxy_settings const& s);
		TORRENT_DEPRECATED
		void set_tracker_proxy(proxy_settings const& s);

		TORRENT_DEPRECATED
		proxy_settings peer_proxy() const;
		TORRENT_DEPRECATED
		proxy_settings web_seed_proxy() const;
		TORRENT_DEPRECATED
		proxy_settings tracker_proxy() const;

		TORRENT_DEPRECATED
		void set_dht_proxy(proxy_settings const& s);
		TORRENT_DEPRECATED
		proxy_settings dht_proxy() const;

		// deprecated in 0.16
		TORRENT_DEPRECATED
		int upload_rate_limit() const;
		TORRENT_DEPRECATED
		int download_rate_limit() const;
		TORRENT_DEPRECATED
		int local_upload_rate_limit() const;
		TORRENT_DEPRECATED
		int local_download_rate_limit() const;
		TORRENT_DEPRECATED
		int max_half_open_connections() const;

		TORRENT_DEPRECATED
		void set_local_upload_rate_limit(int bytes_per_second);
		TORRENT_DEPRECATED
		void set_local_download_rate_limit(int bytes_per_second);
		TORRENT_DEPRECATED
		void set_upload_rate_limit(int bytes_per_second);
		TORRENT_DEPRECATED
		void set_download_rate_limit(int bytes_per_second);
		TORRENT_DEPRECATED
		void set_max_uploads(int limit);
		TORRENT_DEPRECATED
		void set_max_connections(int limit);
		TORRENT_DEPRECATED
		void set_max_half_open_connections(int limit);

		TORRENT_DEPRECATED
		int max_connections() const;
		TORRENT_DEPRECATED
		int max_uploads() const;

		TORRENT_DEPRECATED
		void pop_alerts(std::deque<alert*>* alerts);

#endif

		// Alerts is the main mechanism for libtorrent to report errors and
		// events. ``pop_alerts`` fills in the vector passed to it with pointers
		// to new alerts. The session still owns these alerts and they will stay
		// valid until the next time ``pop_alerts`` is called. You may not delete
		// the alert objects.
		//
		// It is safe to call ``pop_alerts`` from multiple different threads, as
		// long as the alerts themselves are not accessed once another thread
		// calls ``pop_alerts``. Doing this requires manual synchronization
		// between the popping threads.
		//
		// ``wait_for_alert`` will block the current thread for ``max_wait`` time
		// duration, or until another alert is posted. If an alert is available
		// at the time of the call, it returns immediately. The returned alert
		// pointer is the head of the alert queue. ``wait_for_alert`` does not
		// pop alerts from the queue, it merely peeks at it. The returned alert
		// will stay valid until ``pop_alerts`` is called twice. The first time
		// will pop it and the second will free it.
		//
		// If there is no alert in the queue and no alert arrives within the
		// specified timeout, ``wait_for_alert`` returns nullptr.
		//
		// In the python binding, ``wait_for_alert`` takes the number of
		// milliseconds to wait as an integer.
		//
		// The alert queue in the session will not grow indefinitely. Make sure
		// to pop periodically to not miss notifications. To control the max
		// number of alerts that's queued by the session, see
		// ``settings_pack::alert_queue_size``.
		//
		// Some alerts are considered so important that they are posted even when
		// the alert queue is full. Some alerts are considered mandatory and cannot
		// be disabled by the ``alert_mask``. For instance,
		// save_resume_data_alert and save_resume_data_failed_alert are always
		// posted, regardless of the alert mask.
		//
		// To control which alerts are posted, set the alert_mask
		// (settings_pack::alert_mask).
		//
		// the ``set_alert_notify`` function lets the client set a function object
		// to be invoked every time the alert queue goes from having 0 alerts to
		// 1 alert. This function is called from within libtorrent, it may be the
		// main thread, or it may be from within a user call. The intention of
		// of the function is that the client wakes up its main thread, to poll
		// for more alerts using ``pop_alerts()``. If the notify function fails
		// to do so, it won't be called again, until ``pop_alerts`` is called for
		// some other reason. For instance, it could signal an eventfd, post a
		// message to an HWND or some other main message pump. The actual
		// retrieval of alerts should not be done in the callback. In fact, the
		// callback should not block. It should not perform any expensive work.
		// It really should just notify the main application thread.
		void pop_alerts(std::vector<alert*>* alerts);
		alert* wait_for_alert(time_duration max_wait);
		void set_alert_notify(std::function<void()> const& fun);

#ifndef TORRENT_NO_DEPRECATE
		TORRENT_DEPRECATED
		void set_severity_level(alert::severity_t s);

		// use the setting instead
		TORRENT_DEPRECATED
		size_t set_alert_queue_size_limit(size_t queue_size_limit_);

		// Changes the mask of which alerts to receive. By default only errors
		// are reported. ``m`` is a bitmask where each bit represents a category
		// of alerts.
		//
		// ``get_alert_mask()`` returns the current mask;
		//
		// See category_t enum for options.
		TORRENT_DEPRECATED
		void set_alert_mask(std::uint32_t m);
		TORRENT_DEPRECATED
		std::uint32_t get_alert_mask() const;

		// Starts and stops Local Service Discovery. This service will broadcast
		// the infohashes of all the non-private torrents on the local network to
		// look for peers on the same swarm within multicast reach.
		//
		// deprecated. use settings_pack::enable_lsd instead
		TORRENT_DEPRECATED
		void start_lsd();
		TORRENT_DEPRECATED
		void stop_lsd();

		// Starts and stops the UPnP service. When started, the listen port and
		// the DHT port are attempted to be forwarded on local UPnP router
		// devices.
		//
		// The upnp object returned by ``start_upnp()`` can be used to add and
		// remove arbitrary port mappings. Mapping status is returned through the
		// portmap_alert and the portmap_error_alert. The object will be valid
		// until ``stop_upnp()`` is called. See upnp-and-nat-pmp_.
		//
		// deprecated. use settings_pack::enable_upnp instead
		TORRENT_DEPRECATED
		void start_upnp();
		TORRENT_DEPRECATED
		void stop_upnp();

		// Starts and stops the NAT-PMP service. When started, the listen port
		// and the DHT port are attempted to be forwarded on the router through
		// NAT-PMP.
		//
		// The natpmp object returned by ``start_natpmp()`` can be used to add
		// and remove arbitrary port mappings. Mapping status is returned through
		// the portmap_alert and the portmap_error_alert. The object will be
		// valid until ``stop_natpmp()`` is called. See upnp-and-nat-pmp_.
		//
		// deprecated. use settings_pack::enable_natpmp instead
		TORRENT_DEPRECATED
		void start_natpmp();
		TORRENT_DEPRECATED
		void stop_natpmp();
#endif

		// protocols used by add_port_mapping()
		enum protocol_type { udp = 1, tcp = 2 };

		// add_port_mapping adds a port forwarding on UPnP and/or NAT-PMP,
		// whichever is enabled. The return value is a handle referring to the
		// port mapping that was just created. Pass it to delete_port_mapping()
		// to remove it.
		int add_port_mapping(protocol_type t, int external_port, int local_port);
		void delete_port_mapping(int handle);

		// This function is intended only for use by plugins. This type does
		// not have a stable API and should be relied on as little as possible.
		aux::session_impl* native_handle() const
		{ return m_impl; }

	private:

		template <typename Fun, typename... Args>
		void async_call(Fun f, Args&&... a) const;

		template <typename Fun, typename... Args>
		void sync_call(Fun f, Args&&... a) const;

		template <typename Ret, typename Fun, typename... Args>
		Ret sync_call_ret(Fun f, Args&&... a) const;

		aux::session_impl* m_impl;
	};

} // namespace libtorrent

#endif // TORRENT_SESSION_HANDLE_HPP_INCLUDED<|MERGE_RESOLUTION|>--- conflicted
+++ resolved
@@ -128,18 +128,13 @@
 		// The ``flags`` argument is used to filter which parts of the session
 		// state to save or load. By default, all state is saved/restored (except
 		// for the individual torrents). see save_state_flags_t
-<<<<<<< HEAD
-		void save_state(entry& e, std::uint32_t flags = 0xffffffff) const;
-		void load_state(bdecode_node const& e, std::uint32_t flags = 0xffffffff);
-=======
 		//
 		// When saving settings, there are two fields that are *not* loaded.
 		// ``peer_fingerprint`` and ``user_agent``. Those are left as configured
 		// by the ``session_settings`` passed to the session constructor or
 		// subsequently set via apply_settings().
-		void save_state(entry& e, boost::uint32_t flags = 0xffffffff) const;
-		void load_state(bdecode_node const& e, boost::uint32_t flags = 0xffffffff);
->>>>>>> 6d17f0fb
+		void save_state(entry& e, std::uint32_t flags = 0xffffffff) const;
+		void load_state(bdecode_node const& e, std::uint32_t flags = 0xffffffff);
 
 		// .. note::
 		// 	these calls are potentially expensive and won't scale well with

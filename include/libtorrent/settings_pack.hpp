--- conflicted
+++ resolved
@@ -1109,13 +1109,6 @@
 			// physical RAM on the machine. If the amount of physical RAM cannot
 			// be determined, it's set to 1024 (= 16 MiB).
 			//
-<<<<<<< HEAD
-=======
-			// ``cache_expiry`` is the number of seconds from the last cached write
-			// to a piece in the write cache, to when it's forcefully flushed to
-			// disk.
-			//
->>>>>>> ca7e20fe
 			// On 32 bit builds, the effective cache size will be limited to 3/4 of
 			// 2 GiB to avoid exceeding the virtual address space limit.
 			cache_size TORRENT_DEPRECATED_ENUM,
@@ -1131,7 +1124,7 @@
 
 			// ``cache_expiry`` is the number of seconds
 			// from the last cached write to a piece in the write cache, to when
-			// it's forcefully flushed to disk. Default is 60 second.
+			// it's forcefully flushed to disk.
 			cache_expiry TORRENT_DEPRECATED_ENUM,
 #else
 			deprecated_cache_size,
@@ -1454,22 +1447,10 @@
 			deprecated_local_download_rate_limit,
 #endif
 
-<<<<<<< HEAD
 			// the number of bytes per second (on average) the DHT is allowed to send.
 			// If the incoming requests causes to many bytes to be sent in responses,
 			// incoming requests will be dropped until the quota has been replenished.
 			dht_upload_rate_limit,
-=======
-#if TORRENT_ABI_VERSION == 1
-			// ``dht_upload_rate_limit`` sets the rate limit on the DHT. This is
-			// specified in bytes per second. For busy boxes
-			// with lots of torrents that requires more DHT traffic, this should
-			// be raised.
-			dht_upload_rate_limit TORRENT_DEPRECATED_ENUM,
-#else
-			deprecated_dht_upload_rate_limit,
-#endif
->>>>>>> ca7e20fe
 
 			// ``unchoke_slots_limit`` is the max number of unchoked peers in the
 			// session. The number of unchoke slots may be ignored depending on

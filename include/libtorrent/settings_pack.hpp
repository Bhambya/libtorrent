/*

Copyright (c) 2012-2018, Arvid Norberg
All rights reserved.

Redistribution and use in source and binary forms, with or without
modification, are permitted provided that the following conditions
are met:

    * Redistributions of source code must retain the above copyright
      notice, this list of conditions and the following disclaimer.
    * Redistributions in binary form must reproduce the above copyright
      notice, this list of conditions and the following disclaimer in
      the documentation and/or other materials provided with the distribution.
    * Neither the name of the author nor the names of its
      contributors may be used to endorse or promote products derived
      from this software without specific prior written permission.

THIS SOFTWARE IS PROVIDED BY THE COPYRIGHT HOLDERS AND CONTRIBUTORS "AS IS"
AND ANY EXPRESS OR IMPLIED WARRANTIES, INCLUDING, BUT NOT LIMITED TO, THE
IMPLIED WARRANTIES OF MERCHANTABILITY AND FITNESS FOR A PARTICULAR PURPOSE
ARE DISCLAIMED. IN NO EVENT SHALL THE COPYRIGHT OWNER OR CONTRIBUTORS BE
LIABLE FOR ANY DIRECT, INDIRECT, INCIDENTAL, SPECIAL, EXEMPLARY, OR
CONSEQUENTIAL DAMAGES (INCLUDING, BUT NOT LIMITED TO, PROCUREMENT OF
SUBSTITUTE GOODS OR SERVICES; LOSS OF USE, DATA, OR PROFITS; OR BUSINESS
INTERRUPTION) HOWEVER CAUSED AND ON ANY THEORY OF LIABILITY, WHETHER IN
CONTRACT, STRICT LIABILITY, OR TORT (INCLUDING NEGLIGENCE OR OTHERWISE)
ARISING IN ANY WAY OUT OF THE USE OF THIS SOFTWARE, EVEN IF ADVISED OF THE
POSSIBILITY OF SUCH DAMAGE.

*/

#ifndef TORRENT_SETTINGS_PACK_HPP_INCLUDED
#define TORRENT_SETTINGS_PACK_HPP_INCLUDED

#include "libtorrent/entry.hpp"
#include "libtorrent/string_view.hpp"
#include "libtorrent/flags.hpp"

#include <vector>
#include <memory>

// OVERVIEW
//
// You have some control over session configuration through the session::apply_settings()
// member function. To change one or more configuration options, create a settings_pack
// object and fill it with the settings to be set and pass it in to session::apply_settings().
//
// The settings_pack object is a collection of settings updates that are applied
// to the session when passed to session::apply_settings(). It's empty when
// constructed.
//
// You have control over proxy and authorization settings and also the user-agent
// that will be sent to the tracker. The user-agent will also be used to identify the
// client with other peers.
//
namespace libtorrent {

	namespace aux { struct session_impl; struct session_settings; }

	struct settings_pack;
	struct bdecode_node;

	TORRENT_EXTRA_EXPORT settings_pack load_pack_from_dict(bdecode_node const& settings);
	TORRENT_EXTRA_EXPORT void save_settings_to_dict(aux::session_settings const& s, entry::dictionary_type& sett);
	TORRENT_EXTRA_EXPORT void apply_pack(settings_pack const* pack, aux::session_settings& sett
		, aux::session_impl* ses = nullptr);
	TORRENT_EXTRA_EXPORT void run_all_updates(aux::session_impl& ses);

	TORRENT_EXPORT int setting_by_name(string_view name);
	TORRENT_EXPORT char const* name_for_setting(int s);

	// returns a settings_pack with every setting set to its default value
	TORRENT_EXPORT settings_pack default_settings();

	// The ``settings_pack`` struct, contains the names of all settings as
	// enum values. These values are passed in to the ``set_str()``,
	// ``set_int()``, ``set_bool()`` functions, to specify the setting to
	// change.
	//
	// These are the available settings:
	//
	// .. include:: settings-ref.rst
	//
	struct TORRENT_EXPORT settings_pack
	{
		friend TORRENT_EXTRA_EXPORT void apply_pack(settings_pack const* pack, aux::session_settings& sett, aux::session_impl* ses);

		settings_pack() = default;
		settings_pack(settings_pack const&) = default;
		settings_pack(settings_pack&&) noexcept = default;
		settings_pack& operator=(settings_pack const&) = default;
		settings_pack& operator=(settings_pack&&) noexcept = default;

		void set_str(int name, std::string val);
		void set_int(int name, int val);
		void set_bool(int name, bool val);
		bool has_val(int name) const;
		template <typename Type, typename Tag>
		void set_int(int name, flags::bitfield_flag<Type, Tag> const val)
		{ set_int(name, static_cast<int>(static_cast<Type>(val))); }

		// clear the settings pack from all settings
		void clear();

		// clear a specific setting from the pack
		void clear(int name);

		std::string const& get_str(int name) const;
		int get_int(int name) const;
		bool get_bool(int name) const;

		// setting names (indices) are 16 bits. The two most significant
		// bits indicate what type the setting has. (string, int, bool)
		enum type_bases
		{
			string_type_base = 0x0000,
			int_type_base =    0x4000,
			bool_type_base =   0x8000,
			type_mask =        0xc000,
			index_mask =       0x3fff
		};

		enum string_types
		{
			// this is the client identification to the tracker. The recommended
			// format of this string is: "ClientName/ClientVersion
			// libtorrent/libtorrentVersion". This name will not only be used when
			// making HTTP requests, but also when sending extended headers to
			// peers that support that extension. It may not contain \r or \n
			user_agent = string_type_base,

			// ``announce_ip`` is the ip address passed along to trackers as the
			// ``&ip=`` parameter. If left as the default, that parameter is
			// omitted.
			announce_ip,

#if TORRENT_ABI_VERSION == 1
			// ``mmap_cache`` may be set to a filename where the disk cache will
			// be mmapped to. This could be useful, for instance, to map the disk
			// cache from regular rotating hard drives onto an SSD drive. Doing
			// that effectively introduces a second layer of caching, allowing the
			// disk cache to be as big as can fit on an SSD drive (probably about
			// one order of magnitude more than the available RAM). The intention
			// of this setting is to set it up once at the start up and not change
			// it while running. The setting may not be changed as long as there
			// are any disk buffers in use. This default to the empty string,
			// which means use regular RAM allocations for the disk cache. The
			// file specified will be created and truncated to the disk cache size
			// (``cache_size``). Any existing file with the same name will be
			// replaced.
			//
			// This feature requires the ``mmap`` system call, on systems that
			// don't have ``mmap`` this setting is ignored.
			mmap_cache TORRENT_DEPRECATED_ENUM,
#else
			deprecated_mmap_cache,
#endif

			// this is the client name and version identifier sent to peers in the
			// handshake message. If this is an empty string, the user_agent is
			// used instead
			handshake_client_version,

			// sets the network interface this session will use when it opens
			// outgoing connections. By default, it binds outgoing connections to
			// INADDR_ANY and port 0 (i.e. let the OS decide). Ths parameter must
			// be a string containing one or more, comma separated, adapter names.
			// Adapter names on unix systems are of the form "eth0", "eth1",
			// "tun0", etc. When specifying multiple interfaces, they will be
			// assigned in round-robin order. This may be useful for clients that
			// are multi-homed. Binding an outgoing connection to a local IP does
			// not necessarily make the connection via the associated NIC/Adapter.
			// Setting this to an empty string will disable binding of outgoing
			// connections.
			outgoing_interfaces,

			// a comma-separated list of (IP or device name, port) pairs. These are
			// the listen ports that will be opened for accepting incoming uTP and
			// TCP connections. It is possible to listen on multiple interfaces and
			// multiple ports. Binding to port 0 will make the operating system
			// pick the port. The default is "0.0.0.0:6881,[::]:6881", which binds
			// to all interfaces on port 6881.
			//
			// a port that has an "s" suffix will accept SSL connections. (note
			// that SSL sockets are not enabled by default).
			//
			// if binding fails, the listen_failed_alert is posted. If or once a
			// socket binding succeeds, the listen_succeeded_alert is posted. There
			// may be multiple failures before a success.
			//
			// For example:
			// ``[::1]:8888`` - will only accept connections on the IPv6 loopback
			// address on port 8888.
			//
			// ``eth0:4444,eth1:4444`` - will accept connections on port 4444 on
			// any IP address bound to device ``eth0`` or ``eth1``.
			//
			// ``[::]:0s`` - will accept SSL connections on a port chosen by the
			// OS. And not accept non-SSL connections at all.
			//
			// Windows OS network adapter device name can be specified with GUID.
			// It can be obtained from "netsh lan show interfaces" command output.
			// GUID must be uppercased string embraced in curly brackets.
			// ``{E4F0B674-0DFC-48BB-98A5-2AA730BDB6D6}::7777`` - will accept
			// connections on port 7777 on adapter with this GUID.
			listen_interfaces,

			// when using a poxy, this is the hostname where the proxy is running
			// see proxy_type.
			proxy_hostname,

			// when using a proxy, these are the credentials (if any) to use when
			// connecting to it. see proxy_type
			proxy_username,
			proxy_password,

			// sets the i2p_ SAM bridge to connect to. set the port with the
			// ``i2p_port`` setting.
			//
			// .. _i2p: http://www.i2p2.de
			i2p_hostname,

			// this is the fingerprint for the client. It will be used as the
			// prefix to the peer_id. If this is 20 bytes (or longer) it will be
			// truncated to 20 bytes and used as the entire peer-id
			//
			// There is a utility function, generate_fingerprint() that can be used
			// to generate a standard client peer ID fingerprint prefix.
			peer_fingerprint,

			// This is a comma-separated list of IP port-pairs. They will be added
			// to the DHT node (if it's enabled) as back-up nodes in case we don't
			// know of any. This setting will contain one or more bootstrap nodes
			// by default.
			//
			// Changing these after the DHT has been started may not have any
			// effect until the DHT is restarted.
			dht_bootstrap_nodes,

			max_string_setting_internal
		};

		enum bool_types
		{
			// determines if connections from the same IP address as existing
			// connections should be rejected or not. Multiple connections from
			// the same IP address is not allowed by default, to prevent abusive
			// behavior by peers. It may be useful to allow such connections in
			// cases where simulations are run on the same machine, and all peers
			// in a swarm has the same IP address.
			allow_multiple_connections_per_ip = bool_type_base,

#if TORRENT_ABI_VERSION == 1
			// if set to true, upload, download and unchoke limits are ignored for
			// peers on the local network. This option is *DEPRECATED*, please use
			// set_peer_class_filter() instead.
			ignore_limits_on_local_network TORRENT_DEPRECATED_ENUM,
#else
			deprecated_ignore_limits_on_local_network,
#endif

			// ``send_redundant_have`` controls if have messages will be sent to
			// peers that already have the piece. This is typically not necessary,
			// but it might be necessary for collecting statistics in some cases.
			send_redundant_have,

#if TORRENT_ABI_VERSION == 1
			// if this is true, outgoing bitfields will never be fuil. If the
			// client is seed, a few bits will be set to 0, and later filled in
			// with have messages. This is to prevent certain ISPs from stopping
			// people from seeding.
			lazy_bitfields TORRENT_DEPRECATED_ENUM,
#else
			deprecated_lazy_bitfield,
#endif

			// ``use_dht_as_fallback`` determines how the DHT is used. If this is
			// true, the DHT will only be used for torrents where all trackers in
			// its tracker list has failed. Either by an explicit error message or
			// a time out. This is false by default, which means the DHT is used
			// by default regardless of if the trackers fail or not.
			use_dht_as_fallback,

			// ``upnp_ignore_nonrouters`` indicates whether or not the UPnP
			// implementation should ignore any broadcast response from a device
			// whose address is not the configured router for this machine. i.e.
			// it's a way to not talk to other people's routers by mistake.
			upnp_ignore_nonrouters,

			// ``use_parole_mode`` specifies if parole mode should be used. Parole
			// mode means that peers that participate in pieces that fail the hash
			// check are put in a mode where they are only allowed to download
			// whole pieces. If the whole piece a peer in parole mode fails the
			// hash check, it is banned. If a peer participates in a piece that
			// passes the hash check, it is taken out of parole mode.
			use_parole_mode,

			// enable and disable caching of blocks read from disk. the purpose of
			// the read cache is partly read-ahead of requests but also to avoid
			// reading blocks back from the disk multiple times for popular
			// pieces.
			use_read_cache,
#if TORRENT_ABI_VERSION == 1
			use_write_cache TORRENT_DEPRECATED_ENUM,

			// this will make the disk cache never flush a write piece if it would
			// cause is to have to re-read it once we want to calculate the piece
			// hash
			dont_flush_write_cache TORRENT_DEPRECATED_ENUM,
#else
			deprecated_use_write_cache,
			deprecated_dont_flush_write_cache,
#endif

			// allocate separate, contiguous, buffers for read and write calls.
			// Only used where writev/readv cannot be used will use more RAM but
			// may improve performance
			coalesce_reads,
			coalesce_writes,

			// prefer seeding torrents when determining which torrents to give
			// active slots to, the default is false which gives preference to
			// downloading torrents
			auto_manage_prefer_seeds,

			// if ``dont_count_slow_torrents`` is true, torrents without any
			// payload transfers are not subject to the ``active_seeds`` and
			// ``active_downloads`` limits. This is intended to make it more
			// likely to utilize all available bandwidth, and avoid having
			// torrents that don't transfer anything block the active slots.
			dont_count_slow_torrents,

			// ``close_redundant_connections`` specifies whether libtorrent should
			// close connections where both ends have no utility in keeping the
			// connection open. For instance if both ends have completed their
			// downloads, there's no point in keeping it open.
			close_redundant_connections,

			// If ``prioritize_partial_pieces`` is true, partial pieces are picked
			// before pieces that are more rare. If false, rare pieces are always
			// prioritized, unless the number of partial pieces is growing out of
			// proportion.
			prioritize_partial_pieces,

			// if set to true, the estimated TCP/IP overhead is drained from the
			// rate limiters, to avoid exceeding the limits with the total traffic
			rate_limit_ip_overhead,

			// ``announce_to_all_trackers`` controls how multi tracker torrents
			// are treated. If this is set to true, all trackers in the same tier
			// are announced to in parallel. If all trackers in tier 0 fails, all
			// trackers in tier 1 are announced as well. If it's set to false, the
			// behavior is as defined by the multi tracker specification. It
			// defaults to false, which is the same behavior previous versions of
			// libtorrent has had as well.
			//
			// ``announce_to_all_tiers`` also controls how multi tracker torrents
			// are treated. When this is set to true, one tracker from each tier
			// is announced to. This is the uTorrent behavior. This is false by
			// default in order to comply with the multi-tracker specification.
			announce_to_all_tiers,
			announce_to_all_trackers,

			// ``prefer_udp_trackers`` is true by default. It means that trackers
			// may be rearranged in a way that udp trackers are always tried
			// before http trackers for the same hostname. Setting this to false
			// means that the trackers' tier is respected and there's no
			// preference of one protocol over another.
			prefer_udp_trackers,

			// ``strict_super_seeding`` when this is set to true, a piece has to
			// have been forwarded to a third peer before another one is handed
			// out. This is the traditional definition of super seeding.
			strict_super_seeding,

#if TORRENT_ABI_VERSION == 1
			// if this is set to true, the memory allocated for the disk cache
			// will be locked in physical RAM, never to be swapped out. Every time
			// a disk buffer is allocated and freed, there will be the extra
			// overhead of a system call.
			lock_disk_cache TORRENT_DEPRECATED_ENUM,
#else
			deprecated_lock_disk_cache,
#endif

			// when set to true, all data downloaded from peers will be assumed to
			// be correct, and not tested to match the hashes in the torrent this
			// is only useful for simulation and testing purposes (typically
			// combined with disabled_storage)
			disable_hash_checks,

			// if this is true, i2p torrents are allowed to also get peers from
			// other sources than the tracker, and connect to regular IPs, not
			// providing any anonymization. This may be useful if the user is not
			// interested in the anonymization of i2p, but still wants to be able
			// to connect to i2p peers.
			allow_i2p_mixed,

#if TORRENT_ABI_VERSION == 1
			// ``low_prio_disk`` determines if the disk I/O should use a normal or
			// low priority policy. This defaults to true, which means that it's
			// low priority by default. Other processes doing disk I/O will
			// normally take priority in this mode. This is meant to improve the
			// overall responsiveness of the system while downloading in the
			// background. For high-performance server setups, this might not be
			// desirable.
			low_prio_disk TORRENT_DEPRECATED_ENUM,
#else
			deprecated_low_prio_disk,
#endif

			// ``volatile_read_cache``, if this is set to true, read cache blocks
			// that are hit by peer read requests are removed from the disk cache
			// to free up more space. This is useful if you don't expect the disk
			// cache to create any cache hits from other peers than the one who
			// triggered the cache line to be read into the cache in the first
			// place.
			volatile_read_cache,

#if TORRENT_ABI_VERSION == 1
			// ``guided_read_cache`` enables the disk cache to adjust the size of
			// a cache line generated by peers to depend on the upload rate you
			// are sending to that peer. The intention is to optimize the RAM
			// usage of the cache, to read ahead further for peers that you're
			// sending faster to.
			guided_read_cache TORRENT_DEPRECATED_ENUM,
#else
			deprecated_guided_read_cache,
#endif

			// ``no_atime_storage`` this is a linux-only option and passes in the
			// ``O_NOATIME`` to ``open()`` when opening files. This may lead to
			// some disk performance improvements.
			no_atime_storage,

			// ``incoming_starts_queued_torrents`` defaults to false. If a torrent
			// has been paused by the auto managed feature in libtorrent, i.e. the
			// torrent is paused and auto managed, this feature affects whether or
			// not it is automatically started on an incoming connection. The main
			// reason to queue torrents, is not to make them unavailable, but to
			// save on the overhead of announcing to the trackers, the DHT and to
			// avoid spreading one's unchoke slots too thin. If a peer managed to
			// find us, even though we're no in the torrent anymore, this setting
			// can make us start the torrent and serve it.
			incoming_starts_queued_torrents,

			// when set to true, the downloaded counter sent to trackers will
			// include the actual number of payload bytes downloaded including
			// redundant bytes. If set to false, it will not include any redundancy
			// bytes
			report_true_downloaded,

			// ``strict_end_game_mode`` defaults to true, and controls when a
			// block may be requested twice. If this is ``true``, a block may only
			// be requested twice when there's ay least one request to every piece
			// that's left to download in the torrent. This may slow down progress
			// on some pieces sometimes, but it may also avoid downloading a lot
			// of redundant bytes. If this is ``false``, libtorrent attempts to
			// use each peer connection to its max, by always requesting
			// something, even if it means requesting something that has been
			// requested from another peer already.
			strict_end_game_mode,

			// if ``broadcast_lsd`` is set to true, the local peer discovery (or
			// Local Service Discovery) will not only use IP multicast, but also
			// broadcast its messages. This can be useful when running on networks
			// that don't support multicast. Since broadcast messages might be
			// expensive and disruptive on networks, only every 8th announce uses
			// broadcast.
			broadcast_lsd,

			// when set to true, libtorrent will try to make outgoing utp
			// connections controls whether libtorrent will accept incoming
			// connections or make outgoing connections of specific type.
			enable_outgoing_utp,
			enable_incoming_utp,
			enable_outgoing_tcp,
			enable_incoming_tcp,

#if TORRENT_ABI_VERSION == 1
			// ``ignore_resume_timestamps`` determines if the storage, when
			// loading resume data files, should verify that the file modification
			// time with the timestamps in the resume data. This defaults to
			// false, which means timestamps are taken into account, and resume
			// data is less likely to accepted (torrents are more likely to be
			// fully checked when loaded). It might be useful to set this to true
			// if your network is faster than your disk, and it would be faster to
			// redownload potentially missed pieces than to go through the whole
			// storage to look for them.
			ignore_resume_timestamps TORRENT_DEPRECATED_ENUM,
#else
			// hidden
			deprecated_ignore_resume_timestamps,
#endif

			// ``no_recheck_incomplete_resume`` determines if the storage should
			// check the whole files when resume data is incomplete or missing or
			// whether it should simply assume we don't have any of the data. By
			// default, this is determined by the existence of any of the files.
			// By setting this setting to true, the files won't be checked, but
			// will go straight to download mode.
			no_recheck_incomplete_resume,

			// ``anonymous_mode`` defaults to false. When set to true, the client
			// tries to hide its identity to a certain degree. The user-agent will be
			// reset to an empty string (except for private torrents). Trackers
			// will only be used if they are using a proxy server.
			// The listen sockets are closed, and incoming
			// connections will only be accepted through a SOCKS5 or I2P proxy (if
			// a peer proxy is set up and is run on the same machine as the
			// tracker proxy). Since no incoming connections are accepted,
			// NAT-PMP, UPnP, DHT and local peer discovery are all turned off when
			// this setting is enabled.
			//
			// If you're using I2P, it might make sense to enable anonymous mode
			// as well.
			anonymous_mode,

			// specifies whether downloads from web seeds is reported to the
			// tracker or not. Defaults to on. Turning it off also excludes web
			// seed traffic from other stats and download rate reporting via the
			// libtorrent API.
			report_web_seed_downloads,

#if TORRENT_ABI_VERSION == 1
			// set to true if uTP connections should be rate limited This option
			// is *DEPRECATED*, please use set_peer_class_filter() instead.
			rate_limit_utp TORRENT_DEPRECATED_ENUM,
#else
			deprecated_rate_limit_utp,
#endif

#if TORRENT_ABI_VERSION == 1
			// if this is true, the ``&ip=`` argument in tracker requests (unless
			// otherwise specified) will be set to the intermediate IP address if
			// the user is double NATed. If the user is not double NATed, this
			// option does not have an affect
			announce_double_nat TORRENT_DEPRECATED_ENUM,
#else
			deprecated_announce_double_nat,
#endif

			// ``seeding_outgoing_connections`` determines if seeding (and
			// finished) torrents should attempt to make outgoing connections or
			// not. By default this is true. It may be set to false in very
			// specific applications where the cost of making outgoing connections
			// is high, and there are no or small benefits of doing so. For
			// instance, if no nodes are behind a firewall or a NAT, seeds don't
			// need to make outgoing connections.
			seeding_outgoing_connections,

			// when this is true, libtorrent will not attempt to make outgoing
			// connections to peers whose port is < 1024. This is a safety
			// precaution to avoid being part of a DDoS attack
			no_connect_privileged_ports,

			// ``smooth_connects`` is true by default, which means the number of
			// connection attempts per second may be limited to below the
			// ``connection_speed``, in case we're close to bump up against the
			// limit of number of connections. The intention of this setting is to
			// more evenly distribute our connection attempts over time, instead
			// of attempting to connect in batches, and timing them out in
			// batches.
			smooth_connects,

			// always send user-agent in every web seed request. If false, only
			// the first request per http connection will include the user agent
			always_send_user_agent,

			// ``apply_ip_filter_to_trackers`` defaults to true. It determines
			// whether the IP filter applies to trackers as well as peers. If this
			// is set to false, trackers are exempt from the IP filter (if there
			// is one). If no IP filter is set, this setting is irrelevant.
			apply_ip_filter_to_trackers,

#if TORRENT_ABI_VERSION == 1
			// ``use_disk_read_ahead`` defaults to true and will attempt to
			// optimize disk reads by giving the operating system heads up of disk
			// read requests as they are queued in the disk job queue.
			use_disk_read_ahead TORRENT_DEPRECATED_ENUM,
#else
			deprecated_use_disk_read_ahead,
#endif

#if TORRENT_ABI_VERSION == 1
			// ``lock_files`` determines whether or not to lock files which
			// libtorrent is downloading to or seeding from. This is implemented
			// using ``fcntl(F_SETLK)`` on unix systems and by not passing in
			// ``SHARE_READ`` and ``SHARE_WRITE`` on windows. This might prevent
			// 3rd party processes from corrupting the files under libtorrent's
			// feet.
			lock_files TORRENT_DEPRECATED_ENUM,
#else
			deprecated_lock_files,
#endif

#if TORRENT_ABI_VERSION == 1
			// ``contiguous_recv_buffer`` determines whether or not libtorrent
			// should receive data from peers into a contiguous intermediate
			// buffer, to then copy blocks into disk buffers from, or to make many
			// smaller calls to ``read()``, each time passing in the specific
			// buffer the data belongs in. When downloading at high rates, the
			// latter may save some time copying data. When seeding at high rates,
			// all incoming traffic consists of a very large number of tiny
			// packets, and enabling ``contiguous_recv_buffer`` will provide
			// higher performance. When this is enabled, it will only be used when
			// seeding to peers, since that's when it provides performance
			// improvements.
			contiguous_recv_buffer TORRENT_DEPRECATED_ENUM,
#else
			deprecated_contiguous_recv_buffer,
#endif

			// when true, web seeds sending bad data will be banned
			ban_web_seeds,

			// when set to false, the ``write_cache_line_size`` will apply across
			// piece boundaries. this is a bad idea unless the piece picker also
			// is configured to have an affinity to pick pieces belonging to the
			// same write cache line as is configured in the disk cache.
			allow_partial_disk_writes,

#if TORRENT_ABI_VERSION == 1
			// If true, disables any communication that's not going over a proxy.
			// Enabling this requires a proxy to be configured as well, see
			// proxy_type and proxy_hostname settings. The listen sockets are
			// closed, and incoming connections will only be accepted through a
			// SOCKS5 or I2P proxy (if a peer proxy is set up and is run on the
			// same machine as the tracker proxy).
			force_proxy TORRENT_DEPRECATED_ENUM,
#else
			deprecated_force_proxy,
#endif

			// if false, prevents libtorrent to advertise share-mode support
			support_share_mode,

			// if this is false, don't advertise support for the Tribler merkle
			// tree piece message
			support_merkle_torrents,

			// if this is true, the number of redundant bytes is sent to the
			// tracker
			report_redundant_bytes,

			// if this is true, libtorrent will fall back to listening on a port
			// chosen by the operating system (i.e. binding to port 0). If a
			// failure is preferred, set this to false.
			listen_system_port_fallback,

#if TORRENT_ABI_VERSION == 1
			// ``use_disk_cache_pool`` enables using a pool allocator for disk
			// cache blocks. Enabling it makes the cache perform better at high
			// throughput. It also makes the cache less likely and slower at
			// returning memory back to the system, once allocated.
			use_disk_cache_pool TORRENT_DEPRECATED_ENUM,
#else
			deprecated_use_disk_cache_pool,
#endif

			// when this is true, and incoming encrypted connections are enabled,
			// &supportcrypt=1 is included in http tracker announces
			announce_crypto_support,

			// Starts and stops the UPnP service. When started, the listen port
			// and the DHT port are attempted to be forwarded on local UPnP router
			// devices.
			//
			// The upnp object returned by ``start_upnp()`` can be used to add and
			// remove arbitrary port mappings. Mapping status is returned through
			// the portmap_alert and the portmap_error_alert. The object will be
			// valid until ``stop_upnp()`` is called. See upnp-and-nat-pmp_.
			enable_upnp,

			// Starts and stops the NAT-PMP service. When started, the listen port
			// and the DHT port are attempted to be forwarded on the router
			// through NAT-PMP.
			//
			// The natpmp object returned by ``start_natpmp()`` can be used to add
			// and remove arbitrary port mappings. Mapping status is returned
			// through the portmap_alert and the portmap_error_alert. The object
			// will be valid until ``stop_natpmp()`` is called. See
			// upnp-and-nat-pmp_.
			enable_natpmp,

			// Starts and stops Local Service Discovery. This service will
			// broadcast the info-hashes of all the non-private torrents on the
			// local network to look for peers on the same swarm within multicast
			// reach.
			enable_lsd,

			// starts the dht node and makes the trackerless service available to
			// torrents.
			enable_dht,

			// if the allowed encryption level is both, setting this to true will
			// prefer rc4 if both methods are offered, plaintext otherwise
			prefer_rc4,

			// if true, hostname lookups are done via the configured proxy (if
			// any). This is only supported by SOCKS5 and HTTP.
			proxy_hostnames,

			// if true, peer connections are made (and accepted) over the
			// configured proxy, if any. Web seeds as well as regular bittorrent
			// peer connections are considered "peer connections". Anything
			// transporting actual torrent payload (trackers and DHT traffic are
			// not considered peer connections).
			proxy_peer_connections,

			// if this setting is true, torrents with a very high availability of
			// pieces (and seeds) are downloaded sequentially. This is more
			// efficient for the disk I/O. With many seeds, the download order is
			// unlikely to matter anyway
			auto_sequential,

			// if true, tracker connections are made over the configured proxy, if
			// any.
			proxy_tracker_connections,

			// Starts and stops the internal IP table route changes notifier.
			//
			// The current implementation supports multiple platforms, and it is
			// recommended to have it enable, but you may want to disable it if
			// it's supported but unreliable, or if you have a better way to
			// detect the changes. In the later case, you should manually call
			// ``session_handle::reopen_network_sockets`` to ensure network
			// changes are taken in consideration.
			enable_ip_notifier,

			max_bool_setting_internal
		};

		enum int_types
		{
			// ``tracker_completion_timeout`` is the number of seconds the tracker
			// connection will wait from when it sent the request until it
			// considers the tracker to have timed-out.
			tracker_completion_timeout = int_type_base,

			// ``tracker_receive_timeout`` is the number of seconds to wait to
			// receive any data from the tracker. If no data is received for this
			// number of seconds, the tracker will be considered as having timed
			// out. If a tracker is down, this is the kind of timeout that will
			// occur.
			tracker_receive_timeout,

			// ``stop_tracker_timeout`` is the number of seconds to wait when
			// sending a stopped message before considering a tracker to have
			// timed out. This is usually shorter, to make the client quit faster.
			// If the value is set to 0, the connections to trackers with the
			// stopped event are suppressed.
			stop_tracker_timeout,

			// this is the maximum number of bytes in a tracker response. If a
			// response size passes this number of bytes it will be rejected and
			// the connection will be closed. On gzipped responses this size is
			// measured on the uncompressed data. So, if you get 20 bytes of gzip
			// response that'll expand to 2 megabytes, it will be interrupted
			// before the entire response has been uncompressed (assuming the
			// limit is lower than 2 megs).
			tracker_maximum_response_length,

			// the number of seconds from a request is sent until it times out if
			// no piece response is returned.
			piece_timeout,

			// the number of seconds one block (16kB) is expected to be received
			// within. If it's not, the block is requested from a different peer
			request_timeout,

			// the length of the request queue given in the number of seconds it
			// should take for the other end to send all the pieces. i.e. the
			// actual number of requests depends on the download rate and this
			// number.
			request_queue_time,

			// the number of outstanding block requests a peer is allowed to queue
			// up in the client. If a peer sends more requests than this (before
			// the first one has been sent) the last request will be dropped. the
			// higher this is, the faster upload speeds the client can get to a
			// single peer.
			max_allowed_in_request_queue,

			// ``max_out_request_queue`` is the maximum number of outstanding
			// requests to send to a peer. This limit takes precedence over
			// ``request_queue_time``. i.e. no matter the download speed, the
			// number of outstanding requests will never exceed this limit.
			max_out_request_queue,

			// if a whole piece can be downloaded in this number of seconds, or
			// less, the peer_connection will prefer to request whole pieces at a
			// time from this peer. The benefit of this is to better utilize disk
			// caches by doing localized accesses and also to make it easier to
			// identify bad peers if a piece fails the hash check.
			whole_pieces_threshold,

			// ``peer_timeout`` is the number of seconds the peer connection
			// should wait (for any activity on the peer connection) before
			// closing it due to time out. This defaults to 120 seconds, since
			// that's what's specified in the protocol specification. After half
			// the time out, a keep alive message is sent.
			peer_timeout,

			// same as peer_timeout, but only applies to url-seeds. this is
			// usually set lower, because web servers are expected to be more
			// reliable.
			urlseed_timeout,

			// controls the pipelining size of url and http seeds. i.e. the number of HTTP
			// request to keep outstanding before waiting for the first one to
			// complete. It's common for web servers to limit this to a relatively
			// low number, like 5
			urlseed_pipeline_size,

			// number of seconds until a new retry of a url-seed takes place.
			// Default retry value for http-seeds that don't provide a valid 'retry-after' header.
			urlseed_wait_retry,

			// sets the upper limit on the total number of files this session will
			// keep open. The reason why files are left open at all is that some
			// anti virus software hooks on every file close, and scans the file
			// for viruses. deferring the closing of the files will be the
			// difference between a usable system and a completely hogged down
			// system. Most operating systems also has a limit on the total number
			// of file descriptors a process may have open.
			file_pool_size,

			// ``max_failcount`` is the maximum times we try to connect to a peer
			// before stop connecting again. If a peer succeeds, the failcounter
			// is reset. If a peer is retrieved from a peer source (other than
			// DHT) the failcount is decremented by one, allowing another try.
			max_failcount,

			// the number of seconds to wait to reconnect to a peer. this time is
			// multiplied with the failcount.
			min_reconnect_time,

			// ``peer_connect_timeout`` the number of seconds to wait after a
			// connection attempt is initiated to a peer until it is considered as
			// having timed out. This setting is especially important in case the
			// number of half-open connections are limited, since stale half-open
			// connection may delay the connection of other peers considerably.
			peer_connect_timeout,

			// ``connection_speed`` is the number of connection attempts that are
			// made per second. If a number < 0 is specified, it will default to
			// 200 connections per second. If 0 is specified, it means don't make
			// outgoing connections at all.
			connection_speed,

			// if a peer is uninteresting and uninterested for longer than this
			// number of seconds, it will be disconnected. default is 10 minutes
			inactivity_timeout,

			// ``unchoke_interval`` is the number of seconds between
			// chokes/unchokes. On this interval, peers are re-evaluated for being
			// choked/unchoked. This is defined as 30 seconds in the protocol, and
			// it should be significantly longer than what it takes for TCP to
			// ramp up to it's max rate.
			unchoke_interval,

			// ``optimistic_unchoke_interval`` is the number of seconds between
			// each *optimistic* unchoke. On this timer, the currently
			// optimistically unchoked peer will change.
			optimistic_unchoke_interval,

			// ``num_want`` is the number of peers we want from each tracker
			// request. It defines what is sent as the ``&num_want=`` parameter to
			// the tracker.
			num_want,

			// ``initial_picker_threshold`` specifies the number of pieces we need
			// before we switch to rarest first picking. This defaults to 4, which
			// means the 4 first pieces in any torrent are picked at random, the
			// following pieces are picked in rarest first order.
			initial_picker_threshold,

			// the number of allowed pieces to send to peers that supports the
			// fast extensions
			allowed_fast_set_size,

			// ``suggest_mode`` controls whether or not libtorrent will send out
			// suggest messages to create a bias of its peers to request certain
			// pieces. The modes are:
			//
			// * ``no_piece_suggestions`` which is the default and will not send
			//   out suggest messages.
			// * ``suggest_read_cache`` which will send out suggest messages for
			//   the most recent pieces that are in the read cache.
			suggest_mode,

			// ``max_queued_disk_bytes`` is the maximum number of bytes, to
			// be written to disk, that can wait in the disk I/O thread queue.
			// This queue is only for waiting for the disk I/O thread to receive
			// the job and either write it to disk or insert it in the write
			// cache. When this limit is reached, the peer connections will stop
			// reading data from their sockets, until the disk thread catches up.
			// Setting this too low will severely limit your download rate.
			max_queued_disk_bytes,

			// the number of seconds to wait for a handshake response from a peer.
			// If no response is received within this time, the peer is
			// disconnected.
			handshake_timeout,

			// ``send_buffer_low_watermark`` the minimum send buffer target size
			// (send buffer includes bytes pending being read from disk). For good
			// and snappy seeding performance, set this fairly high, to at least
			// fit a few blocks. This is essentially the initial window size which
			// will determine how fast we can ramp up the send rate
			//
			// if the send buffer has fewer bytes than ``send_buffer_watermark``,
			// we'll read another 16kB block onto it. If set too small, upload
			// rate capacity will suffer. If set too high, memory will be wasted.
			// The actual watermark may be lower than this in case the upload rate
			// is low, this is the upper limit.
			//
			// the current upload rate to a peer is multiplied by this factor to
			// get the send buffer watermark. The factor is specified as a
			// percentage. i.e. 50 -> 0.5 This product is clamped to the
			// ``send_buffer_watermark`` setting to not exceed the max. For high
			// speed upload, this should be set to a greater value than 100. For
			// high capacity connections, setting this higher can improve upload
			// performance and disk throughput. Setting it too high may waste RAM
			// and create a bias towards read jobs over write jobs.
			send_buffer_low_watermark,
			send_buffer_watermark,
			send_buffer_watermark_factor,

			// ``choking_algorithm`` specifies which algorithm to use to determine
			// which peers to unchoke.
			//
			// The options for choking algorithms are:
			//
			// * ``fixed_slots_choker`` is the traditional choker with a fixed
			//   number of unchoke slots (as specified by
			//   ``settings_pack::unchoke_slots_limit``).
			//
			// * ``rate_based_choker`` opens up unchoke slots based on the upload
			//   rate achieved to peers. The more slots that are opened, the
			//   marginal upload rate required to open up another slot increases.
			//
			// * ``bittyrant_choker`` attempts to optimize download rate by
			//   finding the reciprocation rate of each peer individually and
			//   prefers peers that gives the highest *return on investment*. It
			//   still allocates all upload capacity, but shuffles it around to
			//   the best peers first. For this choker to be efficient, you need
			//   to set a global upload rate limit
			//   (``settings_pack::upload_rate_limit``). For more information
			//   about this choker, see the paper_. This choker is not fully
			//   implemented nor tested.
			//
			// .. _paper: http://bittyrant.cs.washington.edu/#papers
			//
			// ``seed_choking_algorithm`` controls the seeding unchoke behavior.
			// The available options are:
			//
			// * ``round_robin`` which round-robins the peers that are unchoked
			//   when seeding. This distributes the upload bandwidht uniformly and
			//   fairly. It minimizes the ability for a peer to download everything
			//   without redistributing it.
			//
			// * ``fastest_upload`` unchokes the peers we can send to the fastest.
			//   This might be a bit more reliable in utilizing all available
			//   capacity.
			//
			// * ``anti_leech`` prioritizes peers who have just started or are
			//   just about to finish the download. The intention is to force
			//   peers in the middle of the download to trade with each other.
			choking_algorithm,
			seed_choking_algorithm,

			// ``cache_size`` is the disk write and read cache. It is specified
			// in units of 16 KiB blocks. Buffers that are part of a peer's send
			// or receive buffer also count against this limit. Send and receive
			// buffers will never be denied to be allocated, but they will cause
			// the actual cached blocks to be flushed or evicted. If this is set
			// to -1, the cache size is automatically set based on the amount of
			// physical RAM on the machine. If the amount of physical RAM cannot
			// be determined, it's set to 1024 (= 16 MiB).
			//
			// ``cache_expiry`` is the number of seconds from the last cached write
			// to a piece in the write cache, to when it's forcefully flushed to
			// disk. Default is 60 second.
			//
			// On 32 bit builds, the effective cache size will be limited to 3/4 of
			// 2 GiB to avoid exceeding the virtual address space limit.
			cache_size,
#if TORRENT_ABI_VERSION == 1
			cache_buffer_chunk_size TORRENT_DEPRECATED_ENUM,
#else
			deprecated_cache_buffer_chunk_size,
#endif
			cache_expiry,

			// determines how files are opened when they're in read only mode
			// versus read and write mode. The options are:
			//
			// enable_os_cache
			//   This is the default and files are opened normally, with the OS
			//   caching reads and writes.
			// disable_os_cache
			//   This opens all files in no-cache mode. This corresponds to the
			//   OS not letting blocks for the files linger in the cache. This
			//   makes sense in order to avoid the bittorrent client to
			//   potentially evict all other processes' cache by simply handling
			//   high throughput and large files. If libtorrent's read cache is
			//   disabled, enabling this may reduce performance.
			//
			// One reason to disable caching is that it may help the operating
			// system from growing its file cache indefinitely.
			disk_io_write_mode,
			disk_io_read_mode,

			// this is the first port to use for binding outgoing connections to.
			// This is useful for users that have routers that allow QoS settings
			// based on local port. when binding outgoing connections to specific
			// ports, ``num_outgoing_ports`` is the size of the range. It should
			// be more than a few
			//
			// .. warning:: setting outgoing ports will limit the ability to keep
			//    multiple connections to the same client, even for different
			//    torrents. It is not recommended to change this setting. Its main
			//    purpose is to use as an escape hatch for cheap routers with QoS
			//    capability but can only classify flows based on port numbers.
			//
			// It is a range instead of a single port because of the problems with
			// failing to reconnect to peers if a previous socket to that peer and
			// port is in ``TIME_WAIT`` state.
			outgoing_port,
			num_outgoing_ports,

			// ``peer_tos`` determines the TOS byte set in the IP header of every
			// packet sent to peers (including web seeds). The default value for
			// this is ``0x0`` (no marking). One potentially useful TOS mark is
			// ``0x20``, this represents the *QBone scavenger service*. For more
			// details, see QBSS_.
			//
			// .. _`QBSS`: http://qbone.internet2.edu/qbss/
			peer_tos,

			// for auto managed torrents, these are the limits they are subject
			// to. If there are too many torrents some of the auto managed ones
			// will be paused until some slots free up. ``active_downloads`` and
			// ``active_seeds`` controls how many active seeding and downloading
			// torrents the queuing mechanism allows. The target number of active
			// torrents is ``min(active_downloads + active_seeds, active_limit)``.
			// ``active_downloads`` and ``active_seeds`` are upper limits on the
			// number of downloading torrents and seeding torrents respectively.
			// Setting the value to -1 means unlimited.
			//
			// For example if there are 10 seeding torrents and 10 downloading
			// torrents, and ``active_downloads`` is 4 and ``active_seeds`` is 4,
			// there will be 4 seeds active and 4 downloading torrents. If the
			// settings are ``active_downloads`` = 2 and ``active_seeds`` = 4,
			// then there will be 2 downloading torrents and 4 seeding torrents
			// active. Torrents that are not auto managed are not counted against
			// these limits.
			//
			// ``active_checking`` is the limit of number of simultaneous checking
			// torrents.
			//
			// ``active_limit`` is a hard limit on the number of active (auto
			// managed) torrents. This limit also applies to slow torrents.
			//
			// ``active_dht_limit`` is the max number of torrents to announce to
			// the DHT. By default this is set to 88, which is no more than one
			// DHT announce every 10 seconds.
			//
			// ``active_tracker_limit`` is the max number of torrents to announce
			// to their trackers. By default this is 360, which is no more than
			// one announce every 5 seconds.
			//
			// ``active_lsd_limit`` is the max number of torrents to announce to
			// the local network over the local service discovery protocol. By
			// default this is 80, which is no more than one announce every 5
			// seconds (assuming the default announce interval of 5 minutes).
			//
			// You can have more torrents *active*, even though they are not
			// announced to the DHT, lsd or their tracker. If some peer knows
			// about you for any reason and tries to connect, it will still be
			// accepted, unless the torrent is paused, which means it won't accept
			// any connections.
			active_downloads,
			active_seeds,
			active_checking,
			active_dht_limit,
			active_tracker_limit,
			active_lsd_limit,
			active_limit,

#if TORRENT_ABI_VERSION == 1
			// ``active_loaded_limit`` is the number of torrents that are allowed
			// to be *loaded* at any given time. Note that a torrent can be active
			// even though it's not loaded. If an unloaded torrents finds a peer
			// that wants to access it, the torrent will be loaded on demand,
			// using a user-supplied callback function. If the feature of
			// unloading torrents is not enabled, this setting have no effect. If
			// this limit is set to 0, it means unlimited. For more information,
			// see dynamic-loading-of-torrent-files_.
			active_loaded_limit TORRENT_DEPRECATED_ENUM,
#else
			deprecated_active_loaded_limit,
#endif

			// ``auto_manage_interval`` is the number of seconds between the
			// torrent queue is updated, and rotated.
			auto_manage_interval,

			// this is the limit on the time a torrent has been an active seed
			// (specified in seconds) before it is considered having met the seed
			// limit criteria. See queuing_.
			seed_time_limit,

			// ``auto_scrape_interval`` is the number of seconds between scrapes
			// of queued torrents (auto managed and paused torrents). Auto managed
			// torrents that are paused, are scraped regularly in order to keep
			// track of their downloader/seed ratio. This ratio is used to
			// determine which torrents to seed and which to pause.
			//
			// ``auto_scrape_min_interval`` is the minimum number of seconds
			// between any automatic scrape (regardless of torrent). In case there
			// are a large number of paused auto managed torrents, this puts a
			// limit on how often a scrape request is sent.
			auto_scrape_interval,
			auto_scrape_min_interval,

			// ``max_peerlist_size`` is the maximum number of peers in the list of
			// known peers. These peers are not necessarily connected, so this
			// number should be much greater than the maximum number of connected
			// peers. Peers are evicted from the cache when the list grows passed
			// 90% of this limit, and once the size hits the limit, peers are no
			// longer added to the list. If this limit is set to 0, there is no
			// limit on how many peers we'll keep in the peer list.
			//
			// ``max_paused_peerlist_size`` is the max peer list size used for
			// torrents that are paused. This default to the same as
			// ``max_peerlist_size``, but can be used to save memory for paused
			// torrents, since it's not as important for them to keep a large peer
			// list.
			max_peerlist_size,
			max_paused_peerlist_size,

			// this is the minimum allowed announce interval for a tracker. This
			// is specified in seconds and is used as a sanity check on what is
			// returned from a tracker. It mitigates hammering misconfigured
			// trackers.
			min_announce_interval,

			// this is the number of seconds a torrent is considered active after
			// it was started, regardless of upload and download speed. This is so
			// that newly started torrents are not considered inactive until they
			// have a fair chance to start downloading.
			auto_manage_startup,

			// ``seeding_piece_quota`` is the number of pieces to send to a peer,
			// when seeding, before rotating in another peer to the unchoke set.
			// It defaults to 3 pieces, which means that when seeding, any peer
			// we've sent more than this number of pieces to will be unchoked in
			// favour of a choked peer.
			seeding_piece_quota,

			// TODO: deprecate this
			// ``max_rejects`` is the number of piece requests we will reject in a
			// row while a peer is choked before the peer is considered abusive
			// and is disconnected.
			max_rejects,

			// specifies the buffer sizes set on peer sockets. 0 (which is the
			// default) means the OS default (i.e. don't change the buffer sizes).
			// The socket buffer sizes are changed using setsockopt() with
			// SOL_SOCKET/SO_RCVBUF and SO_SNDBUFFER.
			recv_socket_buffer_size,
			send_socket_buffer_size,

			// the max number of bytes a single peer connection's receive buffer is
			// allowed to grow to.
			max_peer_recv_buffer_size,

#if TORRENT_ABI_VERSION == 1
			// ``file_checks_delay_per_block`` is the number of milliseconds to
			// sleep in between disk read operations when checking torrents. This
			// defaults to 0, but can be set to higher numbers to slow down the
			// rate at which data is read from the disk while checking. This may
			// be useful for background tasks that doesn't matter if they take a
			// bit longer, as long as they leave disk I/O time for other
			// processes.
			file_checks_delay_per_block TORRENT_DEPRECATED_ENUM,
#else
			deprecated_file_checks_delay_per_block,
#endif

			// ``read_cache_line_size`` is the number of blocks to read into the
			// read cache when a read cache miss occurs. Setting this to 0 is
			// essentially the same thing as disabling read cache. The number of
			// blocks read into the read cache is always capped by the piece
			// boundary.
			//
			// When a piece in the write cache has ``write_cache_line_size``
			// contiguous blocks in it, they will be flushed. Setting this to 1
			// effectively disables the write cache.
			read_cache_line_size,
			write_cache_line_size,

			// ``optimistic_disk_retry`` is the number of seconds from a disk
			// write errors occur on a torrent until libtorrent will take it out
			// of the upload mode, to test if the error condition has been fixed.
			//
			// libtorrent will only do this automatically for auto managed
			// torrents.
			//
			// You can explicitly take a torrent out of upload only mode using
			// set_upload_mode().
			optimistic_disk_retry,

			// ``max_suggest_pieces`` is the max number of suggested piece indices
			// received from a peer that's remembered. If a peer floods suggest
			// messages, this limit prevents libtorrent from using too much RAM.
			// It defaults to 10.
			max_suggest_pieces,

			// ``local_service_announce_interval`` is the time between local
			// network announces for a torrent. By default, when local service
			// discovery is enabled a torrent announces itself every 5 minutes.
			// This interval is specified in seconds.
			local_service_announce_interval,

			// ``dht_announce_interval`` is the number of seconds between
			// announcing torrents to the distributed hash table (DHT).
			dht_announce_interval,

			// ``udp_tracker_token_expiry`` is the number of seconds libtorrent
			// will keep UDP tracker connection tokens around for. This is
			// specified to be 60 seconds, and defaults to that. The higher this
			// value is, the fewer packets have to be sent to the UDP tracker. In
			// order for higher values to work, the tracker needs to be configured
			// to match the expiration time for tokens.
			udp_tracker_token_expiry,

#if TORRENT_ABI_VERSION == 1
			// ``default_cache_min_age`` is the minimum number of seconds any read
			// cache line is kept in the cache. This defaults to one second but
			// may be greater if ``guided_read_cache`` is enabled. Having a lower
			// bound on the time a cache line stays in the cache is an attempt
			// to avoid swapping the same pieces in and out of the cache in case
			// there is a shortage of spare cache space.
			default_cache_min_age TORRENT_DEPRECATED_ENUM,
#else
			deprecated_default_cache_min_age,
#endif

			// ``num_optimistic_unchoke_slots`` is the number of optimistic
			// unchoke slots to use. It defaults to 0, which means automatic.
			// Having a higher number of optimistic unchoke slots mean you will
			// find the good peers faster but with the trade-off to use up more
			// bandwidth. When this is set to 0, libtorrent opens up 20% of your
			// allowed upload slots as optimistic unchoke slots.
			num_optimistic_unchoke_slots,

			// ``default_est_reciprocation_rate`` is the assumed reciprocation
			// rate from peers when using the BitTyrant choker. This defaults to
			// 14 kiB/s. If set too high, you will over-estimate your peers and be
			// more altruistic while finding the true reciprocation rate, if it's
			// set too low, you'll be too stingy and waste finding the true
			// reciprocation rate.
			//
			// ``increase_est_reciprocation_rate`` specifies how many percent the
			// estimated reciprocation rate should be increased by each unchoke
			// interval a peer is still choking us back. This defaults to 20%.
			// This only applies to the BitTyrant choker.
			//
			// ``decrease_est_reciprocation_rate`` specifies how many percent the
			// estimated reciprocation rate should be decreased by each unchoke
			// interval a peer unchokes us. This default to 3%. This only applies
			// to the BitTyrant choker.
			default_est_reciprocation_rate,
			increase_est_reciprocation_rate,
			decrease_est_reciprocation_rate,

			// the max number of peers we accept from pex messages from a single
			// peer. this limits the number of concurrent peers any of our peers
			// claims to be connected to. If they claim to be connected to more
			// than this, we'll ignore any peer that exceeds this limit
			max_pex_peers,

			// ``tick_interval`` specifies the number of milliseconds between
			// internal ticks. This is the frequency with which bandwidth quota is
			// distributed to peers. It should not be more than one second (i.e.
			// 1000 ms). Setting this to a low value (around 100) means higher
			// resolution bandwidth quota distribution, setting it to a higher
			// value saves CPU cycles.
			tick_interval,

			// ``share_mode_target`` specifies the target share ratio for share
			// mode torrents. This defaults to 3, meaning we'll try to upload 3
			// times as much as we download. Setting this very high, will make it
			// very conservative and you might end up not downloading anything
			// ever (and not affecting your share ratio). It does not make any
			// sense to set this any lower than 2. For instance, if only 3 peers
			// need to download the rarest piece, it's impossible to download a
			// single piece and upload it more than 3 times. If the
			// share_mode_target is set to more than 3, nothing is downloaded.
			share_mode_target,

			// ``upload_rate_limit`` and ``download_rate_limit`` sets
			// the session-global limits of upload and download rate limits, in
			// bytes per second. By default peers on the local network are not rate
			// limited.
			//
			// A value of 0 means unlimited.
			//
			// For fine grained control over rate limits, including making them apply
			// to local peers, see peer-classes_.
			upload_rate_limit,
			download_rate_limit,
#if TORRENT_ABI_VERSION == 1
			local_upload_rate_limit TORRENT_DEPRECATED_ENUM,
			local_download_rate_limit TORRENT_DEPRECATED_ENUM,
#else
			deprecated_local_upload_rate_limit,
			deprecated_local_download_rate_limit,
#endif

#if TORRENT_ABI_VERSION == 1
			// ``dht_upload_rate_limit`` sets the rate limit on the DHT. This is
			// specified in bytes per second and defaults to 4000. For busy boxes
			// with lots of torrents that requires more DHT traffic, this should
			// be raised.
			dht_upload_rate_limit TORRENT_DEPRECATED_ENUM,
#else
			deprecated_dht_upload_rate_limit,
#endif

			// ``unchoke_slots_limit`` is the max number of unchoked peers in the
			// session. The number of unchoke slots may be ignored depending on
			// what ``choking_algorithm`` is set to.
			unchoke_slots_limit,

#if TORRENT_ABI_VERSION == 1
			// ``half_open_limit`` sets the maximum number of half-open
			// connections libtorrent will have when connecting to peers. A
			// half-open connection is one where connect() has been called, but
			// the connection still hasn't been established (nor failed). Windows
			// XP Service Pack 2 sets a default, system wide, limit of the number
			// of half-open connections to 10. So, this limit can be used to work
			// nicer together with other network applications on that system. The
			// default is to have no limit, and passing -1 as the limit, means to
			// have no limit. When limiting the number of simultaneous connection
			// attempts, peers will be put in a queue waiting for their turn to
			// get connected.
			half_open_limit TORRENT_DEPRECATED_ENUM,
#else
			deprecated_half_open_limit,
#endif

			// ``connections_limit`` sets a global limit on the number of
			// connections opened. The number of connections is set to a hard
			// minimum of at least two per torrent, so if you set a too low
			// connections limit, and open too many torrents, the limit will not
			// be met.
			connections_limit,

			// ``connections_slack`` is the the number of incoming connections
			// exceeding the connection limit to accept in order to potentially
			// replace existing ones.
			connections_slack,

			// ``utp_target_delay`` is the target delay for uTP sockets in
			// milliseconds. A high value will make uTP connections more
			// aggressive and cause longer queues in the upload bottleneck. It
			// cannot be too low, since the noise in the measurements would cause
			// it to send too slow. The default is 50 milliseconds.
			// ``utp_gain_factor`` is the number of bytes the uTP congestion
			// window can increase at the most in one RTT. This defaults to 300
			// bytes. If this is set too high, the congestion controller reacts
			// too hard to noise and will not be stable, if it's set too low, it
			// will react slow to congestion and not back off as fast.
			//
			// ``utp_min_timeout`` is the shortest allowed uTP socket timeout,
			// specified in milliseconds. This defaults to 500 milliseconds. The
			// timeout depends on the RTT of the connection, but is never smaller
			// than this value. A connection times out when every packet in a
			// window is lost, or when a packet is lost twice in a row (i.e. the
			// resent packet is lost as well).
			//
			// The shorter the timeout is, the faster the connection will recover
			// from this situation, assuming the RTT is low enough.
			// ``utp_syn_resends`` is the number of SYN packets that are sent (and
			// timed out) before giving up and closing the socket.
			// ``utp_num_resends`` is the number of times a packet is sent (and
			// lost or timed out) before giving up and closing the connection.
			// ``utp_connect_timeout`` is the number of milliseconds of timeout
			// for the initial SYN packet for uTP connections. For each timed out
			// packet (in a row), the timeout is doubled. ``utp_loss_multiplier``
			// controls how the congestion window is changed when a packet loss is
			// experienced. It's specified as a percentage multiplier for
			// ``cwnd``. By default it's set to 50 (i.e. cut in half). Do not
			// change this value unless you know what you're doing. Never set it
			// higher than 100.
			utp_target_delay,
			utp_gain_factor,
			utp_min_timeout,
			utp_syn_resends,
			utp_fin_resends,
			utp_num_resends,
			utp_connect_timeout,
#if TORRENT_ABI_VERSION == 1
			utp_delayed_ack TORRENT_DEPRECATED_ENUM,
#else
			deprecated_utp_delayed_ack,
#endif
			utp_loss_multiplier,

			// The ``mixed_mode_algorithm`` determines how to treat TCP
			// connections when there are uTP connections. Since uTP is designed
			// to yield to TCP, there's an inherent problem when using swarms that
			// have both TCP and uTP connections. If nothing is done, uTP
			// connections would often be starved out for bandwidth by the TCP
			// connections. This mode is ``prefer_tcp``. The ``peer_proportional``
			// mode simply looks at the current throughput and rate limits all TCP
			// connections to their proportional share based on how many of the
			// connections are TCP. This works best if uTP connections are not
			// rate limited by the global rate limiter (which they aren't by
			// default).
			mixed_mode_algorithm,

			// ``listen_queue_size`` is the value passed in to listen() for the
			// listen socket. It is the number of outstanding incoming connections
			// to queue up while we're not actively waiting for a connection to be
			// accepted. The default is 5 which should be sufficient for any
			// normal client. If this is a high performance server which expects
			// to receive a lot of connections, or used in a simulator or test, it
			// might make sense to raise this number. It will not take affect
			// until the ``listen_interfaces`` settings is updated.
			listen_queue_size,

			// ``torrent_connect_boost`` is the number of peers to try to connect
			// to immediately when the first tracker response is received for a
			// torrent. This is a boost to given to new torrents to accelerate
			// them starting up. The normal connect scheduler is run once every
			// second, this allows peers to be connected immediately instead of
			// waiting for the session tick to trigger connections.
			// This may not be set higher than 255.
			torrent_connect_boost,

			// ``alert_queue_size`` is the maximum number of alerts queued up
			// internally. If alerts are not popped, the queue will eventually
			// fill up to this level. Once the alert queue is full, additional
			// alerts will be dropped, and not delievered to the client. Once the
			// client drains the queue, new alerts may be delivered again. In order
			// to know that alerts have been dropped, see
			// session_handle::dropped_alerts().
			alert_queue_size,

			// ``max_metadata_size`` is the maximum allowed size (in bytes) to be
			// received by the metadata extension, i.e. magnet links.
			max_metadata_size,

#if TORRENT_ABI_VERSION == 1
			// DEPRECATED: use aio_threads instead

			// ``hashing_threads`` is the number of threads to use for piece hash
			// verification. It defaults to 1. For very high download rates, on
			// machines with multiple cores, this could be incremented. Setting it
			// higher than the number of CPU cores would presumably not provide
			// any benefit of setting it to the number of cores. If it's set to 0,
			// hashing is done in the disk thread.
			hashing_threads TORRENT_DEPRECATED_ENUM,
#else
			deprecated_hashing_threads,
#endif

			// the number of blocks to keep outstanding at any given time when
			// checking torrents. Higher numbers give faster re-checks but uses
			// more memory. Specified in number of 16 kiB blocks
			checking_mem_usage,

			// if set to > 0, pieces will be announced to other peers before they
			// are fully downloaded (and before they are hash checked). The
			// intention is to gain 1.5 potential round trip times per downloaded
			// piece. When non-zero, this indicates how many milliseconds in
			// advance pieces should be announced, before they are expected to be
			// completed.
			predictive_piece_announce,

			// for some aio back-ends, ``aio_threads`` specifies the number of
			// io-threads to use.
			aio_threads,

#if TORRENT_ABI_VERSION == 1
			// for some aio back-ends, ``aio_max`` specifies the max number of
			// outstanding jobs.
			aio_max TORRENT_DEPRECATED_ENUM,

			// .. note:: This is not implemented
			//
			// ``network_threads`` is the number of threads to use to call
			// ``async_write_some`` (i.e. send) on peer connection sockets. When
			// seeding at extremely high rates, this may become a bottleneck, and
			// setting this to 2 or more may parallelize that cost. When using SSL
			// torrents, all encryption for outgoing traffic is done within the
			// socket send functions, and this will help parallelizing the cost of
			// SSL encryption as well.
			network_threads TORRENT_DEPRECATED_ENUM,

			// ``ssl_listen`` sets the listen port for SSL connections. If this is
			// set to 0, no SSL listen port is opened. Otherwise a socket is
			// opened on this port. This setting is only taken into account when
			// opening the regular listen port, and won't re-open the listen
			// socket simply by changing this setting.
			ssl_listen TORRENT_DEPRECATED_ENUM,
#else
			// hidden
			deprecated_aio_max,
			deprecated_network_threads,
			deprecated_ssl_listen,
#endif

			// ``tracker_backoff`` determines how aggressively to back off from
			// retrying failing trackers. This value determines *x* in the
			// following formula, determining the number of seconds to wait until
			// the next retry:
			//
			//    delay = 5 + 5 * x / 100 * fails^2
			//
			// This setting may be useful to make libtorrent more or less
			// aggressive in hitting trackers.
			tracker_backoff,

			// when a seeding torrent reaches either the share ratio (bytes up /
			// bytes down) or the seed time ratio (seconds as seed / seconds as
			// downloader) or the seed time limit (seconds as seed) it is
			// considered done, and it will leave room for other torrents. These
			// are specified as percentages. Torrents that are considered done will
			// still be allowed to be seeded, they just won't have priority anymore.
			// For more, see queuing_.
			share_ratio_limit,
			seed_time_ratio_limit,

			// peer_turnover is the percentage of peers to disconnect every
			// turnover peer_turnover_interval (if we're at the peer limit), this
			// is specified in percent when we are connected to more than limit *
			// peer_turnover_cutoff peers disconnect peer_turnover fraction of the
			// peers. It is specified in percent peer_turnover_interval is the
			// interval (in seconds) between optimistic disconnects if the
			// disconnects happen and how many peers are disconnected is
			// controlled by peer_turnover and peer_turnover_cutoff
			peer_turnover,
			peer_turnover_cutoff,
			peer_turnover_interval,

			// this setting controls the priority of downloading torrents over
			// seeding or finished torrents when it comes to making peer
			// connections. Peer connections are throttled by the connection_speed
			// and the half-open connection limit. This makes peer connections a
			// limited resource. Torrents that still have pieces to download are
			// prioritized by default, to avoid having many seeding torrents use
			// most of the connection attempts and only give one peer every now
			// and then to the downloading torrent. libtorrent will loop over the
			// downloading torrents to connect a peer each, and every n:th
			// connection attempt, a finished torrent is picked to be allowed to
			// connect to a peer. This setting controls n.
			connect_seed_every_n_download,

			// the max number of bytes to allow an HTTP response to be when
			// announcing to trackers or downloading .torrent files via the
			// ``url`` provided in ``add_torrent_params``.
			max_http_recv_buffer_size,

			// if binding to a specific port fails, should the port be incremented
			// by one and tried again? This setting specifies how many times to
			// retry a failed port bind
			max_retry_port_bind,

			// a bitmask combining flags from alert::category_t defining which
			// kinds of alerts to receive
			alert_mask,

			// control the settings for incoming and outgoing connections
			// respectively. see enc_policy enum for the available options.
			// Keep in mind that protocol encryption degrades performance in
			// several respects:
			//
			// 1. It prevents "zero copy" disk buffers being sent to peers, since
			//    each peer needs to mutate the data (i.e. encrypt it) the data
			//    must be copied per peer connection rather than sending the same
			//    buffer to multiple peers.
			// 2. The encryption itself requires more CPU than plain bittorrent
			//    protocol. The highest cost is the Diffie Hellman exchange on
			//    connection setup.
			// 3. The encryption handshake adds several round-trips to the
			//    connection setup, and delays transferring data.
			out_enc_policy,
			in_enc_policy,

			// determines the encryption level of the connections. This setting
			// will adjust which encryption scheme is offered to the other peer,
			// as well as which encryption scheme is selected by the client. See
			// enc_level enum for options.
			allowed_enc_level,

			// the download and upload rate limits for a torrent to be considered
			// active by the queuing mechanism. A torrent whose download rate is
			// less than ``inactive_down_rate`` and whose upload rate is less than
			// ``inactive_up_rate`` for ``auto_manage_startup`` seconds, is
			// considered inactive, and another queued torrent may be started.
			// This logic is disabled if ``dont_count_slow_torrents`` is false.
			inactive_down_rate,
			inactive_up_rate,

			// proxy to use, defaults to none. see proxy_type_t.
			proxy_type,

			// the port of the proxy server
			proxy_port,

			// sets the i2p_ SAM bridge port to connect to. set the hostname with
			// the ``i2p_hostname`` setting.
			//
			// .. _i2p: http://www.i2p2.de
			i2p_port,

			// this determines the max number of volatile disk cache blocks. If the
			// number of volatile blocks exceed this limit, other volatile blocks
			// will start to be evicted. A disk cache block is volatile if it has
			// low priority, and should be one of the first blocks to be evicted
			// under pressure. For instance, blocks pulled into the cache as the
			// result of calculating a piece hash are volatile. These blocks don't
			// represent potential interest among peers, so the value of keeping
			// them in the cache is limited.
			cache_size_volatile,

			// The maximum request range of an url seed in bytes. This value
			// defines the largest possible sequential web seed request. Default
			// is 16 * 1024 * 1024. Lower values are possible but will be ignored
			// if they are lower then piece size.
			// This value should be related to your download speed to prevent
			// libtorrent from creating too many expensive http requests per
			// second. You can select a value as high as you want but keep in mind
			// that libtorrent can't create parallel requests if the first request
			// did already select the whole file.
			// If you combine bittorrent seeds with web seeds and pick strategies
			// like rarest first you may find your web seed requests split into
			// smaller parts because we don't download already picked pieces
			// twice.
			urlseed_max_request_bytes,

			// time to wait until a new retry of a web seed name lookup
			web_seed_name_lookup_retry,

			// the number of seconds between closing the file opened the longest
			// ago. 0 means to disable the feature. The purpose of this is to
			// periodically close files to trigger the operating system flushing
			// disk cache. Specifically it has been observed to be required on
			// windows to not have the disk cache grow indefinitely.
			// This defaults to 120 seconds on windows, and disabled on other
			// systems.
			close_file_interval,

<<<<<<< HEAD
			// the max number of web seeds to have connected per torrent at any
			// given time.
			max_web_seed_connections,

			// the number of seconds before the internal host name resolver
			// considers a cache value timed out, negative values are interpreted
			// as zero.
			resolver_cache_timeout,
=======
			// When uTP experiences packet loss, it will reduce the congestion
			// window, and not reduce it again for this many milliseconds, even if
			// experiencing another lost packet.
			utp_cwnd_reduce_timer,
>>>>>>> b443d334

			max_int_setting_internal
		};

		enum settings_counts_t : std::uint8_t
		{
			num_string_settings = max_string_setting_internal - string_type_base,
			num_bool_settings = max_bool_setting_internal - bool_type_base,
			num_int_settings = max_int_setting_internal - int_type_base
		};

		enum suggest_mode_t : std::uint8_t { no_piece_suggestions = 0, suggest_read_cache = 1 };

		enum choking_algorithm_t : std::uint8_t
		{
			fixed_slots_choker = 0,
			rate_based_choker = 2,
			bittyrant_choker = 3
		};

		enum seed_choking_algorithm_t : std::uint8_t
		{
			round_robin,
			fastest_upload,
			anti_leech
		};

		enum io_buffer_mode_t : std::uint8_t
		{
			enable_os_cache = 0,
#if TORRENT_ABI_VERSION == 1
			disable_os_cache_for_aligned_files TORRENT_DEPRECATED_ENUM = 2,
#else
			deprecated_disable_os_cache_for_aligned_files = 1,
#endif
			disable_os_cache = 2
		};

		enum bandwidth_mixed_algo_t : std::uint8_t
		{
			// disables the mixed mode bandwidth balancing
			prefer_tcp = 0,

			// does not throttle uTP, throttles TCP to the same proportion
			// of throughput as there are TCP connections
			peer_proportional = 1
		};

		// the encoding policy options for use with
		// settings_pack::out_enc_policy and settings_pack::in_enc_policy.
		enum enc_policy : std::uint8_t
		{
			// Only encrypted connections are allowed. Incoming connections that
			// are not encrypted are closed and if the encrypted outgoing
			// connection fails, a non-encrypted retry will not be made.
			pe_forced,

			// encrypted connections are enabled, but non-encrypted connections
			// are allowed. An incoming non-encrypted connection will be accepted,
			// and if an outgoing encrypted connection fails, a non- encrypted
			// connection will be tried.
			pe_enabled,

			// only non-encrypted connections are allowed.
			pe_disabled
		};

		// the encryption levels, to be used with
		// settings_pack::allowed_enc_level.
		enum enc_level : std::uint8_t
		{
			// use only plaintext encryption
			pe_plaintext = 1,
			// use only rc4 encryption
			pe_rc4 = 2,
			// allow both
			pe_both = 3
		};

		enum proxy_type_t : std::uint8_t
		{
			// This is the default, no proxy server is used, all other fields are
			// ignored.
			none,

			// The server is assumed to be a `SOCKS4 server`_ that requires a
			// username.
			//
			// .. _`SOCKS4 server`: http://www.ufasoft.com/doc/socks4_protocol.htm
			socks4,

			// The server is assumed to be a SOCKS5 server (`RFC 1928`_) that does
			// not require any authentication. The username and password are
			// ignored.
			//
			// .. _`RFC 1928`: http://www.faqs.org/rfcs/rfc1928.html
			socks5,

			// The server is assumed to be a SOCKS5 server that supports plain
			// text username and password authentication (`RFC 1929`_). The
			// username and password specified may be sent to the proxy if it
			// requires.
			//
			// .. _`RFC 1929`: http://www.faqs.org/rfcs/rfc1929.html
			socks5_pw,

			// The server is assumed to be an HTTP proxy. If the transport used
			// for the connection is non-HTTP, the server is assumed to support
			// the CONNECT_ method. i.e. for web seeds and HTTP trackers, a plain
			// proxy will suffice. The proxy is assumed to not require
			// authorization. The username and password will not be used.
			//
			// .. _CONNECT: http://tools.ietf.org/html/draft-luotonen-web-proxy-tunneling-01
			http,

			// The server is assumed to be an HTTP proxy that requires user
			// authorization. The username and password will be sent to the proxy.
			http_pw,

			// route through a i2p SAM proxy
			i2p_proxy
		};
	private:

		std::vector<std::pair<std::uint16_t, std::string>> m_strings;
		std::vector<std::pair<std::uint16_t, int>> m_ints;
		std::vector<std::pair<std::uint16_t, bool>> m_bools;
	};
}

#endif<|MERGE_RESOLUTION|>--- conflicted
+++ resolved
@@ -1659,7 +1659,11 @@
 			// systems.
 			close_file_interval,
 
-<<<<<<< HEAD
+			// When uTP experiences packet loss, it will reduce the congestion
+			// window, and not reduce it again for this many milliseconds, even if
+			// experiencing another lost packet.
+			utp_cwnd_reduce_timer,
+
 			// the max number of web seeds to have connected per torrent at any
 			// given time.
 			max_web_seed_connections,
@@ -1668,12 +1672,6 @@
 			// considers a cache value timed out, negative values are interpreted
 			// as zero.
 			resolver_cache_timeout,
-=======
-			// When uTP experiences packet loss, it will reduce the congestion
-			// window, and not reduce it again for this many milliseconds, even if
-			// experiencing another lost packet.
-			utp_cwnd_reduce_timer,
->>>>>>> b443d334
 
 			max_int_setting_internal
 		};

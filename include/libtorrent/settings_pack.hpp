--- conflicted
+++ resolved
@@ -2010,16 +2010,6 @@
 			// torrents, this limit may have to be raised.
 			metadata_token_limit,
 
-<<<<<<< HEAD
-			// this is the minimum allowed announce interval for a WebSocket
-			// tracker used by WebTorrent to signal WebRTC connections. This is
-			// specified in seconds and is used as a sanity check on what is
-			// returned from a tracker.
-			min_websocket_announce_interval,
-
-			// the WebRTC connection timeout used by WebTorrent (in seconds)
-			webtorrent_connection_timeout,
-=======
 			// controls whether disk writes will be made through a memory mapped
 			// file or via normal write calls. This only affects the
 			// mmap_disk_io. When saving to a non-local drive (network share,
@@ -2028,7 +2018,15 @@
 			// mapped files likely gives the best performance.
 			// The values for this setting are specified as mmap_write_mode_t.
 			disk_write_mode,
->>>>>>> d5f74cb7
+
+			// this is the minimum allowed announce interval for a WebSocket
+			// tracker used by WebTorrent to signal WebRTC connections. This is
+			// specified in seconds and is used as a sanity check on what is
+			// returned from a tracker.
+			min_websocket_announce_interval,
+
+			// the WebRTC connection timeout used by WebTorrent (in seconds)
+			webtorrent_connection_timeout,
 
 			max_int_setting_internal
 		};

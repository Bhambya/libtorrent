/*

Copyright (c) 2012-2016, Arvid Norberg
All rights reserved.

Redistribution and use in source and binary forms, with or without
modification, are permitted provided that the following conditions
are met:

    * Redistributions of source code must retain the above copyright
      notice, this list of conditions and the following disclaimer.
    * Redistributions in binary form must reproduce the above copyright
      notice, this list of conditions and the following disclaimer in
      the documentation and/or other materials provided with the distribution.
    * Neither the name of the author nor the names of its
      contributors may be used to endorse or promote products derived
      from this software without specific prior written permission.

THIS SOFTWARE IS PROVIDED BY THE COPYRIGHT HOLDERS AND CONTRIBUTORS "AS IS"
AND ANY EXPRESS OR IMPLIED WARRANTIES, INCLUDING, BUT NOT LIMITED TO, THE
IMPLIED WARRANTIES OF MERCHANTABILITY AND FITNESS FOR A PARTICULAR PURPOSE
ARE DISCLAIMED. IN NO EVENT SHALL THE COPYRIGHT OWNER OR CONTRIBUTORS BE
LIABLE FOR ANY DIRECT, INDIRECT, INCIDENTAL, SPECIAL, EXEMPLARY, OR
CONSEQUENTIAL DAMAGES (INCLUDING, BUT NOT LIMITED TO, PROCUREMENT OF
SUBSTITUTE GOODS OR SERVICES; LOSS OF USE, DATA, OR PROFITS; OR BUSINESS
INTERRUPTION) HOWEVER CAUSED AND ON ANY THEORY OF LIABILITY, WHETHER IN
CONTRACT, STRICT LIABILITY, OR TORT (INCLUDING NEGLIGENCE OR OTHERWISE)
ARISING IN ANY WAY OUT OF THE USE OF THIS SOFTWARE, EVEN IF ADVISED OF THE
POSSIBILITY OF SUCH DAMAGE.

*/

#ifndef TORRENT_SETTINGS_PACK_HPP_INCLUDED
#define TORRENT_SETTINGS_PACK_HPP_INCLUDED

#include "libtorrent/entry.hpp"
#include "libtorrent/string_view.hpp"
#include "libtorrent/flags.hpp"

#include <vector>
#include <memory>

// OVERVIEW
//
// You have some control over session configuration through the session::apply_settings()
// member function. To change one or more configuration options, create a settings_pack
// object and fill it with the settings to be set and pass it in to session::apply_settings().
//
// The settings_pack object is a collection of settings updates that are applied
// to the session when passed to session::apply_settings(). It's empty when
// constructed.
//
// You have control over proxy and authorization settings and also the user-agent
// that will be sent to the tracker. The user-agent will also be used to identify the
// client with other peers.
//
namespace libtorrent {

	namespace aux { struct session_impl; struct session_settings; }

	struct settings_pack;
	struct bdecode_node;

	TORRENT_EXTRA_EXPORT settings_pack load_pack_from_dict(bdecode_node const& settings);
	TORRENT_EXTRA_EXPORT void save_settings_to_dict(aux::session_settings const& s, entry::dictionary_type& sett);
	TORRENT_EXTRA_EXPORT void apply_pack(settings_pack const* pack, aux::session_settings& sett
		, aux::session_impl* ses = nullptr);
	TORRENT_EXTRA_EXPORT void run_all_updates(aux::session_impl& ses);

	TORRENT_EXPORT int setting_by_name(std::string const& name);
	TORRENT_EXPORT char const* name_for_setting(int s);

	// returns a settings_pack with every setting set to its default value
	TORRENT_EXPORT settings_pack default_settings();

	// The ``settings_pack`` struct, contains the names of all settings as
	// enum values. These values are passed in to the ``set_str()``,
	// ``set_int()``, ``set_bool()`` functions, to specify the setting to
	// change.
	//
	// These are the available settings:
	//
	// .. include:: settings-ref.rst
	//
	struct TORRENT_EXPORT settings_pack
	{
		friend TORRENT_EXTRA_EXPORT void apply_pack(settings_pack const* pack, aux::session_settings& sett, aux::session_impl* ses);

		settings_pack() = default;
		settings_pack(settings_pack const&) = default;
		settings_pack(settings_pack&&) noexcept = default;
		settings_pack& operator=(settings_pack const&) = default;
		settings_pack& operator=(settings_pack&&) noexcept = default;

		void set_str(int name, std::string val);
		void set_int(int name, int val);
		void set_bool(int name, bool val);
		bool has_val(int name) const;
		template <typename Type, typename Tag>
		void set_int(int name, flags::bitfield_flag<Type, Tag> const val)
		{ set_int(name, static_cast<int>(static_cast<Type>(val))); }

		// clear the settings pack from all settings
		void clear();

		// clear a specific setting from the pack
		void clear(int name);

		std::string const& get_str(int name) const;
		int get_int(int name) const;
		bool get_bool(int name) const;

		// setting names (indices) are 16 bits. The two most significant
		// bits indicate what type the setting has. (string, int, bool)
		enum type_bases
		{
			string_type_base = 0x0000,
			int_type_base =    0x4000,
			bool_type_base =   0x8000,
			type_mask =        0xc000,
			index_mask =       0x3fff
		};

		enum string_types
		{
			// this is the client identification to the tracker. The recommended
			// format of this string is: "ClientName/ClientVersion
			// libtorrent/libtorrentVersion". This name will not only be used when
			// making HTTP requests, but also when sending extended headers to
			// peers that support that extension. It may not contain \r or \n
			user_agent = string_type_base,

			// ``announce_ip`` is the ip address passed along to trackers as the
			// ``&ip=`` parameter. If left as the default, that parameter is
			// omitted.
			announce_ip,

#ifndef TORRENT_NO_DEPRECATE
			// ``mmap_cache`` may be set to a filename where the disk cache will
			// be mmapped to. This could be useful, for instance, to map the disk
			// cache from regular rotating hard drives onto an SSD drive. Doing
			// that effectively introduces a second layer of caching, allowing the
			// disk cache to be as big as can fit on an SSD drive (probably about
			// one order of magnitude more than the available RAM). The intention
			// of this setting is to set it up once at the start up and not change
			// it while running. The setting may not be changed as long as there
			// are any disk buffers in use. This default to the empty string,
			// which means use regular RAM allocations for the disk cache. The
			// file specified will be created and truncated to the disk cache size
			// (``cache_size``). Any existing file with the same name will be
			// replaced.
			//
			// This feature requires the ``mmap`` system call, on systems that
			// don't have ``mmap`` this setting is ignored.
			mmap_cache TORRENT_DEPRECATED_ENUM,
#else
			deprecated21,
#endif

			// this is the client name and version identifier sent to peers in the
			// handshake message. If this is an empty string, the user_agent is
			// used instead
			handshake_client_version,

			// sets the network interface this session will use when it opens
			// outgoing connections. By default, it binds outgoing connections to
			// INADDR_ANY and port 0 (i.e. let the OS decide). Ths parameter must
			// be a string containing one or more, comma separated, adapter names.
			// Adapter names on unix systems are of the form "eth0", "eth1",
			// "tun0", etc. When specifying multiple interfaces, they will be
			// assigned in round-robin order. This may be useful for clients that
			// are multi-homed. Binding an outgoing connection to a local IP does
			// not necessarily make the connection via the associated NIC/Adapter.
			// Setting this to an empty string will disable binding of outgoing
			// connections.
			outgoing_interfaces,

			// a comma-separated list of (IP or device name, port) pairs. These are
			// the listen ports that will be opened for accepting incoming uTP and
			// TCP connections. It is possible to listen on multiple interfaces and
			// multiple ports. Binding to port 0 will make the operating system
			// pick the port. The default is "0.0.0.0:6881,[::]:6881", which binds
			// to all interfaces on port 6881.
			//
			// a port that has an "s" suffix will accept SSL connections. (note
			// that SSL sockets are not enabled by default).
			//
			// if binding fails, the listen_failed_alert is posted. If or once a
			// socket binding succeeds, the listen_succeeded_alert is posted. There
			// may be multiple failures before a success.
			//
			// For example:
			// ``[::1]:8888`` - will only accept connections on the IPv6 loopback
			// address on port 8888.
			//
			// ``eth0:4444,eth1:4444`` - will accept connections on port 4444 on
			// any IP address bound to device ``eth0`` or ``eth1``.
			//
			// ``[::]:0s`` - will accept SSL connections on a port chosen by the
			// OS. And not accept non-SSL connections at all.
			//
			// Windows OS network adapter device name can be specified with GUID.
			// It can be obtained from "netsh lan show interfaces" command output.
			// GUID must be uppercased string embraced in curly brackets.
			// ``{E4F0B674-0DFC-48BB-98A5-2AA730BDB6D6}::7777`` - will accept
			// connections on port 7777 on adapter with this GUID.
			listen_interfaces,

			// when using a poxy, this is the hostname where the proxy is running
			// see proxy_type.
			proxy_hostname,

			// when using a proxy, these are the credentials (if any) to use when
			// connecting to it. see proxy_type
			proxy_username,
			proxy_password,

			// sets the i2p_ SAM bridge to connect to. set the port with the
			// ``i2p_port`` setting.
			//
			// .. _i2p: http://www.i2p2.de
			i2p_hostname,

			// this is the fingerprint for the client. It will be used as the
			// prefix to the peer_id. If this is 20 bytes (or longer) it will be
<<<<<<< HEAD
			// truncated at 20 bytes and used as the entire peer-id
			//
=======
			// truncated to 20 bytes and used as the entire peer-id
			// 
>>>>>>> 2a4f0569
			// There is a utility function, generate_fingerprint() that can be used
			// to generate a standard client peer ID fingerprint prefix.
			peer_fingerprint,

			// This is a comma-separated list of IP port-pairs. They will be added
			// to the DHT node (if it's enabled) as back-up nodes in case we don't
			// know of any. This setting will contain one or more bootstrap nodes
			// by default.
			//
			// Changing these after the DHT has been started may not have any
			// effect until the DHT is restarted.
			dht_bootstrap_nodes,

			max_string_setting_internal
		};

		enum bool_types
		{
			// determines if connections from the same IP address as existing
			// connections should be rejected or not. Multiple connections from
			// the same IP address is not allowed by default, to prevent abusive
			// behavior by peers. It may be useful to allow such connections in
			// cases where simulations are run on the same machine, and all peers
			// in a swarm has the same IP address.
			allow_multiple_connections_per_ip = bool_type_base,

#ifndef TORRENT_NO_DEPRECATE
			// if set to true, upload, download and unchoke limits are ignored for
			// peers on the local network. This option is *DEPRECATED*, please use
			// set_peer_class_filter() instead.
			ignore_limits_on_local_network TORRENT_DEPRECATED_ENUM,
#else
			deprecated1,
#endif

			// ``send_redundant_have`` controls if have messages will be sent to
			// peers that already have the piece. This is typically not necessary,
			// but it might be necessary for collecting statistics in some cases.
			send_redundant_have,

#ifndef TORRENT_NO_DEPRECATE
			// if this is true, outgoing bitfields will never be fuil. If the
			// client is seed, a few bits will be set to 0, and later filled in
			// with have messages. This is to prevent certain ISPs from stopping
			// people from seeding.
			lazy_bitfields TORRENT_DEPRECATED_ENUM,
#else
			deprecated12,
#endif

			// ``use_dht_as_fallback`` determines how the DHT is used. If this is
			// true, the DHT will only be used for torrents where all trackers in
			// its tracker list has failed. Either by an explicit error message or
			// a time out. This is false by default, which means the DHT is used
			// by default regardless of if the trackers fail or not.
			use_dht_as_fallback,

			// ``upnp_ignore_nonrouters`` indicates whether or not the UPnP
			// implementation should ignore any broadcast response from a device
			// whose address is not the configured router for this machine. i.e.
			// it's a way to not talk to other people's routers by mistake.
			upnp_ignore_nonrouters,

			// ``use_parole_mode`` specifies if parole mode should be used. Parole
			// mode means that peers that participate in pieces that fail the hash
			// check are put in a mode where they are only allowed to download
			// whole pieces. If the whole piece a peer in parole mode fails the
			// hash check, it is banned. If a peer participates in a piece that
			// passes the hash check, it is taken out of parole mode.
			use_parole_mode,

			// enable and disable caching of blocks read from disk. the purpose of
			// the read cache is partly read-ahead of requests but also to avoid
			// reading blocks back from the disk multiple times for popular
			// pieces.
			use_read_cache,
#ifndef TORRENT_NO_DEPRECATE
			use_write_cache TORRENT_DEPRECATED_ENUM,

			// this will make the disk cache never flush a write piece if it would
			// cause is to have to re-read it once we want to calculate the piece
			// hash
			dont_flush_write_cache TORRENT_DEPRECATED_ENUM,
#else
			deprecated11,
			deprecated22,
#endif

			// allocate separate, contiguous, buffers for read and write calls.
			// Only used where writev/readv cannot be used will use more RAM but
			// may improve performance
			coalesce_reads,
			coalesce_writes,

			// prefer seeding torrents when determining which torrents to give
			// active slots to, the default is false which gives preference to
			// downloading torrents
			auto_manage_prefer_seeds,

			// if ``dont_count_slow_torrents`` is true, torrents without any
			// payload transfers are not subject to the ``active_seeds`` and
			// ``active_downloads`` limits. This is intended to make it more
			// likely to utilize all available bandwidth, and avoid having
			// torrents that don't transfer anything block the active slots.
			dont_count_slow_torrents,

			// ``close_redundant_connections`` specifies whether libtorrent should
			// close connections where both ends have no utility in keeping the
			// connection open. For instance if both ends have completed their
			// downloads, there's no point in keeping it open.
			close_redundant_connections,

			// If ``prioritize_partial_pieces`` is true, partial pieces are picked
			// before pieces that are more rare. If false, rare pieces are always
			// prioritized, unless the number of partial pieces is growing out of
			// proportion.
			prioritize_partial_pieces,

			// if set to true, the estimated TCP/IP overhead is drained from the
			// rate limiters, to avoid exceeding the limits with the total traffic
			rate_limit_ip_overhead,

			// ``announce_to_all_trackers`` controls how multi tracker torrents
			// are treated. If this is set to true, all trackers in the same tier
			// are announced to in parallel. If all trackers in tier 0 fails, all
			// trackers in tier 1 are announced as well. If it's set to false, the
			// behavior is as defined by the multi tracker specification. It
			// defaults to false, which is the same behavior previous versions of
			// libtorrent has had as well.
			//
			// ``announce_to_all_tiers`` also controls how multi tracker torrents
			// are treated. When this is set to true, one tracker from each tier
			// is announced to. This is the uTorrent behavior. This is false by
			// default in order to comply with the multi-tracker specification.
			announce_to_all_tiers,
			announce_to_all_trackers,

			// ``prefer_udp_trackers`` is true by default. It means that trackers
			// may be rearranged in a way that udp trackers are always tried
			// before http trackers for the same hostname. Setting this to false
			// means that the trackers' tier is respected and there's no
			// preference of one protocol over another.
			prefer_udp_trackers,

			// ``strict_super_seeding`` when this is set to true, a piece has to
			// have been forwarded to a third peer before another one is handed
			// out. This is the traditional definition of super seeding.
			strict_super_seeding,

#ifndef TORRENT_NO_DEPRECATE
			// if this is set to true, the memory allocated for the disk cache
			// will be locked in physical RAM, never to be swapped out. Every time
			// a disk buffer is allocated and freed, there will be the extra
			// overhead of a system call.
			lock_disk_cache TORRENT_DEPRECATED_ENUM,
#else
			deprecated10,
#endif

			// when set to true, all data downloaded from peers will be assumed to
			// be correct, and not tested to match the hashes in the torrent this
			// is only useful for simulation and testing purposes (typically
			// combined with disabled_storage)
			disable_hash_checks,

			// if this is true, i2p torrents are allowed to also get peers from
			// other sources than the tracker, and connect to regular IPs, not
			// providing any anonymization. This may be useful if the user is not
			// interested in the anonymization of i2p, but still wants to be able
			// to connect to i2p peers.
			allow_i2p_mixed,

#ifndef TORRENT_NO_DEPRECATE
			// ``low_prio_disk`` determines if the disk I/O should use a normal or
			// low priority policy. This defaults to true, which means that it's
			// low priority by default. Other processes doing disk I/O will
			// normally take priority in this mode. This is meant to improve the
			// overall responsiveness of the system while downloading in the
			// background. For high-performance server setups, this might not be
			// desirable.
			low_prio_disk TORRENT_DEPRECATED_ENUM,
#else
			deprecated17,
#endif

			// ``volatile_read_cache``, if this is set to true, read cache blocks
			// that are hit by peer read requests are removed from the disk cache
			// to free up more space. This is useful if you don't expect the disk
			// cache to create any cache hits from other peers than the one who
			// triggered the cache line to be read into the cache in the first
			// place.
			volatile_read_cache,

#ifndef TORRENT_NO_DEPRECATE
			// ``guided_read_cache`` enables the disk cache to adjust the size of
			// a cache line generated by peers to depend on the upload rate you
			// are sending to that peer. The intention is to optimize the RAM
			// usage of the cache, to read ahead further for peers that you're
			// sending faster to.
			guided_read_cache TORRENT_DEPRECATED_ENUM,
#else
			deprecated13,
#endif

			// ``no_atime_storage`` this is a linux-only option and passes in the
			// ``O_NOATIME`` to ``open()`` when opening files. This may lead to
			// some disk performance improvements.
			no_atime_storage,

			// ``incoming_starts_queued_torrents`` defaults to false. If a torrent
			// has been paused by the auto managed feature in libtorrent, i.e. the
			// torrent is paused and auto managed, this feature affects whether or
			// not it is automatically started on an incoming connection. The main
			// reason to queue torrents, is not to make them unavailable, but to
			// save on the overhead of announcing to the trackers, the DHT and to
			// avoid spreading one's unchoke slots too thin. If a peer managed to
			// find us, even though we're no in the torrent anymore, this setting
			// can make us start the torrent and serve it.
			incoming_starts_queued_torrents,

			// when set to true, the downloaded counter sent to trackers will
			// include the actual number of payload bytes downloaded including
			// redundant bytes. If set to false, it will not include any redundancy
			// bytes
			report_true_downloaded,

			// ``strict_end_game_mode`` defaults to true, and controls when a
			// block may be requested twice. If this is ``true``, a block may only
			// be requested twice when there's ay least one request to every piece
			// that's left to download in the torrent. This may slow down progress
			// on some pieces sometimes, but it may also avoid downloading a lot
			// of redundant bytes. If this is ``false``, libtorrent attempts to
			// use each peer connection to its max, by always requesting
			// something, even if it means requesting something that has been
			// requested from another peer already.
			strict_end_game_mode,

			// if ``broadcast_lsd`` is set to true, the local peer discovery (or
			// Local Service Discovery) will not only use IP multicast, but also
			// broadcast its messages. This can be useful when running on networks
			// that don't support multicast. Since broadcast messages might be
			// expensive and disruptive on networks, only every 8th announce uses
			// broadcast.
			broadcast_lsd,

			// when set to true, libtorrent will try to make outgoing utp
			// connections controls whether libtorrent will accept incoming
			// connections or make outgoing connections of specific type.
			enable_outgoing_utp,
			enable_incoming_utp,
			enable_outgoing_tcp,
			enable_incoming_tcp,

#ifndef TORRENT_NO_DEPRECATE
			// ``ignore_resume_timestamps`` determines if the storage, when
			// loading resume data files, should verify that the file modification
			// time with the timestamps in the resume data. This defaults to
			// false, which means timestamps are taken into account, and resume
			// data is less likely to accepted (torrents are more likely to be
			// fully checked when loaded). It might be useful to set this to true
			// if your network is faster than your disk, and it would be faster to
			// redownload potentially missed pieces than to go through the whole
			// storage to look for them.
			ignore_resume_timestamps TORRENT_DEPRECATED_ENUM,
#else
			// hidden
			deprecated8,
#endif

			// ``no_recheck_incomplete_resume`` determines if the storage should
			// check the whole files when resume data is incomplete or missing or
			// whether it should simply assume we don't have any of the data. By
			// default, this is determined by the existence of any of the files.
			// By setting this setting to true, the files won't be checked, but
			// will go straight to download mode.
			no_recheck_incomplete_resume,

			// ``anonymous_mode`` defaults to false. When set to true, the client
			// tries to hide its identity to a certain degree. The user-agent will be
			// reset to an empty string (except for private torrents). Trackers
			// will only be used if they are using a proxy server.
			// The listen sockets are closed, and incoming
			// connections will only be accepted through a SOCKS5 or I2P proxy (if
			// a peer proxy is set up and is run on the same machine as the
			// tracker proxy). Since no incoming connections are accepted,
			// NAT-PMP, UPnP, DHT and local peer discovery are all turned off when
			// this setting is enabled.
			//
			// If you're using I2P, it might make sense to enable anonymous mode
			// as well.
			anonymous_mode,

			// specifies whether downloads from web seeds is reported to the
			// tracker or not. Defaults to on. Turning it off also excludes web
			// seed traffic from other stats and download rate reporting via the
			// libtorrent API.
			report_web_seed_downloads,

#ifndef TORRENT_NO_DEPRECATE
			// set to true if uTP connections should be rate limited This option
			// is *DEPRECATED*, please use set_peer_class_filter() instead.
			rate_limit_utp TORRENT_DEPRECATED_ENUM,
#else
			deprecated2,
#endif

#ifndef TORRENT_NO_DEPRECATE
			// if this is true, the ``&ip=`` argument in tracker requests (unless
			// otherwise specified) will be set to the intermediate IP address if
			// the user is double NATed. If the user is not double NATed, this
			// option does not have an affect
			announce_double_nat TORRENT_DEPRECATED_ENUM,
#else
			deprecated18,
#endif

			// ``seeding_outgoing_connections`` determines if seeding (and
			// finished) torrents should attempt to make outgoing connections or
			// not. By default this is true. It may be set to false in very
			// specific applications where the cost of making outgoing connections
			// is high, and there are no or small benefits of doing so. For
			// instance, if no nodes are behind a firewall or a NAT, seeds don't
			// need to make outgoing connections.
			seeding_outgoing_connections,

			// when this is true, libtorrent will not attempt to make outgoing
			// connections to peers whose port is < 1024. This is a safety
			// precaution to avoid being part of a DDoS attack
			no_connect_privileged_ports,

			// ``smooth_connects`` is true by default, which means the number of
			// connection attempts per second may be limited to below the
			// ``connection_speed``, in case we're close to bump up against the
			// limit of number of connections. The intention of this setting is to
			// more evenly distribute our connection attempts over time, instead
			// of attempting to connect in batches, and timing them out in
			// batches.
			smooth_connects,

			// always send user-agent in every web seed request. If false, only
			// the first request per http connection will include the user agent
			always_send_user_agent,

			// ``apply_ip_filter_to_trackers`` defaults to true. It determines
			// whether the IP filter applies to trackers as well as peers. If this
			// is set to false, trackers are exempt from the IP filter (if there
			// is one). If no IP filter is set, this setting is irrelevant.
			apply_ip_filter_to_trackers,

#ifndef TORRENT_NO_DEPRECATE
			// ``use_disk_read_ahead`` defaults to true and will attempt to
			// optimize disk reads by giving the operating system heads up of disk
			// read requests as they are queued in the disk job queue.
			use_disk_read_ahead TORRENT_DEPRECATED_ENUM,
#else
			deprecated19,
#endif

#ifndef TORRENT_NO_DEPRECATE
			// ``lock_files`` determines whether or not to lock files which
			// libtorrent is downloading to or seeding from. This is implemented
			// using ``fcntl(F_SETLK)`` on unix systems and by not passing in
			// ``SHARE_READ`` and ``SHARE_WRITE`` on windows. This might prevent
			// 3rd party processes from corrupting the files under libtorrent's
			// feet.
			lock_files,
#else
			deprecated26,
#endif

#ifndef TORRENT_NO_DEPRECATE
			// ``contiguous_recv_buffer`` determines whether or not libtorrent
			// should receive data from peers into a contiguous intermediate
			// buffer, to then copy blocks into disk buffers from, or to make many
			// smaller calls to ``read()``, each time passing in the specific
			// buffer the data belongs in. When downloading at high rates, the
			// latter may save some time copying data. When seeding at high rates,
			// all incoming traffic consists of a very large number of tiny
			// packets, and enabling ``contiguous_recv_buffer`` will provide
			// higher performance. When this is enabled, it will only be used when
			// seeding to peers, since that's when it provides performance
			// improvements.
			contiguous_recv_buffer TORRENT_DEPRECATED_ENUM,
#else
			deprecated15,
#endif

			// when true, web seeds sending bad data will be banned
			ban_web_seeds,

			// when set to false, the ``write_cache_line_size`` will apply across
			// piece boundaries. this is a bad idea unless the piece picker also
			// is configured to have an affinity to pick pieces belonging to the
			// same write cache line as is configured in the disk cache.
			allow_partial_disk_writes,

			// If true, disables any communication that's not going over a proxy.
			// Enabling this requires a proxy to be configured as well, see
			// proxy_type and proxy_hostname settings. The listen sockets are
			// closed, and incoming connections will only be accepted through a
			// SOCKS5 or I2P proxy (if a peer proxy is set up and is run on the
			// same machine as the tracker proxy). This setting also disabled peer
			// country lookups, since those are done via DNS lookups that aren't
			// supported by proxies.
			force_proxy,

			// if false, prevents libtorrent to advertise share-mode support
			support_share_mode,

			// if this is false, don't advertise support for the Tribler merkle
			// tree piece message
			support_merkle_torrents,

			// if this is true, the number of redundant bytes is sent to the
			// tracker
			report_redundant_bytes,

			// if this is true, libtorrent will fall back to listening on a port
			// chosen by the operating system (i.e. binding to port 0). If a
			// failure is preferred, set this to false.
			listen_system_port_fallback,

#ifndef TORRENT_NO_DEPRECATE
			// ``use_disk_cache_pool`` enables using a pool allocator for disk
			// cache blocks. Enabling it makes the cache perform better at high
			// throughput. It also makes the cache less likely and slower at
			// returning memory back to the system, once allocated.
			use_disk_cache_pool,
#else
			deprecated24,
#endif

			// when this is true, and incoming encrypted connections are enabled,
			// &supportcrypt=1 is included in http tracker announces
			announce_crypto_support,

			// Starts and stops the UPnP service. When started, the listen port
			// and the DHT port are attempted to be forwarded on local UPnP router
			// devices.
			//
			// The upnp object returned by ``start_upnp()`` can be used to add and
			// remove arbitrary port mappings. Mapping status is returned through
			// the portmap_alert and the portmap_error_alert. The object will be
			// valid until ``stop_upnp()`` is called. See upnp-and-nat-pmp_.
			enable_upnp,

			// Starts and stops the NAT-PMP service. When started, the listen port
			// and the DHT port are attempted to be forwarded on the router
			// through NAT-PMP.
			//
			// The natpmp object returned by ``start_natpmp()`` can be used to add
			// and remove arbitrary port mappings. Mapping status is returned
			// through the portmap_alert and the portmap_error_alert. The object
			// will be valid until ``stop_natpmp()`` is called. See
			// upnp-and-nat-pmp_.
			enable_natpmp,

			// Starts and stops Local Service Discovery. This service will
			// broadcast the info-hashes of all the non-private torrents on the
			// local network to look for peers on the same swarm within multicast
			// reach.
			enable_lsd,

			// starts the dht node and makes the trackerless service available to
			// torrents.
			enable_dht,

			// if the allowed encryption level is both, setting this to true will
			// prefer rc4 if both methods are offered, plaintext otherwise
			prefer_rc4,

			// if true, hostname lookups are done via the configured proxy (if
			// any). This is only supported by SOCKS5 and HTTP.
			proxy_hostnames,

			// if true, peer connections are made (and accepted) over the
			// configured proxy, if any. Web seeds as well as regular bittorrent
			// peer connections are considered "peer connections". Anything
			// transporting actual torrent payload (trackers and DHT traffic are
			// not considered peer connections).
			proxy_peer_connections,

			// if this setting is true, torrents with a very high availability of
			// pieces (and seeds) are downloaded sequentially. This is more
			// efficient for the disk I/O. With many seeds, the download order is
			// unlikely to matter anyway
			auto_sequential,

			// if true, tracker connections are made over the configured proxy, if
			// any.
			proxy_tracker_connections,

			// Starts and stops the internal IP table route changes notifier.
			//
			// The current implementation supports multiple platforms, and it is
			// recommended to have it enable, but you may want to disable it if
			// it's supported but unreliable, or if you have a better way to
			// detect the changes. In the later case, you should manually call
			// ``session_handle::reopen_network_sockets`` to ensure network
			// changes are taken in consideration.
			enable_ip_notifier,

			max_bool_setting_internal
		};

		enum int_types
		{
			// ``tracker_completion_timeout`` is the number of seconds the tracker
			// connection will wait from when it sent the request until it
			// considers the tracker to have timed-out.
			tracker_completion_timeout = int_type_base,

			// ``tracker_receive_timeout`` is the number of seconds to wait to
			// receive any data from the tracker. If no data is received for this
			// number of seconds, the tracker will be considered as having timed
			// out. If a tracker is down, this is the kind of timeout that will
			// occur.
			tracker_receive_timeout,

			// ``stop_tracker_timeout`` is the number of seconds to wait when
			// sending a stopped message before considering a tracker to have
			// timed out. This is usually shorter, to make the client quit faster.
			// If the value is set to 0, the connections to trackers with the
			// stopped event are suppressed.
			stop_tracker_timeout,

			// this is the maximum number of bytes in a tracker response. If a
			// response size passes this number of bytes it will be rejected and
			// the connection will be closed. On gzipped responses this size is
			// measured on the uncompressed data. So, if you get 20 bytes of gzip
			// response that'll expand to 2 megabytes, it will be interrupted
			// before the entire response has been uncompressed (assuming the
			// limit is lower than 2 megs).
			tracker_maximum_response_length,

			// the number of seconds from a request is sent until it times out if
			// no piece response is returned.
			piece_timeout,

			// the number of seconds one block (16kB) is expected to be received
			// within. If it's not, the block is requested from a different peer
			request_timeout,

			// the length of the request queue given in the number of seconds it
			// should take for the other end to send all the pieces. i.e. the
			// actual number of requests depends on the download rate and this
			// number.
			request_queue_time,

			// the number of outstanding block requests a peer is allowed to queue
			// up in the client. If a peer sends more requests than this (before
			// the first one has been sent) the last request will be dropped. the
			// higher this is, the faster upload speeds the client can get to a
			// single peer.
			max_allowed_in_request_queue,

			// ``max_out_request_queue`` is the maximum number of outstanding
			// requests to send to a peer. This limit takes precedence over
			// ``request_queue_time``. i.e. no matter the download speed, the
			// number of outstanding requests will never exceed this limit.
			max_out_request_queue,

			// if a whole piece can be downloaded in this number of seconds, or
			// less, the peer_connection will prefer to request whole pieces at a
			// time from this peer. The benefit of this is to better utilize disk
			// caches by doing localized accesses and also to make it easier to
			// identify bad peers if a piece fails the hash check.
			whole_pieces_threshold,

			// ``peer_timeout`` is the number of seconds the peer connection
			// should wait (for any activity on the peer connection) before
			// closing it due to time out. This defaults to 120 seconds, since
			// that's what's specified in the protocol specification. After half
			// the time out, a keep alive message is sent.
			peer_timeout,

			// same as peer_timeout, but only applies to url-seeds. this is
			// usually set lower, because web servers are expected to be more
			// reliable.
			urlseed_timeout,

			// controls the pipelining size of url-seeds. i.e. the number of HTTP
			// request to keep outstanding before waiting for the first one to
			// complete. It's common for web servers to limit this to a relatively
			// low number, like 5
			urlseed_pipeline_size,

			// time to wait until a new retry of a web seed takes place
			urlseed_wait_retry,

			// sets the upper limit on the total number of files this session will
			// keep open. The reason why files are left open at all is that some
			// anti virus software hooks on every file close, and scans the file
			// for viruses. deferring the closing of the files will be the
			// difference between a usable system and a completely hogged down
			// system. Most operating systems also has a limit on the total number
			// of file descriptors a process may have open.
			file_pool_size,

			// ``max_failcount`` is the maximum times we try to connect to a peer
			// before stop connecting again. If a peer succeeds, the failcounter
			// is reset. If a peer is retrieved from a peer source (other than
			// DHT) the failcount is decremented by one, allowing another try.
			max_failcount,

			// the number of seconds to wait to reconnect to a peer. this time is
			// multiplied with the failcount.
			min_reconnect_time,

			// ``peer_connect_timeout`` the number of seconds to wait after a
			// connection attempt is initiated to a peer until it is considered as
			// having timed out. This setting is especially important in case the
			// number of half-open connections are limited, since stale half-open
			// connection may delay the connection of other peers considerably.
			peer_connect_timeout,

			// ``connection_speed`` is the number of connection attempts that are
			// made per second. If a number < 0 is specified, it will default to
			// 200 connections per second. If 0 is specified, it means don't make
			// outgoing connections at all.
			connection_speed,

			// if a peer is uninteresting and uninterested for longer than this
			// number of seconds, it will be disconnected. default is 10 minutes
			inactivity_timeout,

			// ``unchoke_interval`` is the number of seconds between
			// chokes/unchokes. On this interval, peers are re-evaluated for being
			// choked/unchoked. This is defined as 30 seconds in the protocol, and
			// it should be significantly longer than what it takes for TCP to
			// ramp up to it's max rate.
			unchoke_interval,

			// ``optimistic_unchoke_interval`` is the number of seconds between
			// each *optimistic* unchoke. On this timer, the currently
			// optimistically unchoked peer will change.
			optimistic_unchoke_interval,

			// ``num_want`` is the number of peers we want from each tracker
			// request. It defines what is sent as the ``&num_want=`` parameter to
			// the tracker.
			num_want,

			// ``initial_picker_threshold`` specifies the number of pieces we need
			// before we switch to rarest first picking. This defaults to 4, which
			// means the 4 first pieces in any torrent are picked at random, the
			// following pieces are picked in rarest first order.
			initial_picker_threshold,

			// the number of allowed pieces to send to peers that supports the
			// fast extensions
			allowed_fast_set_size,

			// ``suggest_mode`` controls whether or not libtorrent will send out
			// suggest messages to create a bias of its peers to request certain
			// pieces. The modes are:
			//
			// * ``no_piece_suggestions`` which is the default and will not send
			//   out suggest messages.
			// * ``suggest_read_cache`` which will send out suggest messages for
			//   the most recent pieces that are in the read cache.
			suggest_mode,

			// ``max_queued_disk_bytes`` is the maximum number of bytes, to
			// be written to disk, that can wait in the disk I/O thread queue.
			// This queue is only for waiting for the disk I/O thread to receive
			// the job and either write it to disk or insert it in the write
			// cache. When this limit is reached, the peer connections will stop
			// reading data from their sockets, until the disk thread catches up.
			// Setting this too low will severely limit your download rate.
			max_queued_disk_bytes,

			// the number of seconds to wait for a handshake response from a peer.
			// If no response is received within this time, the peer is
			// disconnected.
			handshake_timeout,

			// ``send_buffer_low_watermark`` the minimum send buffer target size
			// (send buffer includes bytes pending being read from disk). For good
			// and snappy seeding performance, set this fairly high, to at least
			// fit a few blocks. This is essentially the initial window size which
			// will determine how fast we can ramp up the send rate
			//
			// if the send buffer has fewer bytes than ``send_buffer_watermark``,
			// we'll read another 16kB block onto it. If set too small, upload
			// rate capacity will suffer. If set too high, memory will be wasted.
			// The actual watermark may be lower than this in case the upload rate
			// is low, this is the upper limit.
			//
			// the current upload rate to a peer is multiplied by this factor to
			// get the send buffer watermark. The factor is specified as a
			// percentage. i.e. 50 -> 0.5 This product is clamped to the
			// ``send_buffer_watermark`` setting to not exceed the max. For high
			// speed upload, this should be set to a greater value than 100. For
			// high capacity connections, setting this higher can improve upload
			// performance and disk throughput. Setting it too high may waste RAM
			// and create a bias towards read jobs over write jobs.
			send_buffer_low_watermark,
			send_buffer_watermark,
			send_buffer_watermark_factor,

			// ``choking_algorithm`` specifies which algorithm to use to determine
			// which peers to unchoke.
			//
			// The options for choking algorithms are:
			//
			// * ``fixed_slots_choker`` is the traditional choker with a fixed
			//   number of unchoke slots (as specified by
			//   ``settings_pack::unchoke_slots_limit``).
			//
			// * ``rate_based_choker`` opens up unchoke slots based on the upload
			//   rate achieved to peers. The more slots that are opened, the
			//   marginal upload rate required to open up another slot increases.
			//
			// * ``bittyrant_choker`` attempts to optimize download rate by
			//   finding the reciprocation rate of each peer individually and
			//   prefers peers that gives the highest *return on investment*. It
			//   still allocates all upload capacity, but shuffles it around to
			//   the best peers first. For this choker to be efficient, you need
			//   to set a global upload rate limit
			//   (``settings_pack::upload_rate_limit``). For more information
			//   about this choker, see the paper_. This choker is not fully
			//   implemented nor tested.
			//
			// .. _paper: http://bittyrant.cs.washington.edu/#papers
			//
			// ``seed_choking_algorithm`` controls the seeding unchoke behavior.
			// The available options are:
			//
			// * ``round_robin`` which round-robins the peers that are unchoked
			//   when seeding. This distributes the upload bandwidht uniformly and
			//   fairly. It minimizes the ability for a peer to download everything
			//   without redistributing it.
			//
			// * ``fastest_upload`` unchokes the peers we can send to the fastest.
			//   This might be a bit more reliable in utilizing all available
			//   capacity.
			//
			// * ``anti_leech`` prioritizes peers who have just started or are
			//   just about to finish the download. The intention is to force
			//   peers in the middle of the download to trade with each other.
			choking_algorithm,
			seed_choking_algorithm,

			// ``cache_size`` is the disk write and read cache. It is specified
			// in units of 16 KiB blocks. Buffers that are part of a peer's send
			// or receive buffer also count against this limit. Send and receive
			// buffers will never be denied to be allocated, but they will cause
			// the actual cached blocks to be flushed or evicted. If this is set
			// to -1, the cache size is automatically set to the amount of
			// physical RAM available in the machine divided by 8. If the amount
			// of physical RAM cannot be determined, it's set to 1024 (= 16 MiB).
			//
			// ``cache_expiry`` is the number of seconds from the last cached write
			// to a piece in the write cache, to when it's forcefully flushed to
			// disk. Default is 60 second.
			//
			// On 32 bit builds, the effective cache size will be limited to 3/4 of
			// 2 GiB to avoid exceeding the virtual address space limit.
			cache_size,
#ifndef TORRENT_NO_DEPRECATE
			cache_buffer_chunk_size,
#else
			deprecated25,
#endif
			cache_expiry,

			// determines how files are opened when they're in read only mode
			// versus read and write mode. The options are:
			//
			// enable_os_cache
			//   This is the default and files are opened normally, with the OS
			//   caching reads and writes.
			// disable_os_cache
			//   This opens all files in no-cache mode. This corresponds to the
			//   OS not letting blocks for the files linger in the cache. This
			//   makes sense in order to avoid the bittorrent client to
			//   potentially evict all other processes' cache by simply handling
			//   high throughput and large files. If libtorrent's read cache is
			//   disabled, enabling this may reduce performance.
			//
			// One reason to disable caching is that it may help the operating
			// system from growing its file cache indefinitely.
			disk_io_write_mode,
			disk_io_read_mode,

			// this is the first port to use for binding outgoing connections to.
			// This is useful for users that have routers that allow QoS settings
			// based on local port. when binding outgoing connections to specific
			// ports, ``num_outgoing_ports`` is the size of the range. It should
			// be more than a few
			//
			// .. warning:: setting outgoing ports will limit the ability to keep
			//    multiple connections to the same client, even for different
			//    torrents. It is not recommended to change this setting. Its main
			//    purpose is to use as an escape hatch for cheap routers with QoS
			//    capability but can only classify flows based on port numbers.
			//
			// It is a range instead of a single port because of the problems with
			// failing to reconnect to peers if a previous socket to that peer and
			// port is in ``TIME_WAIT`` state.
			outgoing_port,
			num_outgoing_ports,

			// ``peer_tos`` determines the TOS byte set in the IP header of every
			// packet sent to peers (including web seeds). The default value for
			// this is ``0x0`` (no marking). One potentially useful TOS mark is
			// ``0x20``, this represents the *QBone scavenger service*. For more
			// details, see QBSS_.
			//
			// .. _`QBSS`: http://qbone.internet2.edu/qbss/
			peer_tos,

			// for auto managed torrents, these are the limits they are subject
			// to. If there are too many torrents some of the auto managed ones
			// will be paused until some slots free up. ``active_downloads`` and
			// ``active_seeds`` controls how many active seeding and downloading
			// torrents the queuing mechanism allows. The target number of active
			// torrents is ``min(active_downloads + active_seeds, active_limit)``.
			// ``active_downloads`` and ``active_seeds`` are upper limits on the
			// number of downloading torrents and seeding torrents respectively.
			// Setting the value to -1 means unlimited.
			//
			// For example if there are 10 seeding torrents and 10 downloading
			// torrents, and ``active_downloads`` is 4 and ``active_seeds`` is 4,
			// there will be 4 seeds active and 4 downloading torrents. If the
			// settings are ``active_downloads`` = 2 and ``active_seeds`` = 4,
			// then there will be 2 downloading torrents and 4 seeding torrents
			// active. Torrents that are not auto managed are not counted against
			// these limits.
			//
			// ``active_checking`` is the limit of number of simultaneous checking
			// torrents.
			//
			// ``active_limit`` is a hard limit on the number of active (auto
			// managed) torrents. This limit also applies to slow torrents.
			//
			// ``active_dht_limit`` is the max number of torrents to announce to
			// the DHT. By default this is set to 88, which is no more than one
			// DHT announce every 10 seconds.
			//
			// ``active_tracker_limit`` is the max number of torrents to announce
			// to their trackers. By default this is 360, which is no more than
			// one announce every 5 seconds.
			//
			// ``active_lsd_limit`` is the max number of torrents to announce to
			// the local network over the local service discovery protocol. By
			// default this is 80, which is no more than one announce every 5
			// seconds (assuming the default announce interval of 5 minutes).
			//
			// You can have more torrents *active*, even though they are not
			// announced to the DHT, lsd or their tracker. If some peer knows
			// about you for any reason and tries to connect, it will still be
			// accepted, unless the torrent is paused, which means it won't accept
			// any connections.
			active_downloads,
			active_seeds,
			active_checking,
			active_dht_limit,
			active_tracker_limit,
			active_lsd_limit,
			active_limit,

#ifndef TORRENT_NO_DEPRECATE
			// ``active_loaded_limit`` is the number of torrents that are allowed
			// to be *loaded* at any given time. Note that a torrent can be active
			// even though it's not loaded. If an unloaded torrents finds a peer
			// that wants to access it, the torrent will be loaded on demand,
			// using a user-supplied callback function. If the feature of
			// unloading torrents is not enabled, this setting have no effect. If
			// this limit is set to 0, it means unlimited. For more information,
			// see dynamic-loading-of-torrent-files_.
			active_loaded_limit TORRENT_DEPRECATED_ENUM,
#else
			deprecated20,
#endif

			// ``auto_manage_interval`` is the number of seconds between the
			// torrent queue is updated, and rotated.
			auto_manage_interval,

			// this is the limit on the time a torrent has been an active seed
			// (specified in seconds) before it is considered having met the seed
			// limit criteria. See queuing_.
			seed_time_limit,

			// ``auto_scrape_interval`` is the number of seconds between scrapes
			// of queued torrents (auto managed and paused torrents). Auto managed
			// torrents that are paused, are scraped regularly in order to keep
			// track of their downloader/seed ratio. This ratio is used to
			// determine which torrents to seed and which to pause.
			//
			// ``auto_scrape_min_interval`` is the minimum number of seconds
			// between any automatic scrape (regardless of torrent). In case there
			// are a large number of paused auto managed torrents, this puts a
			// limit on how often a scrape request is sent.
			auto_scrape_interval,
			auto_scrape_min_interval,

			// ``max_peerlist_size`` is the maximum number of peers in the list of
			// known peers. These peers are not necessarily connected, so this
			// number should be much greater than the maximum number of connected
			// peers. Peers are evicted from the cache when the list grows passed
			// 90% of this limit, and once the size hits the limit, peers are no
			// longer added to the list. If this limit is set to 0, there is no
			// limit on how many peers we'll keep in the peer list.
			//
			// ``max_paused_peerlist_size`` is the max peer list size used for
			// torrents that are paused. This default to the same as
			// ``max_peerlist_size``, but can be used to save memory for paused
			// torrents, since it's not as important for them to keep a large peer
			// list.
			max_peerlist_size,
			max_paused_peerlist_size,

			// this is the minimum allowed announce interval for a tracker. This
			// is specified in seconds and is used as a sanity check on what is
			// returned from a tracker. It mitigates hammering misconfigured
			// trackers.
			min_announce_interval,

			// this is the number of seconds a torrent is considered active after
			// it was started, regardless of upload and download speed. This is so
			// that newly started torrents are not considered inactive until they
			// have a fair chance to start downloading.
			auto_manage_startup,

			// ``seeding_piece_quota`` is the number of pieces to send to a peer,
			// when seeding, before rotating in another peer to the unchoke set.
			// It defaults to 3 pieces, which means that when seeding, any peer
			// we've sent more than this number of pieces to will be unchoked in
			// favour of a choked peer.
			seeding_piece_quota,

			// TODO: deprecate this
			// ``max_rejects`` is the number of piece requests we will reject in a
			// row while a peer is choked before the peer is considered abusive
			// and is disconnected.
			max_rejects,

			// specifies the buffer sizes set on peer sockets. 0 (which is the
			// default) means the OS default (i.e. don't change the buffer sizes).
			// The socket buffer sizes are changed using setsockopt() with
			// SOL_SOCKET/SO_RCVBUF and SO_SNDBUFFER.
			recv_socket_buffer_size,
			send_socket_buffer_size,

			// the max number of bytes a single peer connection's receive buffer is
			// allowed to grow to.
			max_peer_recv_buffer_size,

#ifndef TORRENT_NO_DEPRECATE
			// ``file_checks_delay_per_block`` is the number of milliseconds to
			// sleep in between disk read operations when checking torrents. This
			// defaults to 0, but can be set to higher numbers to slow down the
			// rate at which data is read from the disk while checking. This may
			// be useful for background tasks that doesn't matter if they take a
			// bit longer, as long as they leave disk I/O time for other
			// processes.
			file_checks_delay_per_block TORRENT_DEPRECATED_ENUM,
#else
			deprecated23,
#endif

			// ``read_cache_line_size`` is the number of blocks to read into the
			// read cache when a read cache miss occurs. Setting this to 0 is
			// essentially the same thing as disabling read cache. The number of
			// blocks read into the read cache is always capped by the piece
			// boundary.
			//
			// When a piece in the write cache has ``write_cache_line_size``
			// contiguous blocks in it, they will be flushed. Setting this to 1
			// effectively disables the write cache.
			read_cache_line_size,
			write_cache_line_size,

			// ``optimistic_disk_retry`` is the number of seconds from a disk
			// write errors occur on a torrent until libtorrent will take it out
			// of the upload mode, to test if the error condition has been fixed.
			//
			// libtorrent will only do this automatically for auto managed
			// torrents.
			//
			// You can explicitly take a torrent out of upload only mode using
			// set_upload_mode().
			optimistic_disk_retry,

			// ``max_suggest_pieces`` is the max number of suggested piece indices
			// received from a peer that's remembered. If a peer floods suggest
			// messages, this limit prevents libtorrent from using too much RAM.
			// It defaults to 10.
			max_suggest_pieces,

			// ``local_service_announce_interval`` is the time between local
			// network announces for a torrent. By default, when local service
			// discovery is enabled a torrent announces itself every 5 minutes.
			// This interval is specified in seconds.
			local_service_announce_interval,

			// ``dht_announce_interval`` is the number of seconds between
			// announcing torrents to the distributed hash table (DHT).
			dht_announce_interval,

			// ``udp_tracker_token_expiry`` is the number of seconds libtorrent
			// will keep UDP tracker connection tokens around for. This is
			// specified to be 60 seconds, and defaults to that. The higher this
			// value is, the fewer packets have to be sent to the UDP tracker. In
			// order for higher values to work, the tracker needs to be configured
			// to match the expiration time for tokens.
			udp_tracker_token_expiry,

#ifndef TORRENT_NO_DEPRECATE
			// ``default_cache_min_age`` is the minimum number of seconds any read
			// cache line is kept in the cache. This defaults to one second but
			// may be greater if ``guided_read_cache`` is enabled. Having a lower
			// bound on the time a cache line stays in the cache is an attempt
			// to avoid swapping the same pieces in and out of the cache in case
			// there is a shortage of spare cache space.
			default_cache_min_age TORRENT_DEPRECATED_ENUM,
#else
			deprecated16,
#endif

			// ``num_optimistic_unchoke_slots`` is the number of optimistic
			// unchoke slots to use. It defaults to 0, which means automatic.
			// Having a higher number of optimistic unchoke slots mean you will
			// find the good peers faster but with the trade-off to use up more
			// bandwidth. When this is set to 0, libtorrent opens up 20% of your
			// allowed upload slots as optimistic unchoke slots.
			num_optimistic_unchoke_slots,

			// ``default_est_reciprocation_rate`` is the assumed reciprocation
			// rate from peers when using the BitTyrant choker. This defaults to
			// 14 kiB/s. If set too high, you will over-estimate your peers and be
			// more altruistic while finding the true reciprocation rate, if it's
			// set too low, you'll be too stingy and waste finding the true
			// reciprocation rate.
			//
			// ``increase_est_reciprocation_rate`` specifies how many percent the
			// estimated reciprocation rate should be increased by each unchoke
			// interval a peer is still choking us back. This defaults to 20%.
			// This only applies to the BitTyrant choker.
			//
			// ``decrease_est_reciprocation_rate`` specifies how many percent the
			// estimated reciprocation rate should be decreased by each unchoke
			// interval a peer unchokes us. This default to 3%. This only applies
			// to the BitTyrant choker.
			default_est_reciprocation_rate,
			increase_est_reciprocation_rate,
			decrease_est_reciprocation_rate,

			// the max number of peers we accept from pex messages from a single
			// peer. this limits the number of concurrent peers any of our peers
			// claims to be connected to. If they claim to be connected to more
			// than this, we'll ignore any peer that exceeds this limit
			max_pex_peers,

			// ``tick_interval`` specifies the number of milliseconds between
			// internal ticks. This is the frequency with which bandwidth quota is
			// distributed to peers. It should not be more than one second (i.e.
			// 1000 ms). Setting this to a low value (around 100) means higher
			// resolution bandwidth quota distribution, setting it to a higher
			// value saves CPU cycles.
			tick_interval,

			// ``share_mode_target`` specifies the target share ratio for share
			// mode torrents. This defaults to 3, meaning we'll try to upload 3
			// times as much as we download. Setting this very high, will make it
			// very conservative and you might end up not downloading anything
			// ever (and not affecting your share ratio). It does not make any
			// sense to set this any lower than 2. For instance, if only 3 peers
			// need to download the rarest piece, it's impossible to download a
			// single piece and upload it more than 3 times. If the
			// share_mode_target is set to more than 3, nothing is downloaded.
			share_mode_target,

			// ``upload_rate_limit`` and ``download_rate_limit`` sets
			// the session-global limits of upload and download rate limits, in
			// bytes per second. By default peers on the local network are not rate
			// limited.
			//
			// A value of 0 means unlimited.
			//
			// For fine grained control over rate limits, including making them apply
			// to local peers, see peer-classes_.
			upload_rate_limit,
			download_rate_limit,
#ifndef TORRENT_NO_DEPRECATE
			local_upload_rate_limit TORRENT_DEPRECATED_ENUM,
			local_download_rate_limit TORRENT_DEPRECATED_ENUM,
#else
			deprecated3,
			deprecated4,
#endif

#ifndef TORRENT_NO_DEPRECATE
			// ``dht_upload_rate_limit`` sets the rate limit on the DHT. This is
			// specified in bytes per second and defaults to 4000. For busy boxes
			// with lots of torrents that requires more DHT traffic, this should
			// be raised.
			dht_upload_rate_limit TORRENT_DEPRECATED_ENUM,
#else
			deprecated7,
#endif

			// ``unchoke_slots_limit`` is the max number of unchoked peers in the
			// session. The number of unchoke slots may be ignored depending on
			// what ``choking_algorithm`` is set to.
			unchoke_slots_limit,

#ifndef TORRENT_NO_DEPRECATE
			// ``half_open_limit`` sets the maximum number of half-open
			// connections libtorrent will have when connecting to peers. A
			// half-open connection is one where connect() has been called, but
			// the connection still hasn't been established (nor failed). Windows
			// XP Service Pack 2 sets a default, system wide, limit of the number
			// of half-open connections to 10. So, this limit can be used to work
			// nicer together with other network applications on that system. The
			// default is to have no limit, and passing -1 as the limit, means to
			// have no limit. When limiting the number of simultaneous connection
			// attempts, peers will be put in a queue waiting for their turn to
			// get connected.
			half_open_limit TORRENT_DEPRECATED_ENUM,
#else
			deprecated5,
#endif

			// ``connections_limit`` sets a global limit on the number of
			// connections opened. The number of connections is set to a hard
			// minimum of at least two per torrent, so if you set a too low
			// connections limit, and open too many torrents, the limit will not
			// be met.
			connections_limit,

			// ``connections_slack`` is the the number of incoming connections
			// exceeding the connection limit to accept in order to potentially
			// replace existing ones.
			connections_slack,

			// ``utp_target_delay`` is the target delay for uTP sockets in
			// milliseconds. A high value will make uTP connections more
			// aggressive and cause longer queues in the upload bottleneck. It
			// cannot be too low, since the noise in the measurements would cause
			// it to send too slow. The default is 50 milliseconds.
			// ``utp_gain_factor`` is the number of bytes the uTP congestion
			// window can increase at the most in one RTT. This defaults to 300
			// bytes. If this is set too high, the congestion controller reacts
			// too hard to noise and will not be stable, if it's set too low, it
			// will react slow to congestion and not back off as fast.
			//
			// ``utp_min_timeout`` is the shortest allowed uTP socket timeout,
			// specified in milliseconds. This defaults to 500 milliseconds. The
			// timeout depends on the RTT of the connection, but is never smaller
			// than this value. A connection times out when every packet in a
			// window is lost, or when a packet is lost twice in a row (i.e. the
			// resent packet is lost as well).
			//
			// The shorter the timeout is, the faster the connection will recover
			// from this situation, assuming the RTT is low enough.
			// ``utp_syn_resends`` is the number of SYN packets that are sent (and
			// timed out) before giving up and closing the socket.
			// ``utp_num_resends`` is the number of times a packet is sent (and
			// lost or timed out) before giving up and closing the connection.
			// ``utp_connect_timeout`` is the number of milliseconds of timeout
			// for the initial SYN packet for uTP connections. For each timed out
			// packet (in a row), the timeout is doubled. ``utp_loss_multiplier``
			// controls how the congestion window is changed when a packet loss is
			// experienced. It's specified as a percentage multiplier for
			// ``cwnd``. By default it's set to 50 (i.e. cut in half). Do not
			// change this value unless you know what you're doing. Never set it
			// higher than 100.
			utp_target_delay,
			utp_gain_factor,
			utp_min_timeout,
			utp_syn_resends,
			utp_fin_resends,
			utp_num_resends,
			utp_connect_timeout,
#ifndef TORRENT_NO_DEPRECATE
			utp_delayed_ack TORRENT_DEPRECATED_ENUM,
#else
			deprecated6,
#endif
			utp_loss_multiplier,

			// The ``mixed_mode_algorithm`` determines how to treat TCP
			// connections when there are uTP connections. Since uTP is designed
			// to yield to TCP, there's an inherent problem when using swarms that
			// have both TCP and uTP connections. If nothing is done, uTP
			// connections would often be starved out for bandwidth by the TCP
			// connections. This mode is ``prefer_tcp``. The ``peer_proportional``
			// mode simply looks at the current throughput and rate limits all TCP
			// connections to their proportional share based on how many of the
			// connections are TCP. This works best if uTP connections are not
			// rate limited by the global rate limiter (which they aren't by
			// default).
			mixed_mode_algorithm,

			// ``listen_queue_size`` is the value passed in to listen() for the
			// listen socket. It is the number of outstanding incoming connections
			// to queue up while we're not actively waiting for a connection to be
			// accepted. The default is 5 which should be sufficient for any
			// normal client. If this is a high performance server which expects
			// to receive a lot of connections, or used in a simulator or test, it
			// might make sense to raise this number. It will not take affect
			// until the ``listen_interfaces`` settings is updated.
			listen_queue_size,

			// ``torrent_connect_boost`` is the number of peers to try to connect
			// to immediately when the first tracker response is received for a
			// torrent. This is a boost to given to new torrents to accelerate
			// them starting up. The normal connect scheduler is run once every
			// second, this allows peers to be connected immediately instead of
			// waiting for the session tick to trigger connections.
			torrent_connect_boost,

			// ``alert_queue_size`` is the maximum number of alerts queued up
			// internally. If alerts are not popped, the queue will eventually
			// fill up to this level. Once the alert queue is full, additional
			// alerts will be dropped, and not delievered to the client. Once the
			// client drains the queue, new alerts may be delivered again. In order
			// to know that alerts have been dropped, see
			// session_handle::dropped_alerts().
			alert_queue_size,

			// ``max_metadata_size`` is the maximum allowed size (in bytes) to be
			// received by the metadata extension, i.e. magnet links.
			max_metadata_size,

#ifndef TORRENT_NO_DEPRECATE
			// DEPRECATED: use aio_threads instead

			// ``hashing_threads`` is the number of threads to use for piece hash
			// verification. It defaults to 1. For very high download rates, on
			// machines with multiple cores, this could be incremented. Setting it
			// higher than the number of CPU cores would presumably not provide
			// any benefit of setting it to the number of cores. If it's set to 0,
			// hashing is done in the disk thread.
			hashing_threads TORRENT_DEPRECATED_ENUM,
#else
			deprecated14,
#endif

			// the number of blocks to keep outstanding at any given time when
			// checking torrents. Higher numbers give faster re-checks but uses
			// more memory. Specified in number of 16 kiB blocks
			checking_mem_usage,

			// if set to > 0, pieces will be announced to other peers before they
			// are fully downloaded (and before they are hash checked). The
			// intention is to gain 1.5 potential round trip times per downloaded
			// piece. When non-zero, this indicates how many milliseconds in
			// advance pieces should be announced, before they are expected to be
			// completed.
			predictive_piece_announce,

			// for some aio back-ends, ``aio_threads`` specifies the number of
			// io-threads to use,  and ``aio_max`` the max number of outstanding
			// jobs.
			aio_threads,
			aio_max,

			// .. note:: This is not implemented
			//
			// ``network_threads`` is the number of threads to use to call
			// ``async_write_some`` (i.e. send) on peer connection sockets. When
			// seeding at extremely high rates, this may become a bottleneck, and
			// setting this to 2 or more may parallelize that cost. When using SSL
			// torrents, all encryption for outgoing traffic is done within the
			// socket send functions, and this will help parallelizing the cost of
			// SSL encryption as well.
			network_threads,

#ifndef TORRENT_NO_DEPRECATE
			// ``ssl_listen`` sets the listen port for SSL connections. If this is
			// set to 0, no SSL listen port is opened. Otherwise a socket is
			// opened on this port. This setting is only taken into account when
			// opening the regular listen port, and won't re-open the listen
			// socket simply by changing this setting.
			ssl_listen TORRENT_DEPRECATED_ENUM,
#else
			// hidden
			deprecated9,
#endif

			// ``tracker_backoff`` determines how aggressively to back off from
			// retrying failing trackers. This value determines *x* in the
			// following formula, determining the number of seconds to wait until
			// the next retry:
			//
			//    delay = 5 + 5 * x / 100 * fails^2
			//
			// This setting may be useful to make libtorrent more or less
			// aggressive in hitting trackers.
			tracker_backoff,

			// when a seeding torrent reaches either the share ratio (bytes up /
			// bytes down) or the seed time ratio (seconds as seed / seconds as
			// downloader) or the seed time limit (seconds as seed) it is
			// considered done, and it will leave room for other torrents. These
			// are specified as percentages. Torrents that are considered done will
			// still be allowed to be seeded, they just won't have priority anymore.
			// For more, see queuing_.
			share_ratio_limit,
			seed_time_ratio_limit,

			// peer_turnover is the percentage of peers to disconnect every
			// turnover peer_turnover_interval (if we're at the peer limit), this
			// is specified in percent when we are connected to more than limit *
			// peer_turnover_cutoff peers disconnect peer_turnover fraction of the
			// peers. It is specified in percent peer_turnover_interval is the
			// interval (in seconds) between optimistic disconnects if the
			// disconnects happen and how many peers are disconnected is
			// controlled by peer_turnover and peer_turnover_cutoff
			peer_turnover,
			peer_turnover_cutoff,
			peer_turnover_interval,

			// this setting controls the priority of downloading torrents over
			// seeding or finished torrents when it comes to making peer
			// connections. Peer connections are throttled by the connection_speed
			// and the half-open connection limit. This makes peer connections a
			// limited resource. Torrents that still have pieces to download are
			// prioritized by default, to avoid having many seeding torrents use
			// most of the connection attempts and only give one peer every now
			// and then to the downloading torrent. libtorrent will loop over the
			// downloading torrents to connect a peer each, and every n:th
			// connection attempt, a finished torrent is picked to be allowed to
			// connect to a peer. This setting controls n.
			connect_seed_every_n_download,

			// the max number of bytes to allow an HTTP response to be when
			// announcing to trackers or downloading .torrent files via the
			// ``url`` provided in ``add_torrent_params``.
			max_http_recv_buffer_size,

			// if binding to a specific port fails, should the port be incremented
			// by one and tried again? This setting specifies how many times to
			// retry a failed port bind
			max_retry_port_bind,

			// a bitmask combining flags from alert::category_t defining which
			// kinds of alerts to receive
			alert_mask,

			// control the settings for incoming and outgoing connections
			// respectively. see enc_policy enum for the available options.
			// Keep in mind that protocol encryption degrades performance in
			// several respects:
			//
			// 1. It prevents "zero copy" disk buffers being sent to peers, since
			//    each peer needs to mutate the data (i.e. encrypt it) the data
			//    must be copied per peer connection rather than sending the same
			//    buffer to multiple peers.
			// 2. The encryption itself requires more CPU than plain bittorrent
			//    protocol. The highest cost is the Diffie Hellman exchange on
			//    connection setup.
			// 3. The encryption handshake adds several round-trips to the
			//    connection setup, and delays transferring data.
			out_enc_policy,
			in_enc_policy,

			// determines the encryption level of the connections.  This setting
			// will adjust which encryption scheme is offered to the other peer,
			// as well as which encryption scheme is selected by the client. See
			// enc_level enum for options.
			allowed_enc_level,

			// the download and upload rate limits for a torrent to be considered
			// active by the queuing mechanism. A torrent whose download rate is
			// less than ``inactive_down_rate`` and whose upload rate is less than
			// ``inactive_up_rate`` for ``auto_manage_startup`` seconds, is
			// considered inactive, and another queued torrent may be started.
			// This logic is disabled if ``dont_count_slow_torrents`` is false.
			inactive_down_rate,
			inactive_up_rate,

			// proxy to use, defaults to none. see proxy_type_t.
			proxy_type,

			// the port of the proxy server
			proxy_port,

			// sets the i2p_ SAM bridge port to connect to. set the hostname with
			// the ``i2p_hostname`` setting.
			//
			// .. _i2p: http://www.i2p2.de
			i2p_port,

			// this determines the max number of volatile disk cache blocks. If the
			// number of volatile blocks exceed this limit, other volatile blocks
			// will start to be evicted. A disk cache block is volatile if it has
			// low priority, and should be one of the first blocks to be evicted
			// under pressure. For instance, blocks pulled into the cache as the
			// result of calculating a piece hash are volatile. These blocks don't
			// represent potential interest among peers, so the value of keeping
			// them in the cache is limited.
			cache_size_volatile,

			// The maximum request range of an url seed in bytes. This value
			// defines the largest possible sequential web seed request. Default
			// is 16 * 1024 * 1024. Lower values are possible but will be ignored
			// if they are lower then piece size.
			// This value should be related to your download speed to prevent
			// libtorrent from creating too many expensive http requests per
			// second. You can select a value as high as you want but keep in mind
			// that libtorrent can't create parallel requests if the first request
			// did already select the whole file.
			// If you combine bittorrent seeds with web seeds and pick strategies
			// like rarest first you may find your web seed requests split into
			// smaller parts because we don't download already picked pieces
			// twice.
			urlseed_max_request_bytes,

			// time to wait until a new retry of a web seed name lookup
			web_seed_name_lookup_retry,

			// the number of seconds between closing the file opened the longest
			// ago. 0 means to disable the feature. The purpose of this is to
			// periodically close files to trigger the operating system flushing
			// disk cache. Specifically it has been observed to be required on
			// windows to not have the disk cache grow indefinitely.
			// This defaults to 120 seconds on windows, and disabled on other
			// systems.
			close_file_interval,

			// the max number of web seeds to have connected per torrent at any
			// given time.
			max_web_seed_connections,

			// the number of seconds before the internal host name resolver
			// considers a cache value timed out, negative values are interpreted
			// as zero.
			resolver_cache_timeout,

			max_int_setting_internal
		};

		enum settings_counts_t
		{
			num_string_settings = max_string_setting_internal - string_type_base,
			num_bool_settings = max_bool_setting_internal - bool_type_base,
			num_int_settings = max_int_setting_internal - int_type_base
		};

		enum suggest_mode_t { no_piece_suggestions = 0, suggest_read_cache = 1 };

		enum choking_algorithm_t
		{
			fixed_slots_choker = 0,
			rate_based_choker = 2,
			bittyrant_choker = 3
		};

		enum seed_choking_algorithm_t
		{
			round_robin,
			fastest_upload,
			anti_leech
		};

		enum io_buffer_mode_t
		{
			enable_os_cache = 0,
#ifndef TORRENT_NO_DEPRECATE
			disable_os_cache_for_aligned_files TORRENT_DEPRECATED_ENUM = 2,
#else
			deprecated = 1,
#endif
			disable_os_cache = 2
		};

		enum bandwidth_mixed_algo_t
		{
			// disables the mixed mode bandwidth balancing
			prefer_tcp = 0,

			// does not throttle uTP, throttles TCP to the same proportion
			// of throughput as there are TCP connections
			peer_proportional = 1
		};

		// the encoding policy options for use with
		// settings_pack::out_enc_policy and settings_pack::in_enc_policy.
		enum enc_policy
		{
			// Only encrypted connections are allowed. Incoming connections that
			// are not encrypted are closed and if the encrypted outgoing
			// connection fails, a non-encrypted retry will not be made.
			pe_forced,

			// encrypted connections are enabled, but non-encrypted connections
			// are allowed. An incoming non-encrypted connection will be accepted,
			// and if an outgoing encrypted connection fails, a non- encrypted
			// connection will be tried.
			pe_enabled,

			// only non-encrypted connections are allowed.
			pe_disabled
		};

		// the encryption levels, to be used with
		// settings_pack::allowed_enc_level.
		enum enc_level
		{
			// use only plaintext encryption
			pe_plaintext = 1,
			// use only rc4 encryption
			pe_rc4 = 2,
			// allow both
			pe_both = 3
		};

		enum proxy_type_t
		{
			// This is the default, no proxy server is used, all other fields are
			// ignored.
			none,

			// The server is assumed to be a `SOCKS4 server`_ that requires a
			// username.
			//
			// .. _`SOCKS4 server`: http://www.ufasoft.com/doc/socks4_protocol.htm
			socks4,

			// The server is assumed to be a SOCKS5 server (`RFC 1928`_) that does
			// not require any authentication. The username and password are
			// ignored.
			//
			// .. _`RFC 1928`: http://www.faqs.org/rfcs/rfc1928.html
			socks5,

			// The server is assumed to be a SOCKS5 server that supports plain
			// text username and password authentication (`RFC 1929`_). The
			// username and password specified may be sent to the proxy if it
			// requires.
			//
			// .. _`RFC 1929`: http://www.faqs.org/rfcs/rfc1929.html
			socks5_pw,

			// The server is assumed to be an HTTP proxy. If the transport used
			// for the connection is non-HTTP, the server is assumed to support
			// the CONNECT_ method. i.e. for web seeds and HTTP trackers, a plain
			// proxy will suffice. The proxy is assumed to not require
			// authorization. The username and password will not be used.
			//
			// .. _CONNECT: http://tools.ietf.org/html/draft-luotonen-web-proxy-tunneling-01
			http,

			// The server is assumed to be an HTTP proxy that requires user
			// authorization. The username and password will be sent to the proxy.
			http_pw,

			// route through a i2p SAM proxy
			i2p_proxy
		};
	private:

		std::vector<std::pair<std::uint16_t, std::string>> m_strings;
		std::vector<std::pair<std::uint16_t, int>> m_ints;
		std::vector<std::pair<std::uint16_t, bool>> m_bools;
	};
}

#endif<|MERGE_RESOLUTION|>--- conflicted
+++ resolved
@@ -223,13 +223,8 @@
 
 			// this is the fingerprint for the client. It will be used as the
 			// prefix to the peer_id. If this is 20 bytes (or longer) it will be
-<<<<<<< HEAD
-			// truncated at 20 bytes and used as the entire peer-id
-			//
-=======
 			// truncated to 20 bytes and used as the entire peer-id
-			// 
->>>>>>> 2a4f0569
+			//
 			// There is a utility function, generate_fingerprint() that can be used
 			// to generate a standard client peer ID fingerprint prefix.
 			peer_fingerprint,

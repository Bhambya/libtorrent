/*

<<<<<<< HEAD
Copyright (c) 2003-2004, 2006-2010, 2012, 2014-2021, Arvid Norberg
Copyright (c) 2016-2017, Alden Torres
=======
Copyright (c) 2003-2004, 2006-2010, 2012, 2014-2022, Arvid Norberg
Copyright (c) 2017, Alden Torres
>>>>>>> 550d3c7d
Copyright (c) 2018, Alexandre Janniaux
All rights reserved.

You may use, distribute and modify this code under the terms of the BSD license,
see LICENSE file.
*/

#ifndef TORRENT_SOCKET_HPP_INCLUDED
#define TORRENT_SOCKET_HPP_INCLUDED

#include "libtorrent/config.hpp"
#include "libtorrent/aux_/noexcept_movable.hpp"

#include "libtorrent/aux_/disable_warnings_push.hpp"

// if building as Objective C++, asio's template
// parameters Protocol has to be renamed to avoid
// colliding with keywords

#ifdef __OBJC__
#define Protocol Protocol_
#endif

#if defined TORRENT_WINDOWS || defined TORRENT_CYGWIN
// asio assumes that the windows error codes are defined already
#include <winsock2.h>
#endif

#include <boost/asio/ip/tcp.hpp>
#include <boost/asio/ip/udp.hpp>
#include <boost/asio/write.hpp>
#include <boost/asio/read.hpp>

#ifdef __OBJC__
#undef Protocol
#endif

#if defined TORRENT_BUILD_SIMULATOR
#include "simulator/simulator.hpp"
#endif

#if TORRENT_USE_NETLINK
#include <linux/netlink.h>
#ifndef SOL_NETLINK
#define SOL_NETLINK 270
#endif

// NETLINK_NO_ENOBUFS exists at least since android 2.3, but is not exposed
#if defined TORRENT_ANDROID && !defined NETLINK_NO_ENOBUFS
#define NETLINK_NO_ENOBUFS 5
#endif
#endif

#include "libtorrent/aux_/disable_warnings_pop.hpp"

namespace libtorrent {

#if defined TORRENT_BUILD_SIMULATOR
struct tcp : sim::asio::ip::tcp {
	tcp(sim::asio::ip::tcp const& p) : sim::asio::ip::tcp(p) {} // NOLINT
	using socket = aux::noexcept_move_only<sim::asio::ip::tcp::socket>;
};
struct udp : sim::asio::ip::udp {
	udp(sim::asio::ip::udp const& p) : sim::asio::ip::udp(p) {} // NOLINT
	using socket = aux::noexcept_move_only<sim::asio::ip::udp::socket>;
};
	using sim::asio::async_write;
	using sim::asio::async_read;
	using true_tcp_socket = sim::asio::ip::tcp::socket;
#else
struct tcp : boost::asio::ip::tcp {
	tcp(boost::asio::ip::tcp const& p) : boost::asio::ip::tcp(p) {} // NOLINT
	using socket = aux::noexcept_move_only<boost::asio::ip::tcp::socket>;
};
struct udp : boost::asio::ip::udp {
	udp(boost::asio::ip::udp const& p) : boost::asio::ip::udp(p) {} // NOLINT
	using socket = aux::noexcept_move_only<boost::asio::ip::udp::socket>;
};
	using boost::asio::async_write;
	using boost::asio::async_read;
	using true_tcp_socket = boost::asio::ip::tcp::socket;
#endif

	// internal
	inline udp::endpoint make_udp(tcp::endpoint const ep)
	{ return {ep.address(), ep.port()}; }

	// internal
	inline tcp::endpoint make_tcp(udp::endpoint const ep)
	{ return {ep.address(), ep.port()}; }

#ifdef TORRENT_WINDOWS

#ifndef PROTECTION_LEVEL_UNRESTRICTED
#define PROTECTION_LEVEL_UNRESTRICTED 10
#endif

#ifndef IPV6_PROTECTION_LEVEL
#define IPV6_PROTECTION_LEVEL 30
#endif

	struct v6_protection_level
	{
		explicit v6_protection_level(int level): m_value(level) {}
		template<class Protocol>
		int level(Protocol const&) const { return IPPROTO_IPV6; }
		template<class Protocol>
		int name(Protocol const&) const { return IPV6_PROTECTION_LEVEL; }
		template<class Protocol>
		int const* data(Protocol const&) const { return &m_value; }
		template<class Protocol>
		size_t size(Protocol const&) const { return sizeof(m_value); }
		int m_value;
	};

	struct exclusive_address_use
	{
		explicit exclusive_address_use(int enable): m_value(enable) {}
		template<class Protocol>
		int level(Protocol const&) const { return SOL_SOCKET; }
		template<class Protocol>
		int name(Protocol const&) const { return SO_EXCLUSIVEADDRUSE; }
		template<class Protocol>
		int const* data(Protocol const&) const { return &m_value; }
		template<class Protocol>
		size_t size(Protocol const&) const { return sizeof(m_value); }
		int m_value;
	};
#endif // TORRENT_WINDOWS

#ifdef IPV6_TCLASS
	struct traffic_class
	{
		explicit traffic_class(int val): m_value(val) {}
		template<class Protocol>
		int level(Protocol const&) const { return IPPROTO_IPV6; }
		template<class Protocol>
		int name(Protocol const&) const { return IPV6_TCLASS; }
		template<class Protocol>
		int const* data(Protocol const&) const { return &m_value; }
		template<class Protocol>
		size_t size(Protocol const&) const { return sizeof(m_value); }
		int m_value;
	};
#endif

	struct type_of_service
	{
#ifdef _WIN32
		using tos_t = DWORD;
#else
		using tos_t = int;
#endif
		explicit type_of_service(tos_t const val) : m_value(tos_t(val)) {}
		template<class Protocol>
		int level(Protocol const&) const { return IPPROTO_IP; }
		template<class Protocol>
		int name(Protocol const&) const { return IP_TOS; }
		template<class Protocol>
		tos_t const* data(Protocol const&) const { return &m_value; }
		template<class Protocol>
		size_t size(Protocol const&) const { return sizeof(m_value); }
		tos_t m_value;
	};

#ifdef IP_DSCP_TRAFFIC_TYPE
	struct dscp_traffic_type
	{
		explicit dscp_traffic_type(DWORD val) : m_value(val) {}
		template<class Protocol>
		int level(Protocol const&) const { return IP_DSCP_TRAFFIC_TYPE; }
		template<class Protocol>
		int name(Protocol const&) const { return DSCP_TRAFFIC_TYPE; }
		template<class Protocol>
		DWORD const* data(Protocol const&) const { return &m_value; }
		template<class Protocol>
		size_t size(Protocol const&) const { return sizeof(m_value); }
		DWORD m_value;
	};
#endif

#if defined IP_DONTFRAG || defined IP_MTU_DISCOVER || defined IP_DONTFRAGMENT
#define TORRENT_HAS_DONT_FRAGMENT
#endif

#ifdef TORRENT_HAS_DONT_FRAGMENT

	// the order of these preprocessor tests matters. Windows defines both
	// IP_DONTFRAGMENT and IP_MTU_DISCOVER, but the latter is not supported
	// in general, the simple option of just setting the DF bit is preferred, if
	// it's available
#if defined IP_DONTFRAG || defined IP_DONTFRAGMENT

	struct dont_fragment
	{
		explicit dont_fragment(bool val) : m_value(val) {}
		template<class Protocol>
		int level(Protocol const&) const { return IPPROTO_IP; }
		template<class Protocol>
		int name(Protocol const&) const
#if defined IP_DONTFRAG
		{ return IP_DONTFRAG; }
#else // defined IP_DONTFRAGMENT
		{ return IP_DONTFRAGMENT; }
#endif
		template<class Protocol>
		int const* data(Protocol const&) const { return &m_value; }
		template<class Protocol>
		size_t size(Protocol const&) const { return sizeof(m_value); }
		int m_value;
	};

#else

	// this is the fallback mechanism using the IP_MTU_DISCOVER option, which
	// does a little bit more than we want, it makes the kernel track an estimate
	// of the MTU and rejects packets immediately if they are believed to exceed
	// it.
	struct dont_fragment
	{
		explicit dont_fragment(bool val)
			: m_value(val ? IP_PMTUDISC_PROBE : IP_PMTUDISC_DONT) {}
		template<class Protocol>
		int level(Protocol const&) const { return IPPROTO_IP; }
		template<class Protocol>
		int name(Protocol const&) const { return IP_MTU_DISCOVER; }
		template<class Protocol>
		int const* data(Protocol const&) const { return &m_value; }
		template<class Protocol>
		size_t size(Protocol const&) const { return sizeof(m_value); }
		int m_value;
	};

#endif // IP_DONTFRAG vs. IP_MTU_DISCOVER

#endif // TORRENT_HAS_DONT_FRAGMENT

#if TORRENT_USE_NETLINK
	struct no_enobufs
	{
		explicit no_enobufs(bool val) : m_value(val) {}
		template<class Protocol>
		int level(Protocol const&) const { return SOL_NETLINK; }
		template<class Protocol>
		int name(Protocol const&) const { return NETLINK_NO_ENOBUFS; }
		template<class Protocol>
		int const* data(Protocol const&) const { return &m_value; }
		template<class Protocol>
		std::size_t size(Protocol const&) const { return sizeof(m_value); }
		int m_value;
	};
#endif // TORRENT_USE_NETLINK

#ifdef TCP_NOTSENT_LOWAT
	struct tcp_notsent_lowat
	{
		explicit tcp_notsent_lowat(int val) : m_value(val) {}
		template<class Protocol>
		int level(Protocol const&) const { return IPPROTO_TCP; }
		template<class Protocol>
		int name(Protocol const&) const { return TCP_NOTSENT_LOWAT; }
		template<class Protocol>
		int const* data(Protocol const&) const { return &m_value; }
		template<class Protocol>
		std::size_t size(Protocol const&) const { return sizeof(m_value); }
		int m_value;
	};
#endif
}

#endif // TORRENT_SOCKET_HPP_INCLUDED<|MERGE_RESOLUTION|>--- conflicted
+++ resolved
@@ -1,12 +1,7 @@
 /*
 
-<<<<<<< HEAD
-Copyright (c) 2003-2004, 2006-2010, 2012, 2014-2021, Arvid Norberg
-Copyright (c) 2016-2017, Alden Torres
-=======
 Copyright (c) 2003-2004, 2006-2010, 2012, 2014-2022, Arvid Norberg
 Copyright (c) 2017, Alden Torres
->>>>>>> 550d3c7d
 Copyright (c) 2018, Alexandre Janniaux
 All rights reserved.
 

--- conflicted
+++ resolved
@@ -169,16 +169,7 @@
 
 	struct dont_fragment
 	{
-<<<<<<< HEAD
-		explicit dont_fragment(bool val)
-#ifdef IP_PMTUDISCOVER_DO
-			: m_value(val ? IP_PMTUDISC_DO : IP_PMTUDISC_DONT) {}
-#else
-			: m_value(val) {}
-#endif
-=======
-		dont_fragment(bool val) : m_value(val) {}
->>>>>>> 1ddc710b
+		explicit dont_fragment(bool val) : m_value(val) {}
 		template<class Protocol>
 		int level(Protocol const&) const { return IPPROTO_IP; }
 		template<class Protocol>
@@ -203,7 +194,7 @@
 	// it.
 	struct dont_fragment
 	{
-		dont_fragment(bool val)
+		explicit dont_fragment(bool val)
 			: m_value(val ? IP_PMTUDISC_DO : IP_PMTUDISC_DONT) {}
 		template<class Protocol>
 		int level(Protocol const&) const { return IPPROTO_IP; }

/*

Copyright (c) 2010, Arvid Norberg
All rights reserved.

Redistribution and use in source and binary forms, with or without
modification, are permitted provided that the following conditions
are met:

    * Redistributions of source code must retain the above copyright
      notice, this list of conditions and the following disclaimer.
    * Redistributions in binary form must reproduce the above copyright
      notice, this list of conditions and the following disclaimer in
      the documentation and/or other materials provided with the distribution.
    * Neither the name of the author nor the names of its
      contributors may be used to endorse or promote products derived
      from this software without specific prior written permission.

THIS SOFTWARE IS PROVIDED BY THE COPYRIGHT HOLDERS AND CONTRIBUTORS "AS IS"
AND ANY EXPRESS OR IMPLIED WARRANTIES, INCLUDING, BUT NOT LIMITED TO, THE
IMPLIED WARRANTIES OF MERCHANTABILITY AND FITNESS FOR A PARTICULAR PURPOSE
ARE DISCLAIMED. IN NO EVENT SHALL THE COPYRIGHT OWNER OR CONTRIBUTORS BE
LIABLE FOR ANY DIRECT, INDIRECT, INCIDENTAL, SPECIAL, EXEMPLARY, OR
CONSEQUENTIAL DAMAGES (INCLUDING, BUT NOT LIMITED TO, PROCUREMENT OF
SUBSTITUTE GOODS OR SERVICES; LOSS OF USE, DATA, OR PROFITS; OR BUSINESS
INTERRUPTION) HOWEVER CAUSED AND ON ANY THEORY OF LIABILITY, WHETHER IN
CONTRACT, STRICT LIABILITY, OR TORT (INCLUDING NEGLIGENCE OR OTHERWISE)
ARISING IN ANY WAY OUT OF THE USE OF THIS SOFTWARE, EVEN IF ADVISED OF THE
POSSIBILITY OF SUCH DAMAGE.

*/

#include "test.hpp"
#include "settings.hpp"
#include "setup_swarm.hpp"
#include "simulator/simulator.hpp"
#include "simulator/http_server.hpp"
#include "simulator/http_proxy.hpp"
#include "simulator/socks_server.hpp"
#include "libtorrent/alert_types.hpp"
#include "libtorrent/aux_/proxy_settings.hpp"
#include "libtorrent/http_connection.hpp"
#include "libtorrent/resolver.hpp"
#include "libtorrent/io.hpp"

#include "make_proxy_settings.hpp"

#include <iostream>
#include "libtorrent/aux_/disable_warnings_push.hpp"
#include <boost/crc.hpp>
#include "libtorrent/aux_/disable_warnings_pop.hpp"

using namespace lt;
using namespace sim;
namespace io = lt::detail;

using chrono::duration_cast;

struct sim_config : sim::default_config
{
	chrono::high_resolution_clock::duration hostname_lookup(
		asio::ip::address const& requestor
		, std::string hostname
		, std::vector<asio::ip::address>& result
		, boost::system::error_code& ec) override
	{
		if (hostname == "try-next.com")
		{
			result.push_back(address_v4::from_string("10.0.0.10"));
			result.push_back(address_v4::from_string("10.0.0.9"));
			result.push_back(address_v4::from_string("10.0.0.8"));
			result.push_back(address_v4::from_string("10.0.0.7"));
			result.push_back(address_v4::from_string("10.0.0.6"));
			result.push_back(address_v4::from_string("10.0.0.5"));
			result.push_back(address_v4::from_string("10.0.0.4"));
			result.push_back(address_v4::from_string("10.0.0.3"));

			// this is the IP that works, all other should fail
			result.push_back(address_v4::from_string("10.0.0.2"));
			return duration_cast<chrono::high_resolution_clock::duration>(chrono::milliseconds(100));
		}

		if (hostname == "test-hostname.com")
		{
			result.push_back(address_v4::from_string("10.0.0.2"));
			return duration_cast<chrono::high_resolution_clock::duration>(chrono::milliseconds(100));
		}

		if (hostname == "dual-stack.test-hostname.com")
		{
			result.push_back(address_v4::from_string("10.0.0.2"));
			result.push_back(address_v6::from_string("ff::dead:beef"));
			return duration_cast<chrono::high_resolution_clock::duration>(chrono::milliseconds(100));
		}

		return default_config::hostname_lookup(requestor, hostname, result, ec);
	}
};

// takes a string of data and chunks it up using HTTP chunked encoding
std::string chunk_string(std::string s)
{
	size_t i = 10;
	std::string ret;
	while (!s.empty())
	{
		i = std::min(i, s.size());
		char header[50];
		std::snprintf(header, sizeof(header), "%x\r\n", int(i));
		ret += header;
		ret += s.substr(0, i);
		s.erase(s.begin(), s.begin() + i);
		i *= 2;
	}
	ret += "0\r\n\r\n";
	return ret;
}

std::shared_ptr<http_connection> test_request(io_service& ios
	, resolver& res
	, std::string const& url
	, char const* expected_data
	, int const expected_size
	, int const expected_status
	, error_condition expected_error
	, lt::aux::proxy_settings const& ps
	, int* connect_handler_called
	, int* handler_called
	, std::string const& auth = std::string())
{
	std::printf(" ===== TESTING: %s =====\n", url.c_str());

	auto h = std::make_shared<http_connection>(ios
		, res
		, [=](error_code const& ec, http_parser const& parser
			, span<char const> data, http_connection&)
		{
			std::printf("RESPONSE: %s\n", url.c_str());
			++*handler_called;

			// this is pretty gross. Since boost.asio is a header-only library, when this test is
			// build against shared libraries of libtorrent and simulator, there will be multiple
			// (distinct) error categories in boost.asio. The traditional comparison of error_code
			// and error_condition may hence fail.
			const bool error_ok = ec == expected_error
				|| (strcmp(ec.category().name(), expected_error.category().name()) == 0
				&& ec.value() == expected_error.value());

			if (!error_ok)
			{
				std::printf("ERROR: %s (expected: %s)\n"
					, ec.message().c_str()
					, expected_error.message().c_str());
			}

			const int http_status = parser.status_code();
			if (expected_size != -1)
			{
				TEST_EQUAL(int(data.size()), expected_size);
			}
			TEST_CHECK(error_ok);
			if (expected_status != -1)
			{
				TEST_EQUAL(http_status, expected_status);
			}
			if (http_status == 200)
			{
				TEST_CHECK(expected_data
					&& int(data.size()) == expected_size
					&& memcmp(expected_data, data.data(), data.size()) == 0);
			}
		}
		, true, 1024*1024
		, [=](http_connection& c)
		{
			++*connect_handler_called;
			TEST_CHECK(c.socket().is_open());
			std::printf("CONNECTED: %s\n", url.c_str());
		});

<<<<<<< HEAD
	h->get(url, seconds(1), 0, &ps, 5, "test/user-agent", boost::optional<address>()
		, resolver_flags{}, auth);
=======
	h->get(url, seconds(1), 0, &ps, 5, "test/user-agent", boost::none
		, 0, auth);
>>>>>>> 5e766652
	return h;
}

void print_http_header(std::map<std::string, std::string> const& headers)
{
	for (std::map<std::string, std::string>::const_iterator i
		= headers.begin(), end(headers.end()); i != end; ++i)
	{
		std::printf("%s: %s\n", i->first.c_str(), i->second.c_str());
	}
}

void run_test(lt::aux::proxy_settings ps, std::string url, int expect_size, int expect_status
	, boost::system::error_condition expect_error, std::vector<int> expect_counters);

enum expect_counters
{
	connect_handler = 0,
	handler = 1,
	test_file_req = 2,
	redirect_req = 3,
	rel_redirect_req = 4,
	inf_redirect_req = 5,
	chunked_req = 6,
	test_file_gz_req = 7,

	num_counters
};

void run_suite(lt::aux::proxy_settings ps)
{
	std::string url_base = "http://10.0.0.2:8080";

	run_test(ps, url_base + "/test_file", 1337, 200, error_condition(), { 1, 1, 1});

	// positive test with a successful hostname
	run_test(ps, "http://test-hostname.com:8080/test_file", 1337, 200, error_condition(), { 1, 1, 1});

	run_test(ps, url_base + "/non-existent", 0, 404, error_condition(), { 1, 1 });
	run_test(ps, url_base + "/redirect", 1337, 200, error_condition(), { 2, 1, 1, 1 });
	run_test(ps, url_base + "/relative/redirect", 1337, 200, error_condition(), {2, 1, 1, 0, 1});

	run_test(ps, url_base + "/infinite/redirect", 0, 301
		, error_condition(asio::error::eof, asio::error::get_misc_category()), {6, 1, 0, 0, 0, 6});

	run_test(ps, url_base + "/chunked_encoding", 1337, 200, error_condition(), { 1, 1, 0, 0, 0, 0, 1});

	// we are on an IPv4 host, we can't connect to IPv6 addresses, make sure that
	// error is correctly propagated
	// with socks5 we would be able to do this, assuming the socks server
	// supported it, but the current socks implementation in libsimulator does
	// not support IPv6
	if (ps.type != settings_pack::socks5
		&& ps.type != settings_pack::http)
	{
		const auto expected_code = ps.type == settings_pack::socks4 ?
			boost::system::errc::address_family_not_supported :
			boost::system::errc::address_not_available;

		run_test(ps, "http://[ff::dead:beef]:8080/test_file", 0, -1
			, error_condition(expected_code, generic_category())
			, {0,1});
	}

	// there is no node at 10.0.0.10, this should fail with connection refused
	if (ps.type != settings_pack::http)
	{
		run_test(ps, "http://10.0.0.10:8080/test_file", 0, -1,
			error_condition(boost::system::errc::connection_refused, generic_category())
			, {0,1});
	}
	else
	{
		run_test(ps, "http://10.0.0.10:8080/test_file", 0, 503,
			error_condition(), {1,1});
	}

	// the try-next test in his case would test the socks proxy itself, whether
	// it has robust retry behavior (which the simple test proxy that comes with
	// libsimulator doesn't).
	if (ps.proxy_hostnames == false)
	{
		// this hostname will resolve to multiple IPs, all but one that we cannot
		// connect to and the second one where we'll get the test file response. Make
		// sure the http_connection correcly tries the second IP if the first one
		// fails.
		run_test(ps, "http://try-next.com:8080/test_file", 1337, 200
			, error_condition(), { 1, 1, 1});
	}

	// the http proxy does not support hostname lookups yet
	if (ps.type != settings_pack::http)
	{
		const error_condition expected_error = ps.proxy_hostnames
			? error_condition(boost::system::errc::host_unreachable, generic_category())
			: error_condition(asio::error::host_not_found, boost::asio::error::get_netdb_category());

		// make sure hostname lookup failures are passed through correctly
		run_test(ps, "http://non-existent.com/test_file", 0, -1
			, expected_error, { 0, 1 });
	}

	// make sure we handle gzipped content correctly
	run_test(ps, url_base + "/test_file.gz", 1337, 200, error_condition(), { 1, 1, 0, 0, 0, 0, 0, 1});

// TODO: 2 test basic-auth
// TODO: 2 test https
}

void run_test(lt::aux::proxy_settings ps, std::string url, int expect_size, int expect_status
	, boost::system::error_condition expect_error, std::vector<int> expect_counters)
{
	using sim::asio::ip::address_v4;
	sim_config network_cfg;
	sim::simulation sim{network_cfg};

	// allow sparse expected counters
	expect_counters.resize(num_counters, 0);

	sim::asio::io_service web_server(sim, address_v4::from_string("10.0.0.2"));
	sim::asio::io_service ios(sim, address_v4::from_string("10.0.0.1"));
	sim::asio::io_service proxy_ios(sim, address_v4::from_string("50.50.50.50"));
	lt::resolver res(ios);

	sim::http_server http(web_server, 8080);
	sim::socks_server socks(proxy_ios, 4444, ps.type == settings_pack::socks4 ? 4 : 5);
	sim::http_proxy http_p(proxy_ios, 4445);

	char data_buffer[4000];
	std::generate(data_buffer, data_buffer + sizeof(data_buffer), &std::rand);

	std::vector<int> counters(num_counters, 0);

	http.register_handler("/test_file"
		, [&data_buffer,&counters](std::string method, std::string req
		, std::map<std::string, std::string>& headers)
	{
		++counters[test_file_req];
		print_http_header(headers);
		TEST_EQUAL(method, "GET");
		return sim::send_response(200, "OK", 1337).append(data_buffer, 1337);
	});

	http.register_handler("/chunked_encoding"
		, [&data_buffer,&counters](std::string method, std::string req
		, std::map<std::string, std::string>& headers)
	{
		++counters[chunked_req];
		print_http_header(headers);
		TEST_EQUAL(method, "GET");

		// there's no content length with chunked encoding
		return "HTTP/1.1 200 OK\r\nTransfer-encoding: Chunked\r\n\r\n"
			+ chunk_string(std::string(data_buffer, 1337));
	});

	http.register_handler("/test_file.gz"
	, [&data_buffer,&counters](std::string method, std::string req
		, std::map<std::string, std::string>& headers)
	{
		++counters[test_file_gz_req];
		print_http_header(headers);
		TEST_EQUAL(method, "GET");

		char const* extra_headers[4] = {"Content-Encoding: gzip\r\n", "", "", ""};
		unsigned char const gzheader[] = {
			0x1f , 0x8b , 0x08 , 0x00 // ID, compression=deflate, flags=0
			, 0x00 , 0x00 , 0x00 , 0x00 // mtime=0
			, 0x00, 0x01 // extra headers, OS
			, 0x01 // last block, uncompressed
			, 0x39 , 0x05, 0xc6 , 0xfa // length = 1337 (little endian 16 bit and inverted)
		};
		unsigned char trailer[8] = { 0, 0, 0, 0, 0x39, 0x05, 0x00, 0x00 };
		boost::crc_32_type crc;
		crc.process_bytes(data_buffer, 1337);
		std::uint32_t checksum = crc.checksum();
		trailer[0] = checksum >> 24;
		trailer[1] = (checksum >> 16) & 0xff;
		trailer[2] = (checksum >> 8) & 0xff;
		trailer[3] = (checksum) & 0xff;

		std::string ret = sim::send_response(200, "OK", 1337 + sizeof(gzheader)
			+ sizeof(trailer), extra_headers);
		ret.append(std::string((char const*)gzheader, sizeof(gzheader)));
		ret.append(data_buffer, 1337);
		ret.append(std::string((char const*)trailer, sizeof(trailer)));
		return ret;
	});

	http.register_handler("/redirect"
		, [&data_buffer,&counters](std::string method, std::string req
		, std::map<std::string, std::string>&)
	{
		++counters[redirect_req];
		TEST_EQUAL(method, "GET");
		return "HTTP/1.1 301 Moved Temporarily\r\n"
			"Location: /test_file\r\n"
			"\r\n";
	});

	http.register_handler("/relative/redirect"
		, [&data_buffer,&counters](std::string method, std::string req
		, std::map<std::string, std::string>&)
	{
		++counters[rel_redirect_req];
		TEST_EQUAL(method, "GET");
		return "HTTP/1.1 301 Moved Temporarily\r\n"
			"Location: ../test_file\r\n"
			"\r\n";
	});

	http.register_handler("/infinite/redirect"
		, [&data_buffer,&counters](std::string method, std::string req
		, std::map<std::string, std::string>&)
	{
		++counters[inf_redirect_req];
		TEST_EQUAL(method, "GET");
		return "HTTP/1.1 301 Moved Temporarily\r\n"
			"Location: /infinite/redirect\r\n"
			"\r\n";
	});

	auto c = test_request(ios, res, url, data_buffer, expect_size
		, expect_status, expect_error, ps, &counters[connect_handler]
		, &counters[handler]);

	error_code e;
	sim.run(e);

	if (e) std::cerr << " run failed: " << e.message() << std::endl;
	TEST_EQUAL(e, error_code());

	TEST_EQUAL(counters.size(), expect_counters.size());
	for (int i = 0; i < int(counters.size()); ++i)
	{
		if (counters[i] != expect_counters[i]) std::printf("i=%d\n", i);
		TEST_EQUAL(counters[i], expect_counters[i]);
	}
}

TORRENT_TEST(http_connection)
{
	lt::aux::proxy_settings ps = make_proxy_settings(settings_pack::none);
	run_suite(ps);
}

TORRENT_TEST(http_connection_http)
{
	lt::aux::proxy_settings ps = make_proxy_settings(settings_pack::http);
	ps.proxy_hostnames = true;
	run_suite(ps);
}

TORRENT_TEST(http_connection_socks4)
{
	lt::aux::proxy_settings ps = make_proxy_settings(settings_pack::socks4);
	run_suite(ps);
}

TORRENT_TEST(http_connection_socks5)
{
	lt::aux::proxy_settings ps = make_proxy_settings(settings_pack::socks5);
	run_suite(ps);
}

TORRENT_TEST(http_connection_socks5_proxy_names)
{
	lt::aux::proxy_settings ps = make_proxy_settings(settings_pack::socks5);
	ps.proxy_hostnames = true;
	run_suite(ps);
}

// tests the error scenario of a http server listening on two sockets (ipv4/ipv6) which
// both accept the incoming connection but never send anything back. we test that
// both ip addresses get tried in turn and that the connection attempts time out as expected.
TORRENT_TEST(http_connection_timeout_server_stalls)
{
	sim_config network_cfg;
	sim::simulation sim{network_cfg};
	// server has two ip addresses (ipv4/ipv6)
	sim::asio::io_service server_ios(sim, address_v4::from_string("10.0.0.2"));
	sim::asio::io_service server_ios_ipv6(sim, address_v6::from_string("ff::dead:beef"));
	// same for client
	sim::asio::io_service client_ios(sim, {
		address_v4::from_string("10.0.0.1"),
		address_v6::from_string("ff::abad:cafe")
	});
	lt::resolver resolver(client_ios);

	const unsigned short http_port = 8080;
	sim::http_server http(server_ios, http_port);
	sim::http_server http_ipv6(server_ios_ipv6, http_port);

	http.register_stall_handler("/timeout");
	http_ipv6.register_stall_handler("/timeout");

	char data_buffer[4000];
	std::generate(data_buffer, data_buffer + sizeof(data_buffer), &std::rand);

	int connect_counter = 0;
	int handler_counter = 0;

	error_condition timed_out(boost::system::errc::timed_out, boost::system::generic_category());

	auto c = test_request(client_ios, resolver
		, "http://dual-stack.test-hostname.com:8080/timeout", data_buffer, -1, -1
		, timed_out, lt::aux::proxy_settings()
		, &connect_counter, &handler_counter);

	error_code e;
	sim.run(e);
	TEST_CHECK(!e);
	TEST_EQUAL(connect_counter, 2); // both endpoints are connected to
	TEST_EQUAL(handler_counter, 1); // the handler only gets called once with error_code == timed_out
}

// tests the error scenario of a http server listening on two sockets (ipv4/ipv6) neither of which
// accept incoming connections. we test that both ip addresses get tried in turn and that the
// connection attempts time out as expected.
TORRENT_TEST(http_connection_timeout_server_does_not_accept)
{
	sim_config network_cfg;
	sim::simulation sim{network_cfg};
	// server has two ip addresses (ipv4/ipv6)
	sim::asio::io_service server_ios(sim, {
		address_v4::from_string("10.0.0.2"),
		address_v6::from_string("ff::dead:beef")
	});
	// same for client
	sim::asio::io_service client_ios(sim, {
		address_v4::from_string("10.0.0.1"),
		address_v6::from_string("ff::abad:cafe")
	});
	lt::resolver resolver(client_ios);

	const unsigned short http_port = 8080;

	// listen on two sockets, but don't accept connections
	asio::ip::tcp::acceptor server_socket_ipv4(server_ios);
	server_socket_ipv4.open(tcp::v4());
	server_socket_ipv4.bind(tcp::endpoint(address_v4::any(), http_port));
	server_socket_ipv4.listen();

	asio::ip::tcp::acceptor server_socket_ipv6(server_ios);
	server_socket_ipv6.open(tcp::v6());
	server_socket_ipv6.bind(tcp::endpoint(address_v6::any(), http_port));
	server_socket_ipv6.listen();

	int connect_counter = 0;
	int handler_counter = 0;

	error_condition timed_out(boost::system::errc::timed_out, boost::system::generic_category());

	char data_buffer[4000];
	std::generate(data_buffer, data_buffer + sizeof(data_buffer), &std::rand);

	auto c = test_request(client_ios, resolver
		, "http://dual-stack.test-hostname.com:8080/timeout_server_does_not_accept", data_buffer, -1, -1
		, timed_out, lt::aux::proxy_settings()
		, &connect_counter, &handler_counter);

	error_code e;
	sim.run(e);
	TEST_CHECK(!e);
	TEST_EQUAL(connect_counter, 0); // no connection takes place
	TEST_EQUAL(handler_counter, 1); // the handler only gets called once with error_code == timed_out
}

void test_proxy_failure(lt::settings_pack::proxy_type_t proxy_type)
{
	using sim::asio::ip::address_v4;
	sim_config network_cfg;
	sim::simulation sim{network_cfg};

	sim::asio::io_service web_server(sim, address_v4::from_string("10.0.0.2"));
	sim::asio::io_service ios(sim, address_v4::from_string("10.0.0.1"));
	lt::resolver res(ios);

	sim::http_server http(web_server, 8080);

	lt::aux::proxy_settings ps = make_proxy_settings(proxy_type);

	char data_buffer[4000];
	std::generate(data_buffer, data_buffer + sizeof(data_buffer), &std::rand);

	http.register_handler("/test_file"
		, [&data_buffer](std::string method, std::string req
		, std::map<std::string, std::string>& headers)
	{
		print_http_header(headers);
		// we're not supposed to get here
		TEST_CHECK(false);
		return sim::send_response(200, "OK", 1337).append(data_buffer, 1337);
	});

	int connect_counter = 0;
	int handler_counter = 0;
	auto c = test_request(ios, res, "http://10.0.0.2:8080/test_file"
		, data_buffer, -1, -1
		, error_condition(boost::system::errc::connection_refused, boost::system::generic_category())
		, ps, &connect_counter, &handler_counter);

	error_code e;
	sim.run(e);

	if (e) std::cerr << " run failed: " << e.message() << std::endl;
	TEST_EQUAL(e, error_code());
}

// if we set up to user a proxy that does not exist, expect failure!
// if this doesn't fail, the other tests are invalid because the proxy may not
// be exercised!
TORRENT_TEST(http_connection_socks_error)
{
	test_proxy_failure(settings_pack::socks5);
}

TORRENT_TEST(http_connection_http_error)
{
	test_proxy_failure(settings_pack::http);
}

// Requests a proxied SSL connection. This test just ensures that the correct CONNECT request
// is sent to the proxy server.
TORRENT_TEST(http_connection_ssl_proxy)
{
	using sim::asio::ip::address_v4;
	sim_config network_cfg;
	sim::simulation sim{network_cfg};

	sim::asio::io_service client_ios(sim, address_v4::from_string("10.0.0.1"));
	sim::asio::io_service proxy_ios(sim, address_v4::from_string("50.50.50.50"));
	lt::resolver res(client_ios);

	sim::http_server http_proxy(proxy_ios, 4445);

	lt::aux::proxy_settings ps = make_proxy_settings(settings_pack::http);

	int client_counter = 0;
	int proxy_counter = 0;

	http_proxy.register_handler("10.0.0.2:8080"
		, [&proxy_counter](std::string method, std::string req, std::map<std::string, std::string>& headers)
		{
			proxy_counter++;
			TEST_EQUAL(method, "CONNECT");
			return sim::send_response(403, "Not supported", 1337);
		});

	auto h = std::make_shared<http_connection>(client_ios
		, res
		, [&client_counter](error_code const& ec, http_parser const& parser
		, span<char const>, http_connection& c)
		{
			client_counter++;
			TEST_EQUAL(ec, boost::asio::error::operation_not_supported);
		});

	h->start("10.0.0.2", 8080, seconds(1), 0, &ps, true /*ssl*/);

	error_code e;
	sim.run(e);

	TEST_EQUAL(client_counter, 1);
	TEST_EQUAL(proxy_counter, 1);
	if (e) std::cerr << " run failed: " << e.message() << std::endl;
	TEST_EQUAL(e, error_code());
}

// TODO: test http proxy with password
// TODO: test socks5 with password
// TODO: test SSL
// TODO: test keepalive
<|MERGE_RESOLUTION|>--- conflicted
+++ resolved
@@ -178,13 +178,8 @@
 			std::printf("CONNECTED: %s\n", url.c_str());
 		});
 
-<<<<<<< HEAD
-	h->get(url, seconds(1), 0, &ps, 5, "test/user-agent", boost::optional<address>()
+	h->get(url, seconds(1), 0, &ps, 5, "test/user-agent", boost::none
 		, resolver_flags{}, auth);
-=======
-	h->get(url, seconds(1), 0, &ps, 5, "test/user-agent", boost::none
-		, 0, auth);
->>>>>>> 5e766652
 	return h;
 }
 

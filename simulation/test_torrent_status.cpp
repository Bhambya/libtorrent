--- conflicted
+++ resolved
@@ -78,13 +78,8 @@
 			// once an hour, verify that the timers seem correct
 			if ((ticks % 3600) == 0)
 			{
-<<<<<<< HEAD
-				lt::time_point now = lt::clock_type::now();
+				lt::time_point const now = lt::clock_type::now();
 				auto const since_start = duration_cast<seconds>(now - start_time) - lt::seconds(1);
-=======
-				lt::time_point const now = lt::clock_type::now();
-				int const since_start = total_seconds(now - start_time) - 1;
->>>>>>> 5d1fb97b
 				torrent_status st = handle.status();
 				TEST_CHECK(st.active_duration == since_start);
 				TEST_CHECK(st.seeding_duration == since_start);

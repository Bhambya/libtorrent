/*

Copyright (c) 2003, Daniel Wallin
Copyright (c) 2004, Magnus Jonsson
Copyright (c) 2009-2019, Arvid Norberg
Copyright (c) 2014-2018, Steven Siloti
Copyright (c) 2015, Thomas
Copyright (c) 2015-2018, Alden Torres
Copyright (c) 2016, Pavel Pimenov
Copyright (c) 2017, Andrei Kurushin
Copyright (c) 2017, Antoine Dahan
Copyright (c) 2019, Amir Abrams
All rights reserved.

Redistribution and use in source and binary forms, with or without
modification, are permitted provided that the following conditions
are met:

    * Redistributions of source code must retain the above copyright
      notice, this list of conditions and the following disclaimer.
    * Redistributions in binary form must reproduce the above copyright
      notice, this list of conditions and the following disclaimer in
      the documentation and/or other materials provided with the distribution.
    * Neither the name of the author nor the names of its
      contributors may be used to endorse or promote products derived
      from this software without specific prior written permission.

THIS SOFTWARE IS PROVIDED BY THE COPYRIGHT HOLDERS AND CONTRIBUTORS "AS IS"
AND ANY EXPRESS OR IMPLIED WARRANTIES, INCLUDING, BUT NOT LIMITED TO, THE
IMPLIED WARRANTIES OF MERCHANTABILITY AND FITNESS FOR A PARTICULAR PURPOSE
ARE DISCLAIMED. IN NO EVENT SHALL THE COPYRIGHT OWNER OR CONTRIBUTORS BE
LIABLE FOR ANY DIRECT, INDIRECT, INCIDENTAL, SPECIAL, EXEMPLARY, OR
CONSEQUENTIAL DAMAGES (INCLUDING, BUT NOT LIMITED TO, PROCUREMENT OF
SUBSTITUTE GOODS OR SERVICES; LOSS OF USE, DATA, OR PROFITS; OR BUSINESS
INTERRUPTION) HOWEVER CAUSED AND ON ANY THEORY OF LIABILITY, WHETHER IN
CONTRACT, STRICT LIABILITY, OR TORT (INCLUDING NEGLIGENCE OR OTHERWISE)
ARISING IN ANY WAY OUT OF THE USE OF THIS SOFTWARE, EVEN IF ADVISED OF THE
POSSIBILITY OF SUCH DAMAGE.

*/

#include <string>
#include <cstdio> // for snprintf
#include <cinttypes> // for PRId64 et.al.

#include "libtorrent/config.hpp"
#include "libtorrent/alert.hpp"
#include "libtorrent/alert_types.hpp"
#include "libtorrent/socket_io.hpp"
#include "libtorrent/error_code.hpp"
#include "libtorrent/torrent.hpp"
#include "libtorrent/performance_counters.hpp"
#include "libtorrent/stack_allocator.hpp"
#include "libtorrent/piece_block.hpp"
#include "libtorrent/hex.hpp" // to_hex
#include "libtorrent/session_stats.hpp"
#include "libtorrent/socket_type.hpp"
#include "libtorrent/aux_/ip_helpers.hpp" // for is_v4

#if TORRENT_ABI_VERSION == 1
#include "libtorrent/write_resume_data.hpp"
#endif

#include "libtorrent/aux_/escape_string.hpp" // for convert_from_native

namespace libtorrent {

	constexpr alert_category_t alert::error_notification;
	constexpr alert_category_t alert::peer_notification;
	constexpr alert_category_t alert::port_mapping_notification;
	constexpr alert_category_t alert::storage_notification;
	constexpr alert_category_t alert::tracker_notification;
	constexpr alert_category_t alert::connect_notification;
	constexpr alert_category_t alert::status_notification;
#if TORRENT_ABI_VERSION == 1
	constexpr alert_category_t alert::debug_notification;
	constexpr alert_category_t alert::progress_notification;
#endif
	constexpr alert_category_t alert::ip_block_notification;
	constexpr alert_category_t alert::performance_warning;
	constexpr alert_category_t alert::dht_notification;
	constexpr alert_category_t alert::stats_notification;
	constexpr alert_category_t alert::session_log_notification;
	constexpr alert_category_t alert::torrent_log_notification;
	constexpr alert_category_t alert::peer_log_notification;
	constexpr alert_category_t alert::incoming_request_notification;
	constexpr alert_category_t alert::dht_log_notification;
	constexpr alert_category_t alert::dht_operation_notification;
	constexpr alert_category_t alert::port_mapping_log_notification;
	constexpr alert_category_t alert::picker_log_notification;
	constexpr alert_category_t alert::file_progress_notification;
	constexpr alert_category_t alert::piece_progress_notification;
	constexpr alert_category_t alert::upload_notification;
	constexpr alert_category_t alert::block_progress_notification;

	constexpr alert_category_t alert::all_categories;

	alert::alert() : m_timestamp(clock_type::now()) {}
	alert::~alert() = default;
	time_point alert::timestamp() const { return m_timestamp; }

	torrent_alert::torrent_alert(aux::stack_allocator& alloc
		, torrent_handle const& h)
		: handle(h)
		, m_alloc(alloc)
	{
		std::shared_ptr<torrent> t = h.native_handle();
		if (t)
		{
			std::string name_str = t->name();
			if (!name_str.empty())
			{
				m_name_idx = alloc.copy_string(name_str);
			}
			else
			{
				if (t->info_hash().has_v2())
					m_name_idx = alloc.copy_string(aux::to_hex(t->info_hash().v2));
				else
					m_name_idx = alloc.copy_string(aux::to_hex(t->info_hash().v1));
			}
		}
		else
		{
			m_name_idx = alloc.copy_string("");
		}

#if TORRENT_ABI_VERSION == 1
		name = m_alloc.get().ptr(m_name_idx);
#endif
	}

	char const* torrent_alert::torrent_name() const
	{
		return m_alloc.get().ptr(m_name_idx);
	}

	std::string torrent_alert::message() const
	{
		if (!handle.is_valid()) return " - ";
		return torrent_name();
	}

	peer_alert::peer_alert(aux::stack_allocator& alloc
		, torrent_handle const& h
		, tcp::endpoint const& i
		, peer_id const& pi)
		: torrent_alert(alloc, h)
		, endpoint(i)
		, pid(pi)
#if TORRENT_ABI_VERSION == 1
		, ip(i)
#endif
	{}

	std::string peer_alert::message() const
	{
		return torrent_alert::message() + " peer [ " + print_endpoint(endpoint)
			+ " client: " + aux::identify_client_impl(pid) + " ]";
	}

	tracker_alert::tracker_alert(aux::stack_allocator& alloc
		, torrent_handle const& h, tcp::endpoint const& ep, string_view u)
		: torrent_alert(alloc, h)
		, local_endpoint(ep)
		, m_url_idx(alloc.copy_string(u))
#if TORRENT_ABI_VERSION == 1
		, url(u)
#endif
	{}

	char const* tracker_alert::tracker_url() const
	{
		return m_alloc.get().ptr(m_url_idx);
	}

	std::string tracker_alert::message() const
	{
		return torrent_alert::message() + " (" + tracker_url() + ")"
			+ "[" + print_endpoint(local_endpoint) + "]";
	}

	read_piece_alert::read_piece_alert(aux::stack_allocator& alloc
		, torrent_handle const& h
		, piece_index_t p, boost::shared_array<char> d, int s)
		: torrent_alert(alloc, h)
		, buffer(std::move(d))
		, piece(p)
		, size(s)
	{}

	read_piece_alert::read_piece_alert(aux::stack_allocator& alloc
		, torrent_handle h, piece_index_t p, error_code e)
		: torrent_alert(alloc, h)
		, error(e)
		, piece(p)
		, size(0)
#if TORRENT_ABI_VERSION == 1
		, ec(e)
#endif
	{}

	std::string read_piece_alert::message() const
	{
		char msg[200];
		if (error)
		{
			std::snprintf(msg, sizeof(msg), "%s: read_piece %d failed: %s"
				, torrent_alert::message().c_str() , static_cast<int>(piece)
				, convert_from_native(error.message()).c_str());
		}
		else
		{
			std::snprintf(msg, sizeof(msg), "%s: read_piece %d successful"
				, torrent_alert::message().c_str() , static_cast<int>(piece));
		}
		return msg;
	}

	file_completed_alert::file_completed_alert(aux::stack_allocator& alloc
		, torrent_handle const& h
		, file_index_t idx)
		: torrent_alert(alloc, h)
		, index(idx)
	{}

	std::string file_completed_alert::message() const
	{
		std::string ret { torrent_alert::message() };
		char msg[200];
		std::snprintf(msg, sizeof(msg), ": file %d finished downloading"
			, static_cast<int>(index));
		ret.append(msg);
		return ret;
	}

	file_renamed_alert::file_renamed_alert(aux::stack_allocator& alloc
		, torrent_handle const& h, string_view n, string_view old, file_index_t const idx)
		: torrent_alert(alloc, h)
		, index(idx)
		, m_name_idx(alloc.copy_string(n))
		, m_old_name_idx(alloc.copy_string(old))
#if TORRENT_ABI_VERSION == 1
		, name(n)
#endif
	{}

	char const* file_renamed_alert::new_name() const
	{
		return m_alloc.get().ptr(m_name_idx);
	}

	char const* file_renamed_alert::old_name() const
	{
		return m_alloc.get().ptr(m_old_name_idx);
	}

	std::string file_renamed_alert::message() const
	{
		std::string ret { torrent_alert::message() };
		char msg[200];
		std::snprintf(msg, sizeof(msg), ": file %d renamed from \""
			, static_cast<int>(index));
		ret.append(msg);
		ret.append(old_name());
		ret.append("\" to \"");
		ret.append(new_name());
		ret.append("\"");
		return ret;
	}

	file_rename_failed_alert::file_rename_failed_alert(aux::stack_allocator& alloc
		, torrent_handle const& h
		, file_index_t const idx
		, error_code ec)
		: torrent_alert(alloc, h)
		, index(idx)
		, error(ec)
	{}

	std::string file_rename_failed_alert::message() const
	{
		std::string ret { torrent_alert::message() };
		char msg[200];
		std::snprintf(msg, sizeof(msg), ": failed to rename file %d: "
			, static_cast<int>(index));
		ret.append(msg);
		ret.append(convert_from_native(error.message()));
		return ret;
	}

	performance_alert::performance_alert(aux::stack_allocator& alloc
		, torrent_handle const& h
		, performance_warning_t w)
		: torrent_alert(alloc, h)
		, warning_code(w)
	{}

	std::string performance_alert::message() const
	{
		static char const* const warning_str[] =
		{
			"max outstanding disk writes reached",
			"max outstanding piece requests reached",
			"upload limit too low (download rate will suffer)",
			"download limit too low (upload rate will suffer)",
			"send buffer watermark too low (upload rate will suffer)",
			"too many optimistic unchoke slots",
			"using bittyrant unchoker with no upload rate limit set",
			"the disk queue limit is too high compared to the cache size. The disk queue eats into the cache size",
			"outstanding AIO operations limit reached",
			"too few ports allowed for outgoing connections",
			"too few file descriptors are allowed for this process. connection limit lowered"
		};

		return torrent_alert::message() + ": performance warning: "
			+ warning_str[warning_code];
	}

	state_changed_alert::state_changed_alert(aux::stack_allocator& alloc
		, torrent_handle const& h
		, torrent_status::state_t st
		, torrent_status::state_t prev_st)
		: torrent_alert(alloc, h)
		, state(st)
		, prev_state(prev_st)
	{}

	std::string state_changed_alert::message() const
	{
		static char const* const state_str[] =
			{"checking (q)", "checking", "dl metadata"
			, "downloading", "finished", "seeding", "allocating"
			, "checking (r)"};

		return torrent_alert::message() + ": state changed to: "
			+ state_str[state];
	}

	tracker_error_alert::tracker_error_alert(aux::stack_allocator& alloc
		, torrent_handle const& h, tcp::endpoint const& ep, int times
		, string_view u, operation_t const operation, error_code const& e
		, string_view m)
		: tracker_alert(alloc, h, ep, u)
		, times_in_row(times)
		, error(e)
		, op(operation)
		, m_msg_idx(alloc.copy_string(m))
#if TORRENT_ABI_VERSION == 1
		, status_code(e && e.category() == http_category() ? e.value() : -1)
		, msg(m)
#endif
	{
		TORRENT_ASSERT(!u.empty());
	}

	char const* tracker_error_alert::error_message() const
	{
		return m_alloc.get().ptr(m_msg_idx);
	}

	std::string tracker_error_alert::message() const
	{
		char ret[400];
		std::snprintf(ret, sizeof(ret), "%s %s \"%s\" (%d)"
			, tracker_alert::message().c_str()
			, convert_from_native(error.message()).c_str(), error_message()
			, times_in_row);
		return ret;
	}

	tracker_warning_alert::tracker_warning_alert(aux::stack_allocator& alloc
		, torrent_handle const& h, tcp::endpoint const& ep
		, string_view u, string_view m)
		: tracker_alert(alloc, h, ep, u)
		, m_msg_idx(alloc.copy_string(m))
#if TORRENT_ABI_VERSION == 1
		, msg(m)
#endif
	{
		TORRENT_ASSERT(!u.empty());
	}

	char const* tracker_warning_alert::warning_message() const
	{
		return m_alloc.get().ptr(m_msg_idx);
	}

	std::string tracker_warning_alert::message() const
	{
		return tracker_alert::message() + " warning: " + warning_message();
	}

	scrape_reply_alert::scrape_reply_alert(aux::stack_allocator& alloc
		, torrent_handle const& h, tcp::endpoint const& ep
		, int incomp, int comp, string_view u)
		: tracker_alert(alloc, h, ep, u)
		, incomplete(incomp)
		, complete(comp)
	{
		TORRENT_ASSERT(!u.empty());
	}

	std::string scrape_reply_alert::message() const
	{
		char ret[400];
		std::snprintf(ret, sizeof(ret), "%s scrape reply: %d %d"
			, tracker_alert::message().c_str(), incomplete, complete);
		return ret;
	}

	scrape_failed_alert::scrape_failed_alert(aux::stack_allocator& alloc
		, torrent_handle const& h, tcp::endpoint const& ep
		, string_view u, error_code const& e)
		: tracker_alert(alloc, h, ep, u)
		, error(e)
		, m_msg_idx()
#if TORRENT_ABI_VERSION == 1
		, msg(convert_from_native(e.message()))
#endif
	{
		TORRENT_ASSERT(!u.empty());
	}

	scrape_failed_alert::scrape_failed_alert(aux::stack_allocator& alloc
		, torrent_handle const& h, tcp::endpoint const& ep
		, string_view u, string_view m)
		: tracker_alert(alloc, h, ep, u)
		, error(errors::tracker_failure)
		, m_msg_idx(alloc.copy_string(m))
#if TORRENT_ABI_VERSION == 1
		, msg(m)
#endif
	{
		TORRENT_ASSERT(!u.empty());
	}

	char const* scrape_failed_alert::error_message() const
	{
		if (m_msg_idx == aux::allocation_slot()) return "";
		else return m_alloc.get().ptr(m_msg_idx);
	}

	std::string scrape_failed_alert::message() const
	{
		return tracker_alert::message() + " scrape failed: " + error_message();
	}

	tracker_reply_alert::tracker_reply_alert(aux::stack_allocator& alloc
		, torrent_handle const& h, tcp::endpoint const& ep
		, int np, string_view u)
		: tracker_alert(alloc, h, ep, u)
		, num_peers(np)
	{
		TORRENT_ASSERT(!u.empty());
	}

	std::string tracker_reply_alert::message() const
	{
		char ret[400];
		std::snprintf(ret, sizeof(ret), "%s received peers: %d"
			, tracker_alert::message().c_str(), num_peers);
		return ret;
	}

	dht_reply_alert::dht_reply_alert(aux::stack_allocator& alloc
		, torrent_handle const& h
		, int np)
		: tracker_alert(alloc, h, {}, "")
		, num_peers(np)
	{}

	std::string dht_reply_alert::message() const
	{
		char ret[400];
		std::snprintf(ret, sizeof(ret), "%s received DHT peers: %d"
			, tracker_alert::message().c_str(), num_peers);
		return ret;
	}

	tracker_announce_alert::tracker_announce_alert(aux::stack_allocator& alloc
		, torrent_handle const& h, tcp::endpoint const& ep, string_view u
		, event_t const e)
		: tracker_alert(alloc, h, ep, u)
		, event(e)
	{
		TORRENT_ASSERT(!u.empty());
	}

	std::string tracker_announce_alert::message() const
	{
		static const char* const event_str[] = {"none", "completed", "started", "stopped", "paused"};
		return tracker_alert::message() + " sending announce (" + event_str[static_cast<int>(event)] + ")";
	}

	hash_failed_alert::hash_failed_alert(
		aux::stack_allocator& alloc
		, torrent_handle const& h
		, piece_index_t index)
		: torrent_alert(alloc, h)
		, piece_index(index)
	{
		TORRENT_ASSERT(index >= piece_index_t(0));
	}

	std::string hash_failed_alert::message() const
	{
		char ret[400];
		std::snprintf(ret, sizeof(ret), "%s hash for piece %d failed"
			, torrent_alert::message().c_str(), static_cast<int>(piece_index));
		return ret;
	}

	peer_ban_alert::peer_ban_alert(aux::stack_allocator& alloc
		, torrent_handle h, tcp::endpoint const& ep
		, peer_id const& peer_id)
		: peer_alert(alloc, h, ep, peer_id)
	{}

	std::string peer_ban_alert::message() const
	{
		return peer_alert::message() + " banned peer";
	}

	peer_unsnubbed_alert::peer_unsnubbed_alert(aux::stack_allocator& alloc
		, torrent_handle h, tcp::endpoint const& ep
		, peer_id const& peer_id)
		: peer_alert(alloc, h, ep, peer_id)
	{}

	std::string peer_unsnubbed_alert::message() const
	{
		return peer_alert::message() + " peer unsnubbed";
	}

	peer_snubbed_alert::peer_snubbed_alert(aux::stack_allocator& alloc
		, torrent_handle h, tcp::endpoint const& ep
		, peer_id const& peer_id)
		: peer_alert(alloc, h, ep, peer_id)
	{}

	std::string peer_snubbed_alert::message() const
	{
		return peer_alert::message() + " peer snubbed";
	}

	invalid_request_alert::invalid_request_alert(aux::stack_allocator& alloc
		, torrent_handle const& h, tcp::endpoint const& ep
		, peer_id const& peer_id, peer_request const& r
		, bool _have, bool _peer_interested, bool _withheld)
		: peer_alert(alloc, h, ep, peer_id)
		, request(r)
		, we_have(_have)
		, peer_interested(_peer_interested)
		, withheld(_withheld)
	{}

	std::string invalid_request_alert::message() const
	{
		char ret[400];
		std::snprintf(ret, sizeof(ret), "%s peer sent an invalid piece request "
			"(piece: %d start: %d len: %d)%s"
			, peer_alert::message().c_str()
			, static_cast<int>(request.piece)
			, request.start
			, request.length
			, withheld ? ": super seeding withheld piece"
			: !we_have ? ": we don't have piece"
			: !peer_interested ? ": peer is not interested"
			: "");
		return ret;
	}

	torrent_finished_alert::torrent_finished_alert(aux::stack_allocator& alloc
		, torrent_handle h)
		: torrent_alert(alloc, h)
	{}

	std::string torrent_finished_alert::message() const
	{
		return torrent_alert::message() + " torrent finished downloading";
	}

	piece_finished_alert::piece_finished_alert(aux::stack_allocator& alloc
		, torrent_handle const& h, piece_index_t piece_num)
		: torrent_alert(alloc, h)
		, piece_index(piece_num)
	{}

	std::string piece_finished_alert::message() const
	{
		char ret[200];
		std::snprintf(ret, sizeof(ret), "%s piece: %d finished downloading"
			, torrent_alert::message().c_str(), static_cast<int>(piece_index));
		return ret;
	}

	request_dropped_alert::request_dropped_alert(aux::stack_allocator& alloc, torrent_handle h
		, tcp::endpoint const& ep, peer_id const& peer_id, int block_num
		, piece_index_t piece_num)
		: peer_alert(alloc, h, ep, peer_id)
		, block_index(block_num)
		, piece_index(piece_num)
	{
		TORRENT_ASSERT(block_index >= 0 && piece_index >= piece_index_t(0));
	}

	std::string request_dropped_alert::message() const
	{
		char ret[200];
		std::snprintf(ret, sizeof(ret), "%s peer dropped block ( piece: %d block: %d)"
			, peer_alert::message().c_str(), static_cast<int>(piece_index), block_index);
		return ret;
	}

	block_timeout_alert::block_timeout_alert(aux::stack_allocator& alloc, torrent_handle h
		, tcp::endpoint const& ep, peer_id const& peer_id, int block_num
		, piece_index_t piece_num)
		: peer_alert(alloc, h, ep, peer_id)
		, block_index(block_num)
		, piece_index(piece_num)
	{
		TORRENT_ASSERT(block_index >= 0 && piece_index >= piece_index_t(0));
	}

	std::string block_timeout_alert::message() const
	{
		char ret[200];
		std::snprintf(ret, sizeof(ret), "%s peer timed out request ( piece: %d block: %d)"
			, peer_alert::message().c_str(), static_cast<int>(piece_index), block_index);
		return ret;
	}

	block_finished_alert::block_finished_alert(aux::stack_allocator& alloc, torrent_handle h
		, tcp::endpoint const& ep, peer_id const& peer_id, int block_num
		, piece_index_t piece_num)
		: peer_alert(alloc, h, ep, peer_id)
		, block_index(block_num)
		, piece_index(piece_num)
	{
		TORRENT_ASSERT(block_index >= 0 && piece_index >= piece_index_t(0));
	}

	std::string block_finished_alert::message() const
	{
		char ret[200];
		std::snprintf(ret, sizeof(ret), "%s block finished downloading (piece: %d block: %d)"
			, peer_alert::message().c_str(), static_cast<int>(piece_index), block_index);
		return ret;
	}

	block_downloading_alert::block_downloading_alert(aux::stack_allocator& alloc, torrent_handle h
		, tcp::endpoint const& ep
		, peer_id const& peer_id, int block_num, piece_index_t piece_num)
		: peer_alert(alloc, h, ep, peer_id)
		, block_index(block_num)
		, piece_index(piece_num)
#if TORRENT_ABI_VERSION == 1
		, peer_speedmsg("")
#endif
	{
		TORRENT_ASSERT(block_index >= 0 && piece_index >= piece_index_t(0));
	}

	std::string block_downloading_alert::message() const
	{
		char ret[200];
		std::snprintf(ret, sizeof(ret), "%s requested block (piece: %d block: %d)"
			, peer_alert::message().c_str(), static_cast<int>(piece_index), block_index);
		return ret;
	}

	unwanted_block_alert::unwanted_block_alert(aux::stack_allocator& alloc, torrent_handle h
		, tcp::endpoint const& ep
		, peer_id const& peer_id, int block_num, piece_index_t piece_num)
		: peer_alert(alloc, h, ep, peer_id)
		, block_index(block_num)
		, piece_index(piece_num)
	{
		TORRENT_ASSERT(block_index >= 0 && piece_index >= piece_index_t(0));
	}

	std::string unwanted_block_alert::message() const
	{
		char ret[200];
		std::snprintf(ret, sizeof(ret), "%s received block not in download queue (piece: %d block: %d)"
			, peer_alert::message().c_str(), static_cast<int>(piece_index), block_index);
		return ret;
	}

	storage_moved_alert::storage_moved_alert(aux::stack_allocator& alloc
		, torrent_handle const& h, string_view p, string_view old)
		: torrent_alert(alloc, h)
		, m_path_idx(alloc.copy_string(p))
		, m_old_path_idx(alloc.copy_string(old))
#if TORRENT_ABI_VERSION == 1
		, path(p)
#endif
	{}

	std::string storage_moved_alert::message() const
	{
		return torrent_alert::message() + " moved storage from \""
			+ old_path() + "\" to: \"" + storage_path() + "\"";
	}

	char const* storage_moved_alert::storage_path() const
	{
		return m_alloc.get().ptr(m_path_idx);
	}

	char const* storage_moved_alert::old_path() const
	{
		return m_alloc.get().ptr(m_old_path_idx);
	}

	storage_moved_failed_alert::storage_moved_failed_alert(
		aux::stack_allocator& alloc, torrent_handle const& h, error_code const& e
		, string_view f, operation_t const op_)
		: torrent_alert(alloc, h)
		, error(e)
		, op(op_)
		, m_file_idx(alloc.copy_string(f))
#if TORRENT_ABI_VERSION == 1
		, operation(operation_name(op_))
		, file(f)
#endif
	{}

	char const* storage_moved_failed_alert::file_path() const
	{
		return m_alloc.get().ptr(m_file_idx);
	}

	std::string storage_moved_failed_alert::message() const
	{
		return torrent_alert::message() + " storage move failed. "
			+ operation_name(op) + " (" + file_path() + "): "
			+ convert_from_native(error.message());
	}

	torrent_deleted_alert::torrent_deleted_alert(aux::stack_allocator& alloc
		, torrent_handle const& h, info_hash_t const& ih)
		: torrent_alert(alloc, h)
		, info_hash(ih)
	{}

	std::string torrent_deleted_alert::message() const
	{
		return torrent_alert::message() + " deleted";
	}

	torrent_delete_failed_alert::torrent_delete_failed_alert(aux::stack_allocator& alloc
		, torrent_handle const& h, error_code const& e, info_hash_t const& ih)
		: torrent_alert(alloc, h)
		, error(e)
		, info_hash(ih)
#if TORRENT_ABI_VERSION == 1
		, msg(convert_from_native(error.message()))
#endif
	{
	}

	std::string torrent_delete_failed_alert::message() const
	{
		return torrent_alert::message() + " torrent deletion failed: "
			+ convert_from_native(error.message());
	}

	save_resume_data_alert::save_resume_data_alert(aux::stack_allocator& alloc
		, add_torrent_params&& p
		, torrent_handle const& h)
		: torrent_alert(alloc, h)
		, params(std::move(p))
#if TORRENT_ABI_VERSION == 1
		, resume_data(std::make_shared<entry>(write_resume_data(params)))
#endif
	{
	}

	std::string save_resume_data_alert::message() const
	{
		return torrent_alert::message() + " resume data generated";
	}

	save_resume_data_failed_alert::save_resume_data_failed_alert(aux::stack_allocator& alloc
		, torrent_handle const& h, error_code const& e)
		: torrent_alert(alloc, h)
		, error(e)
#if TORRENT_ABI_VERSION == 1
		, msg(convert_from_native(error.message()))
#endif
	{
	}

	std::string save_resume_data_failed_alert::message() const
	{
		return torrent_alert::message() + " resume data was not generated: "
			+ convert_from_native(error.message());
	}

	torrent_paused_alert::torrent_paused_alert(aux::stack_allocator& alloc
		, torrent_handle const& h)
		: torrent_alert(alloc, h)
	{}

	std::string torrent_paused_alert::message() const
	{
		return torrent_alert::message() + " paused";
	}

	torrent_resumed_alert::torrent_resumed_alert(aux::stack_allocator& alloc
		, torrent_handle const& h)
		: torrent_alert(alloc, h)
	{}

	std::string torrent_resumed_alert::message() const
	{
		return torrent_alert::message() + " resumed";
	}

	torrent_checked_alert::torrent_checked_alert(aux::stack_allocator& alloc
		, torrent_handle const& h)
		: torrent_alert(alloc, h)
	{}

	std::string torrent_checked_alert::message() const
	{
		return torrent_alert::message() + " checked";
	}

namespace {

	char const* const nat_type_str[] = {"NAT-PMP", "UPnP"};

	char const* const protocol_str[] = {"none", "TCP", "UDP"};

#if TORRENT_ABI_VERSION == 1
	int sock_type_idx(socket_type_t type)
	{
		// these numbers are the deprecated enum values in
		// listen_succeeded_alert and listen_failed_alert
		static aux::array<int, 9, socket_type_t> const mapping{{
			0, // tcp
			4, // socks5,
			0, // http,
			2, // utp,
			3, // i2p,
			1, // tcp_ssl
			4, // socks5_ssl,
			1, // http_ssl,
			5  // utp_ssl,
		}};
		return mapping[type];
	}

	int to_op_t(operation_t op)
	{
		using o = operation_t;
		using lfo = listen_failed_alert::op_t;

		// we have to use deprecated enum values here. suppress the warnings
#include "libtorrent/aux_/disable_deprecation_warnings_push.hpp"
		switch (op)
		{
			case o::bittorrent: return -1;
			case o::iocontrol: return -1;
			case o::getpeername: return -1;
			case o::getname: return lfo::get_socket_name;
			case o::alloc_recvbuf: return -1;
			case o::alloc_sndbuf: return -1;
			case o::file_write: return -1;
			case o::file_read: return -1;
			case o::file: return -1;
			case o::sock_write: return -1;
			case o::sock_read: return -1;
			case o::sock_open: return lfo::open;
			case o::sock_bind: return lfo::bind;
			case o::available: return -1;
			case o::encryption: return -1;
			case o::connect: return -1;
			case o::ssl_handshake: return -1;
			case o::get_interface: return -1;
			case o::unknown: return -1;
			case o::sock_listen: return lfo::listen;
			case o::sock_bind_to_device: return lfo::bind_to_device;
			case o::sock_accept: return lfo::accept;
			case o::parse_address: return lfo::parse_addr;
			case o::enum_if: return lfo::enum_if;
			case o::file_stat: return -1;
			case o::file_copy: return -1;
			case o::file_fallocate: return -1;
			case o::file_hard_link: return -1;
			case o::file_remove: return -1;
			case o::file_rename: return -1;
			case o::file_open: return -1;
			case o::mkdir: return -1;
			case o::check_resume: return -1;
			case o::exception: return -1;
			case o::alloc_cache_piece: return -1;
			case o::partfile_move: return -1;
			case o::partfile_read: return -1;
			case o::partfile_write: return -1;
			case o::hostname_lookup: return -1;
			case o::symlink: return -1;
			case o::handshake: return -1;
			case o::sock_option: return -1;
			case o::enum_route: return -1;
			case o::file_seek: return -1;
			case o::timer: return -1;
		}
		return -1;
	}
#include "libtorrent/aux_/disable_warnings_pop.hpp"

#endif // TORRENT_ABI_VERSION

} // anonymous namespace

	listen_failed_alert::listen_failed_alert(
		aux::stack_allocator& alloc
		, string_view iface
		, libtorrent::address const& listen_addr
		, int listen_port
		, operation_t const op_
		, error_code const& ec
		, libtorrent::socket_type_t t)
		: error(ec)
		, op(op_)
		, socket_type(t)
		, address(listen_addr)
		, port(listen_port)
		, m_alloc(alloc)
		, m_interface_idx(alloc.copy_string(iface))
#if TORRENT_ABI_VERSION == 1
		, operation(to_op_t(op_))
		, endpoint(listen_addr, std::uint16_t(listen_port))
		, sock_type(static_cast<socket_type_t>(sock_type_idx(t)))
#endif
	{}

	listen_failed_alert::listen_failed_alert(
		aux::stack_allocator& alloc
		, string_view iface
		, tcp::endpoint const& ep
		, operation_t const op_
		, error_code const& ec
		, libtorrent::socket_type_t t)
		: listen_failed_alert(alloc
			, iface
			, ep.address()
			, ep.port()
			, op_
			, ec
			, t)
	{}

	listen_failed_alert::listen_failed_alert(
		aux::stack_allocator& alloc
		, string_view iface
		, udp::endpoint const& ep
		, operation_t const op_
		, error_code const& ec
		, libtorrent::socket_type_t t)
		: listen_failed_alert(alloc
			, iface
			, ep.address()
			, ep.port()
			, op_
			, ec
			, t)
	{}

	listen_failed_alert::listen_failed_alert(
		aux::stack_allocator& alloc
		, string_view iface
		, operation_t const op_
		, error_code const& ec
		, libtorrent::socket_type_t t)
		: listen_failed_alert(alloc
			, iface
			, libtorrent::address()
			, 0
			, op_
			, ec
			, t)
	{}

	char const* listen_failed_alert::listen_interface() const
	{
		return m_alloc.get().ptr(m_interface_idx);
	}

	std::string listen_failed_alert::message() const
	{
		char ret[300];
		std::snprintf(ret, sizeof(ret), "listening on %s (device: %s) failed: [%s] [%s] %s"
			, print_endpoint(address, port).c_str()
			, listen_interface()
			, operation_name(op)
			, socket_type_name(socket_type)
			, convert_from_native(error.message()).c_str());
		return ret;
	}

	metadata_failed_alert::metadata_failed_alert(aux::stack_allocator& alloc
		, const torrent_handle& h, error_code const& e)
		: torrent_alert(alloc, h)
		, error(e)
	{}

	std::string metadata_failed_alert::message() const
	{
		return torrent_alert::message() + " invalid metadata received";
	}

	metadata_received_alert::metadata_received_alert(aux::stack_allocator& alloc
		, const torrent_handle& h)
		: torrent_alert(alloc, h)
	{}

	std::string metadata_received_alert::message() const
	{
		return torrent_alert::message() + " metadata successfully received";
	}

	udp_error_alert::udp_error_alert(
		aux::stack_allocator&
		, udp::endpoint const& ep
		, operation_t op
		, error_code const& ec)
		: endpoint(ep)
		, operation(op)
		, error(ec)
	{}

	std::string udp_error_alert::message() const
	{
		return "UDP error: " + convert_from_native(error.message())
			+ " from: " + endpoint.address().to_string()
			+ " op: " + operation_name(operation);
	}

	external_ip_alert::external_ip_alert(aux::stack_allocator&
		, address const& ip)
		: external_address(ip)
	{}

	std::string external_ip_alert::message() const
	{
		return "external IP received: " + external_address.to_string();
	}

	listen_succeeded_alert::listen_succeeded_alert(aux::stack_allocator&
		, libtorrent::address const& listen_addr
		, int listen_port
		, libtorrent::socket_type_t t)
		: address(listen_addr)
		, port(listen_port)
		, socket_type(t)
#if TORRENT_ABI_VERSION == 1
		, endpoint(listen_addr, std::uint16_t(listen_port))
		, sock_type(static_cast<socket_type_t>(sock_type_idx(t)))
#endif
	{}

	listen_succeeded_alert::listen_succeeded_alert(aux::stack_allocator& alloc
		, tcp::endpoint const& ep
		, libtorrent::socket_type_t t)
		: listen_succeeded_alert(alloc
			, ep.address()
			, ep.port()
			, t)
	{}

	listen_succeeded_alert::listen_succeeded_alert(aux::stack_allocator& alloc
		, udp::endpoint const& ep
		, libtorrent::socket_type_t t)
		: listen_succeeded_alert(alloc
			, ep.address()
			, ep.port()
			, t)
	{}

	std::string listen_succeeded_alert::message() const
	{
		char ret[200];
		std::snprintf(ret, sizeof(ret), "successfully listening on [%s] %s"
			, socket_type_name(socket_type), print_endpoint(address, port).c_str());
		return ret;
	}

	portmap_error_alert::portmap_error_alert(aux::stack_allocator&
		, port_mapping_t const i, portmap_transport const t, error_code const& e
		, address const& local)
		: mapping(i)
		, map_transport(t)
		, local_address(local)
		, error(e)
#if TORRENT_ABI_VERSION == 1
		, map_type(static_cast<int>(t))
		, msg(convert_from_native(error.message()))
#endif
	{}

	std::string portmap_error_alert::message() const
	{
		return std::string("could not map port using ")
			+ nat_type_str[static_cast<int>(map_transport)]
			+ "[" + local_address.to_string() + "]: "
			+ convert_from_native(error.message());
	}

	portmap_alert::portmap_alert(aux::stack_allocator&, port_mapping_t const i
		, int const port, portmap_transport const t, portmap_protocol const proto
		, address const& local)
		: mapping(i)
		, external_port(port)
		, map_protocol(proto)
		, map_transport(t)
		, local_address(local)
#if TORRENT_ABI_VERSION == 1
		, protocol(static_cast<int>(proto))
		, map_type(static_cast<int>(t))
#endif
	{}

	std::string portmap_alert::message() const
	{
		char ret[200];
		std::snprintf(ret, sizeof(ret), "successfully mapped port using %s. local: %s external port: %s/%d"
			, nat_type_str[static_cast<int>(map_transport)]
			, local_address.to_string().c_str()
			, protocol_str[static_cast<int>(map_protocol)], external_port);
		return ret;
	}

	portmap_log_alert::portmap_log_alert(aux::stack_allocator& alloc
		, portmap_transport const t, const char* m, address const& local)
		: map_transport(t)
		, local_address(local)
		, m_alloc(alloc)
		, m_log_idx(alloc.copy_string(m))
#if TORRENT_ABI_VERSION == 1
		, map_type(static_cast<int>(t))
		, msg(m)
#endif
	{}

	char const* portmap_log_alert::log_message() const
	{
		return m_alloc.get().ptr(m_log_idx);
	}

	std::string portmap_log_alert::message() const
	{
<<<<<<< HEAD
		char ret[600];
		std::snprintf(ret, sizeof(ret), "%s [%s]: %s"
=======
		char ret[1024];
		std::snprintf(ret, sizeof(ret), "%s: %s"
>>>>>>> 7352d4fb
			, nat_type_str[static_cast<int>(map_transport)]
			, local_address.to_string().c_str()
			, log_message());
		return ret;
	}

	fastresume_rejected_alert::fastresume_rejected_alert(
		aux::stack_allocator& alloc
		, torrent_handle const& h
		, error_code const& ec
		, string_view f
		, operation_t const op_)
		: torrent_alert(alloc, h)
		, error(ec)
		, op(op_)
		, m_path_idx(alloc.copy_string(f))
#if TORRENT_ABI_VERSION == 1
		, operation(operation_name(op_))
		, file(f)
		, msg(convert_from_native(error.message()))
#endif
	{
	}

	std::string fastresume_rejected_alert::message() const
	{
		return torrent_alert::message() + " fast resume rejected. "
			+ operation_name(op) + "(" + file_path() + "): "
			+ convert_from_native(error.message());
	}

	char const* fastresume_rejected_alert::file_path() const
	{
		return m_alloc.get().ptr(m_path_idx);
	}

	peer_blocked_alert::peer_blocked_alert(aux::stack_allocator& alloc
		, torrent_handle const& h, tcp::endpoint const& ep, int r)
		: peer_alert(alloc, h, ep, peer_id(nullptr))
		, reason(r)
	{}

	std::string peer_blocked_alert::message() const
	{
		char ret[600];
		static char const* const reason_str[] =
		{
			"ip_filter",
			"port_filter",
			"i2p_mixed",
			"privileged_ports",
			"utp_disabled",
			"tcp_disabled",
			"invalid_local_interface"
		};

		std::snprintf(ret, sizeof(ret), "%s: blocked peer [%s]"
			, peer_alert::message().c_str(), reason_str[reason]);
		return ret;
	}

	dht_announce_alert::dht_announce_alert(aux::stack_allocator&
		, address const& i, int p
		, sha1_hash const& ih)
		: ip(i)
		, port(p)
		, info_hash(ih)
	{}

	std::string dht_announce_alert::message() const
	{
		char msg[200];
		std::snprintf(msg, sizeof(msg), "incoming dht announce: %s:%d (%s)"
			, ip.to_string().c_str(), port, aux::to_hex(info_hash).c_str());
		return msg;
	}

	dht_get_peers_alert::dht_get_peers_alert(aux::stack_allocator&
		, sha1_hash const& ih)
		: info_hash(ih)
	{}

	std::string dht_get_peers_alert::message() const
	{
		char msg[200];
		std::snprintf(msg, sizeof(msg), "incoming dht get_peers: %s", aux::to_hex(info_hash).c_str());
		return msg;
	}

namespace {

		std::array<int, stats_alert::num_channels> stat_to_array(stat const& s)
		{
			std::array<int, stats_alert::num_channels> arr;

			arr[stats_alert::upload_payload] = s[stat::upload_payload].counter();
			arr[stats_alert::upload_protocol] = s[stat::upload_protocol].counter();
			arr[stats_alert::download_payload] = s[stat::download_payload].counter();
			arr[stats_alert::download_protocol] = s[stat::download_protocol].counter();
			arr[stats_alert::upload_ip_protocol] = s[stat::upload_ip_protocol].counter();
			arr[stats_alert::download_ip_protocol] = s[stat::download_ip_protocol].counter();

#if TORRENT_ABI_VERSION == 1
			arr[stats_alert::upload_dht_protocol] = 0;
			arr[stats_alert::upload_tracker_protocol] = 0;
			arr[stats_alert::download_dht_protocol] = 0;
			arr[stats_alert::download_tracker_protocol] = 0;
#else
			arr[stats_alert::deprecated1] = 0;
			arr[stats_alert::deprecated2] = 0;
			arr[stats_alert::deprecated3] = 0;
			arr[stats_alert::deprecated4] = 0;
#endif
			return arr;
		}
	}

	stats_alert::stats_alert(aux::stack_allocator& alloc
		, torrent_handle const& h, int in, stat const& s)
		: torrent_alert(alloc, h)
		, transferred(stat_to_array(s))
		, interval(in)
	{}

	std::string stats_alert::message() const
	{
		char msg[200];
		std::snprintf(msg, sizeof(msg), "%s: [%d] %d %d %d %d %d %d"
#if TORRENT_ABI_VERSION == 1
			" %d %d %d %d"
#endif
			, torrent_alert::message().c_str()
			, interval
			, transferred[0]
			, transferred[1]
			, transferred[2]
			, transferred[3]
			, transferred[4]
			, transferred[5]
#if TORRENT_ABI_VERSION == 1
			, transferred[6]
			, transferred[7]
			, transferred[8]
			, transferred[9]
#endif
			);
		return msg;
	}

	cache_flushed_alert::cache_flushed_alert(aux::stack_allocator& alloc
		, torrent_handle const& h)
		: torrent_alert(alloc, h) {}

#if TORRENT_ABI_VERSION == 1
	anonymous_mode_alert::anonymous_mode_alert(aux::stack_allocator& alloc
		, torrent_handle const& h, int k, string_view s)
		: torrent_alert(alloc, h)
		, kind(k)
		, str(s)
	{}

	std::string anonymous_mode_alert::message() const
	{
		char msg[200];
		static char const* const msgs[] = {
			"tracker is not anonymous, set a proxy"
		};
		std::snprintf(msg, sizeof(msg), "%s: %s: %s"
			, torrent_alert::message().c_str()
			, msgs[kind], str.c_str());
		return msg;
	}
#endif // TORRENT_ABI_VERSION

	lsd_peer_alert::lsd_peer_alert(aux::stack_allocator& alloc, torrent_handle const& h
		, tcp::endpoint const& i)
		: peer_alert(alloc, h, i, peer_id(nullptr))
	{}

	std::string lsd_peer_alert::message() const
	{
		char msg[200];
		std::snprintf(msg, sizeof(msg), "%s: received peer from local service discovery"
			, peer_alert::message().c_str());
		return msg;
	}

	trackerid_alert::trackerid_alert(
		aux::stack_allocator& alloc
		, torrent_handle const& h
		, tcp::endpoint const& ep
		, string_view u
		, const std::string& id)
		: tracker_alert(alloc, h,  ep, u)
		, m_tracker_idx(alloc.copy_string(id))
#if TORRENT_ABI_VERSION == 1
		, trackerid(id)
#endif
	{}

	char const* trackerid_alert::tracker_id() const
	{
		return m_alloc.get().ptr(m_tracker_idx);
	}

	std::string trackerid_alert::message() const
	{
		return std::string("trackerid received: ") + tracker_id();
	}

	dht_bootstrap_alert::dht_bootstrap_alert(aux::stack_allocator&)
	{}

	std::string dht_bootstrap_alert::message() const
	{
		return "DHT bootstrap complete";
	}

	torrent_error_alert::torrent_error_alert(
		aux::stack_allocator& alloc
		, torrent_handle const& h
		, error_code const& e, string_view f)
		: torrent_alert(alloc, h)
		, error(e)
		, m_file_idx(alloc.copy_string(f))
#if TORRENT_ABI_VERSION == 1
		, error_file(f)
#endif
	{}

	std::string torrent_error_alert::message() const
	{
		char msg[400];
		if (error)
		{
			std::snprintf(msg, sizeof(msg), " ERROR: (%d %s) %s"
				, error.value(), convert_from_native(error.message()).c_str()
				, filename());
		}
		else
		{
			std::snprintf(msg, sizeof(msg), " ERROR: %s", filename());
		}
		return torrent_alert::message() + msg;
	}

	char const* torrent_error_alert::filename() const
	{
		return m_alloc.get().ptr(m_file_idx);
	}

#if TORRENT_ABI_VERSION == 1
	torrent_added_alert::torrent_added_alert(aux::stack_allocator& alloc
		, torrent_handle const& h)
		: torrent_alert(alloc, h)
	{}

	std::string torrent_added_alert::message() const
	{
		return torrent_alert::message() + " added";
	}
#endif

	torrent_removed_alert::torrent_removed_alert(aux::stack_allocator& alloc
		, torrent_handle const& h, info_hash_t const& ih, client_data_t u)
		: torrent_alert(alloc, h)
		, info_hash(ih)
		, userdata(u)
	{}

	std::string torrent_removed_alert::message() const
	{
		return torrent_alert::message() + " removed";
	}

	torrent_need_cert_alert::torrent_need_cert_alert(aux::stack_allocator& alloc
		, torrent_handle const& h)
		: torrent_alert(alloc, h)
	{}

	std::string torrent_need_cert_alert::message() const
	{
		return torrent_alert::message() + " needs SSL certificate";
	}

	incoming_connection_alert::incoming_connection_alert(aux::stack_allocator&
		, socket_type_t t, tcp::endpoint const& i)
		: socket_type(t)
		, endpoint(i)
#if TORRENT_ABI_VERSION == 1
		, ip(i)
#endif
	{}

	std::string incoming_connection_alert::message() const
	{
		char msg[600];
		std::snprintf(msg, sizeof(msg), "incoming connection from %s (%s)"
			, print_endpoint(endpoint).c_str(), socket_type_name(socket_type));
		return msg;
	}

	peer_connect_alert::peer_connect_alert(aux::stack_allocator& alloc, torrent_handle h
		, tcp::endpoint const& ep, peer_id const& peer_id, socket_type_t const type)
		: peer_alert(alloc, h, ep, peer_id)
		, socket_type(type)
	{}

	std::string peer_connect_alert::message() const
	{
		char msg[600];
		std::snprintf(msg, sizeof(msg), "%s connecting to peer (%s)"
			, peer_alert::message().c_str(), socket_type_name(socket_type));
		return msg;
	}

	add_torrent_alert::add_torrent_alert(aux::stack_allocator& alloc, torrent_handle const& h
		, add_torrent_params p, error_code const& ec)
		: torrent_alert(alloc, h)
		, params(std::move(p))
		, error(ec)
	{}

	std::string add_torrent_alert::message() const
	{
		char msg[600];
		char info_hash[41];
		char const* torrent_name = info_hash;
		if (params.ti) torrent_name = params.ti->name().c_str();
		else if (!params.name.empty()) torrent_name = params.name.c_str();
#if TORRENT_ABI_VERSION == 1
		else if (!params.url.empty()) torrent_name = params.url.c_str();
#endif
		else aux::to_hex(params.info_hash.get_best(), info_hash);

		if (error)
		{
			std::snprintf(msg, sizeof(msg), "failed to add torrent \"%s\": [%s] %s"
				, torrent_name, error.category().name()
				, convert_from_native(error.message()).c_str());
		}
		else
		{
			std::snprintf(msg, sizeof(msg), "added torrent: %s", torrent_name);
		}
		return msg;
	}

	state_update_alert::state_update_alert(aux::stack_allocator&
		, std::vector<torrent_status> st)
		: status(std::move(st))
	{}

	std::string state_update_alert::message() const
	{
		char msg[600];
		std::snprintf(msg, sizeof(msg), "state updates for %d torrents", int(status.size()));
		return msg;
	}

#if TORRENT_ABI_VERSION == 1
	mmap_cache_alert::mmap_cache_alert(aux::stack_allocator&
		, error_code const& ec): error(ec)
	{}

	std::string mmap_cache_alert::message() const
	{
		char msg[600];
		std::snprintf(msg, sizeof(msg), "mmap cache failed: (%d) %s", error.value()
			, convert_from_native(error.message()).c_str());
		return msg;
	}
#endif

	char const* operation_name(operation_t const op)
	{
		static char const* const names[] = {
			"unknown",
			"bittorrent",
			"iocontrol",
			"getpeername",
			"getname",
			"alloc_recvbuf",
			"alloc_sndbuf",
			"file_write",
			"file_read",
			"file",
			"sock_write",
			"sock_read",
			"sock_open",
			"sock_bind",
			"available",
			"encryption",
			"connect",
			"ssl_handshake",
			"get_interface",
			"sock_listen",
			"sock_bind_to_device",
			"sock_accept",
			"parse_address",
			"enum_if",
			"file_stat",
			"file_copy",
			"file_fallocate",
			"file_hard_link",
			"file_remove",
			"file_rename",
			"file_open",
			"mkdir",
			"check_resume",
			"exception",
			"alloc_cache_piece",
			"partfile_move",
			"partfile_read",
			"partfile_write",
			"hostname_lookup",
			"symlink",
			"handshake",
			"sock_option",
			"enum_route",
			"file_seek",
			"timer",
		};

		int const idx = static_cast<int>(op);
		if (idx < 0 || idx >= int(sizeof(names) / sizeof(names[0])))
			return "unknown operation";

		return names[idx];
	}

#if TORRENT_ABI_VERSION == 1
	char const* operation_name(int const op)
	{
		return operation_name(static_cast<operation_t>(op));
	}
#endif

	peer_error_alert::peer_error_alert(aux::stack_allocator& alloc, torrent_handle const& h
		, tcp::endpoint const& ep, peer_id const& peer_id, operation_t const op_
		, error_code const& e)
		: peer_alert(alloc, h, ep, peer_id)
		, op(op_)
		, error(e)
#if TORRENT_ABI_VERSION == 1
		, operation(static_cast<int>(op_))
		, msg(convert_from_native(error.message()))
#endif
	{}

	std::string peer_error_alert::message() const
	{
		char buf[200];
		std::snprintf(buf, sizeof(buf), "%s peer error [%s] [%s]: %s"
			, peer_alert::message().c_str()
			, operation_name(op), error.category().name()
			, convert_from_native(error.message()).c_str());
		return buf;
	}

	peer_disconnected_alert::peer_disconnected_alert(aux::stack_allocator& alloc
		, torrent_handle const& h, tcp::endpoint const& ep
		, peer_id const& peer_id, operation_t op_, socket_type_t const type, error_code const& e
		, close_reason_t r)
		: peer_alert(alloc, h, ep, peer_id)
		, socket_type(type)
		, op(op_)
		, error(e)
		, reason(r)
#if TORRENT_ABI_VERSION == 1
		, operation(static_cast<int>(op))
		, msg(convert_from_native(error.message()))
#endif
	{}

	std::string peer_disconnected_alert::message() const
	{
		char buf[600];
		std::snprintf(buf, sizeof(buf), "%s disconnecting (%s) [%s] [%s]: %s (reason: %d)"
			, peer_alert::message().c_str()
			, socket_type_name(socket_type)
			, operation_name(op), error.category().name()
			, convert_from_native(error.message()).c_str()
			, int(reason));
		return buf;
	}

	dht_error_alert::dht_error_alert(aux::stack_allocator&
		, operation_t const op_
		, error_code const& ec)
		: error(ec)
		, op(op_)
#if TORRENT_ABI_VERSION == 1
		, operation(op_ == operation_t::hostname_lookup
			? op_t::hostname_lookup : op_t::unknown)
#endif
	{}

	std::string dht_error_alert::message() const
	{
		char msg[600];
		std::snprintf(msg, sizeof(msg), "DHT error [%s] (%d) %s"
			, operation_name(op)
			, error.value()
			, convert_from_native(error.message()).c_str());
		return msg;
	}

	dht_immutable_item_alert::dht_immutable_item_alert(aux::stack_allocator&
		, sha1_hash const& t, entry i)
		: target(t), item(std::move(i))
	{}

	std::string dht_immutable_item_alert::message() const
	{
		char msg[1050];
		std::snprintf(msg, sizeof(msg), "DHT immutable item %s [ %s ]"
			, aux::to_hex(target).c_str()
			, item.to_string().c_str());
		return msg;
	}

	// TODO: 2 the salt here is allocated on the heap. It would be nice to
	// allocate in the stack_allocator
	dht_mutable_item_alert::dht_mutable_item_alert(aux::stack_allocator&
		, std::array<char, 32> const& k
		, std::array<char, 64> const& sig
		, std::int64_t sequence
		, string_view s
		, entry i
		, bool a)
		: key(k), signature(sig), seq(sequence), salt(s), item(std::move(i)), authoritative(a)
	{}

	std::string dht_mutable_item_alert::message() const
	{
		char msg[1050];
		std::snprintf(msg, sizeof(msg), "DHT mutable item (key=%s salt=%s seq=%" PRId64 " %s) [ %s ]"
			, aux::to_hex(key).c_str()
			, salt.c_str()
			, seq
			, authoritative ? "auth" : "non-auth"
			, item.to_string().c_str());
		return msg;
	}

	dht_put_alert::dht_put_alert(aux::stack_allocator&, sha1_hash const& t, int n)
		: target(t)
		, public_key()
		, signature()
		, salt()
		, seq(0)
		, num_success(n)
	{}

	dht_put_alert::dht_put_alert(aux::stack_allocator&
		, std::array<char, 32> const& key
		, std::array<char, 64> const& sig
		, std::string s
		, std::int64_t sequence_number
		, int n)
		: target(nullptr)
		, public_key(key)
		, signature(sig)
		, salt(std::move(s))
		, seq(sequence_number)
		, num_success(n)
	{}

	std::string dht_put_alert::message() const
	{
		char msg[1050];
		if (target.is_all_zeros())
		{
			std::snprintf(msg, sizeof(msg), "DHT put complete (success=%d key=%s sig=%s salt=%s seq=%" PRId64 ")"
				, num_success
				, aux::to_hex(public_key).c_str()
				, aux::to_hex(signature).c_str()
				, salt.c_str()
				, seq);
			return msg;
		}

		std::snprintf(msg, sizeof(msg), "DHT put commplete (success=%d hash=%s)"
			, num_success
			, aux::to_hex(target).c_str());
		return msg;
	}

	i2p_alert::i2p_alert(aux::stack_allocator&, error_code const& ec)
		: error(ec)
	{}

	std::string i2p_alert::message() const
	{
		char msg[600];
		std::snprintf(msg, sizeof(msg), "i2p_error: [%s] %s"
			, error.category().name(), convert_from_native(error.message()).c_str());
		return msg;
	}

	dht_outgoing_get_peers_alert::dht_outgoing_get_peers_alert(aux::stack_allocator&
		, sha1_hash const& ih, sha1_hash const& obfih
		, udp::endpoint ep)
		: info_hash(ih)
		, obfuscated_info_hash(obfih)
		, endpoint(std::move(ep))
#if TORRENT_ABI_VERSION == 1
		, ip(endpoint)
#endif
	{}

	std::string dht_outgoing_get_peers_alert::message() const
	{
		char msg[600];
		char obf[70];
		obf[0] = '\0';
		if (obfuscated_info_hash != info_hash)
		{
			std::snprintf(obf, sizeof(obf), " [obfuscated: %s]"
			, aux::to_hex(obfuscated_info_hash).c_str());
		}
		std::snprintf(msg, sizeof(msg), "outgoing dht get_peers : %s%s -> %s"
			, aux::to_hex(info_hash).c_str()
			, obf
			, print_endpoint(endpoint).c_str());
		return msg;
	}

	log_alert::log_alert(aux::stack_allocator& alloc, char const* log)
		: m_alloc(alloc)
		, m_str_idx(alloc.copy_string(log))
	{}
	log_alert::log_alert(aux::stack_allocator& alloc, char const* fmt, va_list v)
		: m_alloc(alloc)
		, m_str_idx(alloc.format_string(fmt, v))
	{}

	char const* log_alert::log_message() const
	{
		return m_alloc.get().ptr(m_str_idx);
	}

#if TORRENT_ABI_VERSION == 1
	char const* log_alert::msg() const
	{
		return log_message();
	}
#endif

	std::string log_alert::message() const
	{
		return log_message();
	}

	torrent_log_alert::torrent_log_alert(aux::stack_allocator& alloc, torrent_handle const& h
		, char const* fmt, va_list v)
		: torrent_alert(alloc, h)
		, m_str_idx(alloc.format_string(fmt, v))
	{}

	char const* torrent_log_alert::log_message() const
	{
		return m_alloc.get().ptr(m_str_idx);
	}

#if TORRENT_ABI_VERSION == 1
	char const* torrent_log_alert::msg() const
	{
		return log_message();
	}
#endif

	std::string torrent_log_alert::message() const
	{
		return torrent_alert::message() + ": " + log_message();
	}

	peer_log_alert::peer_log_alert(aux::stack_allocator& alloc
		, torrent_handle const& h
		, tcp::endpoint const& i, peer_id const& pi
		, peer_log_alert::direction_t dir
		, char const* event, char const* fmt, va_list v)
		: peer_alert(alloc, h, i, pi)
		, event_type(event)
		, direction(dir)
		, m_str_idx(alloc.format_string(fmt, v))
	{}

	char const* peer_log_alert::log_message() const
	{
		return m_alloc.get().ptr(m_str_idx);
	}

#if TORRENT_ABI_VERSION == 1
	char const* peer_log_alert::msg() const
	{
		return log_message();
	}
#endif

	std::string peer_log_alert::message() const
	{
		static char const* const mode[] =
		{ "<==", "==>", "<<<", ">>>", "***" };
		return peer_alert::message() + " [" + print_endpoint(endpoint) + "] "
			+ mode[direction] + " " + event_type + " [ " + log_message() + " ]";
	}

	lsd_error_alert::lsd_error_alert(aux::stack_allocator&, error_code const& ec
		, address const& local)
		: alert()
		, local_address(local)
		, error(ec)
	{}

	std::string lsd_error_alert::message() const
	{
		return "Local Service Discovery startup error [" + local_address.to_string() + "]: "
			+ convert_from_native(error.message());
	}

#if TORRENT_ABI_VERSION == 1
namespace {

	aux::array<std::int64_t, counters::num_counters> counters_to_array(counters const& cnt)
	{
		aux::array<std::int64_t, counters::num_counters> arr;

		for (int i = 0; i < counters::num_counters; ++i)
			arr[i] = cnt[i];

		return arr;
	}
}
#else
namespace {
	template <typename T, typename U>
	T* align_pointer(U* ptr)
	{
		return reinterpret_cast<T*>((reinterpret_cast<std::uintptr_t>(ptr) + alignof(T) - 1)
			& ~(alignof(T) - 1));
	}
}
#endif

#if TORRENT_ABI_VERSION == 1
	session_stats_alert::session_stats_alert(aux::stack_allocator&, struct counters const& cnt)
		: values(counters_to_array(cnt))
	{}
#else
	session_stats_alert::session_stats_alert(aux::stack_allocator& alloc, struct counters const& cnt)
		: m_alloc(alloc)
		, m_counters_idx(alloc.allocate(sizeof(std::int64_t)
			* counters::num_counters + sizeof(std::int64_t) - 1))
	{
		std::int64_t* ptr = align_pointer<std::int64_t>(alloc.ptr(m_counters_idx));
		for (int i = 0; i < counters::num_counters; ++i, ++ptr)
			*ptr = cnt[i];
	}
#endif

	std::string session_stats_alert::message() const
	{
		char msg[50];
		auto cnt = counters();
		std::snprintf(msg, sizeof(msg), "session stats (%d values): " , int(cnt.size()));
		std::string ret = msg;
		bool first = true;
		for (auto v : cnt)
		{
			std::snprintf(msg, sizeof(msg), first ? "%" PRId64 : ", %" PRId64, v);
			first = false;
			ret += msg;
		}
		return ret;
	}

	span<std::int64_t const> session_stats_alert::counters() const
	{
#if TORRENT_ABI_VERSION == 1
		return values;
#else
		return { align_pointer<std::int64_t const>(m_alloc.get().ptr(m_counters_idx))
			, counters::num_counters };
#endif
	}

	dht_stats_alert::dht_stats_alert(aux::stack_allocator&
		, std::vector<dht_routing_bucket> table
		, std::vector<dht_lookup> requests
			, sha1_hash id, udp::endpoint ep)
		: alert()
		, active_requests(std::move(requests))
		, routing_table(std::move(table))
		, nid(id)
		, local_endpoint(ep)
	{}

	std::string dht_stats_alert::message() const
	{
		char buf[2048];
		std::snprintf(buf, sizeof(buf), "DHT stats: (%s) reqs: %d buckets: %d"
			, aux::to_hex(nid).c_str()
			, int(active_requests.size())
			, int(routing_table.size()));
		return buf;
	}

	url_seed_alert::url_seed_alert(aux::stack_allocator& alloc, torrent_handle const& h
		, string_view u, error_code const& e)
		: torrent_alert(alloc, h)
		, error(e)
		, m_url_idx(alloc.copy_string(u))
		, m_msg_idx()
#if TORRENT_ABI_VERSION == 1
		, url(u)
		, msg(convert_from_native(e.message()))
#endif
	{}

	url_seed_alert::url_seed_alert(aux::stack_allocator& alloc, torrent_handle const& h
		, string_view u, string_view m)
		: torrent_alert(alloc, h)
		, m_url_idx(alloc.copy_string(u))
		, m_msg_idx(alloc.copy_string(m))
#if TORRENT_ABI_VERSION == 1
		, url(u)
		, msg(m)
#endif
	{}

	std::string url_seed_alert::message() const
	{
		return torrent_alert::message() + " url seed ("
			+ server_url() + ") failed: " + convert_from_native(error.message());
	}

	char const* url_seed_alert::server_url() const
	{
		return m_alloc.get().ptr(m_url_idx);
	}

	char const* url_seed_alert::error_message() const
	{
		if (m_msg_idx == aux::allocation_slot()) return "";
		return m_alloc.get().ptr(m_msg_idx);
	}

	file_error_alert::file_error_alert(aux::stack_allocator& alloc
		, error_code const& ec, string_view f, operation_t const op_
		, torrent_handle const& h)
		: torrent_alert(alloc, h)
		, error(ec)
		, op(op_)
		, m_file_idx(alloc.copy_string(f))
#if TORRENT_ABI_VERSION == 1
		, operation(operation_name(op_))
		, file(f)
		, msg(convert_from_native(error.message()))
#endif
	{}

	char const* file_error_alert::filename() const
	{
		return m_alloc.get().ptr(m_file_idx);
	}

	std::string file_error_alert::message() const
	{
		return torrent_alert::message() + " "
			+ operation_name(op) + " (" + filename()
			+ ") error: " + convert_from_native(error.message());
	}

	incoming_request_alert::incoming_request_alert(aux::stack_allocator& alloc
		, peer_request r, torrent_handle h
		, tcp::endpoint const& ep, peer_id const& peer_id)
		: peer_alert(alloc, h, ep, peer_id)
		, req(r)
	{}

	std::string incoming_request_alert::message() const
	{
		char msg[1024];
		std::snprintf(msg, sizeof(msg), "%s: incoming request [ piece: %d start: %d length: %d ]"
			, peer_alert::message().c_str(), static_cast<int>(req.piece)
			, req.start, req.length);
		return msg;
	}

	dht_log_alert::dht_log_alert(aux::stack_allocator& alloc
		, dht_log_alert::dht_module_t m, const char* fmt, va_list v)
		: module(m)
		, m_alloc(alloc)
		, m_msg_idx(alloc.format_string(fmt, v))
	{}

	char const* dht_log_alert::log_message() const
	{
		return m_alloc.get().ptr(m_msg_idx);
	}

	std::string dht_log_alert::message() const
	{
		static char const* const dht_modules[] =
		{
			"tracker",
			"node",
			"routing_table",
			"rpc_manager",
			"traversal"
		};

		char ret[900];
		std::snprintf(ret, sizeof(ret), "DHT %s: %s", dht_modules[module]
			, log_message());
		return ret;
	}

	dht_pkt_alert::dht_pkt_alert(aux::stack_allocator& alloc
		, span<char const> buf, dht_pkt_alert::direction_t d
		, udp::endpoint const& ep)
		: direction(d)
		, node(ep)
		, m_alloc(alloc)
		, m_msg_idx(alloc.copy_buffer(buf))
		, m_size(aux::numeric_cast<int>(buf.size()))
#if TORRENT_ABI_VERSION == 1
		, dir(d)
#endif
	{}

	span<char const> dht_pkt_alert::pkt_buf() const
	{
		return {m_alloc.get().ptr(m_msg_idx), m_size};
	}

	std::string dht_pkt_alert::message() const
	{
		bdecode_node print;
		error_code ec;

		// ignore errors here. This is best-effort. It may be a broken encoding
		// but at least we'll print the valid parts
		span<char const> pkt = pkt_buf();
		bdecode(pkt.data(), pkt.data() + int(pkt.size()), print, ec, nullptr, 100, 100);

		std::string msg = print_entry(print, true);

		static char const* const prefix[2] = {"<==", "==>"};
		char buf[1024];
		std::snprintf(buf, sizeof(buf), "%s [%s] %s", prefix[direction]
			, print_endpoint(node).c_str(), msg.c_str());

		return buf;
	}

	dht_get_peers_reply_alert::dht_get_peers_reply_alert(aux::stack_allocator& alloc
		, sha1_hash const& ih
		, std::vector<tcp::endpoint> const& peers)
		: info_hash(ih)
		, m_alloc(alloc)
	{
		for (auto const& endp : peers)
		{
			if (aux::is_v4(endp))
				m_v4_num_peers++;
			else
				m_v6_num_peers++;
		}

		m_v4_peers_idx = alloc.allocate(m_v4_num_peers * 6);
		m_v6_peers_idx = alloc.allocate(m_v6_num_peers * 18);

		char* v4_ptr = alloc.ptr(m_v4_peers_idx);
		char* v6_ptr = alloc.ptr(m_v6_peers_idx);
		for (auto const& endp : peers)
		{
			if (aux::is_v4(endp))
				aux::write_endpoint(endp, v4_ptr);
			else
				aux::write_endpoint(endp, v6_ptr);
		}
	}

	std::string dht_get_peers_reply_alert::message() const
	{
		char msg[200];
		std::snprintf(msg, sizeof(msg), "incoming dht get_peers reply: %s, peers %d"
			, aux::to_hex(info_hash).c_str(), num_peers());
		return msg;
	}

	int dht_get_peers_reply_alert::num_peers() const
	{
		return m_v4_num_peers + m_v6_num_peers;
	}

#if TORRENT_ABI_VERSION == 1
	void dht_get_peers_reply_alert::peers(std::vector<tcp::endpoint> &v) const
	{
		std::vector<tcp::endpoint> p(peers());
		v.reserve(p.size());
		std::copy(p.begin(), p.end(), std::back_inserter(v));
	}
#endif
	std::vector<tcp::endpoint> dht_get_peers_reply_alert::peers() const
	{
		aux::vector<tcp::endpoint> peers;
		peers.reserve(num_peers());

		char const* v4_ptr = m_alloc.get().ptr(m_v4_peers_idx);
		for (int i = 0; i < m_v4_num_peers; i++)
			peers.push_back(aux::read_v4_endpoint<tcp::endpoint>(v4_ptr));
		char const* v6_ptr = m_alloc.get().ptr(m_v6_peers_idx);
		for (int i = 0; i < m_v6_num_peers; i++)
			peers.push_back(aux::read_v6_endpoint<tcp::endpoint>(v6_ptr));

		return std::move(peers);
	}

	dht_direct_response_alert::dht_direct_response_alert(
		aux::stack_allocator& alloc, client_data_t userdata_
		, udp::endpoint const& addr_, bdecode_node const& response)
		: userdata(userdata_), endpoint(addr_)
		, m_alloc(alloc)
		, m_response_idx(alloc.copy_buffer(response.data_section()))
		, m_response_size(int(response.data_section().size()))
#if TORRENT_ABI_VERSION == 1
		, addr(addr_)
#endif
	{}

	dht_direct_response_alert::dht_direct_response_alert(
		aux::stack_allocator& alloc
		, client_data_t userdata_
		, udp::endpoint const& addr_)
		: userdata(userdata_), endpoint(addr_)
		, m_alloc(alloc)
		, m_response_idx()
		, m_response_size(0)
#if TORRENT_ABI_VERSION == 1
		, addr(addr_)
#endif
	{}

	std::string dht_direct_response_alert::message() const
	{
		char msg[1050];
		std::snprintf(msg, sizeof(msg), "DHT direct response (address=%s) [ %s ]"
			, endpoint.address().to_string().c_str()
			, m_response_size ? std::string(m_alloc.get().ptr(m_response_idx)
				, aux::numeric_cast<std::size_t>(m_response_size)).c_str() : "");
		return msg;
	}

	bdecode_node dht_direct_response_alert::response() const
	{
		if (m_response_size == 0) return bdecode_node();
		char const* start = m_alloc.get().ptr(m_response_idx);
		char const* end = start + m_response_size;
		error_code ec;
		bdecode_node ret;
		bdecode(start, end, ret, ec);
		TORRENT_ASSERT(!ec);
		return ret;
	}

	picker_log_alert::picker_log_alert(aux::stack_allocator& alloc, torrent_handle const& h
		, tcp::endpoint const& ep, peer_id const& peer_id, picker_flags_t const flags
		, span<piece_block const> blocks)
		: peer_alert(alloc, h, ep, peer_id)
		, picker_flags(flags)
		, m_array_idx(alloc.copy_buffer({reinterpret_cast<char const*>(blocks.data())
			, blocks.size() * int(sizeof(piece_block))}))
		, m_num_blocks(int(blocks.size()))
	{}

	std::vector<piece_block> picker_log_alert::blocks() const
	{
		// we need to copy this array to make sure the structures are properly
		// aligned, not just to have a nice API
		auto const num_blocks = aux::numeric_cast<std::size_t>(m_num_blocks);
		std::vector<piece_block> ret(num_blocks);

		char const* start = m_alloc.get().ptr(m_array_idx);
		std::memcpy(ret.data(), start, num_blocks * sizeof(piece_block));

		return ret;
	}

	constexpr picker_flags_t picker_log_alert::partial_ratio;
	constexpr picker_flags_t picker_log_alert::prioritize_partials;
	constexpr picker_flags_t picker_log_alert::rarest_first_partials;
	constexpr picker_flags_t picker_log_alert::rarest_first;
	constexpr picker_flags_t picker_log_alert::reverse_rarest_first;
	constexpr picker_flags_t picker_log_alert::suggested_pieces;
	constexpr picker_flags_t picker_log_alert::prio_sequential_pieces;
	constexpr picker_flags_t picker_log_alert::sequential_pieces;
	constexpr picker_flags_t picker_log_alert::reverse_pieces;
	constexpr picker_flags_t picker_log_alert::time_critical;
	constexpr picker_flags_t picker_log_alert::random_pieces;
	constexpr picker_flags_t picker_log_alert::prefer_contiguous;
	constexpr picker_flags_t picker_log_alert::reverse_sequential;
	constexpr picker_flags_t picker_log_alert::backup1;
	constexpr picker_flags_t picker_log_alert::backup2;
	constexpr picker_flags_t picker_log_alert::end_game;
	constexpr picker_flags_t picker_log_alert::extent_affinity;

	std::string picker_log_alert::message() const
	{
		static char const* const flag_names[] =
		{
			"partial_ratio ",
			"prioritize_partials ",
			"rarest_first_partials ",
			"rarest_first ",
			"reverse_rarest_first ",
			"suggested_pieces ",
			"prio_sequential_pieces ",
			"sequential_pieces ",
			"reverse_pieces ",
			"time_critical ",
			"random_pieces ",
			"prefer_contiguous ",
			"reverse_sequential ",
			"backup1 ",
			"backup2 ",
			"end_game ",
			"extent_affinity ",
		};

		std::string ret = peer_alert::message();

		auto flags = static_cast<std::uint32_t>(picker_flags);
		int idx = 0;
		ret += " picker_log [ ";
		for (; flags != 0; flags >>= 1, ++idx)
		{
			if ((flags & 1) == 0) continue;
			ret += flag_names[idx];
		}
		ret += "] ";

		std::vector<piece_block> b = blocks();

		for (auto const& p : b)
		{
			char buf[50];
			std::snprintf(buf, sizeof(buf), "(%d,%d) "
				, static_cast<int>(p.piece_index), p.block_index);
			ret += buf;
		}
		return ret;
	}

	session_error_alert::session_error_alert(aux::stack_allocator& alloc
		, error_code e, string_view error_str)
		: error(e)
		, m_alloc(alloc)
		, m_msg_idx(alloc.copy_buffer(error_str))
	{}

	std::string session_error_alert::message() const
	{
		char buf[400];
		if (error)
		{
			std::snprintf(buf, sizeof(buf), "session error: (%d %s) %s"
				, error.value(), convert_from_native(error.message()).c_str()
				, m_alloc.get().ptr(m_msg_idx));
		}
		else
		{
			std::snprintf(buf, sizeof(buf), "session error: %s"
				, m_alloc.get().ptr(m_msg_idx));
		}
		return buf;
	}

namespace {

	using nodes_slot = std::tuple<int, aux::allocation_slot, int, aux::allocation_slot>;

	nodes_slot write_nodes(aux::stack_allocator& alloc
		, std::vector<std::pair<sha1_hash, udp::endpoint>> const& nodes)
	{
		int v4_num_nodes = 0;
		int v6_num_nodes = 0;

		for (auto const& n : nodes)
		{
			if (aux::is_v4(n.second))
				v4_num_nodes++;
			else
				v6_num_nodes++;
		}

		aux::allocation_slot const v4_nodes_idx = alloc.allocate(v4_num_nodes * (20 + 6));
		aux::allocation_slot const v6_nodes_idx = alloc.allocate(v6_num_nodes * (20 + 18));

		char* v4_ptr = alloc.ptr(v4_nodes_idx);
		char* v6_ptr = alloc.ptr(v6_nodes_idx);
		for (auto const& n : nodes)
		{
			udp::endpoint const& endp = n.second;
			if (aux::is_v4(endp))
			{
				aux::write_string(n.first.to_string(), v4_ptr);
				aux::write_endpoint(endp, v4_ptr);
			}
			else
			{
				aux::write_string(n.first.to_string(), v6_ptr);
				aux::write_endpoint(endp, v6_ptr);
			}
		}

		return nodes_slot{v4_num_nodes, v4_nodes_idx, v6_num_nodes, v6_nodes_idx};
	}

	std::vector<std::pair<sha1_hash, udp::endpoint>> read_nodes(
		aux::stack_allocator const& alloc
		, int const v4_num_nodes, aux::allocation_slot const v4_nodes_idx
		, int const v6_num_nodes, aux::allocation_slot const v6_nodes_idx)
	{
		aux::vector<std::pair<sha1_hash, udp::endpoint>> nodes;
		nodes.reserve(v4_num_nodes + v6_num_nodes);

		char const* v4_ptr = alloc.ptr(v4_nodes_idx);
		for (int i = 0; i < v4_num_nodes; i++)
		{
			sha1_hash ih;
			std::memcpy(ih.data(), v4_ptr, 20);
			v4_ptr += 20;
			nodes.emplace_back(ih, aux::read_v4_endpoint<udp::endpoint>(v4_ptr));
		}
		char const* v6_ptr = alloc.ptr(v6_nodes_idx);
		for (int i = 0; i < v6_num_nodes; i++)
		{
			sha1_hash ih;
			std::memcpy(ih.data(), v6_ptr, 20);
			v6_ptr += 20;
			nodes.emplace_back(ih, aux::read_v6_endpoint<udp::endpoint>(v6_ptr));
		}

		return std::move(nodes);
	}
	}

	dht_live_nodes_alert::dht_live_nodes_alert(aux::stack_allocator& alloc
		, sha1_hash const& nid
		, std::vector<std::pair<sha1_hash, udp::endpoint>> const& nodes)
		: node_id(nid)
		, m_alloc(alloc)
	{
		std::tie(m_v4_num_nodes, m_v4_nodes_idx, m_v6_num_nodes, m_v6_nodes_idx)
			= write_nodes(alloc, nodes);
	}

	std::string dht_live_nodes_alert::message() const
	{
		char msg[200];
		std::snprintf(msg, sizeof(msg), "dht live nodes for id: %s, nodes %d"
			, aux::to_hex(node_id).c_str(), num_nodes());
		return msg;
	}

	int dht_live_nodes_alert::num_nodes() const
	{
		return m_v4_num_nodes + m_v6_num_nodes;
	}

	std::vector<std::pair<sha1_hash, udp::endpoint>> dht_live_nodes_alert::nodes() const
	{
		return read_nodes(m_alloc.get()
			, m_v4_num_nodes, m_v4_nodes_idx
			, m_v6_num_nodes, m_v6_nodes_idx);
	}

	session_stats_header_alert::session_stats_header_alert(aux::stack_allocator&)
	{}

	std::string session_stats_header_alert::message() const
	{
		std::string stats_header = "session stats header: ";
		std::vector<stats_metric> stats = session_stats_metrics();
		std::sort(stats.begin(), stats.end()
			, [] (stats_metric const& lhs, stats_metric const& rhs)
			{ return lhs.value_index < rhs.value_index; });
		bool first = true;
		for (auto const& s : stats)
		{
			if (!first) stats_header += ", ";
			stats_header += s.name;
			first = false;
		}

		return stats_header;
	}

	dht_sample_infohashes_alert::dht_sample_infohashes_alert(aux::stack_allocator& alloc
		, udp::endpoint const& endp
		, time_duration _interval
		, int _num
		, std::vector<sha1_hash> const& samples
		, std::vector<std::pair<sha1_hash, udp::endpoint>> const& nodes)
		: endpoint(endp)
		, interval(_interval)
		, num_infohashes(_num)
		, m_alloc(alloc)
		, m_num_samples(aux::numeric_cast<int>(samples.size()))
	{
		m_samples_idx = alloc.allocate(m_num_samples * 20);

		char *ptr = alloc.ptr(m_samples_idx);
		std::memcpy(ptr, samples.data(), samples.size() * 20);

		std::tie(m_v4_num_nodes, m_v4_nodes_idx, m_v6_num_nodes, m_v6_nodes_idx)
			= write_nodes(alloc, nodes);
	}

	std::string dht_sample_infohashes_alert::message() const
	{
		char msg[200];
		std::snprintf(msg, sizeof(msg)
			, "incoming dht sample_infohashes reply from: %s, samples %d"
			, print_endpoint(endpoint).c_str(), m_num_samples);
		return msg;
	}

	int dht_sample_infohashes_alert::num_samples() const
	{
		return m_num_samples;
	}

	std::vector<sha1_hash> dht_sample_infohashes_alert::samples() const
	{
		aux::vector<sha1_hash> samples;
		samples.resize(m_num_samples);

		char const* ptr = m_alloc.get().ptr(m_samples_idx);
		std::memcpy(samples.data(), ptr, samples.size() * 20);

		return std::move(samples);
	}

	int dht_sample_infohashes_alert::num_nodes() const
	{
		return m_v4_num_nodes + m_v6_num_nodes;
	}

	std::vector<std::pair<sha1_hash, udp::endpoint>> dht_sample_infohashes_alert::nodes() const
	{
		return read_nodes(m_alloc.get()
			, m_v4_num_nodes, m_v4_nodes_idx
			, m_v6_num_nodes, m_v6_nodes_idx);
	}

	block_uploaded_alert::block_uploaded_alert(aux::stack_allocator& alloc, torrent_handle h
		, tcp::endpoint const& ep, peer_id const& peer_id, int block_num
		, piece_index_t piece_num)
		: peer_alert(alloc, h, ep, peer_id)
		, block_index(block_num)
		, piece_index(piece_num)
	{
		TORRENT_ASSERT(block_index >= 0 && piece_index >= piece_index_t{0});
	}

	std::string block_uploaded_alert::message() const
	{
		char ret[200];
		snprintf(ret, sizeof(ret), "%s block uploaded to a peer (piece: %d block: %d)"
			, peer_alert::message().c_str(), static_cast<int>(piece_index), block_index);
		return ret;
	}

	alerts_dropped_alert::alerts_dropped_alert(aux::stack_allocator&
		, std::bitset<abi_alert_count> const& dropped)
		: dropped_alerts(dropped)
	{}

	char const* alert_name(int const alert_type)
	{
		static std::array<char const*, num_alert_types> const names = {{
#if TORRENT_ABI_VERSION == 1
		"torrent", "peer", "tracker", "torrent_added",
#else
		"", "", "", "",
#endif
		"torrent_removed", "read_piece", "file_completed",
		"file_renamed", "file_rename_failed", "performance",
		"state_changed", "tracker_error", "tracker_warning",
		"scrape_reply", "scrape_failed", "tracker_reply",
		"dht_reply", "tracker_announce", "hash_failed",
		"peer_ban", "peer_unsnubbed", "peer_snubbed",
		"peer_error", "peer_connect", "peer_disconnected",
		"invalid_request", "torrent_finished", "piece_finished",
		"request_dropped", "block_timeout", "block_finished",
		"block_downloading", "unwanted_block", "storage_moved",
		"storage_moved_failed", "torrent_deleted",
		"torrent_delete_failed", "save_resume_data",
		"save_resume_data_failed", "torrent_paused",
		"torrent_resumed", "torrent_checked", "url_seed",
		"file_error", "metadata_failed", "metadata_received",
		"udp_error", "external_ip", "listen_failed",
		"listen_succeeded", "portmap_error", "portmap",
		"portmap_log", "fastresume_rejected", "peer_blocked",
		"dht_announce", "dht_get_peers", "stats",
		"cache_flushed", "anonymous_mode", "lsd_peer",
		"trackerid", "dht_bootstrap", "", "torrent_error",
		"torrent_need_cert", "incoming_connection",
		"add_torrent", "state_update",
#if TORRENT_ABI_VERSION == 1
		"mmap_cache",
#else
		"",
#endif
		"session_stats",
#if TORRENT_ABI_VERSION == 1
		"torrent_update",
#else
		"",
#endif
		"", "dht_error", "dht_immutable_item", "dht_mutable_item",
		"dht_put", "i2p", "dht_outgoing_get_peers", "log",
		"torrent_log", "peer_log", "lsd_error",
		"dht_stats", "incoming_request", "dht_log",
		"dht_pkt", "dht_get_peers_reply", "dht_direct_response",
		"picker_log", "session_error", "dht_live_nodes",
		"session_stats_header", "dht_sample_infohashes",
		"block_uploaded", "alerts_dropped", "socks5"
		}};

		TORRENT_ASSERT(alert_type >= 0);
		TORRENT_ASSERT(alert_type < num_alert_types);
		return names[std::size_t(alert_type)];
	}

	std::string alerts_dropped_alert::message() const
	{
		std::string ret = "dropped alerts: ";

		TORRENT_ASSERT(int(dropped_alerts.size()) >= num_alert_types);
		for (int idx = 0; idx < num_alert_types; ++idx)
		{
			if (!dropped_alerts.test(std::size_t(idx))) continue;
			ret += alert_name(idx);
			ret += ' ';
		}

		return ret;
	}

	socks5_alert::socks5_alert(aux::stack_allocator&
		, tcp::endpoint const& ep, operation_t operation, error_code const& ec)
		: error(ec)
		, op(operation)
		, ip(ep)
	{}

	std::string socks5_alert::message() const
	{
		char buf[512];
		std::snprintf(buf, sizeof(buf), "SOCKS5 error. op: %s ec: %s ep: %s"
			, operation_name(op), error.message().c_str(), print_endpoint(ip).c_str());
		return buf;
	}

	// this will no longer be necessary in C++17
	constexpr alert_category_t torrent_removed_alert::static_category;
	constexpr alert_category_t read_piece_alert::static_category;
	constexpr alert_category_t file_completed_alert::static_category;
	constexpr alert_category_t file_renamed_alert::static_category;
	constexpr alert_category_t file_rename_failed_alert::static_category;
	constexpr alert_category_t performance_alert::static_category;
	constexpr alert_category_t state_changed_alert::static_category;
	constexpr alert_category_t tracker_error_alert::static_category;
	constexpr alert_category_t tracker_warning_alert::static_category;
	constexpr alert_category_t scrape_reply_alert::static_category;
	constexpr alert_category_t scrape_failed_alert::static_category;
	constexpr alert_category_t tracker_reply_alert::static_category;
	constexpr alert_category_t dht_reply_alert::static_category;
	constexpr alert_category_t tracker_announce_alert::static_category;
	constexpr alert_category_t hash_failed_alert::static_category;
	constexpr alert_category_t peer_ban_alert::static_category;
	constexpr alert_category_t peer_unsnubbed_alert::static_category;
	constexpr alert_category_t peer_snubbed_alert::static_category;
	constexpr alert_category_t peer_error_alert::static_category;
	constexpr alert_category_t peer_connect_alert::static_category;
	constexpr alert_category_t peer_disconnected_alert::static_category;
	constexpr alert_category_t invalid_request_alert::static_category;
	constexpr alert_category_t torrent_finished_alert::static_category;
	constexpr alert_category_t piece_finished_alert::static_category;
	constexpr alert_category_t request_dropped_alert::static_category;
	constexpr alert_category_t block_timeout_alert::static_category;
	constexpr alert_category_t block_finished_alert::static_category;
	constexpr alert_category_t block_downloading_alert::static_category;
	constexpr alert_category_t unwanted_block_alert::static_category;
	constexpr alert_category_t storage_moved_alert::static_category;
	constexpr alert_category_t storage_moved_failed_alert::static_category;
	constexpr alert_category_t torrent_deleted_alert::static_category;
	constexpr alert_category_t torrent_delete_failed_alert::static_category;
	constexpr alert_category_t save_resume_data_alert::static_category;
	constexpr alert_category_t save_resume_data_failed_alert::static_category;
	constexpr alert_category_t torrent_paused_alert::static_category;
	constexpr alert_category_t torrent_resumed_alert::static_category;
	constexpr alert_category_t torrent_checked_alert::static_category;
	constexpr alert_category_t url_seed_alert::static_category;
	constexpr alert_category_t file_error_alert::static_category;
	constexpr alert_category_t metadata_failed_alert::static_category;
	constexpr alert_category_t metadata_received_alert::static_category;
	constexpr alert_category_t udp_error_alert::static_category;
	constexpr alert_category_t external_ip_alert::static_category;
	constexpr alert_category_t listen_failed_alert::static_category;
	constexpr alert_category_t listen_succeeded_alert::static_category;
	constexpr alert_category_t portmap_error_alert::static_category;
	constexpr alert_category_t portmap_alert::static_category;
	constexpr alert_category_t portmap_log_alert::static_category;
	constexpr alert_category_t fastresume_rejected_alert::static_category;
	constexpr alert_category_t peer_blocked_alert::static_category;
	constexpr alert_category_t dht_announce_alert::static_category;
	constexpr alert_category_t dht_get_peers_alert::static_category;
	constexpr alert_category_t stats_alert::static_category;
	constexpr alert_category_t cache_flushed_alert::static_category;
	constexpr alert_category_t lsd_peer_alert::static_category;
	constexpr alert_category_t trackerid_alert::static_category;
	constexpr alert_category_t dht_bootstrap_alert::static_category;
	constexpr alert_category_t torrent_error_alert::static_category;
	constexpr alert_category_t torrent_need_cert_alert::static_category;
	constexpr alert_category_t incoming_connection_alert::static_category;
	constexpr alert_category_t add_torrent_alert::static_category;
	constexpr alert_category_t state_update_alert::static_category;
	constexpr alert_category_t session_stats_alert::static_category;
	constexpr alert_category_t dht_error_alert::static_category;
	constexpr alert_category_t dht_immutable_item_alert::static_category;
	constexpr alert_category_t dht_mutable_item_alert::static_category;
	constexpr alert_category_t dht_put_alert::static_category;
	constexpr alert_category_t i2p_alert::static_category;
	constexpr alert_category_t dht_outgoing_get_peers_alert::static_category;
	constexpr alert_category_t log_alert::static_category;
	constexpr alert_category_t torrent_log_alert::static_category;
	constexpr alert_category_t peer_log_alert::static_category;
	constexpr alert_category_t lsd_error_alert::static_category;
	constexpr alert_category_t dht_stats_alert::static_category;
	constexpr alert_category_t incoming_request_alert::static_category;
	constexpr alert_category_t dht_log_alert::static_category;
	constexpr alert_category_t dht_pkt_alert::static_category;
	constexpr alert_category_t dht_get_peers_reply_alert::static_category;
	constexpr alert_category_t dht_direct_response_alert::static_category;
	constexpr alert_category_t picker_log_alert::static_category;
	constexpr alert_category_t session_error_alert::static_category;
	constexpr alert_category_t dht_live_nodes_alert::static_category;
	constexpr alert_category_t session_stats_header_alert::static_category;
	constexpr alert_category_t dht_sample_infohashes_alert::static_category;
	constexpr alert_category_t block_uploaded_alert::static_category;
	constexpr alert_category_t alerts_dropped_alert::static_category;
	constexpr alert_category_t socks5_alert::static_category;
#if TORRENT_ABI_VERSION == 1
	constexpr alert_category_t anonymous_mode_alert::static_category;
	constexpr alert_category_t mmap_cache_alert::static_category;
	constexpr alert_category_t torrent_added_alert::static_category;
#endif

} // namespace libtorrent<|MERGE_RESOLUTION|>--- conflicted
+++ resolved
@@ -1154,13 +1154,8 @@
 
 	std::string portmap_log_alert::message() const
 	{
-<<<<<<< HEAD
-		char ret[600];
+		char ret[1024];
 		std::snprintf(ret, sizeof(ret), "%s [%s]: %s"
-=======
-		char ret[1024];
-		std::snprintf(ret, sizeof(ret), "%s: %s"
->>>>>>> 7352d4fb
 			, nat_type_str[static_cast<int>(map_transport)]
 			, local_address.to_string().c_str()
 			, log_message());

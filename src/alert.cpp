/*

Copyright (c) 2003, Daniel Wallin
Copyright (c) 2004, Magnus Jonsson
Copyright (c) 2009-2019, Arvid Norberg
Copyright (c) 2014-2018, Steven Siloti
Copyright (c) 2015, Thomas
Copyright (c) 2015-2018, Alden Torres
Copyright (c) 2016, Pavel Pimenov
Copyright (c) 2017, Andrei Kurushin
Copyright (c) 2017, Antoine Dahan
Copyright (c) 2019, Amir Abrams
All rights reserved.

Redistribution and use in source and binary forms, with or without
modification, are permitted provided that the following conditions
are met:

    * Redistributions of source code must retain the above copyright
      notice, this list of conditions and the following disclaimer.
    * Redistributions in binary form must reproduce the above copyright
      notice, this list of conditions and the following disclaimer in
      the documentation and/or other materials provided with the distribution.
    * Neither the name of the author nor the names of its
      contributors may be used to endorse or promote products derived
      from this software without specific prior written permission.

THIS SOFTWARE IS PROVIDED BY THE COPYRIGHT HOLDERS AND CONTRIBUTORS "AS IS"
AND ANY EXPRESS OR IMPLIED WARRANTIES, INCLUDING, BUT NOT LIMITED TO, THE
IMPLIED WARRANTIES OF MERCHANTABILITY AND FITNESS FOR A PARTICULAR PURPOSE
ARE DISCLAIMED. IN NO EVENT SHALL THE COPYRIGHT OWNER OR CONTRIBUTORS BE
LIABLE FOR ANY DIRECT, INDIRECT, INCIDENTAL, SPECIAL, EXEMPLARY, OR
CONSEQUENTIAL DAMAGES (INCLUDING, BUT NOT LIMITED TO, PROCUREMENT OF
SUBSTITUTE GOODS OR SERVICES; LOSS OF USE, DATA, OR PROFITS; OR BUSINESS
INTERRUPTION) HOWEVER CAUSED AND ON ANY THEORY OF LIABILITY, WHETHER IN
CONTRACT, STRICT LIABILITY, OR TORT (INCLUDING NEGLIGENCE OR OTHERWISE)
ARISING IN ANY WAY OUT OF THE USE OF THIS SOFTWARE, EVEN IF ADVISED OF THE
POSSIBILITY OF SUCH DAMAGE.

*/

#include <string>
#include <cstdio> // for snprintf
#include <cinttypes> // for PRId64 et.al.

#include "libtorrent/config.hpp"
#include "libtorrent/alert.hpp"
#include "libtorrent/alert_types.hpp"
#include "libtorrent/socket_io.hpp"
#include "libtorrent/error_code.hpp"
#include "libtorrent/torrent.hpp"
#include "libtorrent/performance_counters.hpp"
#include "libtorrent/stack_allocator.hpp"
#include "libtorrent/piece_block.hpp"
#include "libtorrent/hex.hpp" // to_hex
#include "libtorrent/session_stats.hpp"
#include "libtorrent/socket_type.hpp"
#include "libtorrent/aux_/ip_helpers.hpp" // for is_v4

#if TORRENT_ABI_VERSION == 1
#include "libtorrent/write_resume_data.hpp"
#endif

#include "libtorrent/aux_/escape_string.hpp" // for convert_from_native

namespace libtorrent {

	constexpr alert_category_t alert::error_notification;
	constexpr alert_category_t alert::peer_notification;
	constexpr alert_category_t alert::port_mapping_notification;
	constexpr alert_category_t alert::storage_notification;
	constexpr alert_category_t alert::tracker_notification;
	constexpr alert_category_t alert::connect_notification;
	constexpr alert_category_t alert::status_notification;
#if TORRENT_ABI_VERSION == 1
	constexpr alert_category_t alert::debug_notification;
	constexpr alert_category_t alert::progress_notification;
#endif
	constexpr alert_category_t alert::ip_block_notification;
	constexpr alert_category_t alert::performance_warning;
	constexpr alert_category_t alert::dht_notification;
	constexpr alert_category_t alert::stats_notification;
	constexpr alert_category_t alert::session_log_notification;
	constexpr alert_category_t alert::torrent_log_notification;
	constexpr alert_category_t alert::peer_log_notification;
	constexpr alert_category_t alert::incoming_request_notification;
	constexpr alert_category_t alert::dht_log_notification;
	constexpr alert_category_t alert::dht_operation_notification;
	constexpr alert_category_t alert::port_mapping_log_notification;
	constexpr alert_category_t alert::picker_log_notification;
	constexpr alert_category_t alert::file_progress_notification;
	constexpr alert_category_t alert::piece_progress_notification;
	constexpr alert_category_t alert::upload_notification;
	constexpr alert_category_t alert::block_progress_notification;

	constexpr alert_category_t alert::all_categories;

	alert::alert() : m_timestamp(clock_type::now()) {}
	alert::~alert() = default;
	time_point alert::timestamp() const { return m_timestamp; }

	torrent_alert::torrent_alert(aux::stack_allocator& alloc
		, torrent_handle const& h)
		: handle(h)
		, m_alloc(alloc)
	{
		std::shared_ptr<torrent> t = h.native_handle();
		if (t)
		{
			std::string name_str = t->name();
			if (!name_str.empty())
			{
				m_name_idx = alloc.copy_string(name_str);
			}
			else
			{
				if (t->info_hash().has_v2())
					m_name_idx = alloc.copy_string(aux::to_hex(t->info_hash().v2));
				else
					m_name_idx = alloc.copy_string(aux::to_hex(t->info_hash().v1));
			}
		}
		else
		{
			m_name_idx = alloc.copy_string("");
		}

#if TORRENT_ABI_VERSION == 1
		name = m_alloc.get().ptr(m_name_idx);
#endif
	}

	char const* torrent_alert::torrent_name() const
	{
		return m_alloc.get().ptr(m_name_idx);
	}

	std::string torrent_alert::message() const
	{
		if (!handle.is_valid()) return " - ";
		return torrent_name();
	}

	peer_alert::peer_alert(aux::stack_allocator& alloc
		, torrent_handle const& h
		, tcp::endpoint const& i
		, peer_id const& pi)
		: torrent_alert(alloc, h)
		, endpoint(i)
		, pid(pi)
#if TORRENT_ABI_VERSION == 1
		, ip(i)
#endif
	{}

	std::string peer_alert::message() const
	{
		return torrent_alert::message() + " peer [ " + print_endpoint(endpoint)
			+ " client: " + aux::identify_client_impl(pid) + " ]";
	}

	tracker_alert::tracker_alert(aux::stack_allocator& alloc
		, torrent_handle const& h, tcp::endpoint const& ep, string_view u)
		: torrent_alert(alloc, h)
		, local_endpoint(ep)
		, m_url_idx(alloc.copy_string(u))
#if TORRENT_ABI_VERSION == 1
		, url(u)
#endif
	{}

	char const* tracker_alert::tracker_url() const
	{
		return m_alloc.get().ptr(m_url_idx);
	}

	std::string tracker_alert::message() const
	{
		return torrent_alert::message() + " (" + tracker_url() + ")"
			+ "[" + print_endpoint(local_endpoint) + "]";
	}

	read_piece_alert::read_piece_alert(aux::stack_allocator& alloc
		, torrent_handle const& h
		, piece_index_t p, boost::shared_array<char> d, int s)
		: torrent_alert(alloc, h)
		, buffer(std::move(d))
		, piece(p)
		, size(s)
	{}

	read_piece_alert::read_piece_alert(aux::stack_allocator& alloc
		, torrent_handle h, piece_index_t p, error_code e)
		: torrent_alert(alloc, h)
		, error(e)
		, piece(p)
		, size(0)
#if TORRENT_ABI_VERSION == 1
		, ec(e)
#endif
	{}

	std::string read_piece_alert::message() const
	{
		char msg[200];
		if (error)
		{
			std::snprintf(msg, sizeof(msg), "%s: read_piece %d failed: %s"
				, torrent_alert::message().c_str() , static_cast<int>(piece)
				, convert_from_native(error.message()).c_str());
		}
		else
		{
			std::snprintf(msg, sizeof(msg), "%s: read_piece %d successful"
				, torrent_alert::message().c_str() , static_cast<int>(piece));
		}
		return msg;
	}

	file_completed_alert::file_completed_alert(aux::stack_allocator& alloc
		, torrent_handle const& h
		, file_index_t idx)
		: torrent_alert(alloc, h)
		, index(idx)
	{}

	std::string file_completed_alert::message() const
	{
		std::string ret { torrent_alert::message() };
		char msg[200];
		std::snprintf(msg, sizeof(msg), ": file %d finished downloading"
			, static_cast<int>(index));
		ret.append(msg);
		return ret;
	}

	file_renamed_alert::file_renamed_alert(aux::stack_allocator& alloc
		, torrent_handle const& h, string_view n, string_view old, file_index_t const idx)
		: torrent_alert(alloc, h)
		, index(idx)
		, m_name_idx(alloc.copy_string(n))
		, m_old_name_idx(alloc.copy_string(old))
#if TORRENT_ABI_VERSION == 1
		, name(n)
#endif
	{}

	char const* file_renamed_alert::new_name() const
	{
		return m_alloc.get().ptr(m_name_idx);
	}

	char const* file_renamed_alert::old_name() const
	{
		return m_alloc.get().ptr(m_old_name_idx);
	}

	std::string file_renamed_alert::message() const
	{
		std::string ret { torrent_alert::message() };
		char msg[200];
		std::snprintf(msg, sizeof(msg), ": file %d renamed from \""
			, static_cast<int>(index));
		ret.append(msg);
		ret.append(old_name());
		ret.append("\" to \"");
		ret.append(new_name());
		ret.append("\"");
		return ret;
	}

	file_rename_failed_alert::file_rename_failed_alert(aux::stack_allocator& alloc
		, torrent_handle const& h
		, file_index_t const idx
		, error_code ec)
		: torrent_alert(alloc, h)
		, index(idx)
		, error(ec)
	{}

	std::string file_rename_failed_alert::message() const
	{
		std::string ret { torrent_alert::message() };
		char msg[200];
		std::snprintf(msg, sizeof(msg), ": failed to rename file %d: "
			, static_cast<int>(index));
		ret.append(msg);
		ret.append(convert_from_native(error.message()));
		return ret;
	}

	performance_alert::performance_alert(aux::stack_allocator& alloc
		, torrent_handle const& h
		, performance_warning_t w)
		: torrent_alert(alloc, h)
		, warning_code(w)
	{}

	std::string performance_alert::message() const
	{
		static char const* const warning_str[] =
		{
			"max outstanding disk writes reached",
			"max outstanding piece requests reached",
			"upload limit too low (download rate will suffer)",
			"download limit too low (upload rate will suffer)",
			"send buffer watermark too low (upload rate will suffer)",
			"too many optimistic unchoke slots",
			"using bittyrant unchoker with no upload rate limit set",
			"the disk queue limit is too high compared to the cache size. The disk queue eats into the cache size",
			"outstanding AIO operations limit reached",
			"too few ports allowed for outgoing connections",
			"too few file descriptors are allowed for this process. connection limit lowered"
		};

		return torrent_alert::message() + ": performance warning: "
			+ warning_str[warning_code];
	}

	state_changed_alert::state_changed_alert(aux::stack_allocator& alloc
		, torrent_handle const& h
		, torrent_status::state_t st
		, torrent_status::state_t prev_st)
		: torrent_alert(alloc, h)
		, state(st)
		, prev_state(prev_st)
	{}

	std::string state_changed_alert::message() const
	{
		static char const* const state_str[] =
			{"checking (q)", "checking", "dl metadata"
			, "downloading", "finished", "seeding", "allocating"
			, "checking (r)"};

		return torrent_alert::message() + ": state changed to: "
			+ state_str[state];
	}

	tracker_error_alert::tracker_error_alert(aux::stack_allocator& alloc
		, torrent_handle const& h, tcp::endpoint const& ep, int times
		, string_view u, error_code const& e, string_view m)
		: tracker_alert(alloc, h, ep, u)
		, times_in_row(times)
		, error(e)
		, m_msg_idx(alloc.copy_string(m))
#if TORRENT_ABI_VERSION == 1
		, status_code(e && e.category() == http_category() ? e.value() : -1)
		, msg(m)
#endif
	{
		TORRENT_ASSERT(!u.empty());
	}

	char const* tracker_error_alert::error_message() const
	{
		return m_alloc.get().ptr(m_msg_idx);
	}

	std::string tracker_error_alert::message() const
	{
		char ret[400];
		std::snprintf(ret, sizeof(ret), "%s %s \"%s\" (%d)"
			, tracker_alert::message().c_str()
			, convert_from_native(error.message()).c_str(), error_message()
			, times_in_row);
		return ret;
	}

	tracker_warning_alert::tracker_warning_alert(aux::stack_allocator& alloc
		, torrent_handle const& h, tcp::endpoint const& ep
		, string_view u, string_view m)
		: tracker_alert(alloc, h, ep, u)
		, m_msg_idx(alloc.copy_string(m))
#if TORRENT_ABI_VERSION == 1
		, msg(m)
#endif
	{
		TORRENT_ASSERT(!u.empty());
	}

	char const* tracker_warning_alert::warning_message() const
	{
		return m_alloc.get().ptr(m_msg_idx);
	}

	std::string tracker_warning_alert::message() const
	{
		return tracker_alert::message() + " warning: " + warning_message();
	}

	scrape_reply_alert::scrape_reply_alert(aux::stack_allocator& alloc
		, torrent_handle const& h, tcp::endpoint const& ep
		, int incomp, int comp, string_view u)
		: tracker_alert(alloc, h, ep, u)
		, incomplete(incomp)
		, complete(comp)
	{
		TORRENT_ASSERT(!u.empty());
	}

	std::string scrape_reply_alert::message() const
	{
		char ret[400];
		std::snprintf(ret, sizeof(ret), "%s scrape reply: %d %d"
			, tracker_alert::message().c_str(), incomplete, complete);
		return ret;
	}

	scrape_failed_alert::scrape_failed_alert(aux::stack_allocator& alloc
		, torrent_handle const& h, tcp::endpoint const& ep
		, string_view u, error_code const& e)
		: tracker_alert(alloc, h, ep, u)
		, error(e)
		, m_msg_idx()
#if TORRENT_ABI_VERSION == 1
		, msg(convert_from_native(e.message()))
#endif
	{
		TORRENT_ASSERT(!u.empty());
	}

	scrape_failed_alert::scrape_failed_alert(aux::stack_allocator& alloc
		, torrent_handle const& h, tcp::endpoint const& ep
		, string_view u, string_view m)
		: tracker_alert(alloc, h, ep, u)
		, error(errors::tracker_failure)
		, m_msg_idx(alloc.copy_string(m))
#if TORRENT_ABI_VERSION == 1
		, msg(m)
#endif
	{
		TORRENT_ASSERT(!u.empty());
	}

	char const* scrape_failed_alert::error_message() const
	{
		if (m_msg_idx == aux::allocation_slot()) return "";
		else return m_alloc.get().ptr(m_msg_idx);
	}

	std::string scrape_failed_alert::message() const
	{
		return tracker_alert::message() + " scrape failed: " + error_message();
	}

	tracker_reply_alert::tracker_reply_alert(aux::stack_allocator& alloc
		, torrent_handle const& h, tcp::endpoint const& ep
		, int np, string_view u)
		: tracker_alert(alloc, h, ep, u)
		, num_peers(np)
	{
		TORRENT_ASSERT(!u.empty());
	}

	std::string tracker_reply_alert::message() const
	{
		char ret[400];
		std::snprintf(ret, sizeof(ret), "%s received peers: %d"
			, tracker_alert::message().c_str(), num_peers);
		return ret;
	}

	dht_reply_alert::dht_reply_alert(aux::stack_allocator& alloc
		, torrent_handle const& h
		, int np)
		: tracker_alert(alloc, h, {}, "")
		, num_peers(np)
	{}

	std::string dht_reply_alert::message() const
	{
		char ret[400];
		std::snprintf(ret, sizeof(ret), "%s received DHT peers: %d"
			, tracker_alert::message().c_str(), num_peers);
		return ret;
	}

	tracker_announce_alert::tracker_announce_alert(aux::stack_allocator& alloc
		, torrent_handle const& h, tcp::endpoint const& ep, string_view u
		, event_t const e)
		: tracker_alert(alloc, h, ep, u)
		, event(e)
	{
		TORRENT_ASSERT(!u.empty());
	}

	std::string tracker_announce_alert::message() const
	{
		static const char* const event_str[] = {"none", "completed", "started", "stopped", "paused"};
		return tracker_alert::message() + " sending announce (" + event_str[static_cast<int>(event)] + ")";
	}

	hash_failed_alert::hash_failed_alert(
		aux::stack_allocator& alloc
		, torrent_handle const& h
		, piece_index_t index)
		: torrent_alert(alloc, h)
		, piece_index(index)
	{
		TORRENT_ASSERT(index >= piece_index_t(0));
	}

	std::string hash_failed_alert::message() const
	{
		char ret[400];
		std::snprintf(ret, sizeof(ret), "%s hash for piece %d failed"
			, torrent_alert::message().c_str(), static_cast<int>(piece_index));
		return ret;
	}

	peer_ban_alert::peer_ban_alert(aux::stack_allocator& alloc
		, torrent_handle h, tcp::endpoint const& ep
		, peer_id const& peer_id)
		: peer_alert(alloc, h, ep, peer_id)
	{}

	std::string peer_ban_alert::message() const
	{
		return peer_alert::message() + " banned peer";
	}

	peer_unsnubbed_alert::peer_unsnubbed_alert(aux::stack_allocator& alloc
		, torrent_handle h, tcp::endpoint const& ep
		, peer_id const& peer_id)
		: peer_alert(alloc, h, ep, peer_id)
	{}

	std::string peer_unsnubbed_alert::message() const
	{
		return peer_alert::message() + " peer unsnubbed";
	}

	peer_snubbed_alert::peer_snubbed_alert(aux::stack_allocator& alloc
		, torrent_handle h, tcp::endpoint const& ep
		, peer_id const& peer_id)
		: peer_alert(alloc, h, ep, peer_id)
	{}

	std::string peer_snubbed_alert::message() const
	{
		return peer_alert::message() + " peer snubbed";
	}

	invalid_request_alert::invalid_request_alert(aux::stack_allocator& alloc
		, torrent_handle const& h, tcp::endpoint const& ep
		, peer_id const& peer_id, peer_request const& r
		, bool _have, bool _peer_interested, bool _withheld)
		: peer_alert(alloc, h, ep, peer_id)
		, request(r)
		, we_have(_have)
		, peer_interested(_peer_interested)
		, withheld(_withheld)
	{}

	std::string invalid_request_alert::message() const
	{
		char ret[400];
		std::snprintf(ret, sizeof(ret), "%s peer sent an invalid piece request "
			"(piece: %d start: %d len: %d)%s"
			, peer_alert::message().c_str()
			, static_cast<int>(request.piece)
			, request.start
			, request.length
			, withheld ? ": super seeding withheld piece"
			: !we_have ? ": we don't have piece"
			: !peer_interested ? ": peer is not interested"
			: "");
		return ret;
	}

	torrent_finished_alert::torrent_finished_alert(aux::stack_allocator& alloc
		, torrent_handle h)
		: torrent_alert(alloc, h)
	{}

	std::string torrent_finished_alert::message() const
	{
		return torrent_alert::message() + " torrent finished downloading";
	}

	piece_finished_alert::piece_finished_alert(aux::stack_allocator& alloc
		, torrent_handle const& h, piece_index_t piece_num)
		: torrent_alert(alloc, h)
		, piece_index(piece_num)
	{}

	std::string piece_finished_alert::message() const
	{
		char ret[200];
		std::snprintf(ret, sizeof(ret), "%s piece: %d finished downloading"
			, torrent_alert::message().c_str(), static_cast<int>(piece_index));
		return ret;
	}

	request_dropped_alert::request_dropped_alert(aux::stack_allocator& alloc, torrent_handle h
		, tcp::endpoint const& ep, peer_id const& peer_id, int block_num
		, piece_index_t piece_num)
		: peer_alert(alloc, h, ep, peer_id)
		, block_index(block_num)
		, piece_index(piece_num)
	{
		TORRENT_ASSERT(block_index >= 0 && piece_index >= piece_index_t(0));
	}

	std::string request_dropped_alert::message() const
	{
		char ret[200];
		std::snprintf(ret, sizeof(ret), "%s peer dropped block ( piece: %d block: %d)"
			, torrent_alert::message().c_str(), static_cast<int>(piece_index), block_index);
		return ret;
	}

	block_timeout_alert::block_timeout_alert(aux::stack_allocator& alloc, torrent_handle h
		, tcp::endpoint const& ep, peer_id const& peer_id, int block_num
		, piece_index_t piece_num)
		: peer_alert(alloc, h, ep, peer_id)
		, block_index(block_num)
		, piece_index(piece_num)
	{
		TORRENT_ASSERT(block_index >= 0 && piece_index >= piece_index_t(0));
	}

	std::string block_timeout_alert::message() const
	{
		char ret[200];
		std::snprintf(ret, sizeof(ret), "%s peer timed out request ( piece: %d block: %d)"
			, torrent_alert::message().c_str(), static_cast<int>(piece_index), block_index);
		return ret;
	}

	block_finished_alert::block_finished_alert(aux::stack_allocator& alloc, torrent_handle h
		, tcp::endpoint const& ep, peer_id const& peer_id, int block_num
		, piece_index_t piece_num)
		: peer_alert(alloc, h, ep, peer_id)
		, block_index(block_num)
		, piece_index(piece_num)
	{
		TORRENT_ASSERT(block_index >= 0 && piece_index >= piece_index_t(0));
	}

	std::string block_finished_alert::message() const
	{
		char ret[200];
		std::snprintf(ret, sizeof(ret), "%s block finished downloading (piece: %d block: %d)"
			, torrent_alert::message().c_str(), static_cast<int>(piece_index), block_index);
		return ret;
	}

	block_downloading_alert::block_downloading_alert(aux::stack_allocator& alloc, torrent_handle h
		, tcp::endpoint const& ep
		, peer_id const& peer_id, int block_num, piece_index_t piece_num)
		: peer_alert(alloc, h, ep, peer_id)
		, block_index(block_num)
		, piece_index(piece_num)
#if TORRENT_ABI_VERSION == 1
		, peer_speedmsg("")
#endif
	{
		TORRENT_ASSERT(block_index >= 0 && piece_index >= piece_index_t(0));
	}

	std::string block_downloading_alert::message() const
	{
		char ret[200];
		std::snprintf(ret, sizeof(ret), "%s requested block (piece: %d block: %d)"
			, torrent_alert::message().c_str(), static_cast<int>(piece_index), block_index);
		return ret;
	}

	unwanted_block_alert::unwanted_block_alert(aux::stack_allocator& alloc, torrent_handle h
		, tcp::endpoint const& ep
		, peer_id const& peer_id, int block_num, piece_index_t piece_num)
		: peer_alert(alloc, h, ep, peer_id)
		, block_index(block_num)
		, piece_index(piece_num)
	{
		TORRENT_ASSERT(block_index >= 0 && piece_index >= piece_index_t(0));
	}

	std::string unwanted_block_alert::message() const
	{
		char ret[200];
		std::snprintf(ret, sizeof(ret), "%s received block not in download queue (piece: %d block: %d)"
			, torrent_alert::message().c_str(), static_cast<int>(piece_index), block_index);
		return ret;
	}

	storage_moved_alert::storage_moved_alert(aux::stack_allocator& alloc
		, torrent_handle const& h, string_view p, string_view old)
		: torrent_alert(alloc, h)
		, m_path_idx(alloc.copy_string(p))
		, m_old_path_idx(alloc.copy_string(old))
#if TORRENT_ABI_VERSION == 1
		, path(p)
#endif
	{}

	std::string storage_moved_alert::message() const
	{
		return torrent_alert::message() + " moved storage from \""
			+ old_path() + "\" to: \"" + storage_path() + "\"";
	}

	char const* storage_moved_alert::storage_path() const
	{
		return m_alloc.get().ptr(m_path_idx);
	}

	char const* storage_moved_alert::old_path() const
	{
		return m_alloc.get().ptr(m_old_path_idx);
	}

	storage_moved_failed_alert::storage_moved_failed_alert(
		aux::stack_allocator& alloc, torrent_handle const& h, error_code const& e
		, string_view f, operation_t const op_)
		: torrent_alert(alloc, h)
		, error(e)
		, op(op_)
		, m_file_idx(alloc.copy_string(f))
#if TORRENT_ABI_VERSION == 1
		, operation(operation_name(op_))
		, file(f)
#endif
	{}

	char const* storage_moved_failed_alert::file_path() const
	{
		return m_alloc.get().ptr(m_file_idx);
	}

	std::string storage_moved_failed_alert::message() const
	{
		return torrent_alert::message() + " storage move failed. "
			+ operation_name(op) + " (" + file_path() + "): "
			+ convert_from_native(error.message());
	}

	torrent_deleted_alert::torrent_deleted_alert(aux::stack_allocator& alloc
		, torrent_handle const& h, info_hash_t const& ih)
		: torrent_alert(alloc, h)
		, info_hash(ih)
	{}

	std::string torrent_deleted_alert::message() const
	{
		return torrent_alert::message() + " deleted";
	}

	torrent_delete_failed_alert::torrent_delete_failed_alert(aux::stack_allocator& alloc
		, torrent_handle const& h, error_code const& e, info_hash_t const& ih)
		: torrent_alert(alloc, h)
		, error(e)
		, info_hash(ih)
#if TORRENT_ABI_VERSION == 1
		, msg(convert_from_native(error.message()))
#endif
	{
	}

	std::string torrent_delete_failed_alert::message() const
	{
		return torrent_alert::message() + " torrent deletion failed: "
			+ convert_from_native(error.message());
	}

	save_resume_data_alert::save_resume_data_alert(aux::stack_allocator& alloc
		, add_torrent_params&& p
		, torrent_handle const& h)
		: torrent_alert(alloc, h)
		, params(std::move(p))
#if TORRENT_ABI_VERSION == 1
		, resume_data(std::make_shared<entry>(write_resume_data(params)))
#endif
	{
	}

	std::string save_resume_data_alert::message() const
	{
		return torrent_alert::message() + " resume data generated";
	}

	save_resume_data_failed_alert::save_resume_data_failed_alert(aux::stack_allocator& alloc
		, torrent_handle const& h, error_code const& e)
		: torrent_alert(alloc, h)
		, error(e)
#if TORRENT_ABI_VERSION == 1
		, msg(convert_from_native(error.message()))
#endif
	{
	}

	std::string save_resume_data_failed_alert::message() const
	{
		return torrent_alert::message() + " resume data was not generated: "
			+ convert_from_native(error.message());
	}

	torrent_paused_alert::torrent_paused_alert(aux::stack_allocator& alloc
		, torrent_handle const& h)
		: torrent_alert(alloc, h)
	{}

	std::string torrent_paused_alert::message() const
	{
		return torrent_alert::message() + " paused";
	}

	torrent_resumed_alert::torrent_resumed_alert(aux::stack_allocator& alloc
		, torrent_handle const& h)
		: torrent_alert(alloc, h)
	{}

	std::string torrent_resumed_alert::message() const
	{
		return torrent_alert::message() + " resumed";
	}

	torrent_checked_alert::torrent_checked_alert(aux::stack_allocator& alloc
		, torrent_handle const& h)
		: torrent_alert(alloc, h)
	{}

	std::string torrent_checked_alert::message() const
	{
		return torrent_alert::message() + " checked";
	}

namespace {

	char const* const nat_type_str[] = {"NAT-PMP", "UPnP"};

	char const* const protocol_str[] = {"none", "TCP", "UDP"};

#if TORRENT_ABI_VERSION == 1
	int sock_type_idx(socket_type_t type)
	{
		// these numbers are the deprecated enum values in
		// listen_succeeded_alert and listen_failed_alert
		static aux::array<int, 9, socket_type_t> const mapping{{
			0, // tcp
			4, // socks5,
			0, // http,
			2, // utp,
			3, // i2p,
			1, // tcp_ssl
			4, // socks5_ssl,
			1, // http_ssl,
			5  // utp_ssl,
		}};
		return mapping[type];
	}

	int to_op_t(operation_t op)
	{
		using o = operation_t;
		using lfo = listen_failed_alert::op_t;

		// we have to use deprecated enum values here. suppress the warnings
#ifdef _MSC_VER
#pragma warning(push, 1)
// warning C4996: X: was declared deprecated
#pragma warning( disable : 4996 )
#endif
#ifdef __GNUC__
#pragma GCC diagnostic push
#pragma GCC diagnostic ignored "-Wdeprecated-declarations"
#endif
		switch (op)
		{
			case o::bittorrent: return -1;
			case o::iocontrol: return -1;
			case o::getpeername: return -1;
			case o::getname: return lfo::get_socket_name;
			case o::alloc_recvbuf: return -1;
			case o::alloc_sndbuf: return -1;
			case o::file_write: return -1;
			case o::file_read: return -1;
			case o::file: return -1;
			case o::sock_write: return -1;
			case o::sock_read: return -1;
			case o::sock_open: return lfo::open;
			case o::sock_bind: return lfo::bind;
			case o::available: return -1;
			case o::encryption: return -1;
			case o::connect: return -1;
			case o::ssl_handshake: return -1;
			case o::get_interface: return -1;
			case o::unknown: return -1;
			case o::sock_listen: return lfo::listen;
			case o::sock_bind_to_device: return lfo::bind_to_device;
			case o::sock_accept: return lfo::accept;
			case o::parse_address: return lfo::parse_addr;
			case o::enum_if: return lfo::enum_if;
			case o::file_stat: return -1;
			case o::file_copy: return -1;
			case o::file_fallocate: return -1;
			case o::file_hard_link: return -1;
			case o::file_remove: return -1;
			case o::file_rename: return -1;
			case o::file_open: return -1;
			case o::mkdir: return -1;
			case o::check_resume: return -1;
			case o::exception: return -1;
			case o::alloc_cache_piece: return -1;
			case o::partfile_move: return -1;
			case o::partfile_read: return -1;
			case o::partfile_write: return -1;
			case o::hostname_lookup: return -1;
			case o::symlink: return -1;
			case o::handshake: return -1;
			case o::sock_option: return -1;
<<<<<<< HEAD
			case o::file_seek: return -1;
=======
			case o::enum_route: return -1;
>>>>>>> ee381064
		}
		return -1;
	}
#ifdef __GNUC__
#pragma GCC diagnostic pop
#endif
#ifdef _MSC_VER
#pragma warning(pop)
#endif

#endif // TORRENT_ABI_VERSION

} // anonymous namespace

	listen_failed_alert::listen_failed_alert(
		aux::stack_allocator& alloc
		, string_view iface
		, libtorrent::address const& listen_addr
		, int listen_port
		, operation_t const op_
		, error_code const& ec
		, libtorrent::socket_type_t t)
		: error(ec)
		, op(op_)
		, socket_type(t)
		, address(listen_addr)
		, port(listen_port)
		, m_alloc(alloc)
		, m_interface_idx(alloc.copy_string(iface))
#if TORRENT_ABI_VERSION == 1
		, operation(to_op_t(op_))
		, endpoint(listen_addr, std::uint16_t(listen_port))
		, sock_type(static_cast<socket_type_t>(sock_type_idx(t)))
#endif
	{}

	listen_failed_alert::listen_failed_alert(
		aux::stack_allocator& alloc
		, string_view iface
		, tcp::endpoint const& ep
		, operation_t const op_
		, error_code const& ec
		, libtorrent::socket_type_t t)
		: listen_failed_alert(alloc
			, iface
			, ep.address()
			, ep.port()
			, op_
			, ec
			, t)
	{}

	listen_failed_alert::listen_failed_alert(
		aux::stack_allocator& alloc
		, string_view iface
		, udp::endpoint const& ep
		, operation_t const op_
		, error_code const& ec
		, libtorrent::socket_type_t t)
		: listen_failed_alert(alloc
			, iface
			, ep.address()
			, ep.port()
			, op_
			, ec
			, t)
	{}

	listen_failed_alert::listen_failed_alert(
		aux::stack_allocator& alloc
		, string_view iface
		, operation_t const op_
		, error_code const& ec
		, libtorrent::socket_type_t t)
		: listen_failed_alert(alloc
			, iface
			, libtorrent::address()
			, 0
			, op_
			, ec
			, t)
	{}

	char const* listen_failed_alert::listen_interface() const
	{
		return m_alloc.get().ptr(m_interface_idx);
	}

	std::string listen_failed_alert::message() const
	{
		char ret[300];
		std::snprintf(ret, sizeof(ret), "listening on %s (device: %s) failed: [%s] [%s] %s"
			, print_endpoint(address, port).c_str()
			, listen_interface()
			, operation_name(op)
			, socket_type_name(socket_type)
			, convert_from_native(error.message()).c_str());
		return ret;
	}

	metadata_failed_alert::metadata_failed_alert(aux::stack_allocator& alloc
		, const torrent_handle& h, error_code const& e)
		: torrent_alert(alloc, h)
		, error(e)
	{}

	std::string metadata_failed_alert::message() const
	{
		return torrent_alert::message() + " invalid metadata received";
	}

	metadata_received_alert::metadata_received_alert(aux::stack_allocator& alloc
		, const torrent_handle& h)
		: torrent_alert(alloc, h)
	{}

	std::string metadata_received_alert::message() const
	{
		return torrent_alert::message() + " metadata successfully received";
	}

	udp_error_alert::udp_error_alert(
		aux::stack_allocator&
		, udp::endpoint const& ep
		, operation_t op
		, error_code const& ec)
		: endpoint(ep)
		, operation(op)
		, error(ec)
	{}

	std::string udp_error_alert::message() const
	{
		return "UDP error: " + convert_from_native(error.message())
			+ " from: " + endpoint.address().to_string()
			+ " op: " + operation_name(operation);
	}

	external_ip_alert::external_ip_alert(aux::stack_allocator&
		, address const& ip)
		: external_address(ip)
	{}

	std::string external_ip_alert::message() const
	{
		return "external IP received: " + external_address.to_string();
	}

	listen_succeeded_alert::listen_succeeded_alert(aux::stack_allocator&
		, libtorrent::address const& listen_addr
		, int listen_port
		, libtorrent::socket_type_t t)
		: address(listen_addr)
		, port(listen_port)
		, socket_type(t)
#if TORRENT_ABI_VERSION == 1
		, endpoint(listen_addr, std::uint16_t(listen_port))
		, sock_type(static_cast<socket_type_t>(sock_type_idx(t)))
#endif
	{}

	listen_succeeded_alert::listen_succeeded_alert(aux::stack_allocator& alloc
		, tcp::endpoint const& ep
		, libtorrent::socket_type_t t)
		: listen_succeeded_alert(alloc
			, ep.address()
			, ep.port()
			, t)
	{}

	listen_succeeded_alert::listen_succeeded_alert(aux::stack_allocator& alloc
		, udp::endpoint const& ep
		, libtorrent::socket_type_t t)
		: listen_succeeded_alert(alloc
			, ep.address()
			, ep.port()
			, t)
	{}

	std::string listen_succeeded_alert::message() const
	{
		char ret[200];
		std::snprintf(ret, sizeof(ret), "successfully listening on [%s] %s"
			, socket_type_name(socket_type), print_endpoint(address, port).c_str());
		return ret;
	}

	portmap_error_alert::portmap_error_alert(aux::stack_allocator&
		, port_mapping_t const i, portmap_transport const t, error_code const& e
		, address const& local)
		: mapping(i)
		, map_transport(t)
		, local_address(local)
		, error(e)
#if TORRENT_ABI_VERSION == 1
		, map_type(static_cast<int>(t))
		, msg(convert_from_native(error.message()))
#endif
	{}

	std::string portmap_error_alert::message() const
	{
		return std::string("could not map port using ")
			+ nat_type_str[static_cast<int>(map_transport)]
			+ "[" + local_address.to_string() + "]: "
			+ convert_from_native(error.message());
	}

	portmap_alert::portmap_alert(aux::stack_allocator&, port_mapping_t const i
		, int const port, portmap_transport const t, portmap_protocol const proto
		, address const& local)
		: mapping(i)
		, external_port(port)
		, map_protocol(proto)
		, map_transport(t)
		, local_address(local)
#if TORRENT_ABI_VERSION == 1
		, protocol(static_cast<int>(proto))
		, map_type(static_cast<int>(t))
#endif
	{}

	std::string portmap_alert::message() const
	{
		char ret[200];
		std::snprintf(ret, sizeof(ret), "successfully mapped port using %s. local: %s external port: %s/%d"
			, nat_type_str[static_cast<int>(map_transport)]
			, local_address.to_string().c_str()
			, protocol_str[static_cast<int>(map_protocol)], external_port);
		return ret;
	}

	portmap_log_alert::portmap_log_alert(aux::stack_allocator& alloc
		, portmap_transport const t, const char* m, address const& local)
		: map_transport(t)
		, local_address(local)
		, m_alloc(alloc)
		, m_log_idx(alloc.copy_string(m))
#if TORRENT_ABI_VERSION == 1
		, map_type(static_cast<int>(t))
		, msg(m)
#endif
	{}

	char const* portmap_log_alert::log_message() const
	{
		return m_alloc.get().ptr(m_log_idx);
	}

	std::string portmap_log_alert::message() const
	{
		char ret[600];
		std::snprintf(ret, sizeof(ret), "%s [%s]: %s"
			, nat_type_str[static_cast<int>(map_transport)]
			, local_address.to_string().c_str()
			, log_message());
		return ret;
	}

	fastresume_rejected_alert::fastresume_rejected_alert(
		aux::stack_allocator& alloc
		, torrent_handle const& h
		, error_code const& ec
		, string_view f
		, operation_t const op_)
		: torrent_alert(alloc, h)
		, error(ec)
		, op(op_)
		, m_path_idx(alloc.copy_string(f))
#if TORRENT_ABI_VERSION == 1
		, operation(operation_name(op_))
		, file(f)
		, msg(convert_from_native(error.message()))
#endif
	{
	}

	std::string fastresume_rejected_alert::message() const
	{
		return torrent_alert::message() + " fast resume rejected. "
			+ operation_name(op) + "(" + file_path() + "): "
			+ convert_from_native(error.message());
	}

	char const* fastresume_rejected_alert::file_path() const
	{
		return m_alloc.get().ptr(m_path_idx);
	}

	peer_blocked_alert::peer_blocked_alert(aux::stack_allocator& alloc
		, torrent_handle const& h, tcp::endpoint const& ep, int r)
		: peer_alert(alloc, h, ep, peer_id(nullptr))
		, reason(r)
	{}

	std::string peer_blocked_alert::message() const
	{
		char ret[600];
		static char const* const reason_str[] =
		{
			"ip_filter",
			"port_filter",
			"i2p_mixed",
			"privileged_ports",
			"utp_disabled",
			"tcp_disabled",
			"invalid_local_interface"
		};

		std::snprintf(ret, sizeof(ret), "%s: blocked peer [%s]"
			, peer_alert::message().c_str(), reason_str[reason]);
		return ret;
	}

	dht_announce_alert::dht_announce_alert(aux::stack_allocator&
		, address const& i, int p
		, sha1_hash const& ih)
		: ip(i)
		, port(p)
		, info_hash(ih)
	{}

	std::string dht_announce_alert::message() const
	{
		char msg[200];
		std::snprintf(msg, sizeof(msg), "incoming dht announce: %s:%d (%s)"
			, ip.to_string().c_str(), port, aux::to_hex(info_hash).c_str());
		return msg;
	}

	dht_get_peers_alert::dht_get_peers_alert(aux::stack_allocator&
		, sha1_hash const& ih)
		: info_hash(ih)
	{}

	std::string dht_get_peers_alert::message() const
	{
		char msg[200];
		std::snprintf(msg, sizeof(msg), "incoming dht get_peers: %s", aux::to_hex(info_hash).c_str());
		return msg;
	}

namespace {

		std::array<int, stats_alert::num_channels> stat_to_array(stat const& s)
		{
			std::array<int, stats_alert::num_channels> arr;

			arr[stats_alert::upload_payload] = s[stat::upload_payload].counter();
			arr[stats_alert::upload_protocol] = s[stat::upload_protocol].counter();
			arr[stats_alert::download_payload] = s[stat::download_payload].counter();
			arr[stats_alert::download_protocol] = s[stat::download_protocol].counter();
			arr[stats_alert::upload_ip_protocol] = s[stat::upload_ip_protocol].counter();
			arr[stats_alert::download_ip_protocol] = s[stat::download_ip_protocol].counter();

#if TORRENT_ABI_VERSION == 1
			arr[stats_alert::upload_dht_protocol] = 0;
			arr[stats_alert::upload_tracker_protocol] = 0;
			arr[stats_alert::download_dht_protocol] = 0;
			arr[stats_alert::download_tracker_protocol] = 0;
#else
			arr[stats_alert::deprecated1] = 0;
			arr[stats_alert::deprecated2] = 0;
			arr[stats_alert::deprecated3] = 0;
			arr[stats_alert::deprecated4] = 0;
#endif
			return arr;
		}
	}

	stats_alert::stats_alert(aux::stack_allocator& alloc
		, torrent_handle const& h, int in, stat const& s)
		: torrent_alert(alloc, h)
		, transferred(stat_to_array(s))
		, interval(in)
	{}

	std::string stats_alert::message() const
	{
		char msg[200];
		std::snprintf(msg, sizeof(msg), "%s: [%d] %d %d %d %d %d %d"
#if TORRENT_ABI_VERSION == 1
			" %d %d %d %d"
#endif
			, torrent_alert::message().c_str()
			, interval
			, transferred[0]
			, transferred[1]
			, transferred[2]
			, transferred[3]
			, transferred[4]
			, transferred[5]
#if TORRENT_ABI_VERSION == 1
			, transferred[6]
			, transferred[7]
			, transferred[8]
			, transferred[9]
#endif
			);
		return msg;
	}

	cache_flushed_alert::cache_flushed_alert(aux::stack_allocator& alloc
		, torrent_handle const& h)
		: torrent_alert(alloc, h) {}

#if TORRENT_ABI_VERSION == 1
	anonymous_mode_alert::anonymous_mode_alert(aux::stack_allocator& alloc
		, torrent_handle const& h, int k, string_view s)
		: torrent_alert(alloc, h)
		, kind(k)
		, str(s)
	{}

	std::string anonymous_mode_alert::message() const
	{
		char msg[200];
		static char const* const msgs[] = {
			"tracker is not anonymous, set a proxy"
		};
		std::snprintf(msg, sizeof(msg), "%s: %s: %s"
			, torrent_alert::message().c_str()
			, msgs[kind], str.c_str());
		return msg;
	}
#endif // TORRENT_ABI_VERSION

	lsd_peer_alert::lsd_peer_alert(aux::stack_allocator& alloc, torrent_handle const& h
		, tcp::endpoint const& i)
		: peer_alert(alloc, h, i, peer_id(nullptr))
	{}

	std::string lsd_peer_alert::message() const
	{
		char msg[200];
		std::snprintf(msg, sizeof(msg), "%s: received peer from local service discovery"
			, peer_alert::message().c_str());
		return msg;
	}

	trackerid_alert::trackerid_alert(
		aux::stack_allocator& alloc
		, torrent_handle const& h
		, tcp::endpoint const& ep
		, string_view u
		, const std::string& id)
		: tracker_alert(alloc, h,  ep, u)
		, m_tracker_idx(alloc.copy_string(id))
#if TORRENT_ABI_VERSION == 1
		, trackerid(id)
#endif
	{}

	char const* trackerid_alert::tracker_id() const
	{
		return m_alloc.get().ptr(m_tracker_idx);
	}

	std::string trackerid_alert::message() const
	{
		return std::string("trackerid received: ") + tracker_id();
	}

	dht_bootstrap_alert::dht_bootstrap_alert(aux::stack_allocator&)
	{}

	std::string dht_bootstrap_alert::message() const
	{
		return "DHT bootstrap complete";
	}

	torrent_error_alert::torrent_error_alert(
		aux::stack_allocator& alloc
		, torrent_handle const& h
		, error_code const& e, string_view f)
		: torrent_alert(alloc, h)
		, error(e)
		, m_file_idx(alloc.copy_string(f))
#if TORRENT_ABI_VERSION == 1
		, error_file(f)
#endif
	{}

	std::string torrent_error_alert::message() const
	{
		char msg[400];
		if (error)
		{
			std::snprintf(msg, sizeof(msg), " ERROR: (%d %s) %s"
				, error.value(), convert_from_native(error.message()).c_str()
				, filename());
		}
		else
		{
			std::snprintf(msg, sizeof(msg), " ERROR: %s", filename());
		}
		return torrent_alert::message() + msg;
	}

	char const* torrent_error_alert::filename() const
	{
		return m_alloc.get().ptr(m_file_idx);
	}

#if TORRENT_ABI_VERSION == 1
	torrent_added_alert::torrent_added_alert(aux::stack_allocator& alloc
		, torrent_handle const& h)
		: torrent_alert(alloc, h)
	{}

	std::string torrent_added_alert::message() const
	{
		return torrent_alert::message() + " added";
	}
#endif

	torrent_removed_alert::torrent_removed_alert(aux::stack_allocator& alloc
		, torrent_handle const& h, info_hash_t const& ih, client_data_t u)
		: torrent_alert(alloc, h)
		, info_hash(ih)
		, userdata(u)
	{}

	std::string torrent_removed_alert::message() const
	{
		return torrent_alert::message() + " removed";
	}

	torrent_need_cert_alert::torrent_need_cert_alert(aux::stack_allocator& alloc
		, torrent_handle const& h)
		: torrent_alert(alloc, h)
	{}

	std::string torrent_need_cert_alert::message() const
	{
		return torrent_alert::message() + " needs SSL certificate";
	}

	incoming_connection_alert::incoming_connection_alert(aux::stack_allocator&
		, socket_type_t t, tcp::endpoint const& i)
		: socket_type(t)
		, endpoint(i)
#if TORRENT_ABI_VERSION == 1
		, ip(i)
#endif
	{}

	std::string incoming_connection_alert::message() const
	{
		char msg[600];
		std::snprintf(msg, sizeof(msg), "incoming connection from %s (%s)"
			, print_endpoint(endpoint).c_str(), socket_type_name(socket_type));
		return msg;
	}

	peer_connect_alert::peer_connect_alert(aux::stack_allocator& alloc, torrent_handle h
		, tcp::endpoint const& ep, peer_id const& peer_id, socket_type_t const type)
		: peer_alert(alloc, h, ep, peer_id)
		, socket_type(type)
	{}

	std::string peer_connect_alert::message() const
	{
		char msg[600];
		std::snprintf(msg, sizeof(msg), "%s connecting to peer (%s)"
			, peer_alert::message().c_str(), socket_type_name(socket_type));
		return msg;
	}

	add_torrent_alert::add_torrent_alert(aux::stack_allocator& alloc, torrent_handle const& h
		, add_torrent_params p, error_code const& ec)
		: torrent_alert(alloc, h)
		, params(std::move(p))
		, error(ec)
	{}

	std::string add_torrent_alert::message() const
	{
		char msg[600];
		char info_hash[41];
		char const* torrent_name = info_hash;
		if (params.ti) torrent_name = params.ti->name().c_str();
		else if (!params.name.empty()) torrent_name = params.name.c_str();
#if TORRENT_ABI_VERSION == 1
		else if (!params.url.empty()) torrent_name = params.url.c_str();
#endif
		else aux::to_hex(params.info_hash.get_best(), info_hash);

		if (error)
		{
			std::snprintf(msg, sizeof(msg), "failed to add torrent \"%s\": [%s] %s"
				, torrent_name, error.category().name()
				, convert_from_native(error.message()).c_str());
		}
		else
		{
			std::snprintf(msg, sizeof(msg), "added torrent: %s", torrent_name);
		}
		return msg;
	}

	state_update_alert::state_update_alert(aux::stack_allocator&
		, std::vector<torrent_status> st)
		: status(std::move(st))
	{}

	std::string state_update_alert::message() const
	{
		char msg[600];
		std::snprintf(msg, sizeof(msg), "state updates for %d torrents", int(status.size()));
		return msg;
	}

#if TORRENT_ABI_VERSION == 1
	mmap_cache_alert::mmap_cache_alert(aux::stack_allocator&
		, error_code const& ec): error(ec)
	{}

	std::string mmap_cache_alert::message() const
	{
		char msg[600];
		std::snprintf(msg, sizeof(msg), "mmap cache failed: (%d) %s", error.value()
			, convert_from_native(error.message()).c_str());
		return msg;
	}
#endif

	char const* operation_name(operation_t const op)
	{
		static char const* const names[] = {
			"unknown",
			"bittorrent",
			"iocontrol",
			"getpeername",
			"getname",
			"alloc_recvbuf",
			"alloc_sndbuf",
			"file_write",
			"file_read",
			"file",
			"sock_write",
			"sock_read",
			"sock_open",
			"sock_bind",
			"available",
			"encryption",
			"connect",
			"ssl_handshake",
			"get_interface",
			"sock_listen",
			"sock_bind_to_device",
			"sock_accept",
			"parse_address",
			"enum_if",
			"file_stat",
			"file_copy",
			"file_fallocate",
			"file_hard_link",
			"file_remove",
			"file_rename",
			"file_open",
			"mkdir",
			"check_resume",
			"exception",
			"alloc_cache_piece",
			"partfile_move",
			"partfile_read",
			"partfile_write",
			"hostname_lookup",
			"symlink",
			"handshake",
<<<<<<< HEAD
			"sock_option"
			"file_seek"
=======
			"sock_option",
			"enum_route"
>>>>>>> ee381064
		};

		int const idx = static_cast<int>(op);
		if (idx < 0 || idx >= int(sizeof(names) / sizeof(names[0])))
			return "unknown operation";

		return names[idx];
	}

#if TORRENT_ABI_VERSION == 1
	char const* operation_name(int const op)
	{
		return operation_name(static_cast<operation_t>(op));
	}
#endif

	peer_error_alert::peer_error_alert(aux::stack_allocator& alloc, torrent_handle const& h
		, tcp::endpoint const& ep, peer_id const& peer_id, operation_t const op_
		, error_code const& e)
		: peer_alert(alloc, h, ep, peer_id)
		, op(op_)
		, error(e)
#if TORRENT_ABI_VERSION == 1
		, operation(static_cast<int>(op_))
		, msg(convert_from_native(error.message()))
#endif
	{}

	std::string peer_error_alert::message() const
	{
		char buf[200];
		std::snprintf(buf, sizeof(buf), "%s peer error [%s] [%s]: %s"
			, peer_alert::message().c_str()
			, operation_name(op), error.category().name()
			, convert_from_native(error.message()).c_str());
		return buf;
	}

	peer_disconnected_alert::peer_disconnected_alert(aux::stack_allocator& alloc
		, torrent_handle const& h, tcp::endpoint const& ep
		, peer_id const& peer_id, operation_t op_, socket_type_t const type, error_code const& e
		, close_reason_t r)
		: peer_alert(alloc, h, ep, peer_id)
		, socket_type(type)
		, op(op_)
		, error(e)
		, reason(r)
#if TORRENT_ABI_VERSION == 1
		, operation(static_cast<int>(op))
		, msg(convert_from_native(error.message()))
#endif
	{}

	std::string peer_disconnected_alert::message() const
	{
		char buf[600];
		std::snprintf(buf, sizeof(buf), "%s disconnecting (%s) [%s] [%s]: %s (reason: %d)"
			, peer_alert::message().c_str()
			, socket_type_name(socket_type)
			, operation_name(op), error.category().name()
			, convert_from_native(error.message()).c_str()
			, int(reason));
		return buf;
	}

	dht_error_alert::dht_error_alert(aux::stack_allocator&
		, operation_t const op_
		, error_code const& ec)
		: error(ec)
		, op(op_)
#if TORRENT_ABI_VERSION == 1
		, operation(op_ == operation_t::hostname_lookup
			? op_t::hostname_lookup : op_t::unknown)
#endif
	{}

	std::string dht_error_alert::message() const
	{
		char msg[600];
		std::snprintf(msg, sizeof(msg), "DHT error [%s] (%d) %s"
			, operation_name(op)
			, error.value()
			, convert_from_native(error.message()).c_str());
		return msg;
	}

	dht_immutable_item_alert::dht_immutable_item_alert(aux::stack_allocator&
		, sha1_hash const& t, entry i)
		: target(t), item(std::move(i))
	{}

	std::string dht_immutable_item_alert::message() const
	{
		char msg[1050];
		std::snprintf(msg, sizeof(msg), "DHT immutable item %s [ %s ]"
			, aux::to_hex(target).c_str()
			, item.to_string().c_str());
		return msg;
	}

	// TODO: 2 the salt here is allocated on the heap. It would be nice to
	// allocate in the stack_allocator
	dht_mutable_item_alert::dht_mutable_item_alert(aux::stack_allocator&
		, std::array<char, 32> const& k
		, std::array<char, 64> const& sig
		, std::int64_t sequence
		, string_view s
		, entry i
		, bool a)
		: key(k), signature(sig), seq(sequence), salt(s), item(std::move(i)), authoritative(a)
	{}

	std::string dht_mutable_item_alert::message() const
	{
		char msg[1050];
		std::snprintf(msg, sizeof(msg), "DHT mutable item (key=%s salt=%s seq=%" PRId64 " %s) [ %s ]"
			, aux::to_hex(key).c_str()
			, salt.c_str()
			, seq
			, authoritative ? "auth" : "non-auth"
			, item.to_string().c_str());
		return msg;
	}

	dht_put_alert::dht_put_alert(aux::stack_allocator&, sha1_hash const& t, int n)
		: target(t)
		, public_key()
		, signature()
		, salt()
		, seq(0)
		, num_success(n)
	{}

	dht_put_alert::dht_put_alert(aux::stack_allocator&
		, std::array<char, 32> const& key
		, std::array<char, 64> const& sig
		, std::string s
		, std::int64_t sequence_number
		, int n)
		: target(nullptr)
		, public_key(key)
		, signature(sig)
		, salt(std::move(s))
		, seq(sequence_number)
		, num_success(n)
	{}

	std::string dht_put_alert::message() const
	{
		char msg[1050];
		if (target.is_all_zeros())
		{
			std::snprintf(msg, sizeof(msg), "DHT put complete (success=%d key=%s sig=%s salt=%s seq=%" PRId64 ")"
				, num_success
				, aux::to_hex(public_key).c_str()
				, aux::to_hex(signature).c_str()
				, salt.c_str()
				, seq);
			return msg;
		}

		std::snprintf(msg, sizeof(msg), "DHT put commplete (success=%d hash=%s)"
			, num_success
			, aux::to_hex(target).c_str());
		return msg;
	}

	i2p_alert::i2p_alert(aux::stack_allocator&, error_code const& ec)
		: error(ec)
	{}

	std::string i2p_alert::message() const
	{
		char msg[600];
		std::snprintf(msg, sizeof(msg), "i2p_error: [%s] %s"
			, error.category().name(), convert_from_native(error.message()).c_str());
		return msg;
	}

	dht_outgoing_get_peers_alert::dht_outgoing_get_peers_alert(aux::stack_allocator&
		, sha1_hash const& ih, sha1_hash const& obfih
		, udp::endpoint ep)
		: info_hash(ih)
		, obfuscated_info_hash(obfih)
		, endpoint(std::move(ep))
#if TORRENT_ABI_VERSION == 1
		, ip(endpoint)
#endif
	{}

	std::string dht_outgoing_get_peers_alert::message() const
	{
		char msg[600];
		char obf[70];
		obf[0] = '\0';
		if (obfuscated_info_hash != info_hash)
		{
			std::snprintf(obf, sizeof(obf), " [obfuscated: %s]"
			, aux::to_hex(obfuscated_info_hash).c_str());
		}
		std::snprintf(msg, sizeof(msg), "outgoing dht get_peers : %s%s -> %s"
			, aux::to_hex(info_hash).c_str()
			, obf
			, print_endpoint(endpoint).c_str());
		return msg;
	}

	log_alert::log_alert(aux::stack_allocator& alloc, char const* log)
		: m_alloc(alloc)
		, m_str_idx(alloc.copy_string(log))
	{}
	log_alert::log_alert(aux::stack_allocator& alloc, char const* fmt, va_list v)
		: m_alloc(alloc)
		, m_str_idx(alloc.format_string(fmt, v))
	{}

	char const* log_alert::log_message() const
	{
		return m_alloc.get().ptr(m_str_idx);
	}

#if TORRENT_ABI_VERSION == 1
	char const* log_alert::msg() const
	{
		return log_message();
	}
#endif

	std::string log_alert::message() const
	{
		return log_message();
	}

	torrent_log_alert::torrent_log_alert(aux::stack_allocator& alloc, torrent_handle const& h
		, char const* fmt, va_list v)
		: torrent_alert(alloc, h)
		, m_str_idx(alloc.format_string(fmt, v))
	{}

	char const* torrent_log_alert::log_message() const
	{
		return m_alloc.get().ptr(m_str_idx);
	}

#if TORRENT_ABI_VERSION == 1
	char const* torrent_log_alert::msg() const
	{
		return log_message();
	}
#endif

	std::string torrent_log_alert::message() const
	{
		return torrent_alert::message() + ": " + log_message();
	}

	peer_log_alert::peer_log_alert(aux::stack_allocator& alloc
		, torrent_handle const& h
		, tcp::endpoint const& i, peer_id const& pi
		, peer_log_alert::direction_t dir
		, char const* event, char const* fmt, va_list v)
		: peer_alert(alloc, h, i, pi)
		, event_type(event)
		, direction(dir)
		, m_str_idx(alloc.format_string(fmt, v))
	{}

	char const* peer_log_alert::log_message() const
	{
		return m_alloc.get().ptr(m_str_idx);
	}

#if TORRENT_ABI_VERSION == 1
	char const* peer_log_alert::msg() const
	{
		return log_message();
	}
#endif

	std::string peer_log_alert::message() const
	{
		static char const* const mode[] =
		{ "<==", "==>", "<<<", ">>>", "***" };
		return torrent_alert::message() + " [" + print_endpoint(endpoint) + "] "
			+ mode[direction] + " " + event_type + " [ " + log_message() + " ]";
	}

	lsd_error_alert::lsd_error_alert(aux::stack_allocator&, error_code const& ec
		, address const& local)
		: alert()
		, local_address(local)
		, error(ec)
	{}

	std::string lsd_error_alert::message() const
	{
		return "Local Service Discovery error [" + local_address.to_string() + "]: "
			+ convert_from_native(error.message());
	}

#if TORRENT_ABI_VERSION == 1
namespace {

	aux::array<std::int64_t, counters::num_counters> counters_to_array(counters const& cnt)
	{
		aux::array<std::int64_t, counters::num_counters> arr;

		for (int i = 0; i < counters::num_counters; ++i)
			arr[i] = cnt[i];

		return arr;
	}
}
#else
namespace {
	template <typename T, typename U>
	T* align_pointer(U* ptr)
	{
		return reinterpret_cast<T*>((reinterpret_cast<std::uintptr_t>(ptr) + alignof(T) - 1)
			& ~(alignof(T) - 1));
	}
}
#endif

#if TORRENT_ABI_VERSION == 1
	session_stats_alert::session_stats_alert(aux::stack_allocator&, struct counters const& cnt)
		: values(counters_to_array(cnt))
	{}
#else
	session_stats_alert::session_stats_alert(aux::stack_allocator& alloc, struct counters const& cnt)
		: m_alloc(alloc)
		, m_counters_idx(alloc.allocate(sizeof(std::int64_t)
			* counters::num_counters + sizeof(std::int64_t) - 1))
	{
		std::int64_t* ptr = align_pointer<std::int64_t>(alloc.ptr(m_counters_idx));
		for (int i = 0; i < counters::num_counters; ++i, ++ptr)
			*ptr = cnt[i];
	}
#endif

	std::string session_stats_alert::message() const
	{
		char msg[50];
		auto cnt = counters();
		std::snprintf(msg, sizeof(msg), "session stats (%d values): " , int(cnt.size()));
		std::string ret = msg;
		bool first = true;
		for (auto v : cnt)
		{
			std::snprintf(msg, sizeof(msg), first ? "%" PRId64 : ", %" PRId64, v);
			first = false;
			ret += msg;
		}
		return ret;
	}

	span<std::int64_t const> session_stats_alert::counters() const
	{
#if TORRENT_ABI_VERSION == 1
		return values;
#else
		return { align_pointer<std::int64_t const>(m_alloc.get().ptr(m_counters_idx))
			, counters::num_counters };
#endif
	}

	dht_stats_alert::dht_stats_alert(aux::stack_allocator&
		, std::vector<dht_routing_bucket> table
		, std::vector<dht_lookup> requests
			, sha1_hash id, udp::endpoint ep)
		: alert()
		, active_requests(std::move(requests))
		, routing_table(std::move(table))
		, nid(id)
		, local_endpoint(ep)
	{}

	std::string dht_stats_alert::message() const
	{
		char buf[2048];
		std::snprintf(buf, sizeof(buf), "DHT stats: (%s) reqs: %d buckets: %d"
			, aux::to_hex(nid).c_str()
			, int(active_requests.size())
			, int(routing_table.size()));
		return buf;
	}

	url_seed_alert::url_seed_alert(aux::stack_allocator& alloc, torrent_handle const& h
		, string_view u, error_code const& e)
		: torrent_alert(alloc, h)
		, error(e)
		, m_url_idx(alloc.copy_string(u))
		, m_msg_idx()
#if TORRENT_ABI_VERSION == 1
		, url(u)
		, msg(convert_from_native(e.message()))
#endif
	{}

	url_seed_alert::url_seed_alert(aux::stack_allocator& alloc, torrent_handle const& h
		, string_view u, string_view m)
		: torrent_alert(alloc, h)
		, m_url_idx(alloc.copy_string(u))
		, m_msg_idx(alloc.copy_string(m))
#if TORRENT_ABI_VERSION == 1
		, url(u)
		, msg(m)
#endif
	{}

	std::string url_seed_alert::message() const
	{
		return torrent_alert::message() + " url seed ("
			+ server_url() + ") failed: " + convert_from_native(error.message());
	}

	char const* url_seed_alert::server_url() const
	{
		return m_alloc.get().ptr(m_url_idx);
	}

	char const* url_seed_alert::error_message() const
	{
		if (m_msg_idx == aux::allocation_slot()) return "";
		return m_alloc.get().ptr(m_msg_idx);
	}

	file_error_alert::file_error_alert(aux::stack_allocator& alloc
		, error_code const& ec, string_view f, operation_t const op_
		, torrent_handle const& h)
		: torrent_alert(alloc, h)
		, error(ec)
		, op(op_)
		, m_file_idx(alloc.copy_string(f))
#if TORRENT_ABI_VERSION == 1
		, operation(operation_name(op_))
		, file(f)
		, msg(convert_from_native(error.message()))
#endif
	{}

	char const* file_error_alert::filename() const
	{
		return m_alloc.get().ptr(m_file_idx);
	}

	std::string file_error_alert::message() const
	{
		return torrent_alert::message() + " "
			+ operation_name(op) + " (" + filename()
			+ ") error: " + convert_from_native(error.message());
	}

	incoming_request_alert::incoming_request_alert(aux::stack_allocator& alloc
		, peer_request r, torrent_handle h
		, tcp::endpoint const& ep, peer_id const& peer_id)
		: peer_alert(alloc, h, ep, peer_id)
		, req(r)
	{}

	std::string incoming_request_alert::message() const
	{
		char msg[1024];
		std::snprintf(msg, sizeof(msg), "%s: incoming request [ piece: %d start: %d length: %d ]"
			, peer_alert::message().c_str(), static_cast<int>(req.piece)
			, req.start, req.length);
		return msg;
	}

	dht_log_alert::dht_log_alert(aux::stack_allocator& alloc
		, dht_log_alert::dht_module_t m, const char* fmt, va_list v)
		: module(m)
		, m_alloc(alloc)
		, m_msg_idx(alloc.format_string(fmt, v))
	{}

	char const* dht_log_alert::log_message() const
	{
		return m_alloc.get().ptr(m_msg_idx);
	}

	std::string dht_log_alert::message() const
	{
		static char const* const dht_modules[] =
		{
			"tracker",
			"node",
			"routing_table",
			"rpc_manager",
			"traversal"
		};

		char ret[900];
		std::snprintf(ret, sizeof(ret), "DHT %s: %s", dht_modules[module]
			, log_message());
		return ret;
	}

	dht_pkt_alert::dht_pkt_alert(aux::stack_allocator& alloc
		, span<char const> buf, dht_pkt_alert::direction_t d
		, udp::endpoint const& ep)
		: direction(d)
		, node(ep)
		, m_alloc(alloc)
		, m_msg_idx(alloc.copy_buffer(buf))
		, m_size(aux::numeric_cast<int>(buf.size()))
#if TORRENT_ABI_VERSION == 1
		, dir(d)
#endif
	{}

	span<char const> dht_pkt_alert::pkt_buf() const
	{
		return {m_alloc.get().ptr(m_msg_idx), m_size};
	}

	std::string dht_pkt_alert::message() const
	{
		bdecode_node print;
		error_code ec;

		// ignore errors here. This is best-effort. It may be a broken encoding
		// but at least we'll print the valid parts
		span<char const> pkt = pkt_buf();
		bdecode(pkt.data(), pkt.data() + int(pkt.size()), print, ec, nullptr, 100, 100);

		std::string msg = print_entry(print, true);

		static char const* const prefix[2] = {"<==", "==>"};
		char buf[1024];
		std::snprintf(buf, sizeof(buf), "%s [%s] %s", prefix[direction]
			, print_endpoint(node).c_str(), msg.c_str());

		return buf;
	}

	dht_get_peers_reply_alert::dht_get_peers_reply_alert(aux::stack_allocator& alloc
		, sha1_hash const& ih
		, std::vector<tcp::endpoint> const& peers)
		: info_hash(ih)
		, m_alloc(alloc)
	{
		for (auto const& endp : peers)
		{
			if (aux::is_v4(endp))
				m_v4_num_peers++;
			else
				m_v6_num_peers++;
		}

		m_v4_peers_idx = alloc.allocate(m_v4_num_peers * 6);
		m_v6_peers_idx = alloc.allocate(m_v6_num_peers * 18);

		char* v4_ptr = alloc.ptr(m_v4_peers_idx);
		char* v6_ptr = alloc.ptr(m_v6_peers_idx);
		for (auto const& endp : peers)
		{
			if (aux::is_v4(endp))
				aux::write_endpoint(endp, v4_ptr);
			else
				aux::write_endpoint(endp, v6_ptr);
		}
	}

	std::string dht_get_peers_reply_alert::message() const
	{
		char msg[200];
		std::snprintf(msg, sizeof(msg), "incoming dht get_peers reply: %s, peers %d"
			, aux::to_hex(info_hash).c_str(), num_peers());
		return msg;
	}

	int dht_get_peers_reply_alert::num_peers() const
	{
		return m_v4_num_peers + m_v6_num_peers;
	}

#if TORRENT_ABI_VERSION == 1
	void dht_get_peers_reply_alert::peers(std::vector<tcp::endpoint> &v) const
	{
		std::vector<tcp::endpoint> p(peers());
		v.reserve(p.size());
		std::copy(p.begin(), p.end(), std::back_inserter(v));
	}
#endif
	std::vector<tcp::endpoint> dht_get_peers_reply_alert::peers() const
	{
		aux::vector<tcp::endpoint> peers;
		peers.reserve(num_peers());

		char const* v4_ptr = m_alloc.get().ptr(m_v4_peers_idx);
		for (int i = 0; i < m_v4_num_peers; i++)
			peers.push_back(aux::read_v4_endpoint<tcp::endpoint>(v4_ptr));
		char const* v6_ptr = m_alloc.get().ptr(m_v6_peers_idx);
		for (int i = 0; i < m_v6_num_peers; i++)
			peers.push_back(aux::read_v6_endpoint<tcp::endpoint>(v6_ptr));

		return std::move(peers);
	}

	dht_direct_response_alert::dht_direct_response_alert(
		aux::stack_allocator& alloc, client_data_t userdata_
		, udp::endpoint const& addr_, bdecode_node const& response)
		: userdata(userdata_), endpoint(addr_)
		, m_alloc(alloc)
		, m_response_idx(alloc.copy_buffer(response.data_section()))
		, m_response_size(int(response.data_section().size()))
#if TORRENT_ABI_VERSION == 1
		, addr(addr_)
#endif
	{}

	dht_direct_response_alert::dht_direct_response_alert(
		aux::stack_allocator& alloc
		, client_data_t userdata_
		, udp::endpoint const& addr_)
		: userdata(userdata_), endpoint(addr_)
		, m_alloc(alloc)
		, m_response_idx()
		, m_response_size(0)
#if TORRENT_ABI_VERSION == 1
		, addr(addr_)
#endif
	{}

	std::string dht_direct_response_alert::message() const
	{
		char msg[1050];
		std::snprintf(msg, sizeof(msg), "DHT direct response (address=%s) [ %s ]"
			, endpoint.address().to_string().c_str()
			, m_response_size ? std::string(m_alloc.get().ptr(m_response_idx)
				, aux::numeric_cast<std::size_t>(m_response_size)).c_str() : "");
		return msg;
	}

	bdecode_node dht_direct_response_alert::response() const
	{
		if (m_response_size == 0) return bdecode_node();
		char const* start = m_alloc.get().ptr(m_response_idx);
		char const* end = start + m_response_size;
		error_code ec;
		bdecode_node ret;
		bdecode(start, end, ret, ec);
		TORRENT_ASSERT(!ec);
		return ret;
	}

	picker_log_alert::picker_log_alert(aux::stack_allocator& alloc, torrent_handle const& h
		, tcp::endpoint const& ep, peer_id const& peer_id, picker_flags_t const flags
		, span<piece_block const> blocks)
		: peer_alert(alloc, h, ep, peer_id)
		, picker_flags(flags)
		, m_array_idx(alloc.copy_buffer({reinterpret_cast<char const*>(blocks.data())
			, blocks.size() * int(sizeof(piece_block))}))
		, m_num_blocks(int(blocks.size()))
	{}

	std::vector<piece_block> picker_log_alert::blocks() const
	{
		// we need to copy this array to make sure the structures are properly
		// aligned, not just to have a nice API
		auto const num_blocks = aux::numeric_cast<std::size_t>(m_num_blocks);
		std::vector<piece_block> ret(num_blocks);

		char const* start = m_alloc.get().ptr(m_array_idx);
		std::memcpy(ret.data(), start, num_blocks * sizeof(piece_block));

		return ret;
	}

	constexpr picker_flags_t picker_log_alert::partial_ratio;
	constexpr picker_flags_t picker_log_alert::prioritize_partials;
	constexpr picker_flags_t picker_log_alert::rarest_first_partials;
	constexpr picker_flags_t picker_log_alert::rarest_first;
	constexpr picker_flags_t picker_log_alert::reverse_rarest_first;
	constexpr picker_flags_t picker_log_alert::suggested_pieces;
	constexpr picker_flags_t picker_log_alert::prio_sequential_pieces;
	constexpr picker_flags_t picker_log_alert::sequential_pieces;
	constexpr picker_flags_t picker_log_alert::reverse_pieces;
	constexpr picker_flags_t picker_log_alert::time_critical;
	constexpr picker_flags_t picker_log_alert::random_pieces;
	constexpr picker_flags_t picker_log_alert::prefer_contiguous;
	constexpr picker_flags_t picker_log_alert::reverse_sequential;
	constexpr picker_flags_t picker_log_alert::backup1;
	constexpr picker_flags_t picker_log_alert::backup2;
	constexpr picker_flags_t picker_log_alert::end_game;
	constexpr picker_flags_t picker_log_alert::extent_affinity;

	std::string picker_log_alert::message() const
	{
		static char const* const flag_names[] =
		{
			"partial_ratio ",
			"prioritize_partials ",
			"rarest_first_partials ",
			"rarest_first ",
			"reverse_rarest_first ",
			"suggested_pieces ",
			"prio_sequential_pieces ",
			"sequential_pieces ",
			"reverse_pieces ",
			"time_critical ",
			"random_pieces ",
			"prefer_contiguous ",
			"reverse_sequential ",
			"backup1 ",
			"backup2 ",
			"end_game "
			"extent_affinity "
		};

		std::string ret = peer_alert::message();

		auto flags = static_cast<std::uint32_t>(picker_flags);
		int idx = 0;
		ret += " picker_log [ ";
		for (; flags != 0; flags >>= 1, ++idx)
		{
			if ((flags & 1) == 0) continue;
			ret += flag_names[idx];
		}
		ret += "] ";

		std::vector<piece_block> b = blocks();

		for (auto const& p : b)
		{
			char buf[50];
			std::snprintf(buf, sizeof(buf), "(%d,%d) "
				, static_cast<int>(p.piece_index), p.block_index);
			ret += buf;
		}
		return ret;
	}

	session_error_alert::session_error_alert(aux::stack_allocator& alloc
		, error_code e, string_view error_str)
		: error(e)
		, m_alloc(alloc)
		, m_msg_idx(alloc.copy_buffer(error_str))
	{}

	std::string session_error_alert::message() const
	{
		char buf[400];
		if (error)
		{
			std::snprintf(buf, sizeof(buf), "session error: (%d %s) %s"
				, error.value(), convert_from_native(error.message()).c_str()
				, m_alloc.get().ptr(m_msg_idx));
		}
		else
		{
			std::snprintf(buf, sizeof(buf), "session error: %s"
				, m_alloc.get().ptr(m_msg_idx));
		}
		return buf;
	}

namespace {

	using nodes_slot = std::tuple<int, aux::allocation_slot, int, aux::allocation_slot>;

	nodes_slot write_nodes(aux::stack_allocator& alloc
		, std::vector<std::pair<sha1_hash, udp::endpoint>> const& nodes)
	{
		int v4_num_nodes = 0;
		int v6_num_nodes = 0;

		for (auto const& n : nodes)
		{
			if (aux::is_v4(n.second))
				v4_num_nodes++;
			else
				v6_num_nodes++;
		}

		aux::allocation_slot const v4_nodes_idx = alloc.allocate(v4_num_nodes * (20 + 6));
		aux::allocation_slot const v6_nodes_idx = alloc.allocate(v6_num_nodes * (20 + 18));

		char* v4_ptr = alloc.ptr(v4_nodes_idx);
		char* v6_ptr = alloc.ptr(v6_nodes_idx);
		for (auto const& n : nodes)
		{
			udp::endpoint const& endp = n.second;
			if (aux::is_v4(endp))
			{
				aux::write_string(n.first.to_string(), v4_ptr);
				aux::write_endpoint(endp, v4_ptr);
			}
			else
			{
				aux::write_string(n.first.to_string(), v6_ptr);
				aux::write_endpoint(endp, v6_ptr);
			}
		}

		return nodes_slot{v4_num_nodes, v4_nodes_idx, v6_num_nodes, v6_nodes_idx};
	}

	std::vector<std::pair<sha1_hash, udp::endpoint>> read_nodes(
		aux::stack_allocator const& alloc
		, int const v4_num_nodes, aux::allocation_slot const v4_nodes_idx
		, int const v6_num_nodes, aux::allocation_slot const v6_nodes_idx)
	{
		aux::vector<std::pair<sha1_hash, udp::endpoint>> nodes;
		nodes.reserve(v4_num_nodes + v6_num_nodes);

		char const* v4_ptr = alloc.ptr(v4_nodes_idx);
		for (int i = 0; i < v4_num_nodes; i++)
		{
			sha1_hash ih;
			std::memcpy(ih.data(), v4_ptr, 20);
			v4_ptr += 20;
			nodes.emplace_back(ih, aux::read_v4_endpoint<udp::endpoint>(v4_ptr));
		}
		char const* v6_ptr = alloc.ptr(v6_nodes_idx);
		for (int i = 0; i < v6_num_nodes; i++)
		{
			sha1_hash ih;
			std::memcpy(ih.data(), v6_ptr, 20);
			v6_ptr += 20;
			nodes.emplace_back(ih, aux::read_v6_endpoint<udp::endpoint>(v6_ptr));
		}

		return std::move(nodes);
	}
	}

	dht_live_nodes_alert::dht_live_nodes_alert(aux::stack_allocator& alloc
		, sha1_hash const& nid
		, std::vector<std::pair<sha1_hash, udp::endpoint>> const& nodes)
		: node_id(nid)
		, m_alloc(alloc)
	{
		std::tie(m_v4_num_nodes, m_v4_nodes_idx, m_v6_num_nodes, m_v6_nodes_idx)
			= write_nodes(alloc, nodes);
	}

	std::string dht_live_nodes_alert::message() const
	{
		char msg[200];
		std::snprintf(msg, sizeof(msg), "dht live nodes for id: %s, nodes %d"
			, aux::to_hex(node_id).c_str(), num_nodes());
		return msg;
	}

	int dht_live_nodes_alert::num_nodes() const
	{
		return m_v4_num_nodes + m_v6_num_nodes;
	}

	std::vector<std::pair<sha1_hash, udp::endpoint>> dht_live_nodes_alert::nodes() const
	{
		return read_nodes(m_alloc.get()
			, m_v4_num_nodes, m_v4_nodes_idx
			, m_v6_num_nodes, m_v6_nodes_idx);
	}

	session_stats_header_alert::session_stats_header_alert(aux::stack_allocator&)
	{}

	std::string session_stats_header_alert::message() const
	{
		std::string stats_header = "session stats header: ";
		std::vector<stats_metric> stats = session_stats_metrics();
		std::sort(stats.begin(), stats.end()
			, [] (stats_metric const& lhs, stats_metric const& rhs)
			{ return lhs.value_index < rhs.value_index; });
		bool first = true;
		for (auto const& s : stats)
		{
			if (!first) stats_header += ", ";
			stats_header += s.name;
			first = false;
		}

		return stats_header;
	}

	dht_sample_infohashes_alert::dht_sample_infohashes_alert(aux::stack_allocator& alloc
		, udp::endpoint const& endp
		, time_duration _interval
		, int _num
		, std::vector<sha1_hash> const& samples
		, std::vector<std::pair<sha1_hash, udp::endpoint>> const& nodes)
		: endpoint(endp)
		, interval(_interval)
		, num_infohashes(_num)
		, m_alloc(alloc)
		, m_num_samples(aux::numeric_cast<int>(samples.size()))
	{
		m_samples_idx = alloc.allocate(m_num_samples * 20);

		char *ptr = alloc.ptr(m_samples_idx);
		std::memcpy(ptr, samples.data(), samples.size() * 20);

		std::tie(m_v4_num_nodes, m_v4_nodes_idx, m_v6_num_nodes, m_v6_nodes_idx)
			= write_nodes(alloc, nodes);
	}

	std::string dht_sample_infohashes_alert::message() const
	{
		char msg[200];
		std::snprintf(msg, sizeof(msg)
			, "incoming dht sample_infohashes reply from: %s, samples %d"
			, print_endpoint(endpoint).c_str(), m_num_samples);
		return msg;
	}

	int dht_sample_infohashes_alert::num_samples() const
	{
		return m_num_samples;
	}

	std::vector<sha1_hash> dht_sample_infohashes_alert::samples() const
	{
		aux::vector<sha1_hash> samples;
		samples.resize(m_num_samples);

		char const* ptr = m_alloc.get().ptr(m_samples_idx);
		std::memcpy(samples.data(), ptr, samples.size() * 20);

		return std::move(samples);
	}

	int dht_sample_infohashes_alert::num_nodes() const
	{
		return m_v4_num_nodes + m_v6_num_nodes;
	}

	std::vector<std::pair<sha1_hash, udp::endpoint>> dht_sample_infohashes_alert::nodes() const
	{
		return read_nodes(m_alloc.get()
			, m_v4_num_nodes, m_v4_nodes_idx
			, m_v6_num_nodes, m_v6_nodes_idx);
	}

	block_uploaded_alert::block_uploaded_alert(aux::stack_allocator& alloc, torrent_handle h
		, tcp::endpoint const& ep, peer_id const& peer_id, int block_num
		, piece_index_t piece_num)
		: peer_alert(alloc, h, ep, peer_id)
		, block_index(block_num)
		, piece_index(piece_num)
	{
		TORRENT_ASSERT(block_index >= 0 && piece_index >= piece_index_t{0});
	}

	std::string block_uploaded_alert::message() const
	{
		char ret[200];
		snprintf(ret, sizeof(ret), "%s block uploaded to a peer (piece: %d block: %d)"
			, torrent_alert::message().c_str(), static_cast<int>(piece_index), block_index);
		return ret;
	}

	alerts_dropped_alert::alerts_dropped_alert(aux::stack_allocator&
		, std::bitset<abi_alert_count> const& dropped)
		: dropped_alerts(dropped)
	{}

	char const* alert_name(int const alert_type)
	{
		static std::array<char const*, num_alert_types> const names = {{
#if TORRENT_ABI_VERSION == 1
		"torrent", "peer", "tracker", "torrent_added",
#else
		"", "", "", "",
#endif
		"torrent_removed", "read_piece", "file_completed",
		"file_renamed", "file_rename_failed", "performance",
		"state_changed", "tracker_error", "tracker_warning",
		"scrape_reply", "scrape_failed", "tracker_reply",
		"dht_reply", "tracker_announce", "hash_failed",
		"peer_ban", "peer_unsnubbed", "peer_snubbed",
		"peer_error", "peer_connect", "peer_disconnected",
		"invalid_request", "torrent_finished", "piece_finished",
		"request_dropped", "block_timeout", "block_finished",
		"block_downloading", "unwanted_block", "storage_moved",
		"storage_moved_failed", "torrent_deleted",
		"torrent_delete_failed", "save_resume_data",
		"save_resume_data_failed", "torrent_paused",
		"torrent_resumed", "torrent_checked", "url_seed",
		"file_error", "metadata_failed", "metadata_received",
		"udp_error", "external_ip", "listen_failed",
		"listen_succeeded", "portmap_error", "portmap",
		"portmap_log", "fastresume_rejected", "peer_blocked",
		"dht_announce", "dht_get_peers", "stats",
		"cache_flushed", "anonymous_mode", "lsd_peer",
		"trackerid", "dht_bootstrap", "", "torrent_error",
		"torrent_need_cert", "incoming_connection",
		"add_torrent", "state_update",
#if TORRENT_ABI_VERSION == 1
		"mmap_cache",
#else
		"",
#endif
		"session_stats",
#if TORRENT_ABI_VERSION == 1
		"torrent_update",
#else
		"",
#endif
		"", "dht_error", "dht_immutable_item", "dht_mutable_item",
		"dht_put", "i2p", "dht_outgoing_get_peers", "log",
		"torrent_log", "peer_log", "lsd_error",
		"dht_stats", "incoming_request", "dht_log",
		"dht_pkt", "dht_get_peers_reply", "dht_direct_response",
		"picker_log", "session_error", "dht_live_nodes",
		"session_stats_header", "dht_sample_infohashes",
		"block_uploaded", "alerts_dropped", "socks5"
		}};

		TORRENT_ASSERT(alert_type >= 0);
		TORRENT_ASSERT(alert_type < num_alert_types);
		return names[std::size_t(alert_type)];
	}

	std::string alerts_dropped_alert::message() const
	{
		std::string ret = "dropped alerts: ";

		TORRENT_ASSERT(int(dropped_alerts.size()) >= num_alert_types);
		for (int idx = 0; idx < num_alert_types; ++idx)
		{
			if (!dropped_alerts.test(std::size_t(idx))) continue;
			ret += alert_name(idx);
			ret += ' ';
		}

		return ret;
	}

	socks5_alert::socks5_alert(aux::stack_allocator&
		, tcp::endpoint const& ep, operation_t operation, error_code const& ec)
		: error(ec)
		, op(operation)
		, ip(ep)
	{}

	std::string socks5_alert::message() const
	{
		char buf[512];
		std::snprintf(buf, sizeof(buf), "SOCKS5 error. op: %s ec: %s ep: %s"
			, operation_name(op), error.message().c_str(), print_endpoint(ip).c_str());
		return buf;
	}

	// this will no longer be necessary in C++17
	constexpr alert_category_t torrent_removed_alert::static_category;
	constexpr alert_category_t read_piece_alert::static_category;
	constexpr alert_category_t file_completed_alert::static_category;
	constexpr alert_category_t file_renamed_alert::static_category;
	constexpr alert_category_t file_rename_failed_alert::static_category;
	constexpr alert_category_t performance_alert::static_category;
	constexpr alert_category_t state_changed_alert::static_category;
	constexpr alert_category_t tracker_error_alert::static_category;
	constexpr alert_category_t tracker_warning_alert::static_category;
	constexpr alert_category_t scrape_reply_alert::static_category;
	constexpr alert_category_t scrape_failed_alert::static_category;
	constexpr alert_category_t tracker_reply_alert::static_category;
	constexpr alert_category_t dht_reply_alert::static_category;
	constexpr alert_category_t tracker_announce_alert::static_category;
	constexpr alert_category_t hash_failed_alert::static_category;
	constexpr alert_category_t peer_ban_alert::static_category;
	constexpr alert_category_t peer_unsnubbed_alert::static_category;
	constexpr alert_category_t peer_snubbed_alert::static_category;
	constexpr alert_category_t peer_error_alert::static_category;
	constexpr alert_category_t peer_connect_alert::static_category;
	constexpr alert_category_t peer_disconnected_alert::static_category;
	constexpr alert_category_t invalid_request_alert::static_category;
	constexpr alert_category_t torrent_finished_alert::static_category;
	constexpr alert_category_t piece_finished_alert::static_category;
	constexpr alert_category_t request_dropped_alert::static_category;
	constexpr alert_category_t block_timeout_alert::static_category;
	constexpr alert_category_t block_finished_alert::static_category;
	constexpr alert_category_t block_downloading_alert::static_category;
	constexpr alert_category_t unwanted_block_alert::static_category;
	constexpr alert_category_t storage_moved_alert::static_category;
	constexpr alert_category_t storage_moved_failed_alert::static_category;
	constexpr alert_category_t torrent_deleted_alert::static_category;
	constexpr alert_category_t torrent_delete_failed_alert::static_category;
	constexpr alert_category_t save_resume_data_alert::static_category;
	constexpr alert_category_t save_resume_data_failed_alert::static_category;
	constexpr alert_category_t torrent_paused_alert::static_category;
	constexpr alert_category_t torrent_resumed_alert::static_category;
	constexpr alert_category_t torrent_checked_alert::static_category;
	constexpr alert_category_t url_seed_alert::static_category;
	constexpr alert_category_t file_error_alert::static_category;
	constexpr alert_category_t metadata_failed_alert::static_category;
	constexpr alert_category_t metadata_received_alert::static_category;
	constexpr alert_category_t udp_error_alert::static_category;
	constexpr alert_category_t external_ip_alert::static_category;
	constexpr alert_category_t listen_failed_alert::static_category;
	constexpr alert_category_t listen_succeeded_alert::static_category;
	constexpr alert_category_t portmap_error_alert::static_category;
	constexpr alert_category_t portmap_alert::static_category;
	constexpr alert_category_t portmap_log_alert::static_category;
	constexpr alert_category_t fastresume_rejected_alert::static_category;
	constexpr alert_category_t peer_blocked_alert::static_category;
	constexpr alert_category_t dht_announce_alert::static_category;
	constexpr alert_category_t dht_get_peers_alert::static_category;
	constexpr alert_category_t stats_alert::static_category;
	constexpr alert_category_t cache_flushed_alert::static_category;
	constexpr alert_category_t lsd_peer_alert::static_category;
	constexpr alert_category_t trackerid_alert::static_category;
	constexpr alert_category_t dht_bootstrap_alert::static_category;
	constexpr alert_category_t torrent_error_alert::static_category;
	constexpr alert_category_t torrent_need_cert_alert::static_category;
	constexpr alert_category_t incoming_connection_alert::static_category;
	constexpr alert_category_t add_torrent_alert::static_category;
	constexpr alert_category_t state_update_alert::static_category;
	constexpr alert_category_t session_stats_alert::static_category;
	constexpr alert_category_t dht_error_alert::static_category;
	constexpr alert_category_t dht_immutable_item_alert::static_category;
	constexpr alert_category_t dht_mutable_item_alert::static_category;
	constexpr alert_category_t dht_put_alert::static_category;
	constexpr alert_category_t i2p_alert::static_category;
	constexpr alert_category_t dht_outgoing_get_peers_alert::static_category;
	constexpr alert_category_t log_alert::static_category;
	constexpr alert_category_t torrent_log_alert::static_category;
	constexpr alert_category_t peer_log_alert::static_category;
	constexpr alert_category_t lsd_error_alert::static_category;
	constexpr alert_category_t dht_stats_alert::static_category;
	constexpr alert_category_t incoming_request_alert::static_category;
	constexpr alert_category_t dht_log_alert::static_category;
	constexpr alert_category_t dht_pkt_alert::static_category;
	constexpr alert_category_t dht_get_peers_reply_alert::static_category;
	constexpr alert_category_t dht_direct_response_alert::static_category;
	constexpr alert_category_t picker_log_alert::static_category;
	constexpr alert_category_t session_error_alert::static_category;
	constexpr alert_category_t dht_live_nodes_alert::static_category;
	constexpr alert_category_t session_stats_header_alert::static_category;
	constexpr alert_category_t dht_sample_infohashes_alert::static_category;
	constexpr alert_category_t block_uploaded_alert::static_category;
	constexpr alert_category_t alerts_dropped_alert::static_category;
	constexpr alert_category_t socks5_alert::static_category;
#if TORRENT_ABI_VERSION == 1
	constexpr alert_category_t anonymous_mode_alert::static_category;
	constexpr alert_category_t mmap_cache_alert::static_category;
	constexpr alert_category_t torrent_added_alert::static_category;
#endif

} // namespace libtorrent<|MERGE_RESOLUTION|>--- conflicted
+++ resolved
@@ -911,11 +911,8 @@
 			case o::symlink: return -1;
 			case o::handshake: return -1;
 			case o::sock_option: return -1;
-<<<<<<< HEAD
+			case o::enum_route: return -1;
 			case o::file_seek: return -1;
-=======
-			case o::enum_route: return -1;
->>>>>>> ee381064
 		}
 		return -1;
 	}
@@ -1587,13 +1584,9 @@
 			"hostname_lookup",
 			"symlink",
 			"handshake",
-<<<<<<< HEAD
-			"sock_option"
+			"sock_option",
+			"enum_route",
 			"file_seek"
-=======
-			"sock_option",
-			"enum_route"
->>>>>>> ee381064
 		};
 
 		int const idx = static_cast<int>(op);

--- conflicted
+++ resolved
@@ -1,16 +1,9 @@
 /*
 
-<<<<<<< HEAD
-Copyright (c) 2015-2021, Arvid Norberg
-Copyright (c) 2016-2017, Steven Siloti
-Copyright (c) 2016-2017, Andrei Kurushin
+Copyright (c) 2015-2020, 2022, Arvid Norberg
 Copyright (c) 2016-2017, 2019-2020, Alden Torres
-=======
-Copyright (c) 2015-2020, 2022, Arvid Norberg
-Copyright (c) 2016-2017, 2019, Alden Torres
 Copyright (c) 2016-2017, Andrei Kurushin
 Copyright (c) 2016-2017, Steven Siloti
->>>>>>> 550d3c7d
 Copyright (c) 2017, Pavel Pimenov
 All rights reserved.
 

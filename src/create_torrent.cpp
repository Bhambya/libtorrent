/*

Copyright (c) 2008-2021, Arvid Norberg
Copyright (c) 2016, Pavel Pimenov
Copyright (c) 2016-2017, 2019-2020, Alden Torres
Copyright (c) 2017, Steven Siloti
Copyright (c) 2018, Mike Tzou
All rights reserved.

You may use, distribute and modify this code under the terms of the BSD license,
see LICENSE file.
*/

#include "libtorrent/create_torrent.hpp"
#include "libtorrent/mmap_disk_io.hpp" // for hasher_thread_divisor
#include "libtorrent/disk_interface.hpp"
#include "libtorrent/aux_/merkle.hpp" // for merkle_*()
#include "libtorrent/torrent_info.hpp"
#include "libtorrent/performance_counters.hpp" // for counters
#include "libtorrent/aux_/throw.hpp"
#include "libtorrent/aux_/path.hpp"
#include "libtorrent/aux_/session_settings.hpp"
#include "libtorrent/session.hpp" // for default_disk_io_constructor
#include "libtorrent/aux_/directory.hpp"

#include <sys/types.h>
#include <sys/stat.h>

#include <functional>
#include <memory>

using namespace std::placeholders;

namespace libtorrent {
namespace {

	bool default_pred(std::string const&) { return true; }

	bool ignore_subdir(std::string const& leaf)
	{ return leaf == ".." || leaf == "."; }

#ifndef TORRENT_WINDOWS
	std::string get_symlink_path_impl(char const* path)
	{
		constexpr int MAX_SYMLINK_PATH = 200;

		char buf[MAX_SYMLINK_PATH];
		std::string f = convert_to_native_path_string(path);
		int char_read = int(readlink(f.c_str(), buf, MAX_SYMLINK_PATH));
		if (char_read < 0) return "";
		if (char_read < MAX_SYMLINK_PATH) buf[char_read] = 0;
		else buf[0] = 0;
		return convert_from_native_path(buf);
	}
#endif

	void add_files_impl(file_storage& fs, std::string const& p
		, std::string const& l, std::function<bool(std::string)> const& pred
		, create_flags_t const flags)
	{
		std::string const f = combine_path(p, l);
		if (!pred(f)) return;
		error_code ec;
		file_status s;
		stat_file(f, &s, ec, (flags & create_torrent::symlinks) ? dont_follow_links : 0);
		if (ec) return;

		// recurse into directories
		bool recurse = (s.mode & file_status::directory) != 0;

		// if the file is not a link or we're following links, and it's a directory
		// only then should we recurse
#ifndef TORRENT_WINDOWS
		if ((s.mode & file_status::link) && (flags & create_torrent::symlinks))
			recurse = false;
#endif

		if (recurse)
		{
			for (aux::directory i(f, ec); !i.done(); i.next(ec))
			{
				std::string const leaf = i.file();
				if (ignore_subdir(leaf)) continue;
				add_files_impl(fs, p, combine_path(l, leaf), pred, flags);
			}
		}
		else
		{
			// #error use the fields from s
			file_flags_t const file_flags = aux::get_file_attributes(f);

			// mask all bits to check if the file is a symlink
			if ((file_flags & file_storage::flag_symlink)
				&& (flags & create_torrent::symlinks))
			{
				std::string const sym_path = aux::get_symlink_path(f);
				fs.add_file(l, 0, file_flags, std::time_t(s.mtime), sym_path);
			}
			else
			{
				fs.add_file(l, s.file_size, file_flags, std::time_t(s.mtime));
			}
		}
	}

	struct hash_state
	{
		create_torrent& ct;
		storage_holder storage;
		disk_interface& iothread;
		piece_index_t piece_counter;
		piece_index_t completed_piece;
		std::function<void(piece_index_t)> const& f;
		error_code& ec;
	};

	void on_hash(aux::vector<sha256_hash> v2_blocks, piece_index_t const piece
		, sha1_hash const& piece_hash, storage_error const& error, hash_state* st)
	{
		if (error)
		{
			// on error
			st->ec = error.ec;
			st->iothread.abort(true);
			return;
		}

		if (!st->ct.is_v2_only())
			st->ct.set_hash(piece, piece_hash);

		if (!st->ct.is_v1_only())
		{
			file_index_t const current_file = st->ct.files().file_index_at_piece(piece);
			if (!st->ct.files().pad_file_at(current_file))
			{
				piece_index_t const file_first_piece(int(st->ct.files().file_offset(current_file) / st->ct.piece_length()));
				TORRENT_ASSERT(st->ct.files().file_offset(current_file) % st->ct.piece_length() == 0);

				auto const file_piece_offset = piece - file_first_piece;
				auto const file_size = st->ct.files().file_size(current_file);
				auto const file_blocks = st->ct.files().file_num_blocks(current_file);
				auto const piece_blocks = st->ct.files().blocks_in_piece2(piece);
				int const num_leafs = merkle_num_leafs(file_blocks);
				// If the file is smaller than one piece then the block hashes
				// should be padded to the next power of two instead of the next
				// piece boundary.
				int const padded_leafs = file_size < st->ct.piece_length()
					? num_leafs
					: st->ct.piece_length() / default_block_size;

				TORRENT_ASSERT(padded_leafs <= int(v2_blocks.size()));
				for (auto i = piece_blocks; i < padded_leafs; ++i)
					v2_blocks[i].clear();
				sha256_hash const piece_root = merkle_root(
					span<sha256_hash>(v2_blocks).first(padded_leafs));
				st->ct.set_hash2(current_file, file_piece_offset, piece_root);
			}
		}

		auto flags = disk_interface::sequential_access;
		if (!st->ct.is_v2_only()) flags |= disk_interface::v1_hash;

		st->f(st->completed_piece);
		++st->completed_piece;
		if (st->piece_counter < st->ct.files().end_piece())
		{
			span<sha256_hash> v2_span(v2_blocks);
			st->iothread.async_hash(st->storage, st->piece_counter, v2_span, flags
				, std::bind(&on_hash, std::move(v2_blocks), _1, _2, _3, st));
			++st->piece_counter;
			st->iothread.submit_jobs();
		}
		else if (st->completed_piece == st->ct.files().end_piece())
		{
			st->iothread.abort(true);
		}
	}

} // anonymous namespace

namespace aux {

	file_flags_t get_file_attributes(std::string const& p)
	{
		auto const path = convert_to_native_path_string(p);

#ifdef TORRENT_WINDOWS
		WIN32_FILE_ATTRIBUTE_DATA attr;
		GetFileAttributesExW(path.c_str(), GetFileExInfoStandard, &attr);
		if (attr.dwFileAttributes == INVALID_FILE_ATTRIBUTES) return {};
		if (attr.dwFileAttributes & FILE_ATTRIBUTE_HIDDEN) return file_storage::flag_hidden;
		return {};
#else
		struct ::stat s{};
		if (::lstat(path.c_str(), &s) < 0) return {};
		file_flags_t file_attr = {};
		if (s.st_mode & S_IXUSR)
			file_attr |= file_storage::flag_executable;
		if (S_ISLNK(s.st_mode))
			file_attr |= file_storage::flag_symlink;
		return file_attr;
#endif
	}

	std::string get_symlink_path(std::string const& p)
	{
#if defined TORRENT_WINDOWS
		TORRENT_UNUSED(p);
		return "";
#else
		return get_symlink_path_impl(p.c_str());
#endif
	}

} // anonymous aux

	void add_files(file_storage& fs, std::string const& file
		, std::function<bool(std::string)> p, create_flags_t const flags)
	{
		add_files_impl(fs, parent_path(complete(file)), filename(file), p, flags);
	}

	void add_files(file_storage& fs, std::string const& file, create_flags_t const flags)
	{
		add_files_impl(fs, parent_path(complete(file)), filename(file)
			, default_pred, flags);
	}

namespace {
	struct disk_aborter
	{
		explicit disk_aborter(disk_interface& dio) : m_dio(dio) {}
		~disk_aborter() { m_dio.abort(true); }
		disk_aborter(disk_aborter const&) = delete;
		disk_aborter& operator=(disk_aborter const&) = delete;
	private:
		disk_interface& m_dio;
	};
}

	void set_piece_hashes(create_torrent& t, std::string const& p
		, std::function<void(piece_index_t)> const& f, error_code& ec)
	{
		aux::session_settings sett;
		int const num_threads = std::max(1, static_cast<int>(std::thread::hardware_concurrency() / 2));
		sett.set_int(settings_pack::hashing_threads, num_threads);
		set_piece_hashes(t, p, sett, f, ec);
	}

	void set_piece_hashes(create_torrent& t, std::string const& p
		, settings_interface const& sett
		, std::function<void(piece_index_t)> const& f, error_code& ec)
	{
		set_piece_hashes(t, p, sett, default_disk_io_constructor, f, ec);
	}

	void set_piece_hashes(create_torrent& t, std::string const& p
		, settings_interface const& sett, disk_io_constructor_type disk_io
		, std::function<void(piece_index_t)> const& f, error_code& ec)
	{
		// optimized path
#ifdef TORRENT_BUILD_SIMULATOR
		sim::default_config conf;
		sim::simulation sim{conf};
		io_context ios{sim};
#else
		io_context ios;
#endif

#if TORRENT_USE_UNC_PATHS
		std::string const path = canonicalize_path(p);
#else
		std::string const& path = p;
#endif

		if (t.files().num_files() == 0)
		{
			ec = errors::no_files_in_torrent;
			return;
		}

		if (t.files().total_size() == 0)
		{
			ec = errors::torrent_invalid_length;
			return;
		}

		counters cnt;
		int const num_threads = sett.get_int(settings_pack::hashing_threads);
<<<<<<< HEAD
		std::unique_ptr<disk_interface> disk_thread = default_disk_io_constructor(ios, sett, cnt);
		disk_aborter da(*disk_thread);
=======
		std::unique_ptr<disk_interface> disk_thread = disk_io(ios, sett, cnt);
		disk_aborter da(*disk_thread.get());
>>>>>>> 1a4e2769

		aux::vector<download_priority_t, file_index_t> priorities;
		sha1_hash info_hash;
		storage_params params{
			t.files(),
			nullptr,
			path,
			storage_mode_t::storage_mode_sparse,
			priorities,
			info_hash
		};

		storage_holder storage = disk_thread->new_torrent(params
			, std::shared_ptr<void>());

		// have 4 outstanding hash requests per thread, and no less than 1 MiB
		int const jobs_per_thread = 4;
		int const piece_read_ahead = std::max(num_threads * jobs_per_thread
			, 1 * 1024 * 1024 / t.piece_length());

		hash_state st = { t, std::move(storage), *disk_thread, piece_index_t(0), piece_index_t(0), f, ec };
		for (piece_index_t i(0); i < piece_index_t(piece_read_ahead); ++i)
		{
			aux::vector<sha256_hash> v2_blocks;

			if (!t.is_v1_only())
				v2_blocks.resize(t.piece_length() / default_block_size);

			auto flags = disk_interface::sequential_access;
			if (!t.is_v2_only()) flags |= disk_interface::v1_hash;

			// the span needs to be created before the call to async_hash to ensure that
			// it is constructed before the vector is moved into the bind context
			span<sha256_hash> v2_span(v2_blocks);
			disk_thread->async_hash(st.storage, i, v2_span, flags
				, std::bind(&on_hash, std::move(v2_blocks), _1, _2, _3, &st));
			++st.piece_counter;
			if (st.piece_counter >= t.files().end_piece()) break;
		}
		disk_thread->submit_jobs();

#ifdef TORRENT_BUILD_SIMULATOR
		sim.run();
#else
		ios.run();
#endif
		if (st.ec) {
			ec = st.ec;
		}
	}

	create_torrent::~create_torrent() = default;

	create_torrent::create_torrent(file_storage& fs, int piece_size
		, create_flags_t const flags)
		: m_files(fs)
		, m_creation_date(::time(nullptr))
		, m_multifile(fs.num_files() > 1)
		, m_private(false)
		, m_include_mtime(bool(flags & create_torrent::modification_time))
		, m_include_symlinks(bool(flags & create_torrent::symlinks))
		, m_v2_only(bool(flags & create_torrent::v2_only))
		, m_v1_only(bool(flags & create_torrent::v1_only))
	{
		// return instead of crash in release mode
		if (fs.num_files() == 0 || fs.total_size() == 0) return;

		if (!m_multifile && has_parent_path(m_files.file_path(file_index_t(0))))
			m_multifile = true;

		// a piece_size of 0 means automatic
		if (piece_size == 0)
		{
			// size_table is computed from the following:
			//   target_list_size = sqrt(total_size) * 2;
			//   target_piece_size = total_size / (target_list_size / hash_size);
			// Given hash_size = 20 bytes, target_piece_size = (16*1024 * pow(2, i))
			// we can determine size_table = (total_size = pow(2 * target_piece_size / hash_size, 2))
			std::array<std::int64_t, 10> const size_table{{
				       2684355LL // ->  16kiB
				,     10737418LL // ->  32 kiB
				,     42949673LL // ->  64 kiB
				,    171798692LL // -> 128 kiB
				,    687194767LL // -> 256 kiB
				,   2748779069LL // -> 512 kiB
				,  10995116278LL // -> 1 MiB
				,  43980465111LL // -> 2 MiB
				, 175921860444LL // -> 4 MiB
				, 703687441777LL}}; // -> 8 MiB

			int i = 0;
			for (auto const s : size_table)
			{
				if (s >= fs.total_size()) break;
				++i;
			}
			piece_size = default_block_size << i;
		}

		if (!(flags & v1_only))
		{
			// v2 torrents requires piece sizes to be at least 16 kiB
			piece_size = std::max(piece_size, 16 * 1024);

			// make sure the size is an even power of 2
			// i.e. only a single bit is set. This is required by v2 torrents
			if ((piece_size & (piece_size - 1)) != 0)
				aux::throw_ex<system_error>(errors::invalid_piece_size);
		}
		else if ((piece_size % (16 * 1024)) != 0
			&& (piece_size & (piece_size - 1)) != 0)
		{
			// v1 torrents should have piece sizes divisible by 16 kiB
			aux::throw_ex<system_error>(errors::invalid_piece_size);
		}

		m_files.set_piece_length(piece_size);
		if (!(flags & v1_only) || (flags & canonical_files))
			m_files.canonicalize();
		m_files.set_num_pieces(aux::calc_num_pieces(m_files));
		TORRENT_ASSERT(m_files.piece_length() > 0);
	}

	create_torrent::create_torrent(torrent_info const& ti)
		: m_files(const_cast<file_storage&>(ti.files()))
		, m_creation_date(::time(nullptr))
		, m_multifile(ti.num_files() > 1)
		, m_private(ti.priv())
		, m_include_mtime(false)
		, m_include_symlinks(false)
		, m_v2_only(!ti.info_hashes().has_v1())
		, m_v1_only(!ti.info_hashes().has_v2())
	{
		bool const make_v1 = ti.info_hashes().has_v1();
		bool const make_v2 = ti.info_hashes().has_v2();

		TORRENT_ASSERT_PRECOND(make_v2 || make_v1);
		TORRENT_ASSERT_PRECOND(ti.is_valid());
		TORRENT_ASSERT_PRECOND(ti.num_pieces() > 0);
		TORRENT_ASSERT_PRECOND(ti.num_files() > 0);
		TORRENT_ASSERT_PRECOND(ti.total_size() > 0);

		if (!ti.is_valid()) return;
		if (ti.creation_date() > 0) m_creation_date = ti.creation_date();

		if (!ti.creator().empty()) set_creator(ti.creator().c_str());
		if (!ti.comment().empty()) set_comment(ti.comment().c_str());

		for (auto const& n : ti.nodes())
			add_node(n);

		for (auto const& t : ti.trackers())
			add_tracker(t.url, t.tier);

		for (auto const& s : ti.web_seeds())
			add_url_seed(s.url);

		if (make_v1)
		{
			m_piece_hash.resize(m_files.num_pieces());
			for (auto const i : m_files.piece_range())
				set_hash(i, ti.hash_for_piece(i));
		}

		if (make_v2)
		{
			m_fileroots.resize(m_files.num_files());
			m_file_piece_hash.resize(m_files.num_files());
			for (auto const i : m_files.file_range())
			{
				// don't include merkle hash trees for pad files
				if (m_files.pad_file_at(i)) continue;

				auto const file_size = m_files.file_size(i);
				if (file_size <= m_files.piece_length())
				{
					set_hash2(i, piece_index_t::diff_type{0}, m_files.root(i));
					continue;
				}

				span<char const> pieces = ti.piece_layer(i);

				piece_index_t::diff_type p{0};
				for (int h = 0; h < int(pieces.size()); h += int(sha256_hash::size()))
					set_hash2(i, p++, sha256_hash(pieces.data() + h));
			}
		}

		auto const info = ti.info_section();
		m_info_dict.preformatted().assign(info.data(), info.data() + info.size());
	}

namespace {
	bool validate_v2_hashes(file_storage const& fs
		, aux::vector<aux::vector<sha256_hash, piece_index_t::diff_type>, file_index_t> const& file_piece_hash)
	{
		if (int(file_piece_hash.size()) != fs.num_files()) return false;

		int const piece_size = fs.piece_length();

		for (auto i : fs.file_range())
		{
			auto const& hashes = file_piece_hash[i];

			// pad files are not supposed to have any hashes
			if (fs.pad_file_at(i))
			{
				if (!hashes.empty()) return false;
				continue;
			}

			if (int(hashes.size()) != (fs.file_size(i) + piece_size - 1) / piece_size) return false;
			if (std::any_of(hashes.begin(), hashes.end(), [](sha256_hash const& h)
				{ return h.is_all_zeros(); }))
			{
				return false;
			}
		}
		return true;
	}

	bool validate_v1_hashes(file_storage const& fs
		, aux::vector<sha1_hash, piece_index_t> piece_hash)
	{
		int const piece_size = fs.piece_length();
		if (int(piece_hash.size()) != (fs.total_size() + piece_size - 1) / piece_size)
			return false;

		return !std::any_of(piece_hash.begin(), piece_hash.end()
			, [](sha1_hash const& h) { return h.is_all_zeros(); });
	}

	void add_file_attrs(entry& e, file_flags_t const flags, bool const include_symlinks)
	{
		if (!(flags & (file_storage::flag_pad_file
			| file_storage::flag_hidden
			| file_storage::flag_executable
			| file_storage::flag_symlink)))
		{
			return;
		}
		std::string& attr = e["attr"].string();
		if (flags & file_storage::flag_pad_file) attr += 'p';
		if (flags & file_storage::flag_hidden) attr += 'h';
		if (flags & file_storage::flag_executable) attr += 'x';
		if (include_symlinks && (flags & file_storage::flag_symlink)) attr += 'l';
	}

	void add_symlink_path(entry& e, std::string symlink_path)
	{
		entry& sympath_e = e["symlink path"];

		std::string const link = lexically_relative("", symlink_path);
		for (auto elems = lsplit_path(link); !elems.first.empty();
			elems = lsplit_path(elems.second))
			sympath_e.list().emplace_back(elems.first);
	}
}

	entry create_torrent::generate() const
	{
		if (m_files.num_files() == 0 || m_files.total_size() == 0)
			aux::throw_ex<system_error>(errors::torrent_missing_file_tree);

		// if all v2 hashes are set correctly, generate the v2 parts of the
		// torrent
		bool const make_v2 = validate_v2_hashes(m_files, m_file_piece_hash);
		bool const make_v1 = validate_v1_hashes(m_files, m_piece_hash);

		// if neither v1 nor v2 hashes were set, we can't create a torrent
		if (!make_v1 && !make_v2)
			aux::throw_ex<system_error>(errors::invalid_hash_entry);

		TORRENT_ASSERT(m_files.piece_length() > 0);

		entry dict;

		if (!m_urls.empty()) dict["announce"] = m_urls.front().first;

		if (!m_nodes.empty())
		{
			entry& nodes = dict["nodes"];
			entry::list_type& nodes_list = nodes.list();
			for (auto const& n : m_nodes)
			{
				entry::list_type node;
				node.emplace_back(n.first);
				node.emplace_back(n.second);
				nodes_list.emplace_back(node);
			}
		}

		if (m_urls.size() > 1)
		{
			entry trackers(entry::list_t);
			entry tier(entry::list_t);
			int current_tier = m_urls.front().second;
			for (auto const& url : m_urls)
			{
				if (url.second != current_tier)
				{
					current_tier = url.second;
					trackers.list().push_back(tier);
					tier.list().clear();
				}
				tier.list().emplace_back(url.first);
			}
			trackers.list().push_back(tier);
			dict["announce-list"] = trackers;
		}

		if (!m_comment.empty())
			dict["comment"] = m_comment;

		if (m_creation_date != 0)
			dict["creation date"] = m_creation_date;

		if (!m_created_by.empty())
			dict["created by"] = m_created_by;

		if (!m_url_seeds.empty())
		{
			if (m_url_seeds.size() == 1)
			{
				dict["url-list"] = m_url_seeds.front();
			}
			else
			{
				entry& list = dict["url-list"];
				for (auto const& url : m_url_seeds)
				{
					list.list().emplace_back(url);
				}
			}
		}

		if (make_v2)
		{
			TORRENT_ASSERT(!m_file_piece_hash.empty());
			m_fileroots.resize(m_files.num_files());

			sha256_hash const pad_hash = merkle_pad(m_files.piece_length() / default_block_size, 1);
			auto& file_pieces = dict["piece layers"].dict();

			for (file_index_t fi : m_files.file_range())
			{
				if (files().file_flags(fi) & file_storage::flag_pad_file) continue;
				if (files().file_size(fi) == 0) continue;

				m_fileroots[fi] = merkle_root(m_file_piece_hash[fi], pad_hash);

				// files that only have one piece store the piece hash as the
				// root, we don't need a pieces layer entry for such files
				if (m_file_piece_hash[fi].size() < 2) continue;
				auto& pieces = file_pieces[m_fileroots[fi].to_string()].string();
				pieces.clear();
				pieces.reserve(m_file_piece_hash[fi].size() * sha256_hash::size());
				for (auto const& p : m_file_piece_hash[fi])
					pieces.append(reinterpret_cast<const char*>(p.data()), p.size());
			}
		}

		entry& info = dict["info"];
		if (m_info_dict.type() == entry::dictionary_t
			|| m_info_dict.type() == entry::preformatted_t)
		{
			info = m_info_dict;
			return dict;
		}

		if (!m_collections.empty())
		{
			entry& list = info["collections"];
			for (auto const& c : m_collections)
			{
				list.list().emplace_back(c);
			}
		}

		if (!m_similar.empty())
		{
			entry& list = info["similar"];
			for (auto const& ih : m_similar)
			{
				list.list().emplace_back(ih);
			}
		}

		info["name"] = m_files.name();

		if (!m_root_cert.empty())
			info["ssl-cert"] = m_root_cert;

		if (m_private) info["private"] = 1;

		if (make_v1)
		{
			if (!m_multifile)
			{
				file_index_t const first(0);
				if (m_include_mtime) info["mtime"] = m_files.mtime(first);
				info["length"] = m_files.file_size(first);
				file_flags_t const flags = m_files.file_flags(first);
				add_file_attrs(info, flags, m_include_symlinks);
				if (m_include_symlinks
					&& (flags & file_storage::flag_symlink))
				{
					add_symlink_path(info, m_files.internal_symlink(first));
				}
#if TORRENT_ABI_VERSION < 3
				if (!m_filehashes.empty())
				{
					info["sha1"] = m_filehashes[first];
				}
#endif
			}
			else
			{
				entry& files = info["files"];

				for (auto const i : m_files.file_range())
				{
					files.list().emplace_back();
					entry& file_e = files.list().back();
					if (m_include_mtime && m_files.mtime(i)) file_e["mtime"] = m_files.mtime(i);
					file_e["length"] = m_files.file_size(i);

					TORRENT_ASSERT(has_parent_path(m_files.file_path(i)));

					{
						entry& path_e = file_e["path"];

						std::string const p = m_files.file_path(i);
						// deliberately skip the first path element, since that's the
						// "name" of the torrent already
						string_view path = lsplit_path(p).second;
						for (auto elems = lsplit_path(path); !elems.first.empty(); elems = lsplit_path(elems.second))
							path_e.list().emplace_back(elems.first);
					}

					file_flags_t const flags = m_files.file_flags(i);
					add_file_attrs(file_e, flags, m_include_symlinks);

					if (m_include_symlinks && (flags & file_storage::flag_symlink))
					{
						add_symlink_path(file_e, m_files.internal_symlink(i));
					}
#if TORRENT_ABI_VERSION < 3
					if (!m_filehashes.empty() && m_filehashes[i] != sha1_hash())
					{
						file_e["sha1"] = m_filehashes[i];
					}
#endif
				}
			}
		}

		if (make_v2)
		{
			auto& tree = info["file tree"];

			for (file_index_t i : m_files.file_range())
			{
				if (files().file_flags(i) & file_storage::flag_pad_file) continue;

				entry* file_e_ptr = &tree;

				{
					std::string const file_path = m_files.file_path(i);
					auto const split = m_multifile
						? lsplit_path(file_path)
						: std::pair<string_view, string_view>(file_path, file_path);
					TORRENT_ASSERT(split.first == m_files.name());

					for (auto e = lsplit_path(split.second);
						!e.first.empty();
						e = lsplit_path(e.second))
					{
						file_e_ptr = &(*file_e_ptr)[e.first];
						if (file_e_ptr->dict().find({}) != file_e_ptr->dict().end())
						{
							// path conflict
							// there is already a file with this name
							// refuse to generate a torrent with such a conflict
							aux::throw_ex<system_error>(errors::torrent_inconsistent_files);
						}
					}
				}

				if (!file_e_ptr->dict().empty())
				{
					// path conflict
					// there is already a directory with this name
					// refuse to generate a torrent with such a conflict
					aux::throw_ex<system_error>(errors::torrent_inconsistent_files);
				}

				entry& file_e = (*file_e_ptr)[{}];

				if (m_include_mtime && m_files.mtime(i)) file_e["mtime"] = m_files.mtime(i);

				file_flags_t const flags = m_files.file_flags(i);
				add_file_attrs(file_e, flags, m_include_symlinks);

				if (m_include_symlinks && (flags & file_storage::flag_symlink))
				{
					add_symlink_path(file_e, m_files.internal_symlink(i));
				}
				else
				{
					if (m_files.file_size(i) > 0)
						file_e["pieces root"] = m_fileroots[i];
					file_e["length"] = m_files.file_size(i);
				}
			}
			info["meta version"] = 2;
		}

		info["piece length"] = m_files.piece_length();

		if (make_v1)
		{
			std::string& p = info["pieces"].string();

			for (sha1_hash const& h : m_piece_hash)
				p.append(h.data(), h.size());
		}

		return dict;
	}

	void create_torrent::add_tracker(string_view url, int const tier)
	{
		if (url.empty()) return;
		using announce_entry = std::pair<std::string, int>;
		auto const i = std::find_if(m_urls.begin(), m_urls.end()
			, [&url](announce_entry const& ae) { return ae.first == url; });
		if (i != m_urls.end()) return;
		m_urls.emplace_back(url, tier);

		std::sort(m_urls.begin(), m_urls.end()
			, [](announce_entry const& lhs, announce_entry const& rhs)
			{ return lhs.second < rhs.second; });
	}

	void create_torrent::set_root_cert(string_view cert)
	{
		m_root_cert.assign(cert.data(), cert.size());
	}

	void create_torrent::add_similar_torrent(sha1_hash ih)
	{
		m_similar.emplace_back(ih);
	}

	void create_torrent::add_collection(string_view c)
	{
		m_collections.emplace_back(c);
	}

	void create_torrent::set_hash(piece_index_t index, sha1_hash const& h)
	{
		if (m_v2_only)
			aux::throw_ex<system_error>(errors::invalid_hash_entry);

		if (m_piece_hash.empty())
			m_piece_hash.resize(m_files.num_pieces());

		TORRENT_ASSERT_PRECOND(index >= piece_index_t(0));
		TORRENT_ASSERT_PRECOND(index < m_piece_hash.end_index());
		m_piece_hash[index] = h;
	}

	void create_torrent::set_hash2(file_index_t file, piece_index_t::diff_type piece, sha256_hash const& h)
	{
		TORRENT_ASSERT_PRECOND(file >= file_index_t(0));
		TORRENT_ASSERT_PRECOND(file < m_files.end_file());
		TORRENT_ASSERT_PRECOND(piece >= piece_index_t::diff_type(0));
		TORRENT_ASSERT_PRECOND(piece < piece_index_t::diff_type(m_files.file_num_pieces(file)));
		TORRENT_ASSERT_PRECOND(!m_files.pad_file_at(file));
		TORRENT_ASSERT_PRECOND(!h.is_all_zeros());

		if (m_v1_only)
			aux::throw_ex<system_error>(errors::invalid_hash_entry);

		if (m_file_piece_hash.empty())
			m_file_piece_hash.resize(m_files.num_files());

		auto& fh = m_file_piece_hash[file];
		if (fh.empty())
			fh.resize(std::size_t(m_files.file_num_pieces(file)));
		fh[piece] = h;
	}

#if TORRENT_ABI_VERSION < 3
	void create_torrent::set_file_hash(file_index_t index, sha1_hash const& h)
	{
		TORRENT_ASSERT(index >= file_index_t(0));
		TORRENT_ASSERT(index < m_files.end_file());
		if (m_filehashes.empty()) m_filehashes.resize(m_files.num_files());
		m_filehashes[index] = h;
	}
#endif

	void create_torrent::add_node(std::pair<std::string, int> node)
	{
		m_nodes.emplace_back(std::move(node));
	}

	void create_torrent::add_url_seed(string_view url)
	{
		m_url_seeds.emplace_back(url);
	}

#if TORRENT_ABI_VERSION < 4
	void create_torrent::add_http_seed(string_view) {}
#endif

	void create_torrent::set_comment(char const* str)
	{
		if (str == nullptr) m_comment.clear();
		else m_comment = str;
	}

	void create_torrent::set_creator(char const* str)
	{
		if (str == nullptr) m_created_by.clear();
		else m_created_by = str;
	}

	void create_torrent::set_creation_date(std::time_t timestamp)
	{
		m_creation_date = timestamp;
	}
}<|MERGE_RESOLUTION|>--- conflicted
+++ resolved
@@ -287,13 +287,8 @@
 
 		counters cnt;
 		int const num_threads = sett.get_int(settings_pack::hashing_threads);
-<<<<<<< HEAD
-		std::unique_ptr<disk_interface> disk_thread = default_disk_io_constructor(ios, sett, cnt);
+		std::unique_ptr<disk_interface> disk_thread = disk_io(ios, sett, cnt);
 		disk_aborter da(*disk_thread);
-=======
-		std::unique_ptr<disk_interface> disk_thread = disk_io(ios, sett, cnt);
-		disk_aborter da(*disk_thread.get());
->>>>>>> 1a4e2769
 
 		aux::vector<download_priority_t, file_index_t> priorities;
 		sha1_hash info_hash;

--- conflicted
+++ resolved
@@ -27,30 +27,7 @@
 //		TORRENT_ASSERT(m_jobs_in_use == 0);
 	}
 
-<<<<<<< HEAD
-	void disk_job_pool::free_job(disk_io_job* j)
-=======
-	mmap_disk_job* disk_job_pool::allocate_job(job_action_t const type)
-	{
-		std::unique_lock<std::mutex> l(m_job_mutex);
-		void* storage = m_job_pool.malloc();
-		m_job_pool.set_next_size(100);
-		++m_jobs_in_use;
-		if (type == job_action_t::read) ++m_read_jobs;
-		else if (type == job_action_t::write) ++m_write_jobs;
-		l.unlock();
-		TORRENT_ASSERT(storage);
-
-		auto ptr = new (storage) mmap_disk_job;
-		ptr->action = type;
-#if TORRENT_USE_ASSERTS
-		ptr->in_use = true;
-#endif
-		return ptr;
-	}
-
 	void disk_job_pool::free_job(mmap_disk_job* j)
->>>>>>> 50e118ac
 	{
 		TORRENT_ASSERT(j);
 		if (j == nullptr) return;
@@ -58,13 +35,8 @@
 		TORRENT_ASSERT(j->in_use);
 		j->in_use = false;
 #endif
-<<<<<<< HEAD
 		job_action_t const type = j->get_type();
-		j->~disk_io_job();
-=======
-		job_action_t const type = j->action;
 		j->~mmap_disk_job();
->>>>>>> 50e118ac
 		std::lock_guard<std::mutex> l(m_job_mutex);
 		if (type == job_action_t::read) --m_read_jobs;
 		else if (type == job_action_t::write) --m_write_jobs;
@@ -80,13 +52,8 @@
 		int write_jobs = 0;
 		for (int i = 0; i < num; ++i)
 		{
-<<<<<<< HEAD
 			job_action_t const type = j[i]->get_type();
-			j[i]->~disk_io_job();
-=======
-			job_action_t const type = j[i]->action;
 			j[i]->~mmap_disk_job();
->>>>>>> 50e118ac
 			if (type == job_action_t::read) ++read_jobs;
 			else if (type == job_action_t::write) ++write_jobs;
 		}

--- conflicted
+++ resolved
@@ -515,14 +515,10 @@
 		{
 			ip_interface wan;
 			wan.interface_address = ip;
-<<<<<<< HEAD
-			wan.netmask = make_address_v4("255.255.255.255");
-=======
 			if (ip.is_v4())
-				wan.netmask = address_v4::from_string("255.0.0.0");
+				wan.netmask = make_address_v4("255.0.0.0");
 			else
-				wan.netmask = address_v6::from_string("ffff::");
->>>>>>> e18366bb
+				wan.netmask = make_address_v6("ffff::");
 			std::strcpy(wan.name, "eth0");
 			std::strcpy(wan.friendly_name, "Ethernet");
 			std::strcpy(wan.description, "Simulator Ethernet Adapter");
@@ -814,11 +810,7 @@
 			if (ip.is_v4())
 			{
 				r.destination = address_v4();
-<<<<<<< HEAD
-				r.netmask = make_address_v4("255.255.255.0");
-=======
-				r.netmask = address_v4::from_string("255.0.0.0");
->>>>>>> e18366bb
+				r.netmask = make_address_v4("255.0.0.0");
 				address_v4::bytes_type b = ip.to_v4().to_bytes();
 				b[3] = 1;
 				r.gateway = address_v4(b);
@@ -826,11 +818,7 @@
 			else
 			{
 				r.destination = address_v6();
-<<<<<<< HEAD
-				r.netmask = make_address_v6("FFFF:FFFF:FFFF:FFFF::0");
-=======
-				r.netmask = address_v6::from_string("ffff:ffff:ffff:ffff::0");
->>>>>>> e18366bb
+				r.netmask = make_address_v6("ffff:ffff:ffff:ffff::0");
 				address_v6::bytes_type b = ip.to_v6().to_bytes();
 				b[14] = 1;
 				r.gateway = address_v6(b);

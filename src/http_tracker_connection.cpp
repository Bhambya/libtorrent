--- conflicted
+++ resolved
@@ -215,12 +215,8 @@
 			, true, settings.get_int(settings_pack::max_http_recv_buffer_size)
 			, std::bind(&http_tracker_connection::on_connect, shared_from_this(), _1)
 			, std::bind(&http_tracker_connection::on_filter, shared_from_this(), _1, _2)
-<<<<<<< HEAD
+			, std::bind(&http_tracker_connection::on_filter_hostname, shared_from_this(), _1, _2)
 #if TORRENT_USE_SSL
-=======
-			, std::bind(&http_tracker_connection::on_filter_hostname, shared_from_this(), _1, _2)
-#ifdef TORRENT_USE_OPENSSL
->>>>>>> 0ad0f29a
 			, tracker_req().ssl_ctx
 #endif
 			);

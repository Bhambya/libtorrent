/*

Copyright (c) 2006, Daniel Wallin
Copyright (c) 2006-2017, 2019-2022, Arvid Norberg
Copyright (c) 2015-2016, Steven Siloti
Copyright (c) 2016-2018, 2021, Alden Torres
Copyright (c) 2016-2017, Pavel Pimenov
All rights reserved.

You may use, distribute and modify this code under the terms of the BSD license,
see LICENSE file.
*/

#include <libtorrent/kademlia/traversal_algorithm.hpp>
#include <libtorrent/kademlia/rpc_manager.hpp>
#include <libtorrent/kademlia/node.hpp>
#include <libtorrent/kademlia/dht_observer.hpp> // for dht_logger
#include <libtorrent/kademlia/dht_settings.hpp>
#include <libtorrent/kademlia/io.hpp>
#include <libtorrent/aux_/socket_io.hpp> // for read_*_endpoint
#include <libtorrent/alert_types.hpp> // for dht_lookup
#include <libtorrent/aux_/time.hpp>

#ifndef TORRENT_DISABLE_LOGGING
#include <libtorrent/hex.hpp> // to_hex
#endif

using namespace std::placeholders;

<<<<<<< HEAD
namespace libtorrent::dht {
=======
namespace libtorrent {
namespace dht {

constexpr traversal_flags_t traversal_algorithm::short_timeout;
>>>>>>> 6d64ac1d

#if TORRENT_USE_ASSERTS
template <class It, class Cmp>
bool is_sorted(It b, It e, Cmp cmp)
{
	if (b == e) return true;

	typename std::iterator_traits<It>::value_type v = *b;
	++b;
	while (b != e)
	{
		if (cmp(*b, v)) return false;
		v = *b;
		++b;
	}
	return true;
}
#endif

observer_ptr traversal_algorithm::new_observer(udp::endpoint const& ep
	, node_id const& id)
{
	INVARIANT_CHECK;
	auto o = m_node.m_rpc.allocate_observer<null_observer>(self(), ep, id);
#if TORRENT_USE_ASSERTS
	if (o) o->m_in_constructor = false;
#endif
	return o;
}

traversal_algorithm::traversal_algorithm(node& dht_node, node_id const& target)
	: m_node(dht_node)
	, m_target(target)
{
	INVARIANT_CHECK;
#ifndef TORRENT_DISABLE_LOGGING
	m_id = m_node.search_id();
	dht_observer* logger = get_node().observer();
	if (logger != nullptr && logger->should_log(dht_logger::traversal))
	{
		logger->log(dht_logger::traversal, "[%u] NEW target: %s k: %d"
			, m_id, aux::to_hex(target).c_str(), m_node.m_table.bucket_size());
	}
#endif
}

void traversal_algorithm::resort_result(observer* o)
{
	//INVARIANT_CHECK;
	// find the given observer, remove it and insert it in its sorted location
	auto it = std::find_if(m_results.begin(), m_results.end()
		, [=](observer_ptr const& ptr) { return ptr.get() == o; });

	if (it == m_results.end()) return;

	if (it - m_results.begin() < m_sorted_results)
		--m_sorted_results;

	observer_ptr ptr = std::move(*it);
	m_results.erase(it);

	TORRENT_ASSERT(std::size_t(m_sorted_results) <= m_results.size());
	auto end = m_results.begin() + m_sorted_results;

	TORRENT_ASSERT(libtorrent::dht::is_sorted(m_results.begin(), end
		, [this](observer_ptr const& lhs, observer_ptr const& rhs)
		{ return compare_ref(lhs->id(), rhs->id(), m_target); }));

	auto iter = std::lower_bound(m_results.begin(), end, ptr
		, [this](observer_ptr const& lhs, observer_ptr const& rhs)
		{ return compare_ref(lhs->id(), rhs->id(), m_target); });

	m_results.insert(iter, ptr);
	++m_sorted_results;
}

void traversal_algorithm::add_entry(node_id const& id
	, udp::endpoint const& addr, observer_flags_t const flags)
{
	INVARIANT_CHECK;
	if (m_done) return;

	TORRENT_ASSERT(m_node.m_rpc.allocation_size() >= sizeof(find_data_observer));
	auto o = new_observer(addr, id);
	if (!o)
	{
#ifndef TORRENT_DISABLE_LOGGING
		if (get_node().observer() != nullptr)
		{
			get_node().observer()->log(dht_logger::traversal, "[%u] failed to allocate memory or observer. aborting!"
				, m_id);
		}
#endif
		done();
		return;
	}

	o->flags |= flags;

	if (id.is_all_zeros())
	{
		o->set_id(generate_random_id());
		o->flags |= observer::flag_no_id;

		m_results.push_back(o);

#ifndef TORRENT_DISABLE_LOGGING
		dht_observer* logger = get_node().observer();
		if (logger != nullptr && logger->should_log(dht_logger::traversal))
		{
			logger->log(dht_logger::traversal
				, "[%u] ADD (no-id) id: %s addr: %s distance: %d invoke-count: %d type: %s"
				, m_id, aux::to_hex(id).c_str(), aux::print_endpoint(addr).c_str()
				, distance_exp(m_target, id), m_invoke_count, name());
		}
#endif
	}
	else
	{
		TORRENT_ASSERT(std::size_t(m_sorted_results) <= m_results.size());
		auto end = m_results.begin() + m_sorted_results;

		TORRENT_ASSERT(libtorrent::dht::is_sorted(m_results.begin(), end
				, [this](observer_ptr const& lhs, observer_ptr const& rhs)
				{ return compare_ref(lhs->id(), rhs->id(), m_target); }));

		auto iter = std::lower_bound(m_results.begin(), end, o
			, [this](observer_ptr const& lhs, observer_ptr const& rhs)
			{ return compare_ref(lhs->id(), rhs->id(), m_target); });

		if (iter == end || (*iter)->id() != id)
		{
			// this IP restriction does not apply to the nodes we loaded from out
			// node cache
			if (m_node.settings().get_bool(settings_pack::dht_restrict_search_ips)
				&& !(flags & observer::flag_initial))
			{
				if (o->target_addr().is_v6())
				{
					address_v6::bytes_type addr_bytes = o->target_addr().to_v6().to_bytes();
					auto prefix_it = addr_bytes.cbegin();
					std::uint64_t const prefix6 = aux::read_uint64(prefix_it);

					if (m_peer6_prefixes.insert(prefix6).second)
						goto add_result;
				}
				else
				{
					// mask the lower octet
					std::uint32_t const prefix4
						= o->target_addr().to_v4().to_uint() & 0xffffff00;

					if (m_peer4_prefixes.insert(prefix4).second)
						goto add_result;
				}

				// we already have a node in this search with an IP very
				// close to this one. We know that it's not the same, because
				// it claims a different node-ID. Ignore this to avoid attacks
#ifndef TORRENT_DISABLE_LOGGING
				dht_observer* logger = get_node().observer();
				if (logger != nullptr && logger->should_log(dht_logger::traversal))
				{
					logger->log(dht_logger::traversal
						, "[%u] traversal DUPLICATE node. id: %s addr: %s type: %s"
						, m_id, aux::to_hex(o->id()).c_str(), aux::print_address(o->target_addr()).c_str(), name());
				}
#endif
				return;
			}

	add_result:

			TORRENT_ASSERT((o->flags & observer::flag_no_id)
				|| std::none_of(m_results.begin(), end
					, [&id](observer_ptr const& ob) { return ob->id() == id; }));

#ifndef TORRENT_DISABLE_LOGGING
			dht_observer* logger = get_node().observer();
			if (logger != nullptr && logger->should_log(dht_logger::traversal))
			{
				logger->log(dht_logger::traversal
					, "[%u] ADD id: %s addr: %s distance: %d invoke-count: %d type: %s"
					, m_id, aux::to_hex(id).c_str(), aux::print_endpoint(addr).c_str()
					, distance_exp(m_target, id), m_invoke_count, name());
			}
#endif
			m_results.insert(iter, o);
			++m_sorted_results;
		}
	}

	TORRENT_ASSERT(std::size_t(m_sorted_results) <= m_results.size());
	TORRENT_ASSERT(libtorrent::dht::is_sorted(m_results.begin()
		, m_results.begin() + m_sorted_results
		, [this](observer_ptr const& lhs, observer_ptr const& rhs)
		{ return compare_ref(lhs->id(), rhs->id(), m_target); }));

	if (m_results.size() > 100)
	{
		std::for_each(m_results.begin() + 100, m_results.end()
			, [this](std::shared_ptr<observer> const& ptr)
		{
			if ((ptr->flags & (observer::flag_queried | observer::flag_failed | observer::flag_alive))
				== observer::flag_queried)
			{
				// set the done flag on any outstanding queries to prevent them from
				// calling finished() or failed()
				ptr->flags |= observer::flag_done;
				TORRENT_ASSERT(m_invoke_count > 0);
				--m_invoke_count;

				if (ptr->flags & observer::flag_short_timeout)
				{
					TORRENT_ASSERT(m_branch_factor > 0);
					--m_branch_factor;
				}
			}

#if TORRENT_USE_ASSERTS
			ptr->m_was_abandoned = true;
#endif
		});
		m_results.resize(100);
		m_sorted_results = std::min(std::int8_t(100), m_sorted_results);
	}
}

void traversal_algorithm::start()
{
	INVARIANT_CHECK;
	// in case the routing table is empty, use the
	// router nodes in the table
	if (m_results.size() < 3) add_router_entries();
	init();
	bool const is_done = add_requests();
	if (is_done) done();
}

char const* traversal_algorithm::name() const
{
	return "traversal_algorithm";
}

void traversal_algorithm::traverse(node_id const& id, udp::endpoint const& addr)
{
	INVARIANT_CHECK;
	if (m_done) return;

#ifndef TORRENT_DISABLE_LOGGING
	dht_observer* logger = get_node().observer();
	if (logger != nullptr && logger->should_log(dht_logger::traversal) && id.is_all_zeros())
	{
		logger->log(dht_logger::traversal
			, "[%u] WARNING node returned a list which included a node with id 0"
			, m_id);
	}
#endif

	// let the routing table know this node may exist
	m_node.m_table.heard_about(id, addr);

	add_entry(id, addr, {});
}

void traversal_algorithm::finished(observer_ptr o)
{
#if TORRENT_USE_ASSERTS
	auto i = std::find(m_results.begin(), m_results.end(), o);
	TORRENT_ASSERT(i != m_results.end());
#endif

	// if this flag is set, it means we increased the
	// branch factor for it, and we should restore it
	if (o->flags & observer::flag_short_timeout)
	{
		TORRENT_ASSERT(m_branch_factor > 0);
		--m_branch_factor;
	}

	TORRENT_ASSERT((o->flags & (observer::flag_queried
		| observer::flag_alive
		| observer::flag_failed
		)) == observer::flag_queried);
	o->flags |= observer::flag_alive;

	++m_responses;
	TORRENT_ASSERT(m_invoke_count > 0);
	--m_invoke_count;
	bool const is_done = add_requests();
	if (is_done) done();
}

// prevent request means that the total number of requests has
// overflown. This query failed because it was the oldest one.
// So, if this is true, don't make another request
void traversal_algorithm::failed(observer_ptr o, traversal_flags_t const flags)
{
	// don't tell the routing table about
	// node ids that we just generated ourself
	if (!(o->flags & observer::flag_no_id))
		m_node.m_table.node_failed(o->id(), o->target_ep());

	if (m_results.empty()) return;

	bool decrement_branch_factor = false;

	TORRENT_ASSERT(o->flags & observer::flag_queried);
	if (flags & short_timeout)
	{
		// short timeout means that it has been more than
		// two seconds since we sent the request, and that
		// we'll most likely not get a response. But, in case
		// we do get a late response, keep the handler
		// around for some more, but open up the slot
		// by increasing the branch factor
		if (!(o->flags & observer::flag_short_timeout)
			&& m_branch_factor < std::numeric_limits<std::int8_t>::max())
		{
			++m_branch_factor;
			o->flags |= observer::flag_short_timeout;
		}
#ifndef TORRENT_DISABLE_LOGGING
		log_timeout(o, "1ST_");
#endif
	}
	else
	{
		o->flags |= observer::flag_failed;
		// if this flag is set, it means we increased the
		// branch factor for it, and we should restore it
		decrement_branch_factor = bool(o->flags & observer::flag_short_timeout);

#ifndef TORRENT_DISABLE_LOGGING
		log_timeout(o,"");
#endif

		++m_timeouts;
		TORRENT_ASSERT(m_invoke_count > 0);
		--m_invoke_count;
	}

	if (decrement_branch_factor)
	{
		TORRENT_ASSERT(m_branch_factor > 1);
		--m_branch_factor;
		if (m_branch_factor <= 0) m_branch_factor = 1;
	}

	bool const is_done = add_requests();
	if (is_done) done();
}

#ifndef TORRENT_DISABLE_LOGGING
void traversal_algorithm::log_timeout(observer_ptr const& o, char const* prefix) const
{
	dht_observer * logger = get_node().observer();
	if (logger != nullptr && logger->should_log(dht_logger::traversal))
	{
		logger->log(dht_logger::traversal
			, "[%u] %sTIMEOUT id: %s distance: %d addr: %s branch-factor: %d "
			"invoke-count: %d type: %s"
			, m_id, prefix, aux::to_hex(o->id()).c_str(), distance_exp(m_target, o->id())
			, aux::print_address(o->target_addr()).c_str(), m_branch_factor
			, m_invoke_count, name());
	}

}
#endif

void traversal_algorithm::done()
{
	INVARIANT_CHECK;
	TORRENT_ASSERT(m_done == false);
	m_done = true;
#ifndef TORRENT_DISABLE_LOGGING
	int results_target = m_node.m_table.bucket_size();
	int closest_target = 160;
#endif

	for (auto const& o : m_results)
	{
		if ((o->flags & (observer::flag_queried
			| observer::flag_alive
			| observer::flag_done
			| observer::flag_failed
			| observer::flag_short_timeout))
			== (observer::flag_queried | observer::flag_short_timeout))
		{
			TORRENT_ASSERT(m_branch_factor > 0);
			--m_branch_factor;
		}

		if ((o->flags & (observer::flag_queried | observer::flag_failed)) == observer::flag_queried)
		{
			// set the done flag on any outstanding queries to prevent them from
			// calling finished() or failed() after we've already declared the traversal
			// done
			o->flags |= observer::flag_done;
		}

#ifndef TORRENT_DISABLE_LOGGING
		dht_observer* logger = get_node().observer();
		if (results_target > 0 && (o->flags & observer::flag_alive)
			&& logger != nullptr && logger->should_log(dht_logger::traversal))
		{
			TORRENT_ASSERT(o->flags & observer::flag_queried);
			logger->log(dht_logger::traversal
				, "[%u] id: %s distance: %d addr: %s"
				, m_id, aux::to_hex(o->id()).c_str(), closest_target
				, aux::print_endpoint(o->target_ep()).c_str());

			--results_target;
			int const dist = distance_exp(m_target, o->id());
			if (dist < closest_target) closest_target = dist;
		}
#endif
	}

#ifndef TORRENT_DISABLE_LOGGING
	if (get_node().observer() != nullptr)
	{
		get_node().observer()->log(dht_logger::traversal
			, "[%u] COMPLETED distance: %d type: %s"
			, m_id, closest_target, name());
	}
#endif

	// delete all our references to the observer objects so
	// they will in turn release the traversal algorithm
	m_results.clear();
	m_sorted_results = 0;
	m_invoke_count = 0;
}

bool traversal_algorithm::add_requests()
{
	INVARIANT_CHECK;
	if (m_done) return true;

	int results_target = m_node.m_table.bucket_size();

	// this only counts outstanding requests at the top of the
	// target list. This is <= m_invoke count. m_invoke_count
	// is the total number of outstanding requests, including
	// old ones that may be waiting on nodes much farther behind
	// the current point we've reached in the search.
	int outstanding = 0;

	// if we're doing aggressive lookups, we keep branch-factor
	// outstanding requests _at the tops_ of the result list. Otherwise
	// we just keep any branch-factor outstanding requests
	bool const agg = m_node.settings().get_bool(settings_pack::dht_aggressive_lookups);

	// Find the first node that hasn't already been queried.
	// and make sure that the 'm_branch_factor' top nodes
	// stay queried at all times (obviously ignoring failed nodes)
	// and without surpassing the 'result_target' nodes (i.e. k=8)
	// this is a slight variation of the original paper which instead
	// limits the number of outstanding requests, this limits the
	// number of good outstanding requests. It will use more traffic,
	// but is intended to speed up lookups
	for (auto i = m_results.begin()
		, end(m_results.end()); i != end
		&& results_target > 0
		&& (agg ? outstanding < m_branch_factor
			: m_invoke_count < m_branch_factor);
		++i)
	{
		observer* o = i->get();
		if (o->flags & observer::flag_alive)
		{
			TORRENT_ASSERT(o->flags & observer::flag_queried);
			--results_target;
			continue;
		}
		if (o->flags & observer::flag_queried)
		{
			// if it's queried, not alive and not failed, it
			// must be currently in flight
			if (!(o->flags & observer::flag_failed))
				++outstanding;

			continue;
		}

#ifndef TORRENT_DISABLE_LOGGING
		dht_observer* logger = get_node().observer();
		if (logger != nullptr && logger->should_log(dht_logger::traversal))
		{
			logger->log(dht_logger::traversal
				, "[%u] INVOKE nodes-left: %d top-invoke-count: %d "
				"invoke-count: %d branch-factor: %d "
				"distance: %d id: %s addr: %s type: %s"
				, m_id, int(m_results.end() - i), outstanding, int(m_invoke_count)
				, int(m_branch_factor), distance_exp(m_target, o->id()), aux::to_hex(o->id()).c_str()
				, aux::print_address(o->target_addr()).c_str(), name());
		}
#endif

		// we're shutting down, don't issue any more lookups
		if (m_abort) continue;

		TORRENT_ASSERT(!(o->flags & observer::flag_queried));
		o->flags |= observer::flag_queried;
		if (invoke(*i))
		{
			TORRENT_ASSERT(m_invoke_count < std::numeric_limits<std::int8_t>::max());
			++m_invoke_count;
			++outstanding;
		}
		else
		{
			o->flags |= observer::flag_failed;
		}
	}

	// this is the completion condition. If we found m_node.m_table.bucket_size()
	// (i.e. k=8) completed results, without finding any still
	// outstanding requests, we're done.
	// also, if invoke count is 0, it means we didn't even find 'k'
	// working nodes, we still have to terminate though.
	return (results_target == 0 && outstanding == 0) || m_invoke_count == 0;
}

void traversal_algorithm::add_router_entries()
{
	INVARIANT_CHECK;
#ifndef TORRENT_DISABLE_LOGGING
	dht_observer* logger = get_node().observer();
	if (logger != nullptr && logger->should_log(dht_logger::traversal))
	{
		logger->log(dht_logger::traversal
			, "[%u] using router nodes to initiate traversal algorithm %d routers"
			, m_id, int(std::distance(m_node.m_table.begin(), m_node.m_table.end())));
	}
#endif
	for (auto const& n : m_node.m_table)
		add_entry(node_id(), n, observer::flag_initial);
}

void traversal_algorithm::init()
{
	INVARIANT_CHECK;
	m_branch_factor = aux::numeric_cast<std::int8_t>(m_node.branch_factor());
	m_node.add_traversal_algorithm(this);

#if TORRENT_USE_ASSERTS
	m_initialized = true;
#endif
}

traversal_algorithm::~traversal_algorithm()
{
	INVARIANT_CHECK;
	m_node.remove_traversal_algorithm(this);
}

void traversal_algorithm::status(dht_lookup& l)
{
	INVARIANT_CHECK;
	l.timeouts = m_timeouts;
	l.responses = m_responses;
	l.outstanding_requests = m_invoke_count;
	l.branch_factor = m_branch_factor;
	l.type = name();
	l.nodes_left = 0;
	l.first_timeout = 0;
	l.target = m_target;

	int last_sent = INT_MAX;
	time_point const now = aux::time_now();
	for (auto const& r : m_results)
	{
		observer const& o = *r;
		if (o.flags & observer::flag_queried)
		{
			last_sent = std::min(last_sent, int(total_seconds(now - o.sent())));
			if (o.has_short_timeout()) ++l.first_timeout;
			continue;
		}
		++l.nodes_left;
	}
	l.last_sent = last_sent;
}

#if TORRENT_USE_INVARIANT_CHECKS
void traversal_algorithm::check_invariant() const
{
	int outstanding_requests = 0;
	int outstanding_short_timeout = 0;

	for (auto const& r : m_results)
	{
		observer const& o = *r;
		if ((o.flags & (observer::flag_short_timeout
			| observer::flag_alive
			| observer::flag_failed
			| observer::flag_done))
			== observer::flag_short_timeout)
		{
			++outstanding_short_timeout;
		}

		if ((o.flags & (observer::flag_queried
			| observer::flag_alive
			| observer::flag_done
			| observer::flag_failed))
			== observer::flag_queried)
		{
			++outstanding_requests;
		}

#if TORRENT_USE_ASSERTS
		TORRENT_ASSERT(!o.m_in_constructor);
		TORRENT_ASSERT(o.m_in_use);
		TORRENT_ASSERT(o.m_was_sent == bool(o.flags & observer::flag_queried) || (o.flags & observer::flag_failed));
		if (o.m_was_abandoned)
			TORRENT_ASSERT(o.flags & observer::flag_done);
#endif
	}

	if (m_initialized)
	{
		int const default_branch_factor = aux::numeric_cast<std::int8_t>(m_node.branch_factor());
		TORRENT_ASSERT(outstanding_short_timeout + default_branch_factor == m_branch_factor);
	}
	TORRENT_ASSERT(outstanding_requests == m_invoke_count);
}
#endif

void look_for_nodes(char const* nodes_key, udp const& protocol, bdecode_node const& r, std::function<void(const node_endpoint&)> f)
{
	bdecode_node const n = r.dict_find_string(nodes_key);
	if (n)
	{
		char const* nodes = n.string_ptr();
		char const* end = nodes + n.string_length();
		int const protocol_size = int(aux::address_size(protocol));

		while (end - nodes >= 20 + protocol_size + 2)
		{
			f(read_node_endpoint(protocol, nodes));
		}
	}
}

void traversal_observer::reply(msg const& m)
{
	bdecode_node const r = m.message.dict_find_dict("r");
	if (!r)
	{
		timeout();
#ifndef TORRENT_DISABLE_LOGGING
		if (get_observer() != nullptr)
		{
			get_observer()->log(dht_logger::traversal
				, "[%u] missing response dict"
				, algorithm()->id());
		}
#endif
		return;
	}

	bdecode_node const id = r.dict_find_string("id");

#ifndef TORRENT_DISABLE_LOGGING
	dht_observer* logger = get_observer();
	if (logger != nullptr && logger->should_log(dht_logger::traversal))
	{
		char hex_id[41];
		aux::to_hex({id.string_ptr(), 20}, hex_id);
		logger->log(dht_logger::traversal
			, "[%u] RESPONSE id: %s invoke-count: %d addr: %s type: %s"
			, algorithm()->id(), hex_id, algorithm()->invoke_count()
			, aux::print_endpoint(target_ep()).c_str(), algorithm()->name());
	}
#endif

	look_for_nodes(algorithm()->get_node().protocol_nodes_key(), algorithm()->get_node().protocol(), r,
		[this](node_endpoint const& nep) { algorithm()->traverse(nep.id, nep.ep); });

	if (!id || id.string_length() != 20)
	{
		timeout();
#ifndef TORRENT_DISABLE_LOGGING
		if (get_observer() != nullptr)
		{
			get_observer()->log(dht_logger::traversal, "[%u] invalid id in response"
				, algorithm()->id());
		}
#endif
		return;
	}

	// in case we didn't know the id of this peer when we sent the message to
	// it. For instance if it's a bootstrap node.
	set_id(node_id(id.string_ptr()));
}

} // namespace libtorrent::dht<|MERGE_RESOLUTION|>--- conflicted
+++ resolved
@@ -27,14 +27,7 @@
 
 using namespace std::placeholders;
 
-<<<<<<< HEAD
 namespace libtorrent::dht {
-=======
-namespace libtorrent {
-namespace dht {
-
-constexpr traversal_flags_t traversal_algorithm::short_timeout;
->>>>>>> 6d64ac1d
 
 #if TORRENT_USE_ASSERTS
 template <class It, class Cmp>

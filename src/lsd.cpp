/*

Copyright (c) 2007-2012, 2014-2022, Arvid Norberg
Copyright (c) 2016-2017, 2020-2021, Alden Torres
Copyright (c) 2016, Pavel Pimenov
All rights reserved.

You may use, distribute and modify this code under the terms of the BSD license,
see LICENSE file.
*/

#include <cstdlib>
#include <cstdarg>
#include <functional>
#include <cstdio> // for vsnprintf

#include "libtorrent/aux_/lsd.hpp"
#include "libtorrent/time.hpp"
#include "libtorrent/aux_/random.hpp"
#include "libtorrent/aux_/http_parser.hpp"
#include "libtorrent/aux_/socket_io.hpp" // for print_address
#include "libtorrent/aux_/debug.hpp"
#include "libtorrent/hex.hpp" // to_hex, from_hex
#include "libtorrent/aux_/numeric_cast.hpp"
<<<<<<< HEAD
#include "libtorrent/aux_/enum_net.hpp"
=======
#include "libtorrent/enum_net.hpp"
#include "libtorrent/aux_/scope_end.hpp"
>>>>>>> fd3d56ab

#include "libtorrent/aux_/disable_warnings_push.hpp"
#include <boost/asio/ip/multicast.hpp>
#include "libtorrent/aux_/disable_warnings_pop.hpp"

using namespace std::placeholders;

namespace libtorrent::aux {

namespace {

int render_lsd_packet(char* dst, int const len, int const listen_port
	, char const* info_hash_hex, int const cookie, char const* host)
{
	TORRENT_ASSERT(len > 0);
	return std::snprintf(dst, aux::numeric_cast<std::size_t>(len),
		"BT-SEARCH * HTTP/1.1\r\n"
		"Host: %s:6771\r\n"
		"Port: %d\r\n"
		"Infohash: %s\r\n"
		"cookie: %x\r\n"
		"\r\n\r\n", host, listen_port, info_hash_hex, cookie);
}
} // anonymous namespace

lsd::lsd(io_context& ios, aux::lsd_callback& cb
	, address const listen_address, address const netmask)
	: m_callback(cb)
	, m_listen_address(listen_address)
	, m_netmask(netmask)
	, m_socket(ios)
	, m_broadcast_timer(ios)
	, m_cookie((aux::random(0x7fffffff) ^ std::uintptr_t(this)) & 0x7fffffff)
{
}

#ifndef TORRENT_DISABLE_LOGGING
bool lsd::should_log() const
{
	return m_callback.should_log_lsd();
}

TORRENT_FORMAT(2, 3)
void lsd::debug_log(char const* fmt, ...) const
{
	if (!should_log()) return;
	va_list v;
	va_start(v, fmt);

	char buf[1024];
	std::vsnprintf(buf, sizeof(buf), fmt, v);
	va_end(v);
	m_callback.log_lsd(buf);
}
#endif

namespace {
	address_v4 const lsd_multicast_addr4 = make_address_v4("239.192.152.143");
	address_v6 const lsd_multicast_addr6 = make_address_v6("ff15::efc0:988f");
	int const lsd_port = 6771;
}

void lsd::start(error_code& ec)
{
	using namespace boost::asio::ip::multicast;
	bool const v4 = m_listen_address.is_v4();
	m_socket.open(v4 ? udp::v4() : udp::v6(), ec);
	if (ec) return;

	m_socket.set_option(udp::socket::reuse_address(true), ec);
	if (ec) return;

	m_socket.bind(udp::endpoint(v4 ? address(address_v4::any()) : address(address_v6::any()), lsd_port), ec);
	if (ec) return;
	if (v4)
		m_socket.set_option(join_group(lsd_multicast_addr4, m_listen_address.to_v4()), ec);
	else
		m_socket.set_option(join_group(lsd_multicast_addr6, m_listen_address.to_v6().scope_id()), ec);
	if (ec) return;
	m_socket.set_option(hops(32), ec);
	if (ec) return;
	m_socket.set_option(enable_loopback(true), ec);
	if (ec) return;
	if (v4)
	{
		m_socket.set_option(outbound_interface(m_listen_address.to_v4()), ec);
		if (ec) return;
	}

	ADD_OUTSTANDING_ASYNC("lsd::on_announce");
	m_socket.async_receive_from(boost::asio::buffer(m_buffer), m_remote
		, std::bind(&lsd::on_announce, self(), _1, _2));
}

lsd::~lsd() = default;

void lsd::announce(sha1_hash const& ih, int listen_port)
{
	announce_impl(ih, listen_port, 0);
}

void lsd::announce_impl(sha1_hash const& ih, int const listen_port
	, int retry_count)
{
	if (m_disabled) return;

	char msg[200];

	error_code ec;
	if (!m_disabled)
	{
		bool const v4 = m_listen_address.is_v4();
		char const* v4_address = "239.192.152.143";
		char const* v6_address = "[ff15::efc0:988f]";

		int const msg_len = render_lsd_packet(msg, sizeof(msg), listen_port, aux::to_hex(ih).c_str()
			, m_cookie, v4 ? v4_address : v6_address);

		udp::endpoint const to(v4 ? address(lsd_multicast_addr4) : address(lsd_multicast_addr6)
			, lsd_port);

#ifndef TORRENT_DISABLE_LOGGING
		debug_log("==> LSD: ih: %s port: %u [iface: %s]", aux::to_hex(ih).c_str()
			, listen_port, m_listen_address.to_string().c_str());
#endif

		m_socket.send_to(boost::asio::buffer(msg, static_cast<std::size_t>(msg_len))
			, to, {}, ec);
		if (ec)
		{
			m_disabled = true;
#ifndef TORRENT_DISABLE_LOGGING
			if (should_log())
			{
				debug_log("*** LSD: failed to send message: (%d) %s", ec.value()
					, ec.message().c_str());
			}
#endif
		}
	}

	++retry_count;
	if (retry_count >= 3) return;

	if (m_disabled) return;

	ADD_OUTSTANDING_ASYNC("lsd::resend_announce");
	m_broadcast_timer.expires_after(seconds(2 * retry_count));
	m_broadcast_timer.async_wait(std::bind(&lsd::resend_announce, self(), _1
		, ih, listen_port, retry_count));
}

void lsd::resend_announce(error_code const& e, sha1_hash const& info_hash
	, int listen_port, int retry_count)
{
	COMPLETE_ASYNC("lsd::resend_announce");
	if (e) return;

	announce_impl(info_hash, listen_port, retry_count);
}

void lsd::on_announce(error_code const& ec, std::size_t len)
{
	COMPLETE_ASYNC("lsd::on_announce");
	if (ec)
	{
#ifndef TORRENT_DISABLE_LOGGING
		debug_log("<== LSD: receive error: %s", ec.message().c_str());
#endif
		return;
	}

	udp::endpoint const from = m_remote;

	// reissue the async receive as we exit the function. We can't do this
	// earlier because we still need to use m_buffer
	auto reissue_receive = aux::scope_end([&] {
		ADD_OUTSTANDING_ASYNC("lsd::on_announce");
		m_socket.async_receive_from(boost::asio::buffer(m_buffer), m_remote
			, std::bind(&lsd::on_announce, self(), _1, _2));
	});

	if (!aux::match_addr_mask(from.address(), m_listen_address, m_netmask))
	{
		// we don't care about this network. Ignore this packet
#ifndef TORRENT_DISABLE_LOGGING
		debug_log("<== LSD: receive from out of network: %s"
			, from.address().to_string().c_str());
#endif
		return;
	}

<<<<<<< HEAD
	if (err)
	{
#ifndef TORRENT_DISABLE_LOGGING
		debug_log("<== LSD: receive error: %s", err.message().c_str());
#endif
		return;
	}

	aux::http_parser p;
=======
	http_parser p;
>>>>>>> fd3d56ab

	bool error = false;
	p.incoming(span<char const>{m_buffer.data(), std::ptrdiff_t(len)}, error);

	if (!p.header_finished() || error)
	{
#ifndef TORRENT_DISABLE_LOGGING
		debug_log("<== LSD: incomplete HTTP message");
#endif
		return;
	}

	if (p.method() != "bt-search")
	{
#ifndef TORRENT_DISABLE_LOGGING
		debug_log("<== LSD: invalid HTTP method: %s", p.method().c_str());
#endif
		return;
	}

	std::string const& port_str = p.header("port");
	if (port_str.empty())
	{
#ifndef TORRENT_DISABLE_LOGGING
		debug_log("<== LSD: invalid BT-SEARCH, missing port");
#endif
		return;
	}

	long const port = std::strtol(port_str.c_str(), nullptr, 10);
	if (port <= 0 || port >= int(std::numeric_limits<std::uint16_t>::max()))
	{
#ifndef TORRENT_DISABLE_LOGGING
		debug_log("<== LSD: invalid BT-SEARCH port value: %s", port_str.c_str());
#endif
		return;
	}

	auto const& headers = p.headers();

	auto const cookie_iter = headers.find("cookie");
	if (cookie_iter != headers.end())
	{
		// we expect it to be hexadecimal
		// if it isn't, it's not our cookie anyway
		long const cookie = std::strtol(cookie_iter->second.c_str(), nullptr, 16);
		if (cookie == m_cookie)
		{
#ifndef TORRENT_DISABLE_LOGGING
			debug_log("<== LSD: ignoring packet (cookie matched our own): %x"
				, m_cookie);
#endif
			return;
		}
	}

	auto const ihs = headers.equal_range("infohash");
	for (auto i = ihs.first; i != ihs.second; ++i)
	{
		std::string const& ih_str = i->second;
		if (ih_str.size() != 40)
		{
#ifndef TORRENT_DISABLE_LOGGING
			debug_log("<== LSD: invalid BT-SEARCH, invalid infohash: %s"
				, ih_str.c_str());
#endif
			continue;
		}

		sha1_hash ih;
		aux::from_hex(ih_str, ih.data());

		if (!ih.is_all_zeros())
		{
#ifndef TORRENT_DISABLE_LOGGING
			if (should_log())
			{
				debug_log("<== LSD: %s:%d ih: %s"
					, aux::print_address(from.address()).c_str()
					, int(port), ih_str.c_str());
			}
#endif
			// we got an announce, pass it on through the callback
			m_callback.on_lsd_peer(tcp::endpoint(from.address(), std::uint16_t(port)), ih);
		}
	}
}

void lsd::close()
{
	error_code ec;
	m_socket.close(ec);
	m_broadcast_timer.cancel();
	m_disabled = true;
}

} // libtorrent::aux namespace<|MERGE_RESOLUTION|>--- conflicted
+++ resolved
@@ -22,12 +22,8 @@
 #include "libtorrent/aux_/debug.hpp"
 #include "libtorrent/hex.hpp" // to_hex, from_hex
 #include "libtorrent/aux_/numeric_cast.hpp"
-<<<<<<< HEAD
 #include "libtorrent/aux_/enum_net.hpp"
-=======
-#include "libtorrent/enum_net.hpp"
 #include "libtorrent/aux_/scope_end.hpp"
->>>>>>> fd3d56ab
 
 #include "libtorrent/aux_/disable_warnings_push.hpp"
 #include <boost/asio/ip/multicast.hpp>
@@ -220,19 +216,7 @@
 		return;
 	}
 
-<<<<<<< HEAD
-	if (err)
-	{
-#ifndef TORRENT_DISABLE_LOGGING
-		debug_log("<== LSD: receive error: %s", err.message().c_str());
-#endif
-		return;
-	}
-
 	aux::http_parser p;
-=======
-	http_parser p;
->>>>>>> fd3d56ab
 
 	bool error = false;
 	p.incoming(span<char const>{m_buffer.data(), std::ptrdiff_t(len)}, error);

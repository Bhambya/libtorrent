--- conflicted
+++ resolved
@@ -421,18 +421,10 @@
 		TORRENT_ASSERT(a.buf);
 		time_point const start_time = clock_type::now();
 
-<<<<<<< HEAD
-		iovec_t b = {a.buf.data() + a.buffer_offset, a.buffer_size};
-
-		int const ret = j->storage->readv(m_settings, b
+		span<char> const b = {a.buf.data() + a.buffer_offset, a.buffer_size};
+
+		int const ret = j->storage->read(m_settings, b
 			, a.piece, a.offset, file_mode_for_job(j), j->flags, j->error);
-=======
-		aux::open_mode_t const file_mode = file_mode_for_job(j);
-		span<char> const b = {buffer.data() + j->d.io.buffer_offset, j->d.io.buffer_size};
-
-		int const ret = j->storage->read(m_settings, b
-			, j->piece, j->d.io.offset, file_mode, j->flags, j->error);
->>>>>>> 04338e86
 
 		TORRENT_ASSERT(ret >= 0 || j->error.ec);
 		TORRENT_UNUSED(ret);
@@ -462,19 +454,11 @@
 
 		time_point const start_time = clock_type::now();
 
-<<<<<<< HEAD
 		aux::open_mode_t const file_mode = file_mode_for_job(j);
-		iovec_t b = {a.buf.data(), a.buffer_size};
-
-		int const ret = j->storage->readv(m_settings, b
+		span<char> const b = {a.buf.data(), a.buffer_size};
+
+		int const ret = j->storage->read(m_settings, b
 			, a.piece, a.offset, file_mode, j->flags, j->error);
-=======
-		aux::open_mode_t const file_mode= file_mode_for_job(j);
-		span<char> const b = {buffer.data(), j->d.io.buffer_size};
-
-		int const ret = j->storage->read(m_settings, b
-			, j->piece, j->d.io.offset, file_mode, j->flags, j->error);
->>>>>>> 04338e86
 
 		TORRENT_ASSERT(ret >= 0 || j->error.ec);
 		TORRENT_UNUSED(ret);
@@ -497,24 +481,14 @@
 		time_point const start_time = clock_type::now();
 		auto buffer = std::move(a.buf);
 
-<<<<<<< HEAD
-		iovec_t const b = { buffer.data(), a.buffer_size};
+		span<char> const b = { buffer.data(), a.buffer_size};
 		aux::open_mode_t const file_mode = file_mode_for_job(j);
-=======
-		span<char> const b = { buffer.data(), j->d.io.buffer_size};
-		aux::open_mode_t const file_mode= file_mode_for_job(j);
->>>>>>> 04338e86
 
 		m_stats_counters.inc_stats_counter(counters::num_writing_threads, 1);
 
 		// the actual write operation
-<<<<<<< HEAD
-		int const ret = j->storage->writev(m_settings, b
+		int const ret = j->storage->write(m_settings, b
 			, a.piece, a.offset, file_mode, j->flags, j->error);
-=======
-		int const ret = j->storage->write(m_settings, b
-			, j->piece, j->d.io.offset, file_mode, j->flags, j->error);
->>>>>>> 04338e86
 
 		m_stats_counters.inc_stats_counter(counters::num_writing_threads, -1);
 
@@ -919,17 +893,10 @@
 		bool const v1 = bool(j->flags & disk_interface::v1_hash);
 		bool const v2 = !a.block_hashes.empty();
 
-<<<<<<< HEAD
 		int const piece_size = v1 ? j->storage->files().piece_size(a.piece) : 0;
-		int const piece_size2 = v2 ? j->storage->orig_files().piece_size2(a.piece) : 0;
+		int const piece_size2 = v2 ? j->storage->files().piece_size2(a.piece) : 0;
 		int const blocks_in_piece = v1 ? (piece_size + default_block_size - 1) / default_block_size : 0;
-		int const blocks_in_piece2 = v2 ? j->storage->orig_files().blocks_in_piece2(a.piece) : 0;
-=======
-		int const piece_size = v1 ? j->storage->files().piece_size(j->piece) : 0;
-		int const piece_size2 = v2 ? j->storage->files().piece_size2(j->piece) : 0;
-		int const blocks_in_piece = v1 ? (piece_size + default_block_size - 1) / default_block_size : 0;
-		int const blocks_in_piece2 = v2 ? j->storage->files().blocks_in_piece2(j->piece) : 0;
->>>>>>> 04338e86
+		int const blocks_in_piece2 = v2 ? j->storage->files().blocks_in_piece2(a.piece) : 0;
 		aux::open_mode_t const file_mode = file_mode_for_job(j);
 
 		TORRENT_ASSERT(!v2 || int(a.block_hashes.size()) >= blocks_in_piece2);
@@ -973,22 +940,14 @@
 					// just yet, let hash2() do it
 					auto const flags = v2_block ? (j->flags & ~disk_interface::flush_piece) : j->flags;
 					j->error.ec.clear();
-<<<<<<< HEAD
-					ret = j->storage->hashv(m_settings, h, len, a.piece, offset
-=======
-					ret = j->storage->hash(m_settings, h, len, j->piece, offset
->>>>>>> 04338e86
+					ret = j->storage->hash(m_settings, h, len, a.piece, offset
 						, file_mode, flags, j->error);
 					if (ret < 0) break;
 				}
 				if (v2_block)
 				{
 					j->error.ec.clear();
-<<<<<<< HEAD
-					ret = j->storage->hashv2(m_settings, h2, len2, a.piece, offset
-=======
-					ret = j->storage->hash2(m_settings, h2, len2, j->piece, offset
->>>>>>> 04338e86
+					ret = j->storage->hash2(m_settings, h2, len2, a.piece, offset
 						, file_mode, j->flags, j->error);
 					if (ret < 0) break;
 				}
@@ -1041,11 +1000,7 @@
 			ret = int(len);
 		}))
 		{
-<<<<<<< HEAD
-			ret = j->storage->hashv2(m_settings, h, len, a.piece, a.offset
-=======
-			ret = j->storage->hash2(m_settings, h, len, j->piece, j->d.io.offset
->>>>>>> 04338e86
+			ret = j->storage->hash2(m_settings, h, len, a.piece, a.offset
 				, file_mode, j->flags, j->error);
 			if (ret < 0) return status_t::fatal_disk_error;
 		}

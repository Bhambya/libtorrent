/*

Copyright (c) 2007-2012, 2014-2021, Arvid Norberg
Copyright (c) 2016-2019, Steven Siloti
Copyright (c) 2016-2018, 2020-2021, Alden Torres
Copyright (c) 2018, gubatron
Copyright (c) 2018, Xiyue Deng
All rights reserved.

You may use, distribute and modify this code under the terms of the BSD license,
see LICENSE file.
*/

#include "libtorrent/config.hpp"

#if TORRENT_HAVE_MMAP || TORRENT_HAVE_MAP_VIEW_OF_FILE

#include "libtorrent/aux_/mmap_storage.hpp"
#include "libtorrent/mmap_disk_io.hpp"
#include "libtorrent/disk_buffer_holder.hpp"
#include "libtorrent/aux_/throw.hpp"
#include "libtorrent/error_code.hpp"
#include "libtorrent/error.hpp"
#include "libtorrent/torrent_info.hpp"
#include "libtorrent/aux_/disk_buffer_pool.hpp"
#include "libtorrent/aux_/disk_io_job.hpp"
#include "libtorrent/performance_counters.hpp"
#include "libtorrent/aux_/debug.hpp"
#include "libtorrent/units.hpp"
#include "libtorrent/hasher.hpp"
#include "libtorrent/aux_/disk_job_pool.hpp"
#include "libtorrent/aux_/disk_io_thread_pool.hpp"
#include "libtorrent/aux_/store_buffer.hpp"
#include "libtorrent/aux_/time.hpp"
#include "libtorrent/aux_/alloca.hpp"
#include "libtorrent/aux_/array.hpp"
#include "libtorrent/add_torrent_params.hpp"
#include "libtorrent/aux_/numeric_cast.hpp"
#include "libtorrent/settings_pack.hpp"
#include "libtorrent/aux_/file_view_pool.hpp"
#include "libtorrent/aux_/scope_end.hpp"
#include "libtorrent/aux_/storage_free_list.hpp"

#ifdef _WIN32
#include "libtorrent/aux_/windows.hpp"
#include "libtorrent/aux_/win_util.hpp"
#endif

#include <functional>
#include <condition_variable>

#include "libtorrent/aux_/disable_warnings_push.hpp"
#include <boost/variant/get.hpp>
#include "libtorrent/aux_/disable_warnings_pop.hpp"

#define DEBUG_DISK_THREAD 0

namespace libtorrent {
char const* job_name(aux::job_action_t job);
}

#if DEBUG_DISK_THREAD
#include <cstdarg> // for va_list
#include <sstream>
#include <cstdio> // for vsnprintf

#define DLOG(...) debug_log(__VA_ARGS__)
#else
#define DLOG(...) do {} while(false)
#endif

namespace libtorrent {
namespace {

#if DEBUG_DISK_THREAD

	void debug_log(char const* fmt, ...)
	{
		static std::mutex log_mutex;
		static const time_point start = clock_type::now();
		// map thread IDs to low numbers
		static std::unordered_map<std::thread::id, int> thread_ids;

		std::thread::id const self = std::this_thread::get_id();

		std::unique_lock<std::mutex> l(log_mutex);
		auto it = thread_ids.insert({self, int(thread_ids.size())}).first;

		va_list v;
		va_start(v, fmt);

		char usr[2048];
		int len = std::vsnprintf(usr, sizeof(usr), fmt, v);

		static bool prepend_time = true;
		if (!prepend_time)
		{
			prepend_time = (usr[len-1] == '\n');
			fputs(usr, stderr);
			return;
		}
		va_end(v);
		char buf[2300];
		int const t = int(total_milliseconds(clock_type::now() - start));
		std::snprintf(buf, sizeof(buf), "\x1b[3%dm%05d: [%d] %s\x1b[0m"
			, (it->second % 7) + 1, t, it->second, usr);
		prepend_time = (usr[len-1] == '\n');
		fputs(buf, stderr);
	}

#endif // DEBUG_DISK_THREAD

	aux::open_mode_t file_flags_for_job(aux::disk_io_job* j)
	{
		aux::open_mode_t ret = aux::open_mode::read_only;
		if (!(j->flags & disk_interface::sequential_access)) ret |= aux::open_mode::random_access;
		return ret;
	}
} // anonymous namespace

using jobqueue_t = aux::tailqueue<aux::disk_io_job>;

// this is a singleton consisting of the thread and a queue
// of disk io jobs
struct TORRENT_EXTRA_EXPORT mmap_disk_io final
	: disk_interface
	, buffer_allocator_interface
{
	mmap_disk_io(io_context& ios, settings_interface const&, counters& cnt);
#if TORRENT_USE_ASSERTS
	~mmap_disk_io() override;
#endif

	void settings_updated() override;
	storage_holder new_torrent(storage_params const& params
		, std::shared_ptr<void> const& owner) override;
	void remove_torrent(storage_index_t) override;

	void abort(bool wait) override;

	void async_read(storage_index_t storage, peer_request const& r
		, std::function<void(disk_buffer_holder, storage_error const&)> handler
		, disk_job_flags_t flags = {}) override;
	bool async_write(storage_index_t storage, peer_request const& r
		, char const* buf, std::shared_ptr<disk_observer> o
		, std::function<void(storage_error const&)> handler
		, disk_job_flags_t flags = {}) override;
	void async_hash(storage_index_t storage, piece_index_t piece, span<sha256_hash> v2
		, disk_job_flags_t flags
		, std::function<void(piece_index_t, sha1_hash const&, storage_error const&)> handler) override;
	void async_hash2(storage_index_t storage, piece_index_t piece, int offset, disk_job_flags_t flags
		, std::function<void(piece_index_t, sha256_hash const&, storage_error const&)> handler) override;
	void async_move_storage(storage_index_t storage, std::string p, move_flags_t flags
		, std::function<void(status_t, std::string const&, storage_error const&)> handler) override;
	void async_release_files(storage_index_t storage
		, std::function<void()> handler = std::function<void()>()) override;
	void async_delete_files(storage_index_t storage, remove_flags_t options
		, std::function<void(storage_error const&)> handler) override;
	void async_check_files(storage_index_t storage
		, add_torrent_params const* resume_data
		, aux::vector<std::string, file_index_t> links
		, std::function<void(status_t, storage_error const&)> handler) override;
	void async_rename_file(storage_index_t storage, file_index_t index, std::string name
		, std::function<void(std::string const&, file_index_t, storage_error const&)> handler) override;
	void async_stop_torrent(storage_index_t storage
		, std::function<void()> handler) override;
	void async_set_file_priority(storage_index_t storage
		, aux::vector<download_priority_t, file_index_t> prio
		, std::function<void(storage_error const&
			, aux::vector<download_priority_t, file_index_t>)> handler) override;

	void async_clear_piece(storage_index_t storage, piece_index_t index
		, std::function<void(piece_index_t)> handler) override;

	// implements buffer_allocator_interface
	void free_disk_buffer(char* b) override
	{ m_buffer_pool.free_buffer(b); }

	void update_stats_counters(counters& c) const override;

	std::vector<open_file_state> get_status(storage_index_t) const override;

	// this submits all queued up jobs to the thread
	void submit_jobs() override;

	status_t do_job(aux::job::partial_read& a, aux::disk_io_job* j);
	status_t do_job(aux::job::read& a, aux::disk_io_job* j);
	status_t do_job(aux::job::write& a, aux::disk_io_job* j);
	status_t do_job(aux::job::hash& a, aux::disk_io_job* j);
	status_t do_job(aux::job::hash2& a, aux::disk_io_job* j);

	status_t do_job(aux::job::move_storage& a, aux::disk_io_job* j);
	status_t do_job(aux::job::release_files& a, aux::disk_io_job* j);
	status_t do_job(aux::job::delete_files& a, aux::disk_io_job* j);
	status_t do_job(aux::job::check_fastresume& a, aux::disk_io_job* j);
	status_t do_job(aux::job::rename_file& a, aux::disk_io_job* j);
	status_t do_job(aux::job::stop_torrent& a, aux::disk_io_job* j);
	status_t do_job(aux::job::file_priority& a, aux::disk_io_job* j);
	status_t do_job(aux::job::clear_piece& a, aux::disk_io_job* j);

	void call_job_handlers();

private:

	struct job_queue : aux::pool_thread_interface
	{
		explicit job_queue(mmap_disk_io& owner) : m_owner(owner) {}

		void notify_all() override
		{
			m_job_cond.notify_all();
		}

		void thread_fun(aux::disk_io_thread_pool& pool, executor_work_guard<io_context::executor_type> work) override
		{
			ADD_OUTSTANDING_ASYNC("mmap_disk_io::work");
			m_owner.thread_fun(*this, pool);

			// w's dtor releases the io_context to allow the run() call to return
			// we do this once we stop posting new callbacks to it.
			// after the dtor has been called, the mmap_disk_io object may be destructed
			TORRENT_UNUSED(work);
			COMPLETE_ASYNC("mmap_disk_io::work");
		}

		mmap_disk_io& m_owner;

		// used to wake up the disk IO thread when there are new
		// jobs on the job queue (m_queued_jobs)
		std::condition_variable m_job_cond;

		// jobs queued for servicing
		jobqueue_t m_queued_jobs;
	};

	void thread_fun(job_queue& queue, aux::disk_io_thread_pool& pool);

	// returns true if the thread should exit
	static bool wait_for_job(job_queue& jobq, aux::disk_io_thread_pool& threads
		, std::unique_lock<std::mutex>& l);

	void add_completed_jobs(jobqueue_t& jobs);
	void add_completed_jobs_impl(jobqueue_t& jobs);

	void fail_jobs_impl(storage_error const& e, jobqueue_t& src, jobqueue_t& dst);

	void perform_job(aux::disk_io_job* j, jobqueue_t& completed_jobs);

	// this queues up another job to be submitted
	void add_job(aux::disk_io_job* j, bool user_add = true);
	void add_fence_job(aux::disk_io_job* j, bool user_add = true);

	void execute_job(aux::disk_io_job* j);
	void immediate_execute();
	void abort_jobs();
	void abort_hash_jobs(storage_index_t storage);

	// returns the maximum number of threads
	// the actual number of threads may be less
	int num_threads() const;
	job_queue& queue_for_job(aux::disk_io_job* j);
	aux::disk_io_thread_pool& pool_for_job(aux::disk_io_job* j);

	// set to true once we start shutting down
	std::atomic<bool> m_abort{false};

	// this is a counter of how many threads are currently running.
	// it's used to identify the last thread still running while
	// shutting down. This last thread is responsible for cleanup
	// must hold the job mutex to access
	int m_num_running_threads = 0;

	aux::disk_job_pool m_job_pool;

	// std::mutex to protect the m_generic_io_jobs and m_hash_io_jobs lists
	mutable std::mutex m_job_mutex;

	// most jobs are posted to m_generic_io_jobs
	// but hash jobs are posted to m_hash_io_jobs if m_hash_threads
	// has a non-zero maximum thread count
	job_queue m_generic_io_jobs;
	aux::disk_io_thread_pool m_generic_threads;
	job_queue m_hash_io_jobs;
	aux::disk_io_thread_pool m_hash_threads;

	// every write job is inserted into this map while it is in the job queue.
	// It is removed after the write completes. This will let subsequent reads
	// pull the buffers straight out of the queue instead of having to
	// synchronize with the writing thread(s)
	aux::store_buffer m_store_buffer;

	settings_interface const& m_settings;

	// LRU cache of open files
	aux::file_view_pool m_file_pool;

	// disk cache
	aux::disk_buffer_pool m_buffer_pool;

	// total number of blocks in use by both the read
	// and the write cache. This is not supposed to
	// exceed m_cache_size

	counters& m_stats_counters;

	// this is the main thread io_context. Callbacks are
	// posted on this in order to have them execute in
	// the main thread.
	io_context& m_ios;

	// jobs that are completed are put on this queue
	// whenever the queue size grows from 0 to 1
	// a message is posted to the network thread, which
	// will then drain the queue and execute the jobs'
	// handler functions
	std::mutex m_completed_jobs_mutex;
	jobqueue_t m_completed_jobs;

	// storages that have had write activity recently and will get ticked
	// soon, for deferred actions (say, flushing partfile metadata)
	std::vector<std::pair<time_point, std::weak_ptr<aux::mmap_storage>>> m_need_tick;
	std::mutex m_need_tick_mutex;

	// this is protected by the completed_jobs_mutex. It's true whenever
	// there's a call_job_handlers message in-flight to the network thread. We
	// only ever keep one such message in flight at a time, and coalesce
	// completion callbacks in m_completed jobs
	bool m_job_completions_in_flight = false;

	aux::vector<std::shared_ptr<aux::mmap_storage>, storage_index_t> m_torrents;

	// indices into m_torrents to empty slots
	aux::storage_free_list m_free_slots;

	std::atomic_flag m_jobs_aborted = ATOMIC_FLAG_INIT;

#if TORRENT_USE_ASSERTS
	int m_magic = 0x1337;
#endif
};

TORRENT_EXPORT std::unique_ptr<disk_interface> mmap_disk_io_constructor(
	io_context& ios, settings_interface const& sett, counters& cnt)
{
	return std::make_unique<mmap_disk_io>(ios, sett, cnt);
}

// ------- mmap_disk_io ------

	mmap_disk_io::mmap_disk_io(io_context& ios, settings_interface const& sett, counters& cnt)
		: m_generic_io_jobs(*this)
		, m_generic_threads(m_generic_io_jobs, ios)
		, m_hash_io_jobs(*this)
		, m_hash_threads(m_hash_io_jobs, ios)
		, m_settings(sett)
		, m_file_pool(sett.get_int(settings_pack::file_pool_size))
		, m_buffer_pool(ios)
		, m_stats_counters(cnt)
		, m_ios(ios)
	{
		settings_updated();
	}

	std::vector<open_file_state> mmap_disk_io::get_status(storage_index_t const st) const
	{
		return m_file_pool.get_status(st);
	}

	storage_holder mmap_disk_io::new_torrent(storage_params const& params
		, std::shared_ptr<void> const& owner)
	{
		TORRENT_ASSERT(params.files.is_valid());

<<<<<<< HEAD
		storage_index_t const idx = m_free_slots.empty()
			? m_torrents.end_index()
			: pop(m_free_slots);
		auto storage = std::make_shared<aux::mmap_storage>(params, m_file_pool);
=======
		storage_index_t const idx = m_free_slots.new_index(m_torrents.end_index());
		auto storage = std::make_shared<mmap_storage>(params, m_file_pool);
>>>>>>> 1a1a80c8
		storage->set_storage_index(idx);
		storage->set_owner(owner);
		if (idx == m_torrents.end_index())
			m_torrents.emplace_back(std::move(storage));
		else m_torrents[idx] = std::move(storage);
		return storage_holder(idx, *this);
	}

	void mmap_disk_io::remove_torrent(storage_index_t const idx)
	{
		m_torrents[idx].reset();
		m_free_slots.add(idx);
	}

#if TORRENT_USE_ASSERTS
	mmap_disk_io::~mmap_disk_io()
	{
		DLOG("destructing mmap_disk_io\n");
		TORRENT_ASSERT(m_magic == 0x1337);
		m_magic = 0xdead;

		TORRENT_ASSERT(m_generic_threads.num_threads() == 0);
		TORRENT_ASSERT(m_hash_threads.num_threads() == 0);
		if (!m_generic_io_jobs.m_queued_jobs.empty())
		{
			for (auto i = m_generic_io_jobs.m_queued_jobs.iterate(); i.get(); i.next())
				std::printf("generic job: %d\n", int(i.get()->action.index()));
		}
		if (!m_hash_io_jobs.m_queued_jobs.empty())
		{
			for (auto i = m_hash_io_jobs.m_queued_jobs.iterate(); i.get(); i.next())
				std::printf("hash job: %d\n", int(i.get()->action.index()));
		}
		TORRENT_ASSERT(m_generic_io_jobs.m_queued_jobs.empty());
		TORRENT_ASSERT(m_hash_io_jobs.m_queued_jobs.empty());
	}
#endif

	void mmap_disk_io::abort(bool const wait)
	{
		DLOG("mmap_disk_io::abort: (wait: %d)\n", int(wait));

		// first make sure queued jobs have been submitted
		// otherwise the queue may not get processed
		submit_jobs();

		// abuse the job mutex to make setting m_abort and checking the thread count atomic
		// see also the comment in thread_fun
		std::unique_lock<std::mutex> l(m_job_mutex);
		if (m_abort.exchange(true)) return;
		bool const no_threads = m_generic_threads.num_threads() == 0
			&& m_hash_threads.num_threads() == 0;
		// abort outstanding jobs belonging to this torrent

		DLOG("aborting hash jobs\n");
		for (auto i = m_hash_io_jobs.m_queued_jobs.iterate(); i.get(); i.next())
			i.get()->flags |= aux::disk_io_job::aborted;
		l.unlock();

		// if there are no disk threads, we can't wait for the jobs here, because
		// we'd stall indefinitely
		if (no_threads)
		{
			abort_jobs();
		}

		DLOG("aborting thread pools\n");
		// even if there are no threads it doesn't hurt to abort the pools
		// it prevents threads from being started after an abort which is a good
		// defensive programming measure
		m_generic_threads.abort(wait);
		m_hash_threads.abort(wait);
	}

	void mmap_disk_io::settings_updated()
	{
		TORRENT_ASSERT(m_magic == 0x1337);
		m_buffer_pool.set_settings(m_settings);
		m_file_pool.resize(m_settings.get_int(settings_pack::file_pool_size));

		int const num_threads = m_settings.get_int(settings_pack::aio_threads);
		int const num_hash_threads = m_settings.get_int(settings_pack::hashing_threads);
		DLOG("set max threads(%d, %d)\n", num_threads, num_hash_threads);

		m_generic_threads.set_max_threads(num_threads);
		m_hash_threads.set_max_threads(num_hash_threads);
	}

	void mmap_disk_io::fail_jobs_impl(storage_error const& e, jobqueue_t& src, jobqueue_t& dst)
	{
		while (!src.empty())
		{
			aux::disk_io_job* j = src.pop_front();
			TORRENT_ASSERT((j->flags & aux::disk_io_job::in_progress) || !j->storage);

			if (auto const* a = std::get_if<aux::job::write>(&j->action))
			{
				m_store_buffer.erase({j->storage->storage_index(), a->piece, a->offset});
			}
			j->ret = status_t::fatal_disk_error;
			j->error = e;
			dst.push_back(j);
		}
	}

	void mmap_disk_io::perform_job(aux::disk_io_job* j, jobqueue_t& completed_jobs)
	{
		TORRENT_ASSERT(j->next == nullptr);
		TORRENT_ASSERT((j->flags & aux::disk_io_job::in_progress) || !j->storage);

#if DEBUG_DISK_THREAD
		{
			std::unique_lock<std::mutex> l(m_job_mutex);

			DLOG("perform_job job: %s ( %s%s) piece: %d offset: %d outstanding: %d\n"
				, job_action_name[j->get_type()]
				, (j->flags & disk_io_job::fence) ? "fence ": ""
				, (j->flags & disk_io_job::force_copy) ? "force_copy ": ""
				, static_cast<int>(j->piece), j->d.io.offset
				, j->storage ? j->storage->num_outstanding_jobs() : -1);
		}
#endif

		std::shared_ptr<aux::mmap_storage> storage = j->storage;

		m_stats_counters.inc_stats_counter(counters::num_running_disk_jobs, 1);

		// call disk function
		// TODO: in the future, propagate exceptions back to the handlers
		status_t ret = status_t::no_error;
		try
		{
			ret = std::visit([this, j](auto& a) { return this->do_job(a, j); }, j->action);
		}
		catch (boost::system::system_error const& err)
		{
			ret = status_t::fatal_disk_error;
			j->error.ec = err.code();
			j->error.operation = operation_t::exception;
		}
		catch (std::bad_alloc const&)
		{
			ret = status_t::fatal_disk_error;
			j->error.ec = errors::no_memory;
			j->error.operation = operation_t::exception;
		}
		catch (std::exception const&)
		{
			ret = status_t::fatal_disk_error;
			j->error.ec = boost::asio::error::fault;
			j->error.operation = operation_t::exception;
		}

		// note that -2 errors are OK
		TORRENT_ASSERT(ret != status_t::fatal_disk_error
			|| (j->error.ec && j->error.operation != operation_t::unknown));

		m_stats_counters.inc_stats_counter(counters::num_running_disk_jobs, -1);

		j->ret = ret;

		completed_jobs.push_back(j);
	}

	status_t mmap_disk_io::do_job(aux::job::partial_read& a, aux::disk_io_job* j)
	{
		TORRENT_ASSERT(a.buf);
		time_point const start_time = clock_type::now();

		iovec_t b = {a.buf.data() + a.buffer_offset, a.buffer_size};

		int const ret = j->storage->readv(m_settings, b
			, a.piece, a.offset, file_flags_for_job(j), j->error);

		TORRENT_ASSERT(ret >= 0 || j->error.ec);
		TORRENT_UNUSED(ret);

		if (!j->error.ec)
		{
			std::int64_t const read_time = total_microseconds(clock_type::now() - start_time);

			m_stats_counters.inc_stats_counter(counters::num_read_back);
			m_stats_counters.inc_stats_counter(counters::num_blocks_read);
			m_stats_counters.inc_stats_counter(counters::num_read_ops);
			m_stats_counters.inc_stats_counter(counters::disk_read_time, read_time);
			m_stats_counters.inc_stats_counter(counters::disk_job_time, read_time);
		}
		return status_t::no_error;
	}

	status_t mmap_disk_io::do_job(aux::job::read& a, aux::disk_io_job* j)
	{
		a.buf = disk_buffer_holder(*this, m_buffer_pool.allocate_buffer("send buffer"), default_block_size);
		if (!a.buf)
		{
			j->error.ec = error::no_memory;
			j->error.operation = operation_t::alloc_cache_piece;
			return status_t::fatal_disk_error;
		}

		time_point const start_time = clock_type::now();

		aux::open_mode_t const file_flags = file_flags_for_job(j);
		iovec_t b = {a.buf.data(), a.buffer_size};

		int const ret = j->storage->readv(m_settings, b
			, a.piece, a.offset, file_flags, j->error);

		TORRENT_ASSERT(ret >= 0 || j->error.ec);
		TORRENT_UNUSED(ret);

		if (!j->error.ec)
		{
			std::int64_t const read_time = total_microseconds(clock_type::now() - start_time);

			m_stats_counters.inc_stats_counter(counters::num_read_back);
			m_stats_counters.inc_stats_counter(counters::num_blocks_read);
			m_stats_counters.inc_stats_counter(counters::num_read_ops);
			m_stats_counters.inc_stats_counter(counters::disk_read_time, read_time);
			m_stats_counters.inc_stats_counter(counters::disk_job_time, read_time);
		}
		return status_t::no_error;
	}

	status_t mmap_disk_io::do_job(aux::job::write& a, aux::disk_io_job* j)
	{
		time_point const start_time = clock_type::now();
		auto buffer = std::move(a.buf);

		iovec_t const b = { buffer.data(), a.buffer_size};
		aux::open_mode_t const file_flags = file_flags_for_job(j);

		m_stats_counters.inc_stats_counter(counters::num_writing_threads, 1);

		// the actual write operation
		int const ret = j->storage->writev(m_settings, b
			, a.piece, a.offset, file_flags, j->error);

		m_stats_counters.inc_stats_counter(counters::num_writing_threads, -1);

		if (!j->error.ec)
		{
			std::int64_t const write_time = total_microseconds(clock_type::now() - start_time);

			m_stats_counters.inc_stats_counter(counters::num_blocks_written);
			m_stats_counters.inc_stats_counter(counters::num_write_ops);
			m_stats_counters.inc_stats_counter(counters::disk_write_time, write_time);
			m_stats_counters.inc_stats_counter(counters::disk_job_time, write_time);
		}

		m_store_buffer.erase({j->storage->storage_index(), a.piece, a.offset});

		{
			std::lock_guard<std::mutex> l(m_need_tick_mutex);
			if (!j->storage->set_need_tick())
				m_need_tick.push_back({aux::time_now() + minutes(2), j->storage});
		}

		return ret != a.buffer_size
			? status_t::fatal_disk_error : status_t::no_error;
	}

	void mmap_disk_io::async_read(storage_index_t storage, peer_request const& r
		, std::function<void(disk_buffer_holder, storage_error const&)> handler
		, disk_job_flags_t const flags)
	{
		TORRENT_ASSERT(r.length <= default_block_size);
		TORRENT_ASSERT(r.length > 0);
		TORRENT_ASSERT(r.start >= 0);

		storage_error ec;
		if (r.length <= 0 || r.start < 0)
		{
			// this is an invalid read request.
			ec.ec = errors::invalid_request;
			ec.operation = operation_t::file_read;
			handler(disk_buffer_holder{}, ec);
			return;
		}

		// in case r.start is not aligned to a block, calculate that offset,
		// since that's how the store_buffer is indexed. block_offset is the
		// aligned offset to the first block this read touches. In the case the
		// request is aligned, it's the same as r.start
		int const block_offset = r.start - (r.start % default_block_size);
		// this is the offset into the block that we're reading from
		int const read_offset = r.start - block_offset;

		DLOG("async_read piece: %d block: %d (read-offset: %d)\n", static_cast<int>(r.piece)
			, block_offset / default_block_size, read_offset);

		disk_buffer_holder buffer;

		if (read_offset + r.length > default_block_size)
		{
			// This is an unaligned request spanning two blocks. One of the two
			// blocks may be in the store buffer, or neither.
			// If neither is in the store buffer, we can just issue a normal
			// read job for the unaligned request.

			aux::torrent_location const loc1{storage, r.piece, block_offset};
			aux::torrent_location const loc2{storage, r.piece, block_offset + default_block_size};
			std::ptrdiff_t const len1 = default_block_size - read_offset;

			TORRENT_ASSERT(r.length > len1);

			int const ret = m_store_buffer.get2(loc1, loc2, [&](char const* buf1, char const* buf2)
			{
				buffer = disk_buffer_holder(*this, m_buffer_pool.allocate_buffer("send buffer"), r.length);
				if (!buffer)
				{
					ec.ec = error::no_memory;
					ec.operation = operation_t::alloc_cache_piece;
					return 3;
				}

				if (buf1)
					std::memcpy(buffer.data(), buf1 + read_offset, std::size_t(len1));
				if (buf2)
					std::memcpy(buffer.data() + len1, buf2, std::size_t(r.length - len1));
				return (buf1 ? 2 : 0) | (buf2 ? 1 : 0);
			});

			if (ret == 3)
			{
				// both sides were found in the store buffer and the read request
				// was satisfied immediately
				handler(std::move(buffer), ec);
				return;
			}

			if (ret != 0)
			{
				TORRENT_ASSERT(ret == 1 || ret == 2);
				// only one side of the read request was found in the store
				// buffer, and we need to issue a partial read for the remaining
				// bytes
				aux::disk_io_job* j = m_job_pool.allocate_job<aux::job::partial_read>(
					flags,
					m_torrents[storage]->shared_from_this(),
					std::move(handler),
					std::move(buffer),
					std::uint16_t((ret == 1) ? 0 : len1), // buffer_offset
					std::uint16_t((ret == 1) ? len1 : r.length - len1), // buffer_size
					r.piece,
					(ret == 1) ? r.start : block_offset + default_block_size // offset
				);

				if (j->storage->is_blocked(j))
				{
					// this means the job was queued up inside storage
					m_stats_counters.inc_stats_counter(counters::blocked_disk_jobs);
					DLOG("blocked job: %s (torrent: %d total: %d)\n"
						, job_name(j->get_type()), j->storage ? j->storage->num_blocked() : 0
						, int(m_stats_counters[counters::blocked_disk_jobs]));
				}
				else
				{
					add_job(j);
				}
				return;
			}

			// if we couldn't find any block in the store buffer, just post it
			// as a normal read job
		}
		else
		{
			if (m_store_buffer.get({ storage, r.piece, block_offset }, [&](char const* buf)
			{
				buffer = disk_buffer_holder(*this, m_buffer_pool.allocate_buffer("send buffer"), r.length);
				if (!buffer)
				{
					ec.ec = error::no_memory;
					ec.operation = operation_t::alloc_cache_piece;
					return;
				}

				std::memcpy(buffer.data(), buf + read_offset, std::size_t(r.length));
			}))
			{
				handler(std::move(buffer), ec);
				return;
			}
		}

		aux::disk_io_job* j = m_job_pool.allocate_job<aux::job::read>(
			flags,
			m_torrents[storage]->shared_from_this(),
			std::move(handler),
			disk_buffer_holder{},
			std::uint16_t(r.length), // buffer_size
			r.piece,
			r.start // offset
		);

		if (j->storage->is_blocked(j))
		{
			// this means the job was queued up inside storage
			m_stats_counters.inc_stats_counter(counters::blocked_disk_jobs);
			DLOG("blocked job: %s (torrent: %d total: %d)\n"
				, job_name(j->get_type()), j->storage ? j->storage->num_blocked() : 0
				, int(m_stats_counters[counters::blocked_disk_jobs]));
		}
		else
		{
			add_job(j);
		}
	}

	bool mmap_disk_io::async_write(storage_index_t const storage, peer_request const& r
		, char const* buf, std::shared_ptr<disk_observer> o
		, std::function<void(storage_error const&)> handler
		, disk_job_flags_t const flags)
	{
		bool exceeded = false;
		disk_buffer_holder buffer(*this, m_buffer_pool.allocate_buffer(
			exceeded, o, "receive buffer"), default_block_size);
		if (!buffer) aux::throw_ex<std::bad_alloc>();
		std::memcpy(buffer.data(), buf, aux::numeric_cast<std::size_t>(r.length));

		TORRENT_ASSERT(r.start % default_block_size == 0);
		TORRENT_ASSERT(r.length <= default_block_size);

		auto data_ptr = buffer.data();

		aux::disk_io_job* j = m_job_pool.allocate_job<aux::job::write>(
			flags,
			m_torrents[storage]->shared_from_this(),
			std::move(handler),
			std::move(buffer),
			r.piece,
			r.start,
			std::uint16_t(r.length)
		);

		m_store_buffer.insert({j->storage->storage_index(), r.piece, r.start}, data_ptr);

		if (j->storage->is_blocked(j))
		{
			// this means the job was queued up inside storage
			m_stats_counters.inc_stats_counter(counters::blocked_disk_jobs);
			DLOG("blocked job: %s (torrent: %d total: %d)\n"
				, job_name(j->get_type()), j->storage ? j->storage->num_blocked() : 0
				, int(m_stats_counters[counters::blocked_disk_jobs]));
			return exceeded;
		}

		add_job(j);
		return exceeded;
	}

	void mmap_disk_io::async_hash(storage_index_t const storage
		, piece_index_t const piece, span<sha256_hash> const v2, disk_job_flags_t const flags
		, std::function<void(piece_index_t, sha1_hash const&, storage_error const&)> handler)
	{
		aux::disk_io_job* j = m_job_pool.allocate_job<aux::job::hash>(
			flags,
			m_torrents[storage]->shared_from_this(),
			std::move(handler),
			piece,
			v2,
			sha1_hash{}
		);
		add_job(j);
	}

	void mmap_disk_io::async_hash2(storage_index_t const storage
		, piece_index_t const piece, int const offset, disk_job_flags_t const flags
		, std::function<void(piece_index_t, sha256_hash const&, storage_error const&)> handler)
	{
		aux::disk_io_job* j = m_job_pool.allocate_job<aux::job::hash2>(
			flags,
			m_torrents[storage]->shared_from_this(),
			std::move(handler),
			piece,
			offset,
			sha256_hash{}
		);
		add_job(j);
	}

	void mmap_disk_io::async_move_storage(storage_index_t const storage
		, std::string p, move_flags_t const flags
		, std::function<void(status_t, std::string const&, storage_error const&)> handler)
	{
		aux::disk_io_job* j = m_job_pool.allocate_job<aux::job::move_storage>(
			{},
			m_torrents[storage]->shared_from_this(),
			std::move(handler),
			std::move(p), // path
			flags
		);

		add_fence_job(j);
	}

	void mmap_disk_io::async_release_files(storage_index_t const storage
		, std::function<void()> handler)
	{
		aux::disk_io_job* j = m_job_pool.allocate_job<aux::job::release_files>(
			{},
			m_torrents[storage]->shared_from_this(),
			std::move(handler)
		);

		add_fence_job(j);
	}

	void mmap_disk_io::abort_hash_jobs(storage_index_t const storage)
	{
		// abort outstanding hash jobs belonging to this torrent
		std::unique_lock<std::mutex> l(m_job_mutex);

		auto st = m_torrents[storage]->shared_from_this();
		// hash jobs
		for (auto i = m_hash_io_jobs.m_queued_jobs.iterate(); i.get(); i.next())
		{
			aux::disk_io_job* j = i.get();
			if (j->storage != st) continue;
			// only cancel volatile-read jobs. This means only full checking
			// jobs. These jobs are likely to have a pretty deep queue and
			// really gain from being cancelled. They can also be restarted
			// easily.
			if (!(j->flags & disk_interface::volatile_read)) continue;
			j->flags |= aux::disk_io_job::aborted;
		}
	}

	void mmap_disk_io::async_delete_files(storage_index_t const storage
		, remove_flags_t const options
		, std::function<void(storage_error const&)> handler)
	{
		abort_hash_jobs(storage);
		aux::disk_io_job* j = m_job_pool.allocate_job<aux::job::delete_files>(
			{},
			m_torrents[storage]->shared_from_this(),
			std::move(handler),
			options
		);
		add_fence_job(j);
	}

	void mmap_disk_io::async_check_files(storage_index_t const storage
		, add_torrent_params const* resume_data
		, aux::vector<std::string, file_index_t> links
		, std::function<void(status_t, storage_error const&)> handler)
	{
		aux::vector<std::string, file_index_t>* links_vector = nullptr;
		if (!links.empty()) links_vector = new aux::vector<std::string, file_index_t>(std::move(links));

		aux::disk_io_job* j = m_job_pool.allocate_job<aux::job::check_fastresume>(
			{},
			m_torrents[storage]->shared_from_this(),
			std::move(handler),
			links_vector,
			resume_data
		);

		add_fence_job(j);
	}

	void mmap_disk_io::async_rename_file(storage_index_t const storage
		, file_index_t const index, std::string name
		, std::function<void(std::string const&, file_index_t, storage_error const&)> handler)
	{
		aux::disk_io_job* j = m_job_pool.allocate_job<aux::job::rename_file>(
			{},
			m_torrents[storage]->shared_from_this(),
			std::move(handler),
			index,
			std::move(name)
		);
		add_fence_job(j);
	}

	void mmap_disk_io::async_stop_torrent(storage_index_t const storage
		, std::function<void()> handler)
	{
		auto st = m_torrents[storage]->shared_from_this();
		abort_hash_jobs(storage);

		aux::disk_io_job* j = m_job_pool.allocate_job<aux::job::stop_torrent>(
			{},
			m_torrents[storage]->shared_from_this(),
			std::move(handler)
		);
		add_fence_job(j);
	}

	void mmap_disk_io::async_set_file_priority(storage_index_t const storage
		, aux::vector<download_priority_t, file_index_t> prios
		, std::function<void(storage_error const&
			, aux::vector<download_priority_t, file_index_t>)> handler)
	{
		aux::disk_io_job* j = m_job_pool.allocate_job<aux::job::file_priority>(
			{},
			m_torrents[storage]->shared_from_this(),
			std::move(handler),
			std::move(prios)
		);

		add_fence_job(j);
	}

	void mmap_disk_io::async_clear_piece(storage_index_t const storage
		, piece_index_t const index, std::function<void(piece_index_t)> handler)
	{
		aux::disk_io_job* j = m_job_pool.allocate_job<aux::job::clear_piece>(
			{},
			m_torrents[storage]->shared_from_this(),
			std::move(handler),
			index
		);

		// regular jobs are not guaranteed to be executed in-order
		// since clear piece must guarantee that all write jobs that
		// have been issued finish before the clear piece job completes

		// TODO: this is potentially very expensive. One way to solve
		// it would be to have a fence for just this one piece.
		// but it hardly seems worth the complexity and cost just for the edge
		// case of receiving a corrupt piece
		add_fence_job(j);
	}

	status_t mmap_disk_io::do_job(aux::job::hash& a, aux::disk_io_job* j)
	{
		// we're not using a cache. This is the simple path
		// just read straight from the file
		TORRENT_ASSERT(m_magic == 0x1337);

		bool const v1 = bool(j->flags & disk_interface::v1_hash);
		bool const v2 = !a.block_hashes.empty();

		int const piece_size = v1 ? j->storage->files().piece_size(a.piece) : 0;
		int const piece_size2 = v2 ? j->storage->orig_files().piece_size2(a.piece) : 0;
		int const blocks_in_piece = v1 ? (piece_size + default_block_size - 1) / default_block_size : 0;
		int const blocks_in_piece2 = v2 ? j->storage->orig_files().blocks_in_piece2(a.piece) : 0;
		aux::open_mode_t const file_flags = file_flags_for_job(j);

		TORRENT_ASSERT(!v2 || int(a.block_hashes.size()) >= blocks_in_piece2);
		TORRENT_ASSERT(v1 || v2);

		hasher h;
		int ret = 0;
		int offset = 0;
		int const blocks_to_read = std::max(blocks_in_piece, blocks_in_piece2);
		for (int i = 0; i < blocks_to_read; ++i)
		{
			bool const v2_block = i < blocks_in_piece2;

			DLOG("do_hash: reading (piece: %d block: %d)\n", int(a.piece), i);

			time_point const start_time = clock_type::now();

			std::ptrdiff_t const len = v1 ? std::min(default_block_size, piece_size - offset) : 0;
			std::ptrdiff_t const len2 = v2_block ? std::min(default_block_size, piece_size2 - offset) : 0;

			hasher256 h2;

			if (!m_store_buffer.get({ j->storage->storage_index(), a.piece, offset }
				, [&](char const* buf)
				{
					if (v1)
					{
						h.update({ buf, len });
						ret = int(len);
					}
					if (v2_block)
					{
						h2.update({ buf, len2 });
						ret = int(len2);
					}
				}))
			{
				if (v1)
				{
					j->error.ec.clear();
					ret = j->storage->hashv(m_settings, h, len, a.piece, offset, file_flags, j->error);
					if (ret < 0) break;
				}
				if (v2_block)
				{
					j->error.ec.clear();
					ret = j->storage->hashv2(m_settings, h2, len2, a.piece, offset, file_flags, j->error);
					if (ret < 0) break;
				}
			}

			if (!j->error.ec)
			{
				std::int64_t const read_time = total_microseconds(clock_type::now() - start_time);

				m_stats_counters.inc_stats_counter(counters::num_blocks_read, blocks_to_read);
				m_stats_counters.inc_stats_counter(counters::num_read_ops);
				m_stats_counters.inc_stats_counter(counters::disk_hash_time, read_time);
				m_stats_counters.inc_stats_counter(counters::disk_job_time, read_time);
			}

			if (v2_block)
				a.block_hashes[i] = h2.final();

			if (ret <= 0) break;

			offset += default_block_size;
		}

		if (v1)
			a.piece_hash = h.final();
		return ret >= 0 ? status_t::no_error : status_t::fatal_disk_error;
	}

	status_t mmap_disk_io::do_job(aux::job::hash2& a, aux::disk_io_job* j)
	{
		TORRENT_ASSERT(m_magic == 0x1337);

		int const piece_size = j->storage->files().piece_size2(a.piece);
		aux::open_mode_t const file_flags = file_flags_for_job(j);

		hasher256 h;
		int ret = 0;

		DLOG("do_hash2: reading (piece: %d offset: %d)\n", int(p.piece), int(p.offset));

		time_point const start_time = clock_type::now();

		TORRENT_ASSERT(piece_size > a.offset);
		std::ptrdiff_t const len = std::min(default_block_size, piece_size - a.offset);

		if (!m_store_buffer.get({ j->storage->storage_index(), a.piece, a.offset }
			, [&](char const* buf)
		{
			h.update({ buf, len });
			ret = int(len);
		}))
		{
			ret = j->storage->hashv2(m_settings, h, len, a.piece, a.offset, file_flags, j->error);
			if (ret < 0) return status_t::fatal_disk_error;
		}

		if (!j->error.ec)
		{
			std::int64_t const read_time = total_microseconds(clock_type::now() - start_time);

			m_stats_counters.inc_stats_counter(counters::num_blocks_read);
			m_stats_counters.inc_stats_counter(counters::num_read_ops);
			m_stats_counters.inc_stats_counter(counters::disk_hash_time, read_time);
			m_stats_counters.inc_stats_counter(counters::disk_job_time, read_time);
		}

		a.piece_hash2 = h.final();
		return ret >= 0 ? status_t::no_error : status_t::fatal_disk_error;
	}

	status_t mmap_disk_io::do_job(aux::job::move_storage& a, aux::disk_io_job* j)
	{
		// if this assert fails, something's wrong with the fence logic
		TORRENT_ASSERT(j->storage->num_outstanding_jobs() == 1);

		// if files have to be closed, that's the storage's responsibility
		auto const [ret, p] = j->storage->move_storage(std::move(a.path), a.move_flags, j->error);

		a.path = std::move(p);
		return ret;
	}

	status_t mmap_disk_io::do_job(aux::job::release_files&, aux::disk_io_job* j)
	{
		// if this assert fails, something's wrong with the fence logic
		TORRENT_ASSERT(j->storage->num_outstanding_jobs() == 1);
		j->storage->release_files(j->error);
		return j->error ? status_t::fatal_disk_error : status_t::no_error;
	}

	status_t mmap_disk_io::do_job(aux::job::delete_files& a, aux::disk_io_job* j)
	{
		TORRENT_ASSERT(a.flags);

		// if this assert fails, something's wrong with the fence logic
		TORRENT_ASSERT(j->storage->num_outstanding_jobs() == 1);
		j->storage->delete_files(a.flags, j->error);
		return j->error ? status_t::fatal_disk_error : status_t::no_error;
	}

	status_t mmap_disk_io::do_job(aux::job::check_fastresume& a, aux::disk_io_job* j)
	{
		// if this assert fails, something's wrong with the fence logic
		TORRENT_ASSERT(j->storage->num_outstanding_jobs() == 1);

		add_torrent_params const* rd = a.resume_data;
		add_torrent_params tmp;
		if (rd == nullptr) rd = &tmp;

		std::unique_ptr<aux::vector<std::string, file_index_t>> links(a.links);
		// check if the fastresume data is up to date
		// if it is, use it and return true. If it
		// isn't return false and the full check
		// will be run. If the links pointer is non-empty, it has the same number
		// of elements as there are files. Each element is either empty or contains
		// the absolute path to a file identical to the corresponding file in this
		// torrent. The storage must create hard links (or copy) those files. If
		// any file does not exist or is inaccessible, the disk job must fail.

		TORRENT_ASSERT(j->storage->files().piece_length() > 0);

		// always initialize the storage
		j->storage->initialize(m_settings, j->error);
		if (j->error) return status_t::fatal_disk_error;

		// we must call verify_resume() unconditionally of the setting below, in
		// order to set up the links (if present)
		bool const verify_success = j->storage->verify_resume_data(*rd
			, links ? *links : aux::vector<std::string, file_index_t>(), j->error);

		// j->error may have been set at this point, by verify_resume_data()
		// it's important to not have it cleared out subsequent calls, as long
		// as they succeed.

		if (m_settings.get_bool(settings_pack::no_recheck_incomplete_resume))
			return status_t::no_error;

		if (!aux::contains_resume_data(*rd))
		{
			// if we don't have any resume data, we still may need to trigger a
			// full re-check, if there are *any* files.
			storage_error ignore;
			return (j->storage->has_any_file(ignore))
				? status_t::need_full_check
				: status_t::no_error;
		}

		return verify_success
			? status_t::no_error
			: status_t::need_full_check;
	}

	status_t mmap_disk_io::do_job(aux::job::rename_file& a, aux::disk_io_job* j)
	{
		// if this assert fails, something's wrong with the fence logic
		TORRENT_ASSERT(j->storage->num_outstanding_jobs() == 1);

		// if files need to be closed, that's the storage's responsibility
		j->storage->rename_file(a.file_index, a.name, j->error);
		return j->error ? status_t::fatal_disk_error : status_t::no_error;
	}

	status_t mmap_disk_io::do_job(aux::job::stop_torrent&, aux::disk_io_job* j)
	{
		// if this assert fails, something's wrong with the fence logic
		TORRENT_ASSERT(j->storage->num_outstanding_jobs() == 1);
		j->storage->release_files(j->error);
		return j->error ? status_t::fatal_disk_error : status_t::no_error;
	}

	void mmap_disk_io::update_stats_counters(counters& c) const
	{
		// These are atomic_counts, so it's safe to access them from
		// a different thread
		std::unique_lock<std::mutex> jl(m_job_mutex);

		c.set_value(counters::num_read_jobs, m_job_pool.read_jobs_in_use());
		c.set_value(counters::num_write_jobs, m_job_pool.write_jobs_in_use());
		c.set_value(counters::num_jobs, m_job_pool.jobs_in_use());
		c.set_value(counters::queued_disk_jobs, m_generic_io_jobs.m_queued_jobs.size()
			+ m_hash_io_jobs.m_queued_jobs.size());

		jl.unlock();

		// gauges
		c.set_value(counters::disk_blocks_in_use, m_buffer_pool.in_use());
	}

	status_t mmap_disk_io::do_job(aux::job::file_priority& a, aux::disk_io_job* j)
	{
		j->storage->set_file_priority(m_settings
			, a.prio
			, j->error);
		return status_t::no_error;
	}

	// this job won't return until all outstanding jobs on this
	// piece are completed or cancelled and the buffers for it
	// have been evicted
	status_t mmap_disk_io::do_job(aux::job::clear_piece&, aux::disk_io_job*)
	{
		// there's nothing to do here, by the time this is called the jobs for
		// this storage has been completed since this is a fence job
		return status_t::no_error;
	}

	void mmap_disk_io::add_fence_job(aux::disk_io_job* j, bool const user_add)
	{
		// if this happens, it means we started to shut down
		// the disk threads too early. We have to post all jobs
		// before the disk threads are shut down
		TORRENT_ASSERT(!m_abort);

		DLOG("add_fence:job: %s (outstanding: %d)\n"
			, job_name(j->get_type())
			, j->storage->num_outstanding_jobs());

		TORRENT_ASSERT(j->storage);
		m_stats_counters.inc_stats_counter(counters::num_fenced_read + static_cast<int>(j->get_type()));

		int ret = j->storage->raise_fence(j, m_stats_counters);
		if (ret == aux::disk_job_fence::fence_post_fence)
		{
			std::unique_lock<std::mutex> l(m_job_mutex);
			TORRENT_ASSERT((j->flags & aux::disk_io_job::in_progress) || !j->storage);
			m_generic_io_jobs.m_queued_jobs.push_back(j);
			l.unlock();

			if (num_threads() == 0 && user_add)
				immediate_execute();

			return;
		}

		if (num_threads() == 0 && user_add)
			immediate_execute();
	}

	void mmap_disk_io::add_job(aux::disk_io_job* j, bool const user_add)
	{
		TORRENT_ASSERT(m_magic == 0x1337);

		TORRENT_ASSERT(!j->storage || j->storage->files().is_valid());
		TORRENT_ASSERT(j->next == nullptr);
		// if this happens, it means we started to shut down
		// the disk threads too early. We have to post all jobs
		// before the disk threads are shut down
		TORRENT_ASSERT(!m_abort);

		// this happens for read jobs that get hung on pieces in the
		// block cache, and then get issued
		if (j->flags & aux::disk_io_job::in_progress)
		{
			std::unique_lock<std::mutex> l(m_job_mutex);
			TORRENT_ASSERT((j->flags & aux::disk_io_job::in_progress) || !j->storage);
			m_generic_io_jobs.m_queued_jobs.push_back(j);

			// if we literally have 0 disk threads, we have to execute the jobs
			// immediately. If add job is called internally by the mmap_disk_io,
			// we need to defer executing it. We only want the top level to loop
			// over the job queue (as is done below)
			if (num_threads() == 0 && user_add)
			{
				l.unlock();
				immediate_execute();
			}
			return;
		}

		DLOG("add_job: %s (outstanding: %d)\n"
			, job_name(j->get_type())
			, j->storage ? j->storage->num_outstanding_jobs() : 0);

		// is the fence up for this storage?
		// jobs that are instantaneous are not affected by the fence, is_blocked()
		// will take ownership of the job and queue it up, in case the fence is up
		// if the fence flag is set, this job just raised the fence on the storage
		// and should be scheduled
		if (j->storage && j->storage->is_blocked(j))
		{
			m_stats_counters.inc_stats_counter(counters::blocked_disk_jobs);
			DLOG("blocked job: %s (torrent: %d total: %d)\n"
				, job_name(j->get_type()), j->storage ? j->storage->num_blocked() : 0
				, int(m_stats_counters[counters::blocked_disk_jobs]));
			return;
		}

		std::unique_lock<std::mutex> l(m_job_mutex);

		TORRENT_ASSERT((j->flags & aux::disk_io_job::in_progress) || !j->storage);

		job_queue& q = queue_for_job(j);
		q.m_queued_jobs.push_back(j);
		// if we literally have 0 disk threads, we have to execute the jobs
		// immediately. If add job is called internally by the mmap_disk_io,
		// we need to defer executing it. We only want the top level to loop
		// over the job queue (as is done below)
		if (pool_for_job(j).max_threads() == 0 && user_add)
		{
			l.unlock();
			immediate_execute();
		}
	}

	void mmap_disk_io::immediate_execute()
	{
		while (!m_generic_io_jobs.m_queued_jobs.empty())
		{
			aux::disk_io_job* j = m_generic_io_jobs.m_queued_jobs.pop_front();
			execute_job(j);
		}
	}

	void mmap_disk_io::submit_jobs()
	{
		std::unique_lock<std::mutex> l(m_job_mutex);
		if (!m_generic_io_jobs.m_queued_jobs.empty())
		{
			m_generic_io_jobs.m_job_cond.notify_all();
			m_generic_threads.job_queued(m_generic_io_jobs.m_queued_jobs.size());
		}
		if (!m_hash_io_jobs.m_queued_jobs.empty())
		{
			m_hash_io_jobs.m_job_cond.notify_all();
			m_hash_threads.job_queued(m_hash_io_jobs.m_queued_jobs.size());
		}
	}

	void mmap_disk_io::execute_job(aux::disk_io_job* j)
	{
		jobqueue_t completed_jobs;
		if (j->flags & aux::disk_io_job::aborted)
		{
			j->ret = status_t::fatal_disk_error;
			j->error = storage_error(boost::asio::error::operation_aborted);
			completed_jobs.push_back(j);
			add_completed_jobs(completed_jobs);
			return;
		}

		perform_job(j, completed_jobs);
		if (!completed_jobs.empty())
			add_completed_jobs(completed_jobs);
	}

	bool mmap_disk_io::wait_for_job(job_queue& jobq, aux::disk_io_thread_pool& threads
		, std::unique_lock<std::mutex>& l)
	{
		TORRENT_ASSERT(l.owns_lock());

		// the thread should only go active if it is exiting or there is work to do
		// if the thread goes active on every wakeup it causes the minimum idle thread
		// count to be lower than it should be
		// for performance reasons we also want to avoid going idle and active again
		// if there is already work to do
		if (jobq.m_queued_jobs.empty())
		{
			threads.thread_idle();

			do
			{
				// if the number of wanted threads is decreased,
				// we may stop this thread
				// when we're terminating the last thread, make sure
				// we finish up all queued jobs first
				if (threads.should_exit()
					&& (jobq.m_queued_jobs.empty()
						|| threads.num_threads() > 1)
					// try_thread_exit must be the last condition
					&& threads.try_thread_exit(std::this_thread::get_id()))
				{
					// time to exit this thread.
					threads.thread_active();
					return true;
				}

				using namespace std::literals::chrono_literals;
				jobq.m_job_cond.wait_for(l, 1s);
			} while (jobq.m_queued_jobs.empty());

			threads.thread_active();
		}

		return false;
	}

	void mmap_disk_io::thread_fun(job_queue& queue, aux::disk_io_thread_pool& pool)
	{
		std::thread::id const thread_id = std::this_thread::get_id();

#ifdef _WIN32
		using SetThreadInformation_t = BOOL (WINAPI*)(HANDLE, THREAD_INFORMATION_CLASS, LPVOID, DWORD);
		auto SetThreadInformation =
			aux::get_library_procedure<aux::kernel32, SetThreadInformation_t>("SetThreadInformation");
		if (SetThreadInformation) {
			// MEMORY_PRIORITY_INFORMATION
			struct MPI {
				ULONG MemoryPriority;
			};
#ifndef MEMORY_PRIORITY_BELOW_NORMAL
			ULONG const MEMORY_PRIORITY_BELOW_NORMAL = 4;
#endif
			MPI info{MEMORY_PRIORITY_BELOW_NORMAL};
			SetThreadInformation(GetCurrentThread(), ThreadMemoryPriority
				, &info, sizeof(info));
		}
#endif

		DLOG("started disk thread\n");

		std::unique_lock<std::mutex> l(m_job_mutex);

		++m_num_running_threads;
		m_stats_counters.inc_stats_counter(counters::num_running_threads, 1);

		// we call close_oldest_file on the file_pool regularly. This is the next
		// time we should call it
		time_point next_close_oldest_file = min_time();

#if TORRENT_HAVE_MAP_VIEW_OF_FILE
		time_point next_flush_file = min_time();
#endif

		for (;;)
		{
			aux::disk_io_job* j = nullptr;
			bool const should_exit = wait_for_job(queue, pool, l);
			if (should_exit) break;
			j = queue.m_queued_jobs.pop_front();
			l.unlock();

			TORRENT_ASSERT((j->flags & aux::disk_io_job::in_progress) || !j->storage);

			if (&pool == &m_generic_threads && thread_id == pool.first_thread_id())
			{
				time_point const now = aux::time_now();
				{
					std::unique_lock<std::mutex> l2(m_need_tick_mutex);
					while (!m_need_tick.empty() && m_need_tick.front().first < now)
					{
						std::shared_ptr<aux::mmap_storage> st = m_need_tick.front().second.lock();
						m_need_tick.erase(m_need_tick.begin());
						if (st)
						{
							l2.unlock();
							st->tick();
							l2.lock();
						}
					}
				}

				if (now > next_close_oldest_file)
				{
					seconds const interval(m_settings.get_int(settings_pack::close_file_interval));
					if (interval <= seconds(0))
					{
						// check again in one minute, in case the setting changed
						next_close_oldest_file = now + minutes(1);
					}
					else
					{
						next_close_oldest_file = now + interval;
						m_file_pool.close_oldest();
					}
				}

#if TORRENT_HAVE_MAP_VIEW_OF_FILE
				if (now > next_flush_file)
				{
					// on windows we need to explicitly ask the operating system to flush
					// dirty pages from time to time
					m_file_pool.flush_next_file();
					next_flush_file = now + seconds(30);
				}
#endif
			}

			execute_job(j);

			l.lock();
		}

		// do cleanup in the last running thread
		// if we're not aborting, that means we just configured the thread pool to
		// not have any threads (i.e. perform all disk operations in the network
		// thread). In this case, the cleanup will happen in abort().

		int const threads_left = --m_num_running_threads;
		if (threads_left > 0 || !m_abort)
		{
			DLOG("exiting disk thread. num_threads: %d aborting: %d\n"
				, threads_left, int(m_abort));
			TORRENT_ASSERT(m_magic == 0x1337);
			m_stats_counters.inc_stats_counter(counters::num_running_threads, -1);
			return;
		}

		// it is important to hold the job mutex while calling try_thread_exit()
		// and continue to hold it until checking m_abort above so that abort()
		// doesn't inadvertently trigger the code below when it thinks there are no
		// more disk I/O threads running
		l.unlock();

		DLOG("last thread alive. (left: %d) cleaning up. (generic-jobs: %d hash-jobs: %d)\n"
			, threads_left
			, m_generic_io_jobs.m_queued_jobs.size()
			, m_hash_io_jobs.m_queued_jobs.size());

		// at this point, there are no queued jobs left. However, main
		// thread is still running and may still have peer_connections
		// that haven't fully destructed yet, reclaiming their references
		// to read blocks in the disk cache. We need to wait until all
		// references are removed from other threads before we can go
		// ahead with the cleanup.
		// This is not supposed to happen because the disk thread is now scheduled
		// for shut down after all peers have shut down (see
		// session_impl::abort_stage2()).

		DLOG("the last disk thread alive. cleaning up\n");

		abort_jobs();

		TORRENT_ASSERT(m_magic == 0x1337);
		m_stats_counters.inc_stats_counter(counters::num_running_threads, -1);
	}

	void mmap_disk_io::abort_jobs()
	{
		DLOG("mmap_disk_io::abort_jobs\n");

		TORRENT_ASSERT(m_magic == 0x1337);
		if (m_jobs_aborted.test_and_set()) return;

		// close all files. This may take a long
		// time on certain OSes (i.e. Mac OS)
		// that's why it's important to do this in
		// the disk thread in parallel with stopping
		// trackers.
		m_file_pool.release();
		TORRENT_ASSERT(m_magic == 0x1337);
	}

	int mmap_disk_io::num_threads() const
	{
		return m_generic_threads.max_threads() + m_hash_threads.max_threads();
	}

	mmap_disk_io::job_queue& mmap_disk_io::queue_for_job(aux::disk_io_job* j)
	{
		if (m_hash_threads.max_threads() > 0
			&& (j->get_type() == aux::job_action_t::hash
				|| j->get_type() == aux::job_action_t::hash2))
			return m_hash_io_jobs;
		else
			return m_generic_io_jobs;
	}

	aux::disk_io_thread_pool& mmap_disk_io::pool_for_job(aux::disk_io_job* j)
	{
		if (m_hash_threads.max_threads() > 0
			&& (j->get_type() == aux::job_action_t::hash
				|| j->get_type() == aux::job_action_t::hash2))
			return m_hash_threads;
		else
			return m_generic_threads;
	}

	void mmap_disk_io::add_completed_jobs(jobqueue_t& jobs)
	{
		do
		{
			// when a job completes, it's possible for it to cause
			// a fence to be lowered, issuing the jobs queued up
			// behind the fence
			add_completed_jobs_impl(jobs);
			TORRENT_ASSERT(jobs.empty());
		} while (!jobs.empty());
	}

	void mmap_disk_io::add_completed_jobs_impl(jobqueue_t& jobs)
	{
		jobqueue_t new_jobs;
		int ret = 0;
		for (auto i = jobs.iterate(); i.get(); i.next())
		{
			aux::disk_io_job* j = i.get();
			TORRENT_ASSERT((j->flags & aux::disk_io_job::in_progress) || !j->storage);

			if (j->flags & aux::disk_io_job::fence)
			{
				m_stats_counters.inc_stats_counter(
					counters::num_fenced_read + static_cast<int>(j->get_type()), -1);
			}

			TORRENT_ASSERT(j->storage);
			if (j->storage)
				ret += j->storage->job_complete(j, new_jobs);

			TORRENT_ASSERT(ret == new_jobs.size());
			TORRENT_ASSERT(!(j->flags & aux::disk_io_job::in_progress));
#if TORRENT_USE_ASSERTS
			TORRENT_ASSERT(j->job_posted == false);
			j->job_posted = true;
#endif
		}

		if (ret)
		{
			DLOG("unblocked %d jobs (%d left)\n", ret
				, int(m_stats_counters[counters::blocked_disk_jobs]) - ret);
		}

		m_stats_counters.inc_stats_counter(counters::blocked_disk_jobs, -ret);
		TORRENT_ASSERT(int(m_stats_counters[counters::blocked_disk_jobs]) >= 0);

		if (m_abort.load())
		{
			jobqueue_t completed;

			while (!new_jobs.empty())
			{
				aux::disk_io_job* j = new_jobs.pop_front();
				TORRENT_ASSERT((j->flags & aux::disk_io_job::in_progress) || !j->storage);
				j->ret = status_t::fatal_disk_error;
				j->error = storage_error(boost::asio::error::operation_aborted);
				completed.push_back(j);
			}
			if (!completed.empty())
				add_completed_jobs(completed);
		}

		if (!new_jobs.empty())
		{
			{
				std::lock_guard<std::mutex> l(m_job_mutex);
				m_generic_io_jobs.m_queued_jobs.append(new_jobs);
			}

			{
				std::lock_guard<std::mutex> l(m_job_mutex);
				m_generic_io_jobs.m_job_cond.notify_all();
				m_generic_threads.job_queued(m_generic_io_jobs.m_queued_jobs.size());
			}
		}

		std::lock_guard<std::mutex> l(m_completed_jobs_mutex);
		m_completed_jobs.append(jobs);

		if (!m_job_completions_in_flight)
		{
			// we take this lock just to make the logging prettier (non-interleaved)
			DLOG("posting job handlers (%d)\n", m_completed_jobs.size());

			post(m_ios, [this] { this->call_job_handlers(); });
			m_job_completions_in_flight = true;
		}
	}

	// This is run in the network thread
	void mmap_disk_io::call_job_handlers()
	{
		m_stats_counters.inc_stats_counter(counters::on_disk_counter);
		std::unique_lock<std::mutex> l(m_completed_jobs_mutex);

		DLOG("call_job_handlers (%d)\n", m_completed_jobs.size());

		TORRENT_ASSERT(m_job_completions_in_flight);
		m_job_completions_in_flight = false;

		aux::disk_io_job* j = m_completed_jobs.get_all();
		l.unlock();

		aux::array<aux::disk_io_job*, 64> to_delete;
		int cnt = 0;

		while (j)
		{
			TORRENT_ASSERT(j->job_posted == true);
			TORRENT_ASSERT(j->callback_called == false);
			DLOG("   callback: %s\n", job_name(j->get_type()));
			aux::disk_io_job* next = j->next;

#if TORRENT_USE_ASSERTS
			j->callback_called = true;
#endif
			j->call_callback();
			to_delete[cnt++] = j;
			j = next;
			if (cnt == int(to_delete.size()))
			{
				cnt = 0;
				m_job_pool.free_jobs(to_delete.data(), int(to_delete.size()));
			}
		}

		if (cnt > 0) m_job_pool.free_jobs(to_delete.data(), cnt);
	}
}

#endif // HAVE_MMAP || HAVE_MAP_VIEW_OF_FILE<|MERGE_RESOLUTION|>--- conflicted
+++ resolved
@@ -371,15 +371,8 @@
 	{
 		TORRENT_ASSERT(params.files.is_valid());
 
-<<<<<<< HEAD
-		storage_index_t const idx = m_free_slots.empty()
-			? m_torrents.end_index()
-			: pop(m_free_slots);
+		storage_index_t const idx = m_free_slots.new_index(m_torrents.end_index());
 		auto storage = std::make_shared<aux::mmap_storage>(params, m_file_pool);
-=======
-		storage_index_t const idx = m_free_slots.new_index(m_torrents.end_index());
-		auto storage = std::make_shared<mmap_storage>(params, m_file_pool);
->>>>>>> 1a1a80c8
 		storage->set_storage_index(idx);
 		storage->set_owner(owner);
 		if (idx == m_torrents.end_index())

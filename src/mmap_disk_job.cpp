--- conflicted
+++ resolved
@@ -1,11 +1,7 @@
 /*
 
-<<<<<<< HEAD
-=======
-Copyright (c) 2010, 2014, 2016-2020, 2022, Arvid Norberg
->>>>>>> 550d3c7d
 Copyright (c) 2017-2018, Steven Siloti
-Copyright (c) 2010, 2014, 2016-2021, Arvid Norberg
+Copyright (c) 2010, 2014, 2016-2022, Arvid Norberg
 Copyright (c) 2020, Alden Torres
 All rights reserved.
 

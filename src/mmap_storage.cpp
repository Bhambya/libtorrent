/*

Copyright (c) 2003-2009, 2011, 2013-2022, Arvid Norberg
Copyright (c) 2003, Daniel Wallin
Copyright (c) 2016, Vladimir Golovnev
Copyright (c) 2017, 2020-2021, Alden Torres
Copyright (c) 2017, 2019, Steven Siloti
Copyright (c) 2018, d-komarov
All rights reserved.

You may use, distribute and modify this code under the terms of the BSD license,
see LICENSE file.
*/

#include "libtorrent/config.hpp"
#include "libtorrent/error_code.hpp"
#include "libtorrent/aux_/storage_utils.hpp"
#include "libtorrent/hasher.hpp"

#include "try_signal.hpp"

#include <ctime>
#include <algorithm>
#include <numeric>
#include <set>
#include <functional>
#include <cstdio>
#include <optional>

#include "libtorrent/aux_/disable_warnings_push.hpp"

#include "libtorrent/aux_/disable_warnings_pop.hpp"

#include "libtorrent/aux_/mmap_storage.hpp"
#include "libtorrent/aux_/torrent.hpp"
#include "libtorrent/aux_/path.hpp"
#include "libtorrent/aux_/invariant_check.hpp"
#include "libtorrent/aux_/session_impl.hpp"
#include "libtorrent/aux_/file_view_pool.hpp"
#include "libtorrent/disk_buffer_holder.hpp"
#include "libtorrent/aux_/stat_cache.hpp"
#include "libtorrent/hex.hpp" // to_hex

#if TORRENT_HAVE_MMAP || TORRENT_HAVE_MAP_VIEW_OF_FILE

namespace libtorrent::aux {

namespace {

error_code translate_error(std::system_error const& err, bool const write)
{
	// We don't really know why we failed to read or write. SIGBUS essentially
	// means I/O failure. We assume that if we were writing, the failure was
	// because of disk full
	if (write)
	{
#ifdef TORRENT_WINDOWS
		if (err.code() == std::error_code(sig::seh_errors::in_page_error))
			return error_code(boost::system::errc::no_space_on_device, generic_category());
#else
		if (err.code() == std::error_code(sig::errors::bus))
			return error_code(boost::system::errc::no_space_on_device, generic_category());
#endif
	}

#if BOOST_VERSION >= 107700

#ifdef TORRENT_WINDOWS
	if (err.code() == std::error_code(sig::seh_errors::in_page_error))
		return error_code(boost::system::errc::io_error, generic_category());
#else
	if (err.code() == std::error_code(sig::errors::bus))
		return error_code(boost::system::errc::io_error, generic_category());
#endif

	return err.code();
#else

	return error_code(boost::system::errc::io_error, generic_category());

#endif
}
} // namespace


	mmap_storage::mmap_storage(storage_params const& params
		, aux::file_view_pool& pool)
		: m_files(params.files)
		, m_file_priority(params.priorities)
		, m_save_path(complete(params.path))
		, m_part_file_name("." + aux::to_hex(params.info_hash) + ".parts")
		, m_pool(pool)
		, m_allocate_files(params.mode == storage_mode_allocate)
	{
		if (params.mapped_files) m_mapped_files = std::make_unique<file_storage>(*params.mapped_files);

		TORRENT_ASSERT(files().num_files() > 0);

#if TORRENT_HAVE_MAP_VIEW_OF_FILE
		m_file_open_unmap_lock.reset(new std::mutex[files().num_files()]
			, [](std::mutex* o) { delete[] o; });
#endif
	}

	mmap_storage::~mmap_storage()
	{
		error_code ec;
		if (m_part_file) m_part_file->flush_metadata(ec);

		// this may be called from a different
		// thread than the disk thread
		m_pool.release(storage_index());
	}

	void mmap_storage::need_partfile()
	{
		if (m_part_file) return;

		m_part_file = std::make_unique<part_file>(
			m_save_path, m_part_file_name
			, files().num_pieces(), files().piece_length());
	}

	void mmap_storage::set_file_priority(settings_interface const& sett
		, aux::vector<download_priority_t, file_index_t>& prio
		, storage_error& ec)
	{
		// extend our file priorities in case it's truncated
		// the default assumed priority is 4 (the default)
		if (prio.size() > m_file_priority.size())
			m_file_priority.resize(prio.size(), default_priority);

		file_storage const& fs = files();
		for (file_index_t i(0); i < prio.end_index(); ++i)
		{
			// pad files always have priority 0.
			if (fs.pad_file_at(i)) continue;

			download_priority_t const old_prio = m_file_priority[i];
			download_priority_t new_prio = prio[i];
			if (old_prio == dont_download && new_prio != dont_download)
			{
				// move stuff out of the part file
				std::optional<aux::file_view> f = open_file(sett, i, aux::open_mode::write, ec);
				if (ec)
				{
					prio = m_file_priority;
					return;
				}

				if (m_part_file && use_partfile(i))
				{
					try
					{
						m_part_file->export_file([&f](std::int64_t file_offset, span<char> buf)
							{
							auto file_range = f->range().subspan(std::ptrdiff_t(file_offset));
							TORRENT_ASSERT(file_range.size() >= buf.size());
							sig::try_signal([&]{
								std::memcpy(const_cast<char*>(file_range.data()), buf.data()
									, static_cast<std::size_t>(buf.size()));
								});
							}, fs.file_offset(i), fs.file_size(i), ec.ec);

						if (ec)
						{
							ec.file(i);
							ec.operation = operation_t::partfile_write;
							prio = m_file_priority;
							return;
						}
					}
					catch (std::system_error const& err)
					{
						ec.file(i);
						ec.operation = operation_t::partfile_write;
						ec.ec = translate_error(err, true);
						return;
					}
				}
			}
			else if (old_prio != dont_download && new_prio == dont_download)
			{
				// move stuff into the part file
				// this is not implemented yet.
				// so we just don't use a partfile for this file

				std::string const fp = fs.file_path(i, m_save_path);
				bool const file_exists = exists(fp, ec.ec);
				if (ec.ec)
				{
					ec.file(i);
					ec.operation = operation_t::file_stat;
					prio = m_file_priority;
					return;
				}
				use_partfile(i, !file_exists);
/*
				auto f = open_file(sett, i, aux::open_mode::read_only, ec);
				if (ec.ec != boost::system::errc::no_such_file_or_directory)
				{
					if (ec)
					{
						prio = m_file_priority;
						return;
					}

					need_partfile();

					m_part_file->import_file(*f, fs.file_offset(i), fs.file_size(i), ec.ec);
					if (ec)
					{
						ec.file(i);
						ec.operation = operation_t::partfile_read;
						prio = m_file_priority;
						return;
					}
					// remove the file
					std::string p = fs.file_path(i, m_save_path);
					delete_one_file(p, ec.ec);
					if (ec)
					{
						ec.file(i);
						ec.operation = operation_t::file_remove;
						prio = m_file_priority;
						return;
					}
				}
*/
			}
			ec.ec.clear();
			m_file_priority[i] = new_prio;

			if (m_file_priority[i] == dont_download && use_partfile(i))
			{
				need_partfile();
			}
		}
		if (m_part_file) m_part_file->flush_metadata(ec.ec);
		if (ec)
		{
			ec.file(torrent_status::error_file_partfile);
			ec.operation = operation_t::partfile_write;
		}
	}

	bool mmap_storage::use_partfile(file_index_t const index) const
	{
		TORRENT_ASSERT_VAL(index >= file_index_t{}, index);
		if (index >= m_use_partfile.end_index()) return true;
		return m_use_partfile[index];
	}

	void mmap_storage::use_partfile(file_index_t const index, bool const b)
	{
		if (index >= m_use_partfile.end_index())
		{
			// no need to extend this array if we're just setting it to "true",
			// that's default already
			if (b) return;
			m_use_partfile.resize(static_cast<int>(index) + 1, true);
		}
		m_use_partfile[index] = b;
	}

	status_t mmap_storage::initialize(settings_interface const& sett, storage_error& ec)
	{
		m_stat_cache.reserve(files().num_files());

#ifdef TORRENT_WINDOWS
		// don't do full file allocations on network drives
		auto const file_name = convert_to_native_path_string(m_save_path);
		int const drive_type = GetDriveTypeW(file_name.c_str());

		if (drive_type == DRIVE_REMOTE)
			m_allocate_files = false;
#endif
		{
			std::unique_lock<std::mutex> l(m_file_created_mutex);
			m_file_created.resize(files().num_files(), false);
		}

		file_storage const& fs = files();
		status_t ret{};
		// if some files have priority 0, we need to check if they exist on the
		// filesystem, in which case we won't use a partfile for them.
		// this is to be backwards compatible with previous versions of
		// libtorrent, when part files were not supported.
		for (file_index_t i(0); i < m_file_priority.end_index(); ++i)
		{
			if (m_file_priority[i] != dont_download || fs.pad_file_at(i))
				continue;

			error_code err;
			auto const size = m_stat_cache.get_filesize(i, fs, m_save_path, err);
			if (!err && size > 0)
			{
				use_partfile(i, false);
				if (size > fs.file_size(i))
					ret = ret | status_t::oversized_file;
			}
			else
			{
				// we may have earlier determined we *can't* use a partfile for
				// this file, we need to be able to change our mind in case the
				// file disappeared
				use_partfile(i, true);
				need_partfile();
			}
		}

		aux::initialize_storage(fs, m_save_path, m_stat_cache, m_file_priority
			, [&sett, this](file_index_t const file_index, storage_error& e)
			{ open_file(sett, file_index, aux::open_mode::write, e); }
			, aux::create_symlink
			, [&ret](file_index_t, std::int64_t) { ret = ret | status_t::oversized_file; }
			, ec);

		// close files that were opened in write mode
		m_pool.release(storage_index());
		return ret;
	}

	bool mmap_storage::has_any_file(storage_error& ec)
	{
		m_stat_cache.reserve(files().num_files());

		if (aux::has_any_file(files(), m_save_path, m_stat_cache, ec))
			return true;

		if (ec) return false;

		file_status s;
		stat_file(combine_path(m_save_path, m_part_file_name), &s, ec.ec);
		if (!ec) return true;

		// the part file not existing is expected
		if (ec.ec == boost::system::errc::no_such_file_or_directory)
			ec.ec.clear();

		if (ec)
		{
			ec.file(torrent_status::error_file_partfile);
			ec.operation = operation_t::file_stat;
		}
		return false;
	}

	void mmap_storage::rename_file(file_index_t const index, std::string const& new_filename
		, storage_error& ec)
	{
		if (index < file_index_t(0) || index >= files().end_file()) return;
		std::string const old_name = files().file_path(index, m_save_path);
		m_pool.release(storage_index(), index);

		// if the old file doesn't exist, just succeed and change the filename
		// that will be created. This shortcut is important because the
		// destination directory may not exist yet, which would cause a failure
		// even though we're not moving a file (yet). It's better for it to
		// fail later when we try to write to the file the first time, because
		// the user then will have had a chance to make the destination directory
		// valid.
		if (exists(old_name, ec.ec))
		{
			std::string new_path;
			if (is_complete(new_filename)) new_path = new_filename;
			else new_path = combine_path(m_save_path, new_filename);
			std::string new_dir = parent_path(new_path);

			// create any missing directories that the new filename
			// lands in
			create_directories(new_dir, ec.ec);
			if (ec.ec)
			{
				ec.file(index);
				ec.operation = operation_t::file_rename;
				return;
			}

			rename(old_name, new_path, ec.ec);

			// if old_name doesn't exist, that's not an error
			// here. Once we start writing to the file, it will
			// be written to the new filename
			if (ec.ec == boost::system::errc::no_such_file_or_directory)
				ec.ec.clear();

			if (ec)
			{
				ec.ec.clear();
				copy_file(old_name, new_path, ec.ec);

				if (ec)
				{
					ec.file(index);
					ec.operation = operation_t::file_rename;
					return;
				}

				error_code ignore;
				remove(old_name, ignore);
			}
		}
		else if (ec.ec)
		{
			// if exists fails, report that error
			ec.file(index);
			ec.operation = operation_t::file_rename;
			return;
		}

		// if old path doesn't exist, just rename the file
		// in our file_storage, so that when it is created
		// it will get the new name
		if (!m_mapped_files)
		{ m_mapped_files = std::make_unique<file_storage>(files()); }
		m_mapped_files->rename_file(index, new_filename);
	}

	void mmap_storage::release_files(storage_error&)
	{
		if (m_part_file)
		{
			error_code ignore;
			m_part_file->flush_metadata(ignore);
		}

		// make sure we don't have the files open
		m_pool.release(storage_index());

		// make sure we can pick up new files added to the download directory when
		// we start the torrent again
		m_stat_cache.clear();
	}

	void mmap_storage::delete_files(remove_flags_t const options, storage_error& ec)
	{
		// make sure we don't have the files open
		m_pool.release(storage_index());

		// if there's a part file open, make sure to destruct it to have it
		// release the underlying part file. Otherwise we may not be able to
		// delete it
		if (m_part_file) m_part_file.reset();

		aux::delete_files(files(), m_save_path, m_part_file_name, options, ec);
	}

	bool mmap_storage::verify_resume_data(add_torrent_params const& rd
		, aux::vector<std::string, file_index_t> const& links
		, storage_error& ec)
	{
		return aux::verify_resume_data(rd, links, files()
			, m_file_priority, m_stat_cache, m_save_path, ec);
	}

	std::pair<status_t, std::string> mmap_storage::move_storage(std::string save_path
		, move_flags_t const flags, storage_error& ec)
	{
		m_pool.release(storage_index());

		status_t ret;
		auto move_partfile = [&](std::string const& new_save_path, error_code& e)
		{
			if (!m_part_file) return;
			m_part_file->move_partfile(new_save_path, e);
		};
		std::tie(ret, m_save_path) = aux::move_storage(files(), m_save_path, std::move(save_path)
			, std::move(move_partfile), flags, ec);

		// clear the stat cache in case the new location has new files
		m_stat_cache.clear();

		return { ret, m_save_path };
	}

	int mmap_storage::read(settings_interface const& sett
		, span<char> buffer
		, piece_index_t const piece, int const offset
		, aux::open_mode_t const mode
		, disk_job_flags_t const flags
		, storage_error& error)
	{
#ifdef TORRENT_SIMULATE_SLOW_READ
		std::this_thread::sleep_for(seconds(1));
#endif
		return readwrite(files(), buffer, piece, offset, error
			, [this, mode, flags, &sett](file_index_t const file_index
				, std::int64_t const file_offset
				, span<char> buf, storage_error& ec)
		{
			// reading from a pad file yields zeroes
			if (files().pad_file_at(file_index)) return aux::read_zeroes(buf);

			if (file_index < m_file_priority.end_index()
				&& m_file_priority[file_index] == dont_download
				&& use_partfile(file_index))
			{
				TORRENT_ASSERT(m_part_file);

				error_code e;
				peer_request map = files().map_file(file_index, file_offset, 0);
				int const ret = m_part_file->read(buf, map.piece, map.start, e);

				if (e)
				{
					ec.ec = e;
					ec.operation = operation_t::partfile_read;
					return -1;
				}
				return ret;
			}

			auto handle = open_file(sett, file_index, mode, ec);
			if (ec) return -1;

			int ret = 0;
			span<byte const> file_range = handle->range();

			// set this unconditionally in case the upper layer would like to treat
			// short reads as errors
			ec.operation = operation_t::file_read;

			if (file_range.size() <= file_offset)
			{
				ec.ec = boost::asio::error::eof;
				return -1;
			}

			try
			{
				file_range = file_range.subspan(static_cast<std::ptrdiff_t>(file_offset));
				if (!file_range.empty())
				{
					if (file_range.size() < buf.size()) buf = buf.first(file_range.size());

					sig::try_signal([&]{
						std::memcpy(buf.data(), const_cast<char*>(file_range.data())
							, static_cast<std::size_t>(buf.size()));
						});

					if (flags & disk_interface::volatile_read)
						handle->dont_need(file_range.first(buf.size()));
					if (flags & disk_interface::flush_piece)
						handle->page_out(file_range.first(buf.size()));

					file_range = file_range.subspan(buf.size());
					ret += static_cast<int>(buf.size());
				}
			}
			catch (std::system_error const& err)
			{
				ec.ec = translate_error(err, false);
				return -1;
			}

			return static_cast<int>(ret);
		});
	}

	int mmap_storage::write(settings_interface const& sett
		, span<char> buffer
		, piece_index_t const piece, int const offset
		, aux::open_mode_t const mode
		, disk_job_flags_t const flags
		, storage_error& error)
	{
		return readwrite(files(), buffer, piece, offset, error
			, [this, mode, flags, &sett](file_index_t const file_index
				, std::int64_t const file_offset
				, span<char> buf, storage_error& ec)
		{
			if (files().pad_file_at(file_index))
			{
				// writing to a pad-file is a no-op
				return int(buf.size());
			}

			if (file_index < m_file_priority.end_index()
				&& m_file_priority[file_index] == dont_download
				&& use_partfile(file_index))
			{
				TORRENT_ASSERT(m_part_file);

				error_code e;
				peer_request map = files().map_file(file_index
					, file_offset, 0);
				int const ret = m_part_file->write(buf, map.piece, map.start, e);

				if (e)
				{
					ec.ec = e;
					ec.operation = operation_t::partfile_write;
					return -1;
				}
				return ret;
			}

			// invalidate our stat cache for this file, since
			// we're writing to it
			m_stat_cache.set_dirty(file_index);

			auto handle = open_file(sett, file_index
				, aux::open_mode::write | mode, ec);
			if (ec) return -1;

			int ret = 0;
			span<byte> file_range = handle->range().subspan(static_cast<std::ptrdiff_t>(file_offset));

			// set this unconditionally in case the upper layer would like to treat
			// short reads as errors
			ec.operation = operation_t::file_write;

			try
			{
				TORRENT_ASSERT(file_range.size() >= buf.size());

				sig::try_signal([&]{
					std::memcpy(const_cast<char*>(file_range.data()), buf.data(), static_cast<std::size_t>(buf.size()));
					});

				file_range = file_range.subspan(buf.size());
				ret += static_cast<int>(buf.size());

				if (flags & disk_interface::volatile_read)
					handle->dont_need(file_range.first(buf.size()));
				if (flags & disk_interface::flush_piece)
					handle->page_out(file_range.first(buf.size()));
			}
			catch (std::system_error const& err)
			{
				ec.ec = translate_error(err, true);
				return -1;
			}

			return ret;
		});
	}

	int mmap_storage::hash(settings_interface const& sett
		, hasher& ph, std::ptrdiff_t const len
		, piece_index_t const piece, int const offset
		, aux::open_mode_t const mode
		, disk_job_flags_t const flags
		, storage_error& error)
	{
#ifdef TORRENT_SIMULATE_SLOW_READ
		std::this_thread::sleep_for(seconds(1));
#endif

		char dummy;
		return readwrite(files(), {&dummy, len}, piece, offset, error
			, [this, mode, flags, &ph, &sett](file_index_t const file_index
				, std::int64_t const file_offset
				, span<char> const buf, storage_error& ec)
		{
			if (files().pad_file_at(file_index))
				return aux::hash_zeroes(ph, buf.size());

			if (file_index < m_file_priority.end_index()
				&& m_file_priority[file_index] == dont_download
				&& use_partfile(file_index))
			{
				error_code e;
				peer_request map = files().map_file(file_index, file_offset, 0);
				int const ret = m_part_file->hash(ph, buf.size()
					, map.piece, map.start, e);

				if (e)
				{
					ec.ec = e;
					ec.operation = operation_t::partfile_read;
					return -1;
				}
				return ret;
			}

			auto handle = open_file(sett, file_index, mode, ec);
			if (ec) return -1;

			int ret = 0;
			span<byte const> file_range = handle->range();
			if (file_range.size() > file_offset)
			{
				file_range = file_range.subspan(std::ptrdiff_t(file_offset)
					, std::min(buf.size(), std::ptrdiff_t(file_range.size() - file_offset)));

				sig::try_signal([&]{
					ph.update({const_cast<char const*>(file_range.data()), file_range.size()});
				});
				ret += static_cast<int>(file_range.size());
				if (flags & disk_interface::volatile_read)
					handle->dont_need(file_range);
				if (flags & disk_interface::flush_piece)
					handle->page_out(file_range);
			}

			return ret;
		});
	}

	int mmap_storage::hash2(settings_interface const& sett
		, hasher256& ph, std::ptrdiff_t const len
		, piece_index_t const piece, int const offset
		, aux::open_mode_t const mode
		, disk_job_flags_t const flags
		, storage_error& error)
	{
		std::int64_t const start_offset = static_cast<int>(piece) * std::int64_t(files().piece_length()) + offset;
		file_index_t const file_index = files().file_index_at_offset(start_offset);
		std::int64_t const file_offset = start_offset - files().file_offset(file_index);
		TORRENT_ASSERT(file_offset >= 0);
		TORRENT_ASSERT(!files().pad_file_at(file_index));

		if (file_index < m_file_priority.end_index()
			&& m_file_priority[file_index] == dont_download
			&& use_partfile(file_index))
		{
			error_code e;
			peer_request map = files().map_file(file_index, file_offset, 0);
			int const ret = m_part_file->hash2(ph, len
				, map.piece, map.start, e);

			if (e)
			{
				error.ec = e;
				error.file(file_index);
				error.operation = operation_t::partfile_read;
				return -1;
			}
			return ret;
		}

		auto handle = open_file(sett, file_index, mode, error);
		if (error) return -1;

		span<byte const> file_range = handle->range();
		if (std::int64_t(file_range.size()) <= file_offset)
		{
			error.ec = boost::asio::error::eof;
			error.file(file_index);
			error.operation = operation_t::file_read;
			return -1;
		}
		file_range = file_range.subspan(std::ptrdiff_t(file_offset));
		file_range = file_range.first(std::min(std::ptrdiff_t(len), file_range.size()));
		ph.update(file_range);
		if (flags & disk_interface::volatile_read)
			handle->dont_need(file_range);
		if (flags & disk_interface::flush_piece)
			handle->page_out(file_range);

		return static_cast<int>(file_range.size());
	}

	// a wrapper around open_file_impl that, if it fails, makes sure the
	// directories have been created and retries
	std::optional<aux::file_view> mmap_storage::open_file(settings_interface const& sett
		, file_index_t const file
		, aux::open_mode_t mode, storage_error& ec) const
	{
		if (mode & aux::open_mode::write
			&& !(mode & aux::open_mode::truncate))
		{
			std::unique_lock<std::mutex> l(m_file_created_mutex);
			if (m_file_created.size() != files().num_files())
				m_file_created.resize(files().num_files(), false);

			// if we haven't created this file already, make sure to truncate it to
			// its final size
			mode |= (m_file_created[file] == false) ? aux::open_mode::truncate : aux::open_mode::read_only;
		}

		if (files().file_flags(file) & file_storage::flag_executable)
			mode |= aux::open_mode::executable;

		if (files().file_flags(file) & file_storage::flag_hidden)
			mode |= aux::open_mode::hidden;

#ifdef _WIN32
		if (sett.get_bool(settings_pack::enable_set_file_valid_data))
		{
			mode |= aux::open_mode::allow_set_file_valid_data;
		}
#endif

<<<<<<< HEAD
		std::optional<aux::file_view> h = open_file_impl(sett, file, mode, ec);
		if ((mode & aux::open_mode::write)
			&& (ec.ec == boost::system::errc::no_such_file_or_directory
#ifdef TORRENT_WINDOWS
				// this is a workaround for improper handling of files on windows shared drives.
				// if the directory on a shared drive does not exist,
				// windows returns ERROR_IO_DEVICE instead of ERROR_FILE_NOT_FOUND
				|| ec.ec == error_code(ERROR_IO_DEVICE, system_category())
#endif
		))
		{
			// this means the directory the file is in doesn't exist.
			// so create it
			ec.ec.clear();
			std::string path = files().file_path(file, m_save_path);
			create_directories(parent_path(path), ec.ec);

			if (ec.ec)
			{
				// if the directory creation failed, don't try to open the file again
				// but actually just fail
				ec.file(file);
				ec.operation = operation_t::mkdir;
				return {};
			}

			h = open_file_impl(sett, file, mode, ec);
		}
=======
		boost::optional<aux::file_view> h = open_file_impl(sett, file, mode, ec);
>>>>>>> 4e09df77
		if (ec.ec)
		{
			ec.file(file);
			return {};
		}
		TORRENT_ASSERT(h);

		if (mode & aux::open_mode::truncate)
		{
			// remember that we've truncated this file, so we don't have to do it
			// again
			std::unique_lock<std::mutex> l(m_file_created_mutex);
			m_file_created.set_bit(file);
		}

		// the optional should be set here
		TORRENT_ASSERT(static_cast<bool>(h));
		return h;
	}

	std::optional<aux::file_view> mmap_storage::open_file_impl(settings_interface const& sett
		, file_index_t file
		, aux::open_mode_t mode
		, storage_error& ec) const
	{
		TORRENT_ASSERT(!files().pad_file_at(file));
		if (!m_allocate_files) mode |= aux::open_mode::sparse;

		// files with priority 0 should always be sparse
		if (m_file_priority.end_index() > file && m_file_priority[file] == dont_download)
			mode |= aux::open_mode::sparse;

		if (sett.get_bool(settings_pack::no_atime_storage))
			mode |= aux::open_mode::no_atime;

		// if we have a cache already, don't store the data twice by leaving it in the OS cache as well
		auto const write_mode = sett.get_int(settings_pack::disk_io_write_mode);
		if (write_mode == settings_pack::disable_os_cache
			|| write_mode == settings_pack::write_through)
		{
			mode |= aux::open_mode::no_cache;
		}

		try {
			return m_pool.open_file(storage_index(), m_save_path, file
				, files(), mode
#if TORRENT_HAVE_MAP_VIEW_OF_FILE
				, std::shared_ptr<std::mutex>(m_file_open_unmap_lock
					, &m_file_open_unmap_lock.get()[int(file)])
#endif
				)->view();
		}
		catch (storage_error const& se)
		{
			ec = se;
			ec.file(file);
			TORRENT_ASSERT(ec);
			return {};
		}
	}

	bool mmap_storage::tick()
	{
		error_code ec;
		if (m_part_file) m_part_file->flush_metadata(ec);

		return false;
	}
} // namespace libtorrent::aux

#endif // TORRENT_HAVE_MMAP || TORRENT_HAVE_MAP_VIEW_OF_FILE<|MERGE_RESOLUTION|>--- conflicted
+++ resolved
@@ -784,38 +784,7 @@
 		}
 #endif
 
-<<<<<<< HEAD
 		std::optional<aux::file_view> h = open_file_impl(sett, file, mode, ec);
-		if ((mode & aux::open_mode::write)
-			&& (ec.ec == boost::system::errc::no_such_file_or_directory
-#ifdef TORRENT_WINDOWS
-				// this is a workaround for improper handling of files on windows shared drives.
-				// if the directory on a shared drive does not exist,
-				// windows returns ERROR_IO_DEVICE instead of ERROR_FILE_NOT_FOUND
-				|| ec.ec == error_code(ERROR_IO_DEVICE, system_category())
-#endif
-		))
-		{
-			// this means the directory the file is in doesn't exist.
-			// so create it
-			ec.ec.clear();
-			std::string path = files().file_path(file, m_save_path);
-			create_directories(parent_path(path), ec.ec);
-
-			if (ec.ec)
-			{
-				// if the directory creation failed, don't try to open the file again
-				// but actually just fail
-				ec.file(file);
-				ec.operation = operation_t::mkdir;
-				return {};
-			}
-
-			h = open_file_impl(sett, file, mode, ec);
-		}
-=======
-		boost::optional<aux::file_view> h = open_file_impl(sett, file, mode, ec);
->>>>>>> 4e09df77
 		if (ec.ec)
 		{
 			ec.file(file);

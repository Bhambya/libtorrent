--- conflicted
+++ resolved
@@ -1,15 +1,8 @@
 /*
 
-<<<<<<< HEAD
+Copyright (c) 2017-2020, Alden Torres
+Copyright (c) 2017-2022, Arvid Norberg
 Copyright (c) 2017, Steven Siloti
-Copyright (c) 2017-2021, Arvid Norberg
-Copyright (c) 2017-2020, Alden Torres
-Copyright (c) 2020, Tiger Wang
-=======
-Copyright (c) 2017-2019, Alden Torres
-Copyright (c) 2017-2021, Arvid Norberg
-Copyright (c) 2017, Steven Siloti
->>>>>>> 550d3c7d
 Copyright (c) 2020, Kacper Michajłow
 Copyright (c) 2020, Tiger Wang
 All rights reserved.

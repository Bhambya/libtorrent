--- conflicted
+++ resolved
@@ -337,16 +337,10 @@
 				disconnect(ec, operation_t::getname);
 				return;
 			}
-<<<<<<< HEAD
-			if (aux::is_v4(m_remote) && m_settings.get_int(settings_pack::peer_tos) != 0)
-			{
-				m_socket.set_option(type_of_service(char(m_settings.get_int(settings_pack::peer_tos))), ec);
-=======
 			if (m_settings.get_int(settings_pack::peer_tos) != 0)
 			{
 				int const tos = m_settings.get_int(settings_pack::peer_tos);
-				aux::set_traffic_class(*m_socket, tos, ec);
->>>>>>> a912a0ea
+				aux::set_traffic_class(m_socket, tos, ec);
 #ifndef TORRENT_DISABLE_LOGGING
 				if (ec && should_log(peer_log_alert::outgoing))
 				{
@@ -355,15 +349,6 @@
 				}
 #endif
 			}
-<<<<<<< HEAD
-#if defined IPV6_TCLASS
-			else if (aux::is_v6(m_remote) && m_settings.get_int(settings_pack::peer_tos) != 0)
-			{
-				m_socket.set_option(traffic_class(char(m_settings.get_int(settings_pack::peer_tos))), ec);
-			}
-#endif
-=======
->>>>>>> a912a0ea
 		}
 
 #ifndef TORRENT_DISABLE_LOGGING
@@ -6338,17 +6323,10 @@
 			return;
 		}
 
-<<<<<<< HEAD
-		if (aux::is_v4(m_remote) && m_settings.get_int(settings_pack::peer_tos) != 0)
-		{
-			error_code err;
-			m_socket.set_option(type_of_service(char(m_settings.get_int(settings_pack::peer_tos))), err);
-=======
 		if (m_settings.get_int(settings_pack::peer_tos) != 0)
 		{
 			int const tos = m_settings.get_int(settings_pack::peer_tos);
-			aux::set_traffic_class(*m_socket, tos, ec);
->>>>>>> a912a0ea
+			aux::set_traffic_class(m_socket, tos, ec);
 #ifndef TORRENT_DISABLE_LOGGING
 			if (ec && should_log(peer_log_alert::outgoing))
 			{
@@ -6357,23 +6335,6 @@
 			}
 #endif
 		}
-<<<<<<< HEAD
-#if defined IPV6_TCLASS
-		else if (aux::is_v6(m_remote) && m_settings.get_int(settings_pack::peer_tos) != 0)
-		{
-			error_code err;
-			m_socket.set_option(traffic_class(char(m_settings.get_int(settings_pack::peer_tos))), err);
-#ifndef TORRENT_DISABLE_LOGGING
-			if (should_log(peer_log_alert::outgoing))
-			{
-				peer_log(peer_log_alert::outgoing, "SET_TOS", "tos: %d e: %s"
-					, m_settings.get_int(settings_pack::peer_tos), err.message().c_str());
-			}
-#endif
-		}
-#endif
-=======
->>>>>>> a912a0ea
 
 #ifndef TORRENT_DISABLE_EXTENSIONS
 		for (auto const& ext : m_extensions)

/*

Copyright (c) 2003-2016, Arvid Norberg
All rights reserved.

Redistribution and use in source and binary forms, with or without
modification, are permitted provided that the following conditions
are met:

    * Redistributions of source code must retain the above copyright
      notice, this list of conditions and the following disclaimer.
    * Redistributions in binary form must reproduce the above copyright
      notice, this list of conditions and the following disclaimer in
      the documentation and/or other materials provided with the distribution.
    * Neither the name of the author nor the names of its
      contributors may be used to endorse or promote products derived
      from this software without specific prior written permission.

THIS SOFTWARE IS PROVIDED BY THE COPYRIGHT HOLDERS AND CONTRIBUTORS "AS IS"
AND ANY EXPRESS OR IMPLIED WARRANTIES, INCLUDING, BUT NOT LIMITED TO, THE
IMPLIED WARRANTIES OF MERCHANTABILITY AND FITNESS FOR A PARTICULAR PURPOSE
ARE DISCLAIMED. IN NO EVENT SHALL THE COPYRIGHT OWNER OR CONTRIBUTORS BE
LIABLE FOR ANY DIRECT, INDIRECT, INCIDENTAL, SPECIAL, EXEMPLARY, OR
CONSEQUENTIAL DAMAGES (INCLUDING, BUT NOT LIMITED TO, PROCUREMENT OF
SUBSTITUTE GOODS OR SERVICES; LOSS OF USE, DATA, OR PROFITS; OR BUSINESS
INTERRUPTION) HOWEVER CAUSED AND ON ANY THEORY OF LIABILITY, WHETHER IN
CONTRACT, STRICT LIABILITY, OR TORT (INCLUDING NEGLIGENCE OR OTHERWISE)
ARISING IN ANY WAY OUT OF THE USE OF THIS SOFTWARE, EVEN IF ADVISED OF THE
POSSIBILITY OF SUCH DAMAGE.

*/

#include <vector>
#include <functional>

#include "libtorrent/aux_/disable_warnings_push.hpp"

#include <boost/cstdint.hpp>

#ifdef TORRENT_DEBUG
#include <set>
#endif

#ifdef TORRENT_USE_OPENSSL
#include <openssl/rand.h>
#endif

#include "libtorrent/aux_/disable_warnings_pop.hpp"

#ifndef TORRENT_DISABLE_LOGGING
#include <cstdarg> // for va_start, va_end
#include <cstdio> // for vsnprintf
#include "libtorrent/socket_io.hpp"
#include "libtorrent/hex.hpp" // to_hex
#endif

#include "libtorrent/peer_connection.hpp"
#include "libtorrent/identify_client.hpp"
#include "libtorrent/entry.hpp"
#include "libtorrent/bencode.hpp"
#include "libtorrent/alert_types.hpp"
#include "libtorrent/invariant_check.hpp"
#include "libtorrent/io.hpp"
#include "libtorrent/file.hpp"
#include "libtorrent/version.hpp"
#include "libtorrent/extensions.hpp"
#include "libtorrent/aux_/session_interface.hpp"
#include "libtorrent/peer_list.hpp"
#include "libtorrent/socket_type.hpp"
#include "libtorrent/assert.hpp"
#include "libtorrent/broadcast_socket.hpp"
#include "libtorrent/torrent.hpp"
#include "libtorrent/peer_info.hpp"
#include "libtorrent/bt_peer_connection.hpp"
#include "libtorrent/error.hpp"
#include "libtorrent/alloca.hpp"
#include "libtorrent/disk_interface.hpp"
#include "libtorrent/bandwidth_manager.hpp"
#include "libtorrent/request_blocks.hpp" // for request_a_block
#include "libtorrent/performance_counters.hpp" // for counters
#include "libtorrent/alert_manager.hpp" // for alert_manageralert_manager
#include "libtorrent/ip_filter.hpp"
#include "libtorrent/kademlia/node_id.hpp"
#include "libtorrent/close_reason.hpp"
#include "libtorrent/aux_/time.hpp"

//#define TORRENT_CORRUPT_DATA

using boost::shared_ptr;
using namespace std::placeholders;

namespace libtorrent
{

	enum
	{
		// the limits of the download queue size
		min_request_queue = 2
	};

	namespace {

	bool pending_block_in_buffer(pending_block const& pb)
	{
		return pb.send_buffer_offset != pending_block::not_in_buffer;
	}

	}

#if TORRENT_USE_ASSERTS
	bool peer_connection::is_single_thread() const
	{
		boost::shared_ptr<torrent> t = m_torrent.lock();
		if (!t) return true;
		return t->is_single_thread();
	}
#endif

	// outbound connection
	peer_connection::peer_connection(peer_connection_args const& pack)
		: peer_connection_hot_members(pack.tor, *pack.ses, *pack.sett)
		, m_socket(pack.s)
		, m_peer_info(pack.peerinfo)
		, m_counters(*pack.stats_counters)
		, m_num_pieces(0)
		, m_recv_buffer(*pack.allocator)
		, m_max_out_request_queue(m_settings.get_int(settings_pack::max_out_request_queue))
		, m_remote(pack.endp)
		, m_disk_thread(*pack.disk_thread)
		, m_allocator(*pack.allocator)
		, m_ios(*pack.ios)
		, m_work(m_ios)
		, m_last_piece(aux::time_now())
		, m_last_request(aux::time_now())
		, m_last_incoming_request(min_time())
		, m_last_unchoke(aux::time_now())
		, m_last_unchoked(aux::time_now())
		, m_last_choke(min_time())
		, m_last_receive(aux::time_now())
		, m_last_sent(aux::time_now())
		, m_last_sent_payload(aux::time_now())
		, m_requested(min_time())
		, m_remote_dl_update(aux::time_now())
		, m_connect(aux::time_now())
		, m_became_uninterested(aux::time_now())
		, m_became_uninteresting(aux::time_now())
		, m_downloaded_at_last_round(0)
		, m_uploaded_at_last_round(0)
		, m_uploaded_at_last_unchoke(0)
		, m_downloaded_last_second(0)
		, m_uploaded_last_second(0)
		, m_outstanding_bytes(0)
		, m_last_seen_complete(0)
		, m_receiving_block(piece_block::invalid)
		, m_extension_outstanding_bytes(0)
		, m_queued_time_critical(0)
		, m_reading_bytes(0)
		, m_picker_options(0)
		, m_num_invalid_requests(0)
		, m_remote_pieces_dled(0)
		, m_remote_dl_rate(0)
		, m_outstanding_writing_bytes(0)
		, m_download_rate_peak(0)
		, m_upload_rate_peak(0)
		, m_send_barrier(INT_MAX)
		, m_desired_queue_size(4)
		, m_prefer_contiguous_blocks(0)
		, m_disk_read_failures(0)
		, m_outstanding_piece_verification(0)
		, m_outgoing(!pack.tor.expired())
		, m_received_listen_port(false)
		, m_fast_reconnect(false)
		, m_failed(false)
		, m_connected(pack.tor.expired())
		, m_request_large_blocks(false)
		, m_share_mode(false)
		, m_upload_only(false)
		, m_bitfield_received(false)
		, m_no_download(false)
		, m_sent_suggests(false)
		, m_holepunch_mode(false)
		, m_peer_choked(true)
		, m_have_all(false)
		, m_peer_interested(false)
		, m_need_interest_update(false)
		, m_has_metadata(true)
		, m_exceeded_limit(false)
		, m_slow_start(true)
#if TORRENT_USE_ASSERTS
		, m_in_constructor(true)
		, m_disconnect_started(false)
		, m_initialized(false)
		, m_in_use(1337)
		, m_received_in_piece(0)
		, m_destructed(false)
		, m_socket_is_writing(false)
#endif
	{
		m_counters.inc_stats_counter(counters::num_tcp_peers + m_socket->type() - 1);

		if (m_connected)
			m_counters.inc_stats_counter(counters::num_peers_connected);
		else if (m_connecting)
			m_counters.inc_stats_counter(counters::num_peers_half_open);

		m_superseed_piece[0] = -1;
		m_superseed_piece[1] = -1;
		boost::shared_ptr<torrent> t = m_torrent.lock();
		// if t is NULL, we better not be connecting, since
		// we can't decrement the connecting counter
		TORRENT_ASSERT(t || !m_connecting);
		if (m_connecting && t) t->inc_num_connecting();
		m_est_reciprocation_rate = m_settings.get_int(settings_pack::default_est_reciprocation_rate);

		m_channel_state[upload_channel] = peer_info::bw_idle;
		m_channel_state[download_channel] = peer_info::bw_idle;

		m_quota[0] = 0;
		m_quota[1] = 0;

		TORRENT_ASSERT(pack.peerinfo == 0 || pack.peerinfo->banned == false);
#ifndef TORRENT_DISABLE_LOGGING
		error_code ec;
		TORRENT_ASSERT(m_socket->remote_endpoint(ec) == m_remote || ec);
		tcp::endpoint local_ep = m_socket->local_endpoint(ec);

		peer_log(m_outgoing ? peer_log_alert::outgoing : peer_log_alert::incoming
			, m_outgoing ? "OUTGOING_CONNECTION" : "INCOMING_CONNECTION"
			, "ep: %s type: %s seed: %d p: %p local: %s"
			, print_endpoint(m_remote).c_str()
			, m_socket->type_name()
			, m_peer_info ? m_peer_info->seed : 0
			, static_cast<void*>(m_peer_info)
			, print_endpoint(local_ep).c_str());
#endif
#ifdef TORRENT_DEBUG
		piece_failed = false;
#endif
		std::fill(m_peer_id.begin(), m_peer_id.end(), 0);
	}

	int peer_connection::timeout() const
	{
		TORRENT_ASSERT(is_single_thread());
		int ret = m_settings.get_int(settings_pack::peer_timeout);
#if TORRENT_USE_I2P
		if (m_peer_info && m_peer_info->is_i2p_addr)
		{
			// quadruple the timeout for i2p peers
			ret *= 4;
		}
#endif
		return ret;
	}

	void peer_connection::increase_est_reciprocation_rate()
	{
		TORRENT_ASSERT(is_single_thread());
		m_est_reciprocation_rate += m_est_reciprocation_rate
			* m_settings.get_int(settings_pack::increase_est_reciprocation_rate) / 100;
	}

	void peer_connection::decrease_est_reciprocation_rate()
	{
		TORRENT_ASSERT(is_single_thread());
		m_est_reciprocation_rate -= m_est_reciprocation_rate
			* m_settings.get_int(settings_pack::decrease_est_reciprocation_rate) / 100;
	}

	int peer_connection::get_priority(int channel) const
	{
		TORRENT_ASSERT(is_single_thread());
		TORRENT_ASSERT(channel >= 0 && channel < 2);
		int prio = 1;
		for (int i = 0; i < num_classes(); ++i)
		{
			int class_prio = m_ses.peer_classes().at(class_at(i))->priority[channel];
			if (prio < class_prio) prio = class_prio;
		}

		boost::shared_ptr<torrent> t = associated_torrent().lock();

		if (t)
		{
			for (int i = 0; i < t->num_classes(); ++i)
			{
				int class_prio = m_ses.peer_classes().at(t->class_at(i))->priority[channel];
				if (prio < class_prio) prio = class_prio;
			}
		}
		return prio;
	}

	void peer_connection::reset_choke_counters()
	{
		TORRENT_ASSERT(is_single_thread());
		m_downloaded_at_last_round= m_statistics.total_payload_download();
		m_uploaded_at_last_round = m_statistics.total_payload_upload();
	}

	void peer_connection::start()
	{
		TORRENT_ASSERT(is_single_thread());
		TORRENT_ASSERT(m_peer_info == 0 || m_peer_info->connection == this);
		boost::shared_ptr<torrent> t = m_torrent.lock();

		if (!m_outgoing)
		{
			tcp::socket::non_blocking_io ioc(true);
			error_code ec;
			m_socket->io_control(ioc, ec);
			if (ec)
			{
				disconnect(ec, op_iocontrol);
				return;
			}
			m_remote = m_socket->remote_endpoint(ec);
			if (ec)
			{
				disconnect(ec, op_getpeername);
				return;
			}
			m_local = m_socket->local_endpoint(ec);
			if (ec)
			{
				disconnect(ec, op_getname);
				return;
			}
			if (m_remote.address().is_v4() && m_settings.get_int(settings_pack::peer_tos) != 0)
			{
				m_socket->set_option(type_of_service(m_settings.get_int(settings_pack::peer_tos)), ec);
#ifndef TORRENT_DISABLE_LOGGING
				peer_log(peer_log_alert::outgoing, "SET_TOS", "tos: %d e: %s"
					, m_settings.get_int(settings_pack::peer_tos), ec.message().c_str());
#endif
			}
#if TORRENT_USE_IPV6 && defined IPV6_TCLASS
			else if (m_remote.address().is_v6() && m_settings.get_int(settings_pack::peer_tos) != 0)
			{
				m_socket->set_option(traffic_class(m_settings.get_int(settings_pack::peer_tos)), ec);
			}
#endif
		}

#ifndef TORRENT_DISABLE_LOGGING
		peer_log(peer_log_alert::info, "SET_PEER_CLASS", "a: %s"
			, print_address(m_remote.address()).c_str());
#endif

		m_ses.set_peer_classes(this, m_remote.address(), m_socket->type());

#ifndef TORRENT_DISABLE_LOGGING
		for (int i = 0; i < num_classes(); ++i)
		{
			peer_log(peer_log_alert::info, "CLASS", "%s"
				, m_ses.peer_classes().at(class_at(i))->label.c_str());
		}
#endif

		if (t && t->ready_for_connections())
		{
			init();
		}

		// if this is an incoming connection, we're done here
		if (!m_connecting) return;

#ifndef TORRENT_DISABLE_LOGGING
		peer_log(peer_log_alert::outgoing, "OPEN", "protocol: %s"
			, (m_remote.address().is_v4()?"IPv4":"IPv6"));
#endif
		error_code ec;
		m_socket->open(m_remote.protocol(), ec);
		if (ec)
		{
			disconnect(ec, op_sock_open);
			return;
		}

		tcp::endpoint bound_ip = m_ses.bind_outgoing_socket(*m_socket
			, m_remote.address(), ec);
#ifndef TORRENT_DISABLE_LOGGING
		peer_log(peer_log_alert::outgoing, "BIND", "dst: %s ec: %s"
			, print_endpoint(bound_ip).c_str()
			, ec.message().c_str());
#else
		TORRENT_UNUSED(bound_ip);
#endif
		if (ec)
		{
			disconnect(ec, op_sock_bind);
			return;
		}

#ifndef TORRENT_DISABLE_LOGGING
		peer_log(peer_log_alert::outgoing, "ASYNC_CONNECT", "dst: %s"
			, print_endpoint(m_remote).c_str());
#endif
		ADD_OUTSTANDING_ASYNC("peer_connection::on_connection_complete");

#ifndef TORRENT_DISABLE_LOGGING
		if (t)
			t->debug_log("START connect [%p] (%d)", static_cast<void*>(this)
				, int(t->num_peers()));
#endif

		m_socket->async_connect(m_remote
			, std::bind(&peer_connection::on_connection_complete, self(), _1));
		m_connect = aux::time_now();

		sent_syn(m_remote.address().is_v6());

		if (t && t->alerts().should_post<peer_connect_alert>())
		{
			t->alerts().emplace_alert<peer_connect_alert>(
				t->get_handle(), remote(), pid(), m_socket->type());
		}
#ifndef TORRENT_DISABLE_LOGGING
		peer_log(peer_log_alert::info, "LOCAL ENDPOINT", "e: %s"
			, print_endpoint(m_socket->local_endpoint(ec)).c_str());
#endif
	}

	void peer_connection::update_interest()
	{
		TORRENT_ASSERT(is_single_thread());
		if (!m_need_interest_update)
		{
			// we're the first to request an interest update
			// post a message in order to delay it enough for
			// any potential other messages already in the queue
			// to not trigger another one. This effectively defer
			// the update until the current message queue is
			// flushed
			m_ios.post(std::bind(&peer_connection::do_update_interest, self()));
		}
		m_need_interest_update = true;
	}

	void peer_connection::do_update_interest()
	{
		TORRENT_ASSERT(is_single_thread());
		TORRENT_ASSERT(m_need_interest_update);
		m_need_interest_update = false;

		boost::shared_ptr<torrent> t = m_torrent.lock();
		if (!t) return;

		// if m_have_piece is 0, it means the connections
		// have not been initialized yet. The interested
		// flag will be updated once they are.
		if (m_have_piece.size() == 0)
		{
#ifndef TORRENT_DISABLE_LOGGING
			peer_log(peer_log_alert::info, "UPDATE_INTEREST", "connections not initialized");
#endif
			return;
		}
		if (!t->ready_for_connections())
		{
#ifndef TORRENT_DISABLE_LOGGING
			peer_log(peer_log_alert::info, "UPDATE_INTEREST", "not ready for connections");
#endif
			return;
		}

		bool interested = false;
		if (!t->is_upload_only())
		{
			t->need_picker();
			piece_picker const& p = t->picker();
			int num_pieces = p.num_pieces();
			for (int j = 0; j != num_pieces; ++j)
			{
				if (m_have_piece[j]
					&& t->piece_priority(j) > 0
					&& !p.has_piece_passed(j))
				{
					interested = true;
#ifndef TORRENT_DISABLE_LOGGING
					peer_log(peer_log_alert::info, "UPDATE_INTEREST", "interesting, piece: %d", j);
#endif
					break;
				}
			}
		}

#ifndef TORRENT_DISABLE_LOGGING
		if (!interested)
			peer_log(peer_log_alert::info, "UPDATE_INTEREST", "not interesting");
#endif

		if (!interested) send_not_interested();
		else t->peer_is_interesting(*this);

		TORRENT_ASSERT(in_handshake() || is_interesting() == interested);

		disconnect_if_redundant();
	}

#ifndef TORRENT_DISABLE_LOGGING
	void peer_connection::peer_log(peer_log_alert::direction_t direction
		, char const* event) const
	{
		peer_log(direction, event, "");
	}

	TORRENT_FORMAT(4,5)
	void peer_connection::peer_log(peer_log_alert::direction_t direction
		, char const* event, char const* fmt, ...) const
	{
		TORRENT_ASSERT(is_single_thread());

		if (!m_ses.alerts().should_post<peer_log_alert>()) return;

		va_list v;
		va_start(v, fmt);

		// TODO: it would be neat to be able to print this straight into the
		// alert's stack allocator
		char buf[512];
		std::vsnprintf(buf, sizeof(buf), fmt, v);
		va_end(v);

		torrent_handle h;
		boost::shared_ptr<torrent> t = m_torrent.lock();
		if (t) h = t->get_handle();

		m_ses.alerts().emplace_alert<peer_log_alert>(
			h, m_remote, m_peer_id, direction, event, buf);
	}
#endif

#ifndef TORRENT_DISABLE_EXTENSIONS
	void peer_connection::add_extension(boost::shared_ptr<peer_plugin> ext)
	{
		TORRENT_ASSERT(is_single_thread());
		m_extensions.push_back(ext);
	}

	peer_plugin const* peer_connection::find_plugin(char const* type)
	{
		TORRENT_ASSERT(is_single_thread());
		for (extension_list_t::iterator i = m_extensions.begin()
			, end(m_extensions.end()); i != end; ++i)
		{
			if (strcmp((*i)->type(), type) == 0) return (*i).get();
		}
		return 0;
	}
#endif

	void peer_connection::send_allowed_set()
	{
		TORRENT_ASSERT(is_single_thread());
		INVARIANT_CHECK;

		boost::shared_ptr<torrent> t = m_torrent.lock();
		TORRENT_ASSERT(t);

		if (t->super_seeding())
		{
#ifndef TORRENT_DISABLE_LOGGING
			peer_log(peer_log_alert::info, "ALLOWED", "skipping allowed set because of super seeding");
#endif
			return;
		}

		if (upload_only())
		{
#ifndef TORRENT_DISABLE_LOGGING
			peer_log(peer_log_alert::info, "ALLOWED", "skipping allowed set because peer is upload only");
#endif
			return;
		}

		int const num_allowed_pieces = m_settings.get_int(settings_pack::allowed_fast_set_size);
		if (num_allowed_pieces == 0) return;

		int const num_pieces = t->torrent_file().num_pieces();

		if (num_allowed_pieces >= num_pieces)
		{
			// this is a special case where we have more allowed
			// fast pieces than pieces in the torrent. Just send
			// an allowed fast message for every single piece
			for (int i = 0; i < num_pieces; ++i)
			{
				// there's no point in offering fast pieces
				// that the peer already has
				if (has_piece(i)) continue;

				write_allow_fast(i);
				TORRENT_ASSERT(std::find(m_accept_fast.begin()
					, m_accept_fast.end(), i)
					== m_accept_fast.end());
				if (m_accept_fast.empty())
				{
					m_accept_fast.reserve(10);
					m_accept_fast_piece_cnt.reserve(10);
				}
				m_accept_fast.push_back(i);
				m_accept_fast_piece_cnt.push_back(0);
			}
			return;
		}

		std::string x;
		address const& addr = m_remote.address();
		if (addr.is_v4())
		{
			address_v4::bytes_type bytes = addr.to_v4().to_bytes();
			x.assign(reinterpret_cast<char*>(bytes.data()), bytes.size());
		}
#if TORRENT_USE_IPV6
		else
		{
			address_v6::bytes_type bytes = addr.to_v6().to_bytes();
			x.assign(reinterpret_cast<char*>(bytes.data()), bytes.size());
		}
#endif
		x.append(t->torrent_file().info_hash().data(), 20);

		sha1_hash hash = hasher(x.c_str(), int(x.size())).final();
		int attempts = 0;
		int loops = 0;
		for (;;)
		{
			char const* p = hash.data();
			for (int i = 0; i < hash.size / sizeof(boost::uint32_t); ++i)
			{
				++loops;
				int const piece = detail::read_uint32(p) % num_pieces;
				if (std::find(m_accept_fast.begin(), m_accept_fast.end(), piece)
					!= m_accept_fast.end())
				{
					// this is our safety-net to make sure this loop terminates, even
					// under the worst conditions
					if (++loops > 500) return;
					continue;
				}

				if (!has_piece(piece))
				{
					write_allow_fast(piece);
					if (m_accept_fast.empty())
					{
						m_accept_fast.reserve(10);
						m_accept_fast_piece_cnt.reserve(10);
					}
					m_accept_fast.push_back(piece);
					m_accept_fast_piece_cnt.push_back(0);
				}
				if (++attempts >= num_allowed_pieces) return;
			}
			hash = hasher(hash.data(), 20).final();
		}
	}

	void peer_connection::on_metadata_impl()
	{
		TORRENT_ASSERT(is_single_thread());
		boost::shared_ptr<torrent> t = associated_torrent().lock();
		m_have_piece.resize(t->torrent_file().num_pieces(), m_have_all);
		m_num_pieces = m_have_piece.count();

		// now that we know how many pieces there are
		// remove any invalid allowed_fast and suggest pieces
		// now that we know what the number of pieces are
		for (std::vector<int>::iterator i = m_allowed_fast.begin();
			i != m_allowed_fast.end();)
		{
			if (*i < m_num_pieces)
			{
				++i;
				continue;
			}
			i = m_allowed_fast.erase(i);
		}

		for (std::vector<int>::iterator i = m_suggested_pieces.begin();
			i != m_suggested_pieces.end();)
		{
			if (*i < m_num_pieces)
			{
				++i;
				continue;
			}
			i = m_suggested_pieces.erase(i);
		}
		on_metadata();
		if (m_disconnecting) return;
	}

	void peer_connection::init()
	{
		TORRENT_ASSERT(is_single_thread());
		INVARIANT_CHECK;

		boost::shared_ptr<torrent> t = m_torrent.lock();
		TORRENT_ASSERT(t);
		TORRENT_ASSERT(t->valid_metadata());
		TORRENT_ASSERT(t->ready_for_connections());

		m_have_piece.resize(t->torrent_file().num_pieces(), m_have_all);

		if (m_have_all) m_num_pieces = t->torrent_file().num_pieces();
#if TORRENT_USE_ASSERTS
		TORRENT_ASSERT(!m_initialized);
		m_initialized = true;
#endif
		// now that we have a piece_picker,
		// update it with this peer's pieces

		TORRENT_ASSERT(m_num_pieces == m_have_piece.count());

		if (m_num_pieces == int(m_have_piece.size()))
		{
#ifndef TORRENT_DISABLE_LOGGING
			peer_log(peer_log_alert::info, "INIT", "this is a seed p: %p"
				, static_cast<void*>(m_peer_info));
#endif

			TORRENT_ASSERT(m_have_piece.all_set());
			TORRENT_ASSERT(m_have_piece.count() == m_have_piece.size());
			TORRENT_ASSERT(m_have_piece.size() == t->torrent_file().num_pieces());

			// if this is a web seed. we don't have a peer_info struct
			t->set_seed(m_peer_info, true);
			m_upload_only = true;

			t->peer_has_all(this);

#if TORRENT_USE_INVARIANT_CHECKS
			if (t && t->has_picker())
				t->picker().check_peer_invariant(m_have_piece, peer_info_struct());
#endif
			if (t->is_upload_only()) send_not_interested();
			else t->peer_is_interesting(*this);
			return;
		}

		// if we're a seed, we don't keep track of piece availability
		if (t->has_picker())
		{
			TORRENT_ASSERT(m_have_piece.size() == t->torrent_file().num_pieces());
			t->peer_has(m_have_piece, this);
			bool interesting = false;
			for (int i = 0; i < int(m_have_piece.size()); ++i)
			{
				if (m_have_piece[i])
				{
					// if the peer has a piece and we don't, the peer is interesting
					if (!t->have_piece(i)
						&& t->picker().piece_priority(i) != 0)
						interesting = true;
				}
			}
			if (interesting) t->peer_is_interesting(*this);
			else send_not_interested();
		}
		else
		{
			update_interest();
		}
	}

	peer_connection::~peer_connection()
	{
		m_counters.inc_stats_counter(counters::num_tcp_peers + m_socket->type() - 1, -1);

//		INVARIANT_CHECK;
		TORRENT_ASSERT(!m_in_constructor);
		TORRENT_ASSERT(m_disconnecting);
		TORRENT_ASSERT(m_disconnect_started);
		TORRENT_ASSERT(!m_destructed);
#if TORRENT_USE_ASSERTS
		m_destructed = true;
#endif

#if TORRENT_USE_ASSERTS
		m_in_use = 0;
#endif

		// decrement the stats counter
		set_endgame(false);

		if (m_interesting)
			m_counters.inc_stats_counter(counters::num_peers_down_interested, -1);
		if (m_peer_interested)
			m_counters.inc_stats_counter(counters::num_peers_up_interested, -1);
		if (!m_choked)
		{
			m_counters.inc_stats_counter(counters::num_peers_up_unchoked_all, -1);
			if (!ignore_unchoke_slots())
				m_counters.inc_stats_counter(counters::num_peers_up_unchoked, -1);
		}
		if (!m_peer_choked)
			m_counters.inc_stats_counter(counters::num_peers_down_unchoked, -1);
		if (m_connected)
			m_counters.inc_stats_counter(counters::num_peers_connected, -1);
		m_connected = false;
		if (!m_download_queue.empty())
			m_counters.inc_stats_counter(counters::num_peers_down_requests, -1);

		// defensive
		boost::shared_ptr<torrent> t = m_torrent.lock();
		// if t is NULL, we better not be connecting, since
		// we can't decrement the connecting counter
		TORRENT_ASSERT(t || !m_connecting);

		// we should really have dealt with this already
		TORRENT_ASSERT(!m_connecting);
		if (m_connecting)
		{
			m_counters.inc_stats_counter(counters::num_peers_half_open, -1);
			if (t) t->dec_num_connecting();
			m_connecting = false;
		}

#ifndef TORRENT_DISABLE_EXTENSIONS
		m_extensions.clear();
#endif

#ifndef TORRENT_DISABLE_LOGGING
		peer_log(peer_log_alert::info, "CONNECTION CLOSED");
#endif
		TORRENT_ASSERT(m_request_queue.empty());
		TORRENT_ASSERT(m_download_queue.empty());

#if TORRENT_USE_ASSERTS
		if (m_peer_info)
			TORRENT_ASSERT(m_peer_info->connection == 0);
#endif
	}

	bool peer_connection::on_parole() const
	{ return peer_info_struct() && peer_info_struct()->on_parole; }

	int peer_connection::picker_options() const
	{
		TORRENT_ASSERT(is_single_thread());
		int ret = m_picker_options;

		boost::shared_ptr<torrent> t = m_torrent.lock();
		TORRENT_ASSERT(t);
		if (!t) return 0;

		if (t->num_time_critical_pieces() > 0)
		{
			ret |= piece_picker::time_critical_mode;
		}

		if (t->is_sequential_download())
		{
			ret |= piece_picker::sequential;
		}
		else if (t->num_have() < m_settings.get_int(settings_pack::initial_picker_threshold))
		{
			// if we have fewer pieces than a certain threshold
			// don't pick rare pieces, just pick random ones,
			// and prioritize finishing them
			ret |= piece_picker::prioritize_partials;
		}
		else
		{
			ret |= piece_picker::rarest_first;
		}

		if (m_snubbed)
		{
			// snubbed peers should request
			// the common pieces first, just to make
			// it more likely for all snubbed peers to
			// request blocks from the same piece
			ret |= piece_picker::reverse;
		}

		if (m_settings.get_bool(settings_pack::prioritize_partial_pieces))
			ret |= piece_picker::prioritize_partials;

		if (on_parole()) ret |= piece_picker::on_parole
			| piece_picker::prioritize_partials;

		// only one of rarest_first and sequential can be set. i.e. the sum of
		// whether the bit is set or not may only be 0 or 1 (never 2)
		TORRENT_ASSERT(((ret & piece_picker::rarest_first) ? 1 : 0)
			+ ((ret & piece_picker::sequential) ? 1 : 0) <= 1);
		return ret;
	}

	void peer_connection::fast_reconnect(bool r)
	{
		TORRENT_ASSERT(is_single_thread());
		if (!peer_info_struct() || peer_info_struct()->fast_reconnects > 1)
			return;
		m_fast_reconnect = r;
		peer_info_struct()->last_connected = boost::uint16_t(m_ses.session_time());
		int rewind = m_settings.get_int(settings_pack::min_reconnect_time)
			* m_settings.get_int(settings_pack::max_failcount);
		if (peer_info_struct()->last_connected < rewind) peer_info_struct()->last_connected = 0;
		else peer_info_struct()->last_connected -= rewind;

		if (peer_info_struct()->fast_reconnects < 15)
			++peer_info_struct()->fast_reconnects;
	}

	void peer_connection::received_piece(int index)
	{
		TORRENT_ASSERT(is_single_thread());
		// dont announce during handshake
		if (in_handshake()) return;

#ifndef TORRENT_DISABLE_LOGGING
		peer_log(peer_log_alert::incoming, "RECEIVED", "piece: %d", index);
#endif

		// remove suggested pieces once we have them
		std::vector<int>::iterator i = std::find(
			m_suggested_pieces.begin(), m_suggested_pieces.end(), index);
		if (i != m_suggested_pieces.end()) m_suggested_pieces.erase(i);

		// remove allowed fast pieces
		i = std::find(m_allowed_fast.begin(), m_allowed_fast.end(), index);
		if (i != m_allowed_fast.end()) m_allowed_fast.erase(i);

		if (has_piece(index))
		{
			// if we got a piece that this peer has
			// it might have been the last interesting
			// piece this peer had. We might not be
			// interested anymore
			update_interest();
			if (is_disconnecting()) return;
		}

		if (disconnect_if_redundant()) return;

#if TORRENT_USE_ASSERTS
		boost::shared_ptr<torrent> t = m_torrent.lock();
		TORRENT_ASSERT(t);
#endif
	}

	void peer_connection::announce_piece(int index)
	{
		TORRENT_ASSERT(is_single_thread());
		// dont announce during handshake
		if (in_handshake()) return;

		if (has_piece(index))
		{
			// optimization, don't send have messages
			// to peers that already have the piece
			if (!m_settings.get_bool(settings_pack::send_redundant_have))
			{
#ifndef TORRENT_DISABLE_LOGGING
				peer_log(peer_log_alert::outgoing_message, "HAVE", "piece: %d SUPRESSED", index);
#endif
				return;
			}
		}

		if (disconnect_if_redundant()) return;

#ifndef TORRENT_DISABLE_LOGGING
		peer_log(peer_log_alert::outgoing_message, "HAVE", "piece: %d", index);
#endif
		write_have(index);
#if TORRENT_USE_ASSERTS
		boost::shared_ptr<torrent> t = m_torrent.lock();
		TORRENT_ASSERT(t);
#endif
	}

	bool peer_connection::has_piece(int i) const
	{
		TORRENT_ASSERT(is_single_thread());
		boost::shared_ptr<torrent> t = m_torrent.lock();
		TORRENT_ASSERT(t);
		TORRENT_ASSERT(t->valid_metadata());
		TORRENT_ASSERT(i >= 0);
		TORRENT_ASSERT(i < t->torrent_file().num_pieces());
		return m_have_piece[i];
	}

	std::vector<pending_block> const& peer_connection::request_queue() const
	{
		TORRENT_ASSERT(is_single_thread());
		return m_request_queue;
	}

	std::vector<pending_block> const& peer_connection::download_queue() const
	{
		TORRENT_ASSERT(is_single_thread());
		return m_download_queue;
	}

	std::vector<peer_request> const& peer_connection::upload_queue() const
	{
		TORRENT_ASSERT(is_single_thread());
		return m_requests;
	}

	time_duration peer_connection::download_queue_time(int extra_bytes) const
	{
		TORRENT_ASSERT(is_single_thread());
		boost::shared_ptr<torrent> t = m_torrent.lock();
		TORRENT_ASSERT(t);

		int rate = 0;

		// if we haven't received any data recently, the current download rate
		// is not representative
		if (aux::time_now() - m_last_piece > seconds(30) && m_download_rate_peak > 0)
		{
			rate = m_download_rate_peak;
		}
		else if (aux::time_now() - m_last_unchoked < seconds(5)
			&& m_statistics.total_payload_upload() < 2 * 0x4000)
		{
			// if we're have only been unchoked for a short period of time,
			// we don't know what rate we can get from this peer. Instead of assuming
			// the lowest possible rate, assume the average.

			int peers_with_requests = stats_counters()[counters::num_peers_down_requests];
			// avoid division by 0
			if (peers_with_requests == 0) peers_with_requests = 1;

			// TODO: this should be the global download rate
			rate = t->statistics().transfer_rate(stat::download_payload) / peers_with_requests;
		}
		else
		{
			// current download rate in bytes per seconds
			rate = m_statistics.transfer_rate(stat::download_payload);
		}

		// avoid division by zero
		if (rate < 50) rate = 50;

		// average of current rate and peak
//		rate = (rate + m_download_rate_peak) / 2;

		return milliseconds((m_outstanding_bytes + extra_bytes
			+ m_queued_time_critical * t->block_size() * 1000) / rate);
	}

	void peer_connection::add_stat(boost::int64_t downloaded, boost::int64_t uploaded)
	{
		TORRENT_ASSERT(is_single_thread());
		m_statistics.add_stat(downloaded, uploaded);
	}

	void peer_connection::received_bytes(int bytes_payload, int bytes_protocol)
	{
		TORRENT_ASSERT(is_single_thread());
		m_statistics.received_bytes(bytes_payload, bytes_protocol);
		if (m_ignore_stats) return;
		boost::shared_ptr<torrent> t = m_torrent.lock();
		if (!t) return;
		t->received_bytes(bytes_payload, bytes_protocol);
	}

	void peer_connection::sent_bytes(int bytes_payload, int bytes_protocol)
	{
		TORRENT_ASSERT(is_single_thread());
		m_statistics.sent_bytes(bytes_payload, bytes_protocol);
#ifndef TORRENT_DISABLE_EXTENSIONS
		if (bytes_payload)
		{
			for (extension_list_t::iterator i = m_extensions.begin()
				, end(m_extensions.end()); i != end; ++i)
			{
				(*i)->sent_payload(bytes_payload);
			}
		}
#endif
		if (m_ignore_stats) return;
		boost::shared_ptr<torrent> t = m_torrent.lock();
		if (!t) return;
		t->sent_bytes(bytes_payload, bytes_protocol);
	}

	void peer_connection::trancieve_ip_packet(int bytes, bool ipv6)
	{
		TORRENT_ASSERT(is_single_thread());
		m_statistics.trancieve_ip_packet(bytes, ipv6);
		if (m_ignore_stats) return;
		boost::shared_ptr<torrent> t = m_torrent.lock();
		if (!t) return;
		t->trancieve_ip_packet(bytes, ipv6);
	}

	void peer_connection::sent_syn(bool ipv6)
	{
		TORRENT_ASSERT(is_single_thread());
		m_statistics.sent_syn(ipv6);
		if (m_ignore_stats) return;
		boost::shared_ptr<torrent> t = m_torrent.lock();
		if (!t) return;
		t->sent_syn(ipv6);
	}

	void peer_connection::received_synack(bool ipv6)
	{
		TORRENT_ASSERT(is_single_thread());
		m_statistics.received_synack(ipv6);
		if (m_ignore_stats) return;
		boost::shared_ptr<torrent> t = m_torrent.lock();
		if (!t) return;
		t->received_synack(ipv6);
	}

	bitfield const& peer_connection::get_bitfield() const
	{
		TORRENT_ASSERT(is_single_thread());
		return m_have_piece;
	}

	void peer_connection::received_valid_data(int index)
	{
		TORRENT_ASSERT(is_single_thread());
		// this fails because we haven't had time to disconnect
		// seeds yet, and we might have just become one
//		INVARIANT_CHECK;

#ifndef TORRENT_DISABLE_EXTENSIONS
		for (extension_list_t::iterator i = m_extensions.begin()
			, end(m_extensions.end()); i != end; ++i)
		{
			TORRENT_TRY {
				(*i)->on_piece_pass(index);
			} TORRENT_CATCH(std::exception&) {}
		}
#else
		TORRENT_UNUSED(index);
#endif
	}

	// single_peer is true if the entire piece was received by a single
	// peer
	bool peer_connection::received_invalid_data(int index, bool single_peer)
	{
		TORRENT_ASSERT(is_single_thread());
		INVARIANT_CHECK;
		TORRENT_UNUSED(single_peer);

#ifndef TORRENT_DISABLE_EXTENSIONS
		for (extension_list_t::iterator i = m_extensions.begin()
			, end(m_extensions.end()); i != end; ++i)
		{
			TORRENT_TRY {
				(*i)->on_piece_failed(index);
			} TORRENT_CATCH(std::exception&) {}
		}
#else
		TORRENT_UNUSED(index);
#endif
		return true;
	}

	// verifies a piece to see if it is valid (is within a valid range)
	// and if it can correspond to a request generated by libtorrent.
	bool peer_connection::verify_piece(const peer_request& p) const
	{
		TORRENT_ASSERT(is_single_thread());
		boost::shared_ptr<torrent> t = m_torrent.lock();
		TORRENT_ASSERT(t);

		TORRENT_ASSERT(t->valid_metadata());
		torrent_info const& ti = t->torrent_file();

		return p.piece >= 0
			&& p.piece < ti.num_pieces()
			&& p.start >= 0
			&& p.start < ti.piece_length()
			&& t->to_req(piece_block(p.piece, p.start / t->block_size())) == p;
	}

	void peer_connection::attach_to_torrent(sha1_hash const& ih)
	{
		TORRENT_ASSERT(is_single_thread());
		INVARIANT_CHECK;

#ifndef TORRENT_DISABLE_LOGGING
		m_connect_time = clock_type::now();
		peer_log(peer_log_alert::info, "ATTACH", "attached to torrent");
#endif

		TORRENT_ASSERT(!m_disconnecting);
		TORRENT_ASSERT(m_torrent.expired());
		boost::weak_ptr<torrent> wpt = m_ses.find_torrent(ih);
		boost::shared_ptr<torrent> t = wpt.lock();

		if (t && t->is_aborted())
		{
#ifndef TORRENT_DISABLE_LOGGING
			peer_log(peer_log_alert::info, "ATTACH", "the torrent has been aborted");
#endif
			t.reset();
		}

		if (!t)
		{
			t = m_ses.delay_load_torrent(ih, this);
#ifndef TORRENT_DISABLE_LOGGING
			if (t)
				peer_log(peer_log_alert::info, "ATTACH"
					, "Delay loaded torrent: %s:", aux::to_hex(ih.to_string()).c_str());
#endif
		}

		if (!t)
		{
			// we couldn't find the torrent!
#ifndef TORRENT_DISABLE_LOGGING
			peer_log(peer_log_alert::info, "ATTACH"
				, "couldn't find a torrent with the given info_hash: %s torrents:"
				, aux::to_hex(ih.to_string()).c_str());
#endif

#ifndef TORRENT_DISABLE_DHT
			if (dht::verify_secret_id(ih))
			{
				// this means the hash was generated from our generate_secret_id()
				// as part of DHT traffic. The fact that we got an incoming
				// connection on this info-hash, means the other end, making this
				// connection fished it out of the DHT chatter. That's suspicious.
				m_ses.ban_ip(m_remote.address());
			}
#endif
			disconnect(errors::invalid_info_hash, op_bittorrent, 1);
			return;
		}

		if (t->is_paused()
			&& t->is_auto_managed()
			&& m_settings.get_bool(settings_pack::incoming_starts_queued_torrents)
			&& !t->is_aborted())
		{
			t->resume();
		}

		if (t->is_paused() || t->is_aborted() || t->graceful_pause())
		{
			// paused torrents will not accept
			// incoming connections unless they are auto managed
			// and inconing_starts_queued_torrents is true
			// torrents that have errors should always reject
			// incoming peers
#ifndef TORRENT_DISABLE_LOGGING
			peer_log(peer_log_alert::info, "ATTACH", "rejected connection to paused torrent");
#endif
			disconnect(errors::torrent_paused, op_bittorrent, 2);
			return;
		}

#if TORRENT_USE_I2P
		i2p_stream* i2ps = m_socket->get<i2p_stream>();
		if (!i2ps && t->torrent_file().is_i2p()
			&& !m_settings.get_bool(settings_pack::allow_i2p_mixed))
		{
			// the torrent is an i2p torrent, the peer is a regular peer
			// and we don't allow mixed mode. Disconnect the peer.
#ifndef TORRENT_DISABLE_LOGGING
			peer_log(peer_log_alert::info, "ATTACH", "rejected regular connection to i2p torrent");
#endif
			disconnect(errors::peer_banned, op_bittorrent, 2);
			return;
		}
#endif // TORRENT_USE_I2P

		TORRENT_ASSERT(m_torrent.expired());

		// check to make sure we don't have another connection with the same
		// info_hash and peer_id. If we do. close this connection.
		t->attach_peer(this);
		if (m_disconnecting) return;
		// it's important to assign the torrent after successfully attaching.
		// if the peer disconnects while attaching, it's not a proper member
		// of the torrent and peer_connection::disconnect() will fail if it
		// think it is
		m_torrent = t;

		if (m_exceeded_limit)
		{
			// find a peer in some torrent (presumably the one with most peers)
			// and disconnect the lowest ranking peer
			boost::weak_ptr<torrent> torr = m_ses.find_disconnect_candidate_torrent();
			boost::shared_ptr<torrent> other_t = torr.lock();

			if (other_t)
			{
				if (other_t->num_peers() <= t->num_peers())
				{
					disconnect(errors::too_many_connections, op_bittorrent);
					return;
				}
				// find the lowest ranking peer and disconnect that
				peer_connection* p = other_t->find_lowest_ranking_peer();
				p->disconnect(errors::too_many_connections, op_bittorrent);
				peer_disconnected_other();
			}
			else
			{
				disconnect(errors::too_many_connections, op_bittorrent);
				return;
			}
		}

		TORRENT_ASSERT(!m_torrent.expired());

		// if the torrent isn't ready to accept
		// connections yet, we'll have to wait with
		// our initialization
		if (t->ready_for_connections()) init();

		TORRENT_ASSERT(!m_torrent.expired());

		// assume the other end has no pieces
		// if we don't have valid metadata yet,
		// leave the vector unallocated
		TORRENT_ASSERT(m_num_pieces == 0);
		m_have_piece.clear_all();
		TORRENT_ASSERT(!m_torrent.expired());
	}

	boost::uint32_t peer_connection::peer_rank() const
	{
		TORRENT_ASSERT(is_single_thread());
		return m_peer_info == NULL ? 0
			: m_peer_info->rank(m_ses.external_address(), m_ses.listen_port());
	}

	// message handlers

	// -----------------------------
	// --------- KEEPALIVE ---------
	// -----------------------------

	void peer_connection::incoming_keepalive()
	{
		TORRENT_ASSERT(is_single_thread());
		INVARIANT_CHECK;

#ifndef TORRENT_DISABLE_LOGGING
		peer_log(peer_log_alert::incoming_message, "KEEPALIVE");
#endif
	}

	// -----------------------------
	// ----------- CHOKE -----------
	// -----------------------------

	void peer_connection::set_endgame(bool b)
	{
		TORRENT_ASSERT(is_single_thread());
		if (m_endgame_mode == b) return;
		m_endgame_mode = b;
		if (m_endgame_mode)
			m_counters.inc_stats_counter(counters::num_peers_end_game);
		else
			m_counters.inc_stats_counter(counters::num_peers_end_game, -1);
	}

	void peer_connection::incoming_choke()
	{
		TORRENT_ASSERT(is_single_thread());
		INVARIANT_CHECK;

#ifndef TORRENT_DISABLE_EXTENSIONS
		for (extension_list_t::iterator i = m_extensions.begin()
			, end(m_extensions.end()); i != end; ++i)
		{
			if ((*i)->on_choke()) return;
		}
#endif
		if (is_disconnecting()) return;

#ifndef TORRENT_DISABLE_LOGGING
		peer_log(peer_log_alert::incoming_message, "CHOKE");
#endif
		if (m_peer_choked == false)
			m_counters.inc_stats_counter(counters::num_peers_down_unchoked, -1);

		m_peer_choked = true;
		set_endgame(false);

		clear_request_queue();
	}

	void peer_connection::clear_request_queue()
	{
		TORRENT_ASSERT(is_single_thread());
		boost::shared_ptr<torrent> t = m_torrent.lock();
		TORRENT_ASSERT(t);
		if (!t->has_picker())
		{
			m_request_queue.clear();
			return;
		}

		// clear the requests that haven't been sent yet
		if (peer_info_struct() == 0 || !peer_info_struct()->on_parole)
		{
			// if the peer is not in parole mode, clear the queued
			// up block requests
			piece_picker& p = t->picker();
			for (std::vector<pending_block>::const_iterator i = m_request_queue.begin()
				, end(m_request_queue.end()); i != end; ++i)
			{
				p.abort_download(i->block, peer_info_struct());
			}
			m_request_queue.clear();
			m_queued_time_critical = 0;
		}
	}

	namespace {

	bool match_request(peer_request const& r, piece_block const& b, int block_size)
	{
		if (int(b.piece_index) != r.piece) return false;
		if (int(b.block_index) != r.start / block_size) return false;
		if (r.start % block_size != 0) return false;
		return true;
	}
	}

	// -----------------------------
	// -------- REJECT PIECE -------
	// -----------------------------

	void peer_connection::incoming_reject_request(peer_request const& r)
	{
		TORRENT_ASSERT(is_single_thread());
		INVARIANT_CHECK;

		boost::shared_ptr<torrent> t = m_torrent.lock();
		TORRENT_ASSERT(t);

#ifndef TORRENT_DISABLE_LOGGING
		peer_log(peer_log_alert::incoming_message, "REJECT_PIECE", "piece: %d s: %x l: %x"
			, r.piece, r.start, r.length);
#endif

#ifndef TORRENT_DISABLE_EXTENSIONS
		for (extension_list_t::iterator i = m_extensions.begin()
			, end(m_extensions.end()); i != end; ++i)
		{
			if ((*i)->on_reject(r)) return;
		}
#endif

		if (is_disconnecting()) return;

		std::vector<pending_block>::iterator dlq_iter = std::find_if(
			m_download_queue.begin(), m_download_queue.end()
			, std::bind(match_request, boost::cref(r), std::bind(&pending_block::block, _1)
			, t->block_size()));

		if (dlq_iter != m_download_queue.end())
		{
			pending_block b = *dlq_iter;
			bool remove_from_picker = !dlq_iter->timed_out && !dlq_iter->not_wanted;
			m_download_queue.erase(dlq_iter);
			TORRENT_ASSERT(m_outstanding_bytes >= r.length);
			m_outstanding_bytes -= r.length;
			if (m_outstanding_bytes < 0) m_outstanding_bytes = 0;

			if (m_download_queue.empty())
				m_counters.inc_stats_counter(counters::num_peers_down_requests, -1);

			// if the peer is in parole mode, keep the request
			if (peer_info_struct() && peer_info_struct()->on_parole)
			{
				// we should only add it if the block is marked as
				// busy in the piece-picker
				if (remove_from_picker)
					m_request_queue.insert(m_request_queue.begin(), b);
			}
			else if (!t->is_seed() && remove_from_picker)
			{
				piece_picker& p = t->picker();
				p.abort_download(b.block, peer_info_struct());
			}
#if TORRENT_USE_INVARIANT_CHECKS
			check_invariant();
#endif
		}
#ifndef TORRENT_DISABLE_LOGGING
		else
		{
			peer_log(peer_log_alert::info, "REJECT_PIECE", "piece not in request queue");
		}
#endif
		if (has_peer_choked())
		{
			// if we're choked and we got a rejection of
			// a piece in the allowed fast set, remove it
			// from the allow fast set.
			std::vector<int>::iterator i = std::find(
				m_allowed_fast.begin(), m_allowed_fast.end(), r.piece);
			if (i != m_allowed_fast.end()) m_allowed_fast.erase(i);
		}
		else
		{
			std::vector<int>::iterator i = std::find(m_suggested_pieces.begin()
				, m_suggested_pieces.end(), r.piece);
			if (i != m_suggested_pieces.end())
				m_suggested_pieces.erase(i);
		}

		check_graceful_pause();
		if (is_disconnecting()) return;

		if (m_request_queue.empty() && m_download_queue.size() < 2)
		{
			if (request_a_block(*t, *this))
				m_counters.inc_stats_counter(counters::reject_piece_picks);
			send_block_requests();
		}
	}

	// -----------------------------
	// ------- SUGGEST PIECE -------
	// -----------------------------

	void peer_connection::incoming_suggest(int index)
	{
		TORRENT_ASSERT(is_single_thread());
		INVARIANT_CHECK;

#ifndef TORRENT_DISABLE_LOGGING
		peer_log(peer_log_alert::incoming_message, "SUGGEST_PIECE"
			, "piece: %d", index);
#endif
		boost::shared_ptr<torrent> t = m_torrent.lock();
		if (!t) return;

#ifndef TORRENT_DISABLE_EXTENSIONS
		for (extension_list_t::iterator i = m_extensions.begin()
			, end(m_extensions.end()); i != end; ++i)
		{
			if ((*i)->on_suggest(index)) return;
		}
#endif

		if (is_disconnecting()) return;
		if (index < 0)
		{
#ifndef TORRENT_DISABLE_LOGGING
			peer_log(peer_log_alert::incoming_message, "INVALID_SUGGEST_PIECE"
				, "%d", index);
#endif
			return;
		}

		if (t->valid_metadata())
		{
			if (index >= int(m_have_piece.size()))
			{
#ifndef TORRENT_DISABLE_LOGGING
				peer_log(peer_log_alert::incoming_message, "INVALID_SUGGEST"
					, "%d s: %d", index, int(m_have_piece.size()));
#endif
				return;
			}

			// if we already have the piece, we can
			// ignore this message
			if (t->have_piece(index))
				return;
		}

		if (int(m_suggested_pieces.size()) > m_settings.get_int(settings_pack::max_suggest_pieces))
			m_suggested_pieces.erase(m_suggested_pieces.begin());

		m_suggested_pieces.push_back(index);

#ifndef TORRENT_DISABLE_LOGGING
		peer_log(peer_log_alert::info, "SUGGEST_PIECE", "piece: %d added to set: %d"
			, index, int(m_suggested_pieces.size()));
#endif
	}

	// -----------------------------
	// ---------- UNCHOKE ----------
	// -----------------------------

	void peer_connection::incoming_unchoke()
	{
		TORRENT_ASSERT(is_single_thread());
		INVARIANT_CHECK;

		boost::shared_ptr<torrent> t = m_torrent.lock();
		TORRENT_ASSERT(t);

#ifndef TORRENT_DISABLE_LOGGING
		m_unchoke_time = clock_type::now();
		t->debug_log("UNCHOKE [%p] (%d ms)", static_cast<void*>(this)
			, int(total_milliseconds(m_unchoke_time - m_bitfield_time)));
#endif

#ifndef TORRENT_DISABLE_EXTENSIONS
		for (extension_list_t::iterator i = m_extensions.begin()
			, end(m_extensions.end()); i != end; ++i)
		{
			if ((*i)->on_unchoke()) return;
		}
#endif

#ifndef TORRENT_DISABLE_LOGGING
		peer_log(peer_log_alert::incoming_message, "UNCHOKE");
#endif
		if (m_peer_choked)
			m_counters.inc_stats_counter(counters::num_peers_down_unchoked);

		m_peer_choked = false;
		m_last_unchoked = aux::time_now();
		if (is_disconnecting()) return;

		if (is_interesting())
		{
			if (request_a_block(*t, *this))
				m_counters.inc_stats_counter(counters::unchoke_piece_picks);
			send_block_requests();
		}
	}

	// -----------------------------
	// -------- INTERESTED ---------
	// -----------------------------

	void peer_connection::incoming_interested()
	{
		TORRENT_ASSERT(is_single_thread());
		INVARIANT_CHECK;

		boost::shared_ptr<torrent> t = m_torrent.lock();
		TORRENT_ASSERT(t);

#ifndef TORRENT_DISABLE_EXTENSIONS
		for (extension_list_t::iterator i = m_extensions.begin()
			, end(m_extensions.end()); i != end; ++i)
		{
			if ((*i)->on_interested()) return;
		}
#endif

#ifndef TORRENT_DISABLE_LOGGING
		peer_log(peer_log_alert::incoming_message, "INTERESTED");
#endif
		if (m_peer_interested == false)
			m_counters.inc_stats_counter(counters::num_peers_up_interested);

		m_peer_interested = true;
		if (is_disconnecting()) return;

		// if the peer is ready to download stuff, it must have metadata
		m_has_metadata = true;

		disconnect_if_redundant();
		if (is_disconnecting()) return;

		if (t->graceful_pause())
		{
#ifndef TORRENT_DISABLE_LOGGING
			peer_log(peer_log_alert::info, "UNCHOKE"
				, "did not unchoke, graceful pause mode");
#endif
			return;
		}

		if (!is_choked())
		{
			// the reason to send an extra unchoke message here is that
			// because of the handshake-round-trip optimization, we may
			// end up sending an unchoke before the other end sends us
			// an interested message. This may confuse clients, not reacting
			// to the first unchoke, and then not check whether it's unchoked
			// when sending the interested message. If the other end's client
			// has this problem, sending another unchoke here will kick it
			// to react to the fact that it's unchoked.
#ifndef TORRENT_DISABLE_LOGGING
			peer_log(peer_log_alert::info, "UNCHOKE", "sending redundant unchoke");
#endif
			write_unchoke();
			return;
		}

		maybe_unchoke_this_peer();
	}

	void peer_connection::maybe_unchoke_this_peer()
	{
		TORRENT_ASSERT(is_single_thread());
		if (ignore_unchoke_slots())
		{
#ifndef TORRENT_DISABLE_LOGGING
			peer_log(peer_log_alert::info, "UNCHOKE", "about to unchoke, peer ignores unchoke slots");
#endif
			// if this peer is expempted from the choker
			// just unchoke it immediately
			send_unchoke();
		}
		else if (m_ses.preemptive_unchoke())
		{
			// if the peer is choked and we have upload slots left,
			// then unchoke it.

			boost::shared_ptr<torrent> t = m_torrent.lock();
			TORRENT_ASSERT(t);

			t->unchoke_peer(*this);
		}
#ifndef TORRENT_DISABLE_LOGGING
		else
		{
			peer_log(peer_log_alert::info, "UNCHOKE", "did not unchoke, the number of uploads (%d) "
				"is more than or equal to the limit (%d)"
				, m_ses.num_uploads(), m_settings.get_int(settings_pack::unchoke_slots_limit));
		}
#endif
	}

	// -----------------------------
	// ------ NOT INTERESTED -------
	// -----------------------------

	void peer_connection::incoming_not_interested()
	{
		TORRENT_ASSERT(is_single_thread());
		INVARIANT_CHECK;

#ifndef TORRENT_DISABLE_EXTENSIONS
		for (extension_list_t::iterator i = m_extensions.begin()
			, end(m_extensions.end()); i != end; ++i)
		{
			if ((*i)->on_not_interested()) return;
		}
#endif

		m_became_uninterested = aux::time_now();

#ifndef TORRENT_DISABLE_LOGGING
		peer_log(peer_log_alert::incoming_message, "NOT_INTERESTED");
#endif
		if (m_peer_interested)
			m_counters.inc_stats_counter(counters::num_peers_up_interested, -1);

		m_peer_interested = false;
		if (is_disconnecting()) return;

		boost::shared_ptr<torrent> t = m_torrent.lock();
		TORRENT_ASSERT(t);

		choke_this_peer();
	}

	void peer_connection::choke_this_peer()
	{
		TORRENT_ASSERT(is_single_thread());
		if (is_choked()) return;
		if (ignore_unchoke_slots())
		{
			send_choke();
			return;
		}

		boost::shared_ptr<torrent> t = m_torrent.lock();
		TORRENT_ASSERT(t);

		if (m_peer_info && m_peer_info->optimistically_unchoked)
		{
			m_peer_info->optimistically_unchoked = false;
			m_counters.inc_stats_counter(counters::num_peers_up_unchoked_optimistic, -1);
			t->trigger_optimistic_unchoke();
		}
		t->choke_peer(*this);
		t->trigger_unchoke();
	}

	// -----------------------------
	// ----------- HAVE ------------
	// -----------------------------

	void peer_connection::incoming_have(int index)
	{
		TORRENT_ASSERT(is_single_thread());
		INVARIANT_CHECK;

		boost::shared_ptr<torrent> t = m_torrent.lock();
		TORRENT_ASSERT(t);

#ifndef TORRENT_DISABLE_EXTENSIONS
		for (extension_list_t::iterator i = m_extensions.begin()
			, end(m_extensions.end()); i != end; ++i)
		{
			if ((*i)->on_have(index)) return;
		}
#endif

		if (is_disconnecting()) return;

		// if we haven't received a bitfield, it was
		// probably omitted, which is the same as 'have_none'
		if (!m_bitfield_received) incoming_have_none();

#ifndef TORRENT_DISABLE_LOGGING
		peer_log(peer_log_alert::incoming_message, "HAVE", "piece: %d", index);
#endif

		if (is_disconnecting()) return;

		if (!t->valid_metadata() && index >= int(m_have_piece.size()))
		{
			if (index < 131072)
			{
				// if we don't have metadata
				// and we might not have received a bitfield
				// extend the bitmask to fit the new
				// have message
				m_have_piece.resize(index + 1, false);
			}
			else
			{
				// unless the index > 64k, in which case
				// we just ignore it
				return;
			}
		}

		// if we got an invalid message, abort
		if (index >= int(m_have_piece.size()) || index < 0)
		{
#ifndef TORRENT_DISABLE_LOGGING
			peer_log(peer_log_alert::info, "ERROR", "have-metadata have_piece: %d size: %d"
				, index, int(m_have_piece.size()));
#endif
			disconnect(errors::invalid_have, op_bittorrent, 2);
			return;
		}

		if (t->super_seeding() && !m_settings.get_bool(settings_pack::strict_super_seeding))
		{
			// if we're superseeding and the peer just told
			// us that it completed the piece we're superseeding
			// to it, change the superseeding piece for this peer
			// if the peer optimizes out redundant have messages
			// this will be handled when the peer sends not-interested
			// instead.
			if (super_seeded_piece(index))
			{
				superseed_piece(index, t->get_piece_to_super_seed(m_have_piece));
			}
		}

		if (m_have_piece[index])
		{
#ifndef TORRENT_DISABLE_LOGGING
			peer_log(peer_log_alert::incoming, "HAVE"
				, "got redundant HAVE message for index: %d", index);
#endif
			return;
		}

		m_have_piece.set_bit(index);
		++m_num_pieces;

		// if the peer is downloading stuff, it must have metadata
		m_has_metadata = true;

		// only update the piece_picker if
		// we have the metadata and if
		// we're not a seed (in which case
		// we won't have a piece picker)
		if (!t->valid_metadata()) return;

		t->peer_has(index, this);

		// this will disregard all have messages we get within
		// the first two seconds. Since some clients implements
		// lazy bitfields, these will not be reliable to use
		// for an estimated peer download rate.
		if (!peer_info_struct()
			|| m_ses.session_time() - peer_info_struct()->last_connected > 2)
		{
			// update bytes downloaded since last timer
			++m_remote_pieces_dled;
		}

		// it's important to not disconnect before we have
		// updated the piece picker, otherwise we will incorrectly
		// decrement the piece count without first incrementing it
		if (is_seed())
		{
#ifndef TORRENT_DISABLE_LOGGING
			peer_log(peer_log_alert::info, "SEED", "this is a seed. p: %p"
				, static_cast<void*>(m_peer_info));
#endif

			TORRENT_ASSERT(m_have_piece.all_set());
			TORRENT_ASSERT(m_have_piece.count() == m_have_piece.size());
			TORRENT_ASSERT(m_have_piece.size() == t->torrent_file().num_pieces());

			t->seen_complete();
			t->set_seed(m_peer_info, true);
			m_upload_only = true;

#if TORRENT_USE_INVARIANT_CHECKS
			if (t && t->has_picker())
				t->picker().check_peer_invariant(m_have_piece, peer_info_struct());
#endif
		}

		// it's important to update whether we're intersted in this peer before
		// calling disconnect_if_redundant, otherwise we may disconnect even if
		// we are interested
		if (!t->has_piece_passed(index)
			&& !t->is_seed()
			&& !is_interesting()
			&& (!t->has_picker() || t->picker().piece_priority(index) != 0))
			t->peer_is_interesting(*this);

		disconnect_if_redundant();
		if (is_disconnecting()) return;

		// if we're super seeding, this might mean that somebody
		// forwarded this piece. In which case we need to give
		// a new piece to that peer
		if (t->super_seeding()
			&& m_settings.get_bool(settings_pack::strict_super_seeding)
			&& (!super_seeded_piece(index) || t->num_peers() == 1))
		{
			for (torrent::peer_iterator i = t->begin()
				, end(t->end()); i != end; ++i)
			{
				peer_connection* p = *i;
				if (!p->super_seeded_piece(index)) continue;
				if (!p->has_piece(index)) continue;
				p->superseed_piece(index, t->get_piece_to_super_seed(p->get_bitfield()));
			}
		}
	}

	// -----------------------------
	// -------- DONT HAVE ----------
	// -----------------------------

	void peer_connection::incoming_dont_have(int index)
	{
		TORRENT_ASSERT(is_single_thread());
		INVARIANT_CHECK;

		boost::shared_ptr<torrent> t = m_torrent.lock();
		TORRENT_ASSERT(t);

#ifndef TORRENT_DISABLE_EXTENSIONS
		for (extension_list_t::iterator i = m_extensions.begin()
			, end(m_extensions.end()); i != end; ++i)
		{
			if ((*i)->on_dont_have(index)) return;
		}
#endif

		if (is_disconnecting()) return;

#ifndef TORRENT_DISABLE_LOGGING
		peer_log(peer_log_alert::incoming_message, "DONT_HAVE", "piece: %d", index);
#endif

		// if we got an invalid message, abort
		if (index >= int(m_have_piece.size()) || index < 0)
		{
			disconnect(errors::invalid_dont_have, op_bittorrent, 2);
			return;
		}

		if (!m_have_piece[index])
		{
#ifndef TORRENT_DISABLE_LOGGING
			peer_log(peer_log_alert::incoming, "DONT_HAVE"
				, "got redundant DONT_HAVE message for index: %d", index);
#endif
			return;
		}

		bool was_seed = is_seed();
		m_have_piece.clear_bit(index);
		TORRENT_ASSERT(m_num_pieces > 0);
		--m_num_pieces;

		// only update the piece_picker if
		// we have the metadata and if
		// we're not a seed (in which case
		// we won't have a piece picker)
		if (!t->valid_metadata()) return;

		t->peer_lost(index, this);

		if (was_seed)
			t->set_seed(m_peer_info, false);
	}

	// -----------------------------
	// --------- BITFIELD ----------
	// -----------------------------

	void peer_connection::incoming_bitfield(bitfield const& bits)
	{
		TORRENT_ASSERT(is_single_thread());
		INVARIANT_CHECK;

		boost::shared_ptr<torrent> t = m_torrent.lock();
		TORRENT_ASSERT(t);

#ifndef TORRENT_DISABLE_EXTENSIONS
		for (extension_list_t::iterator i = m_extensions.begin()
			, end(m_extensions.end()); i != end; ++i)
		{
			if ((*i)->on_bitfield(bits)) return;
		}
#endif

		if (is_disconnecting()) return;

#ifndef TORRENT_DISABLE_LOGGING
		std::string bitfield_str;
		bitfield_str.resize(bits.size());
		for (int i = 0; i < int(bits.size()); ++i)
			bitfield_str[i] = bits[i] ? '1' : '0';
		peer_log(peer_log_alert::incoming_message, "BITFIELD"
			, "%s", bitfield_str.c_str());
#endif

		// if we don't have the metedata, we cannot
		// verify the bitfield size
		if (t->valid_metadata()
			&& bits.size() != int(m_have_piece.size()))
		{
#ifndef TORRENT_DISABLE_LOGGING
			peer_log(peer_log_alert::incoming_message, "BITFIELD"
				, "invalid size: %d expected %d", bits.size()
				, int(m_have_piece.size()));
#endif
			disconnect(errors::invalid_bitfield_size, op_bittorrent, 2);
			return;
		}

		if (m_bitfield_received)
		{
			// if we've already received a bitfield message
			// we first need to count down all the pieces
			// we believe the peer has first
			t->peer_lost(m_have_piece, this);
		}

		m_bitfield_received = true;

#ifndef TORRENT_DISABLE_LOGGING
		m_bitfield_time = clock_type::now();
		t->debug_log("HANDSHAKE [%p] (%d ms)"
			, static_cast<void*>(this)
			, int(total_milliseconds(m_bitfield_time - m_connect_time)));
#endif
		// if we don't have metadata yet
		// just remember the bitmask
		// don't update the piecepicker
		// (since it doesn't exist yet)
		if (!t->ready_for_connections())
		{
#ifndef TORRENT_DISABLE_LOGGING
			if (m_num_pieces == int(bits.size()))
				peer_log(peer_log_alert::info, "SEED", "this is a seed. p: %p"
					, static_cast<void*>(m_peer_info));
#endif
			m_have_piece = bits;
			m_num_pieces = bits.count();
			t->set_seed(m_peer_info, m_num_pieces == int(bits.size()));

#if TORRENT_USE_INVARIANT_CHECKS
			if (t && t->has_picker())
				t->picker().check_peer_invariant(m_have_piece, peer_info_struct());
#endif
			return;
		}

		TORRENT_ASSERT(t->valid_metadata());

		int num_pieces = bits.count();
		if (num_pieces == int(m_have_piece.size()))
		{
#ifndef TORRENT_DISABLE_LOGGING
			peer_log(peer_log_alert::info, "SEED", "this is a seed. p: %p"
				, static_cast<void*>(m_peer_info));
#endif

			t->set_seed(m_peer_info, true);
			m_upload_only = true;

			m_have_piece.set_all();
			m_num_pieces = num_pieces;
			t->peer_has_all(this);

			TORRENT_ASSERT(m_have_piece.all_set());
			TORRENT_ASSERT(m_have_piece.count() == m_have_piece.size());
			TORRENT_ASSERT(m_have_piece.size() == t->torrent_file().num_pieces());

#if TORRENT_USE_INVARIANT_CHECKS
			if (t && t->has_picker())
				t->picker().check_peer_invariant(m_have_piece, peer_info_struct());
#endif

			// this will cause us to send the INTERESTED message
			if (!t->is_upload_only())
				t->peer_is_interesting(*this);

			disconnect_if_redundant();

			return;
		}

		// let the torrent know which pieces the peer has if we're a seed, we
		// don't keep track of piece availability
		t->peer_has(bits, this);

		m_have_piece = bits;
		m_num_pieces = num_pieces;

		update_interest();
	}

	bool peer_connection::disconnect_if_redundant()
	{
		TORRENT_ASSERT(is_single_thread());
		if (m_disconnecting) return false;
		if (m_need_interest_update) return false;

		// we cannot disconnect in a constructor
		TORRENT_ASSERT(m_in_constructor == false);
		if (!m_settings.get_bool(settings_pack::close_redundant_connections)) return false;

		boost::shared_ptr<torrent> t = m_torrent.lock();
		if (!t) return false;

		// if we don't have the metadata yet, don't disconnect
		// also, if the peer doesn't have metadata we shouldn't
		// disconnect it, since it may want to request the
		// metadata from us
		if (!t->valid_metadata() || !has_metadata()) return false;

		// don't close connections in share mode, we don't know if we need them
		if (t->share_mode()) return false;

		if (m_upload_only && t->is_upload_only()
			&& can_disconnect(error_code(errors::upload_upload_connection, get_libtorrent_category())))
		{
#ifndef TORRENT_DISABLE_LOGGING
			peer_log(peer_log_alert::info, "UPLOAD_ONLY", "the peer is upload-only and our torrent is also upload-only");
#endif
			disconnect(errors::upload_upload_connection, op_bittorrent);
			return true;
		}

		if (m_upload_only
			&& !m_interesting
			&& m_bitfield_received
			&& t->are_files_checked()
			&& can_disconnect(error_code(errors::uninteresting_upload_peer, get_libtorrent_category())))
		{
#ifndef TORRENT_DISABLE_LOGGING
			peer_log(peer_log_alert::info, "UPLOAD_ONLY", "the peer is upload-only and we're not interested in it");
#endif
			disconnect(errors::uninteresting_upload_peer, op_bittorrent);
			return true;
		}

		return false;
	}

	bool peer_connection::can_disconnect(error_code const& ec) const
	{
		TORRENT_ASSERT(is_single_thread());
#ifndef TORRENT_DISABLE_EXTENSIONS
		for (extension_list_t::const_iterator i = m_extensions.begin()
			, end(m_extensions.end()); i != end; ++i)
		{
			if (!(*i)->can_disconnect(ec)) return false;
		}
#else
		TORRENT_UNUSED(ec);
#endif
		return true;
	}

	// -----------------------------
	// ---------- REQUEST ----------
	// -----------------------------

	void peer_connection::incoming_request(peer_request const& r)
	{
		TORRENT_ASSERT(is_single_thread());
		INVARIANT_CHECK;

		boost::shared_ptr<torrent> t = m_torrent.lock();
		TORRENT_ASSERT(t);

		m_counters.inc_stats_counter(counters::piece_requests);

#ifndef TORRENT_DISABLE_LOGGING
		const bool valid_piece_index
			= r.piece >= 0 && r.piece < int(t->torrent_file().num_pieces());

		peer_log(peer_log_alert::incoming_message, "REQUEST"
			, "piece: %d s: %x l: %x", r.piece, r.start, r.length);
#endif

		if (t->super_seeding()
			&& !super_seeded_piece(r.piece))
		{
			m_counters.inc_stats_counter(counters::invalid_piece_requests);
			++m_num_invalid_requests;
#ifndef TORRENT_DISABLE_LOGGING
			peer_log(peer_log_alert::info, "INVALID_REQUEST", "piece not superseeded "
				"i: %d t: %d n: %d h: %d ss1: %d ss2: %d"
				, m_peer_interested
				, valid_piece_index
					? int(t->torrent_file().piece_size(r.piece))
					: -1
				, t->torrent_file().num_pieces()
				, valid_piece_index ? t->has_piece_passed(r.piece) : 0
				, m_superseed_piece[0]
				, m_superseed_piece[1]);
#endif

			write_reject_request(r);

			if (t->alerts().should_post<invalid_request_alert>())
			{
				// msvc 12 appears to deduce the rvalue reference template
				// incorrectly for bool temporaries. So, create a dummy instance
				bool peer_interested = bool(m_peer_interested);
				t->alerts().emplace_alert<invalid_request_alert>(
					t->get_handle(), m_remote, m_peer_id, r
					, t->has_piece_passed(r.piece), peer_interested, true);
			}
			return;
		}

		// if we haven't received a bitfield, it was
		// probably omitted, which is the same as 'have_none'
		if (!m_bitfield_received) incoming_have_none();
		if (is_disconnecting()) return;

#ifndef TORRENT_DISABLE_EXTENSIONS
		for (extension_list_t::iterator i = m_extensions.begin()
			, end(m_extensions.end()); i != end; ++i)
		{
			if ((*i)->on_request(r)) return;
		}
#endif
		if (is_disconnecting()) return;

		if (!t->valid_metadata())
		{
			m_counters.inc_stats_counter(counters::invalid_piece_requests);
			// if we don't have valid metadata yet,
			// we shouldn't get a request
#ifndef TORRENT_DISABLE_LOGGING
			peer_log(peer_log_alert::info, "INVALID_REQUEST", "we don't have metadata yet");
			peer_log(peer_log_alert::outgoing_message, "REJECT_PIECE", "piece: %d s: %x l: %x no metadata"
				, r.piece, r.start, r.length);
#endif
			write_reject_request(r);
			return;
		}

		if (int(m_requests.size()) > m_settings.get_int(settings_pack::max_allowed_in_request_queue))
		{
			m_counters.inc_stats_counter(counters::max_piece_requests);
			// don't allow clients to abuse our
			// memory consumption.
			// ignore requests if the client
			// is making too many of them.
#ifndef TORRENT_DISABLE_LOGGING
			peer_log(peer_log_alert::info, "INVALID_REQUEST", "incoming request queue full %d"
				, int(m_requests.size()));
			peer_log(peer_log_alert::outgoing_message, "REJECT_PIECE", "piece: %d s: %x l: %x too many requests"
				, r.piece, r.start, r.length);
#endif
			write_reject_request(r);
			return;
		}

		int fast_idx = -1;
		std::vector<int>::iterator fast_iter = std::find(m_accept_fast.begin()
			, m_accept_fast.end(), r.piece);
		if (fast_iter != m_accept_fast.end()) fast_idx = fast_iter - m_accept_fast.begin();

		if (!m_peer_interested)
		{
#ifndef TORRENT_DISABLE_LOGGING
			peer_log(peer_log_alert::info, "INVALID_REQUEST", "peer is not interested "
				" t: %d n: %d block_limit: %d"
				, valid_piece_index
					? int(t->torrent_file().piece_size(r.piece)) : -1
				, t->torrent_file().num_pieces()
				, t->block_size());
			peer_log(peer_log_alert::info, "INTERESTED", "artificial incoming INTERESTED message");
#endif
			if (t->alerts().should_post<invalid_request_alert>())
			{
				// msvc 12 appears to deduce the rvalue reference template
				// incorrectly for bool temporaries. So, create a dummy instance
				bool peer_interested = bool(m_peer_interested);
				t->alerts().emplace_alert<invalid_request_alert>(
					t->get_handle(), m_remote, m_peer_id, r
					, t->has_piece_passed(r.piece)
					, peer_interested, false);
			}

			// be lenient and pretend that the peer said it was interested
			incoming_interested();
		}

		// make sure this request
		// is legal and that the peer
		// is not choked
		if (r.piece < 0
			|| r.piece >= t->torrent_file().num_pieces()
			|| (!t->has_piece_passed(r.piece)
				&& !t->is_predictive_piece(r.piece)
				&& !t->seed_mode())
			|| r.start < 0
			|| r.start >= t->torrent_file().piece_size(r.piece)
			|| r.length <= 0
			|| r.length + r.start > t->torrent_file().piece_size(r.piece)
			|| r.length > t->block_size())
		{
			m_counters.inc_stats_counter(counters::invalid_piece_requests);

#ifndef TORRENT_DISABLE_LOGGING
			peer_log(peer_log_alert::info, "INVALID_REQUEST"
				, "i: %d t: %d n: %d h: %d block_limit: %d"
				, m_peer_interested
				, valid_piece_index
					? int(t->torrent_file().piece_size(r.piece)) : -1
				, t->torrent_file().num_pieces()
				, t->has_piece_passed(r.piece)
				, t->block_size());

			peer_log(peer_log_alert::outgoing_message, "REJECT_PIECE"
				, "piece: %d s: %d l: %d invalid request"
				, r.piece , r.start , r.length);
#endif

			write_reject_request(r);
			++m_num_invalid_requests;

			if (t->alerts().should_post<invalid_request_alert>())
			{
				// msvc 12 appears to deduce the rvalue reference template
				// incorrectly for bool temporaries. So, create a dummy instance
				bool peer_interested = bool(m_peer_interested);
				t->alerts().emplace_alert<invalid_request_alert>(
					t->get_handle(), m_remote, m_peer_id, r
					, t->has_piece_passed(r.piece), peer_interested, false);
			}

			// every ten invalid request, remind the peer that it's choked
			if (!m_peer_interested && m_num_invalid_requests % 10 == 0 && m_choked)
			{
				// TODO: 2 this should probably be based on time instead of number
				// of request messages. For a very high throughput connection, 300
				// may be a legitimate number of requests to have in flight when
				// getting choked
				if (m_num_invalid_requests > 300 && !m_peer_choked
					&& can_disconnect(error_code(errors::too_many_requests_when_choked
						, get_libtorrent_category())))
				{
					disconnect(errors::too_many_requests_when_choked, op_bittorrent, 2);
					return;
				}
#ifndef TORRENT_DISABLE_LOGGING
				peer_log(peer_log_alert::outgoing_message, "CHOKE");
#endif
				write_choke();
			}

			return;
		}

		// if we have choked the client
		// ignore the request
		const int blocks_per_piece = static_cast<int>(
			(t->torrent_file().piece_length() + t->block_size() - 1) / t->block_size());

		// disconnect peers that downloads more than foo times an allowed
		// fast piece
		if (m_choked && fast_idx != -1 && m_accept_fast_piece_cnt[fast_idx] >= 3 * blocks_per_piece
			&& can_disconnect(error_code(errors::too_many_requests_when_choked, get_libtorrent_category())))
		{
			disconnect(errors::too_many_requests_when_choked, op_bittorrent, 2);
			return;
		}

		if (m_choked && fast_idx == -1)
		{
#ifndef TORRENT_DISABLE_LOGGING
			peer_log(peer_log_alert::info, "REJECTING REQUEST", "peer choked and piece not in allowed fast set");
			peer_log(peer_log_alert::outgoing_message, "REJECT_PIECE", "piece: %d s: %d l: %d peer choked"
				, r.piece, r.start, r.length);
#endif
			m_counters.inc_stats_counter(counters::choked_piece_requests);
			write_reject_request(r);

			// allow peers to send request up to 2 seconds after getting choked,
			// then disconnect them
			if (aux::time_now() - seconds(2) > m_last_choke
				&& can_disconnect(error_code(errors::too_many_requests_when_choked, get_libtorrent_category())))
			{
				disconnect(errors::too_many_requests_when_choked, op_bittorrent, 2);
				return;
			}
		}
		else
		{
			// increase the allowed fast set counter
			if (fast_idx != -1)
				++m_accept_fast_piece_cnt[fast_idx];

			if (m_requests.empty())
				m_counters.inc_stats_counter(counters::num_peers_up_requests);

			TORRENT_ASSERT(t->valid_metadata());
			TORRENT_ASSERT(r.piece >= 0);
			TORRENT_ASSERT(r.piece < t->torrent_file().num_pieces());

			m_requests.push_back(r);

			if (t->alerts().should_post<incoming_request_alert>())
			{
				t->alerts().emplace_alert<incoming_request_alert>(r, t->get_handle()
					, m_remote, m_peer_id);
			}

			m_last_incoming_request = aux::time_now();
			fill_send_buffer();
		}
	}

	// reject all requests to this piece
	void peer_connection::reject_piece(int index)
	{
		TORRENT_ASSERT(is_single_thread());
		for (std::vector<peer_request>::iterator i = m_requests.begin()
			, end(m_requests.end()); i != end; ++i)
		{
			peer_request const& r = *i;
			if (r.piece != index) continue;
			write_reject_request(r);
			i = m_requests.erase(i);

			if (m_requests.empty())
				m_counters.inc_stats_counter(counters::num_peers_up_requests, -1);
		}
	}

	void peer_connection::incoming_piece_fragment(int bytes)
	{
		TORRENT_ASSERT(is_single_thread());
		m_last_piece = aux::time_now();
		TORRENT_ASSERT(m_outstanding_bytes >= bytes);
		m_outstanding_bytes -= bytes;
		if (m_outstanding_bytes < 0) m_outstanding_bytes = 0;
		boost::shared_ptr<torrent> t = associated_torrent().lock();
#if TORRENT_USE_ASSERTS
		TORRENT_ASSERT(m_received_in_piece + bytes <= t->block_size());
		m_received_in_piece += bytes;
#endif

		// progress of this torrent increased
		t->state_updated();

#if TORRENT_USE_INVARIANT_CHECKS
		check_invariant();
#endif
	}

	void peer_connection::start_receive_piece(peer_request const& r)
	{
		TORRENT_ASSERT(is_single_thread());
#if TORRENT_USE_INVARIANT_CHECKS
		check_invariant();
#endif
#if TORRENT_USE_ASSERTS
		buffer::const_interval recv_buffer = m_recv_buffer.get();
		int recv_pos = recv_buffer.end - recv_buffer.begin;
		TORRENT_ASSERT(recv_pos >= 9);
#endif

		boost::shared_ptr<torrent> t = associated_torrent().lock();
		TORRENT_ASSERT(t);

		if (!verify_piece(r))
		{
#ifndef TORRENT_DISABLE_LOGGING
			peer_log(peer_log_alert::info, "INVALID_PIECE", "piece: %d s: %d l: %d"
				, r.piece, r.start, r.length);
#endif
			disconnect(errors::invalid_piece, op_bittorrent, 2);
			return;
		}

		piece_block b(r.piece, r.start / t->block_size());
		m_receiving_block = b;

		bool in_req_queue = false;
		for (std::vector<pending_block>::iterator i = m_download_queue.begin()
			, end(m_download_queue.end()); i != end; ++i)
		{
			if (i->block != b) continue;
			in_req_queue = true;
			break;
		}

		// if this is not in the request queue, we have to
		// assume our outstanding bytes includes this piece too
		// if we're disconnecting, we shouldn't add pieces
		if (!in_req_queue && !m_disconnecting)
		{
			for (std::vector<pending_block>::iterator i = m_request_queue.begin()
				, end(m_request_queue.end()); i != end; ++i)
			{
				if (i->block != b) continue;
				in_req_queue = true;
				if (i - m_request_queue.begin() < m_queued_time_critical)
					--m_queued_time_critical;
				m_request_queue.erase(i);
				break;
			}

			if (m_download_queue.empty())
				m_counters.inc_stats_counter(counters::num_peers_down_requests);

			m_download_queue.insert(m_download_queue.begin(), b);
			if (!in_req_queue)
			{
				if (t->alerts().should_post<unwanted_block_alert>())
				{
					t->alerts().emplace_alert<unwanted_block_alert>(t->get_handle()
						, m_remote, m_peer_id, int(b.block_index), int(b.piece_index));
				}
#ifndef TORRENT_DISABLE_LOGGING
				peer_log(peer_log_alert::info, "INVALID_REQUEST"
					, "The block we just got was not in the request queue");
#endif
				TORRENT_ASSERT(m_download_queue.front().block == b);
				m_download_queue.front().not_wanted = true;
			}
			m_outstanding_bytes += r.length;
		}
	}

#if TORRENT_USE_INVARIANT_CHECKS
	struct check_postcondition
	{
		check_postcondition(boost::shared_ptr<torrent> const& t_
			, bool init_check = true): t(t_) { if (init_check) check(); }

		~check_postcondition() { check(); }

		void check()
		{
			if (!t->is_seed())
			{
				const int blocks_per_piece = static_cast<int>(
					(t->torrent_file().piece_length() + t->block_size() - 1) / t->block_size());

				std::vector<piece_picker::downloading_piece> const& dl_queue
					= t->picker().get_download_queue();

				for (std::vector<piece_picker::downloading_piece>::const_iterator i =
					dl_queue.begin(); i != dl_queue.end(); ++i)
				{
					TORRENT_ASSERT(i->finished <= blocks_per_piece);
				}
			}
		}

		shared_ptr<torrent> t;
	};
#endif


	// -----------------------------
	// ----------- PIECE -----------
	// -----------------------------

	void peer_connection::incoming_piece(peer_request const& p, char const* data)
	{
		TORRENT_ASSERT(is_single_thread());
		bool exceeded = false;
		char* buffer = m_allocator.allocate_disk_buffer(exceeded, self(), "receive buffer");

		if (buffer == 0)
		{
			disconnect(errors::no_memory, op_alloc_recvbuf);
			return;
		}

		// every peer is entitled to have two disk blocks allocated at any given
		// time, regardless of whether the cache size is exceeded or not. If this
		// was not the case, when the cache size setting is very small, most peers
		// would be blocked most of the time, because the disk cache would
		// continously be in exceeded state. Only rarely would it actually drop
		// down to 0 and unblock all peers.
		if (exceeded && m_outstanding_writing_bytes > 0)
		{
			if ((m_channel_state[download_channel] & peer_info::bw_disk) == 0)
				m_counters.inc_stats_counter(counters::num_peers_down_disk);
			m_channel_state[download_channel] |= peer_info::bw_disk;
#ifndef TORRENT_DISABLE_LOGGING
			peer_log(peer_log_alert::info, "DISK", "exceeded disk buffer watermark");
#endif
		}

		disk_buffer_holder holder(m_allocator, buffer);
		std::memcpy(buffer, data, p.length);
		incoming_piece(p, holder);
	}

	void peer_connection::incoming_piece(peer_request const& p, disk_buffer_holder& data)
	{
		TORRENT_ASSERT(is_single_thread());
		INVARIANT_CHECK;

		boost::shared_ptr<torrent> t = m_torrent.lock();
		TORRENT_ASSERT(t);

		m_recv_buffer.assert_no_disk_buffer();

		// we're not receiving any block right now
		m_receiving_block = piece_block::invalid;

#ifdef TORRENT_CORRUPT_DATA
		// corrupt all pieces from certain peers
		if (m_remote.address().is_v4()
			&& (m_remote.address().to_v4().to_ulong() & 0xf) == 0)
		{
			data.get()[0] = ~data.get()[0];
		}
#endif

		// if we haven't received a bitfield, it was
		// probably omitted, which is the same as 'have_none'
		if (!m_bitfield_received) incoming_have_none();
		if (is_disconnecting()) return;

		// slow-start
		if (m_slow_start)
			m_desired_queue_size += 1;

		update_desired_queue_size();

#ifndef TORRENT_DISABLE_EXTENSIONS
		for (extension_list_t::iterator i = m_extensions.begin()
			, end(m_extensions.end()); i != end; ++i)
		{
			if ((*i)->on_piece(p, data))
			{
#if TORRENT_USE_ASSERTS
				TORRENT_ASSERT(m_received_in_piece == p.length);
				m_received_in_piece = 0;
#endif
				return;
			}
		}
#endif
		if (is_disconnecting()) return;

#if TORRENT_USE_INVARIANT_CHECKS
		check_postcondition post_checker_(t);
#if defined TORRENT_EXPENSIVE_INVARIANT_CHECKS
		t->check_invariant();
#endif
#endif

#ifndef TORRENT_DISABLE_LOGGING
		hasher h;
		h.update(data.get(), p.length);
		peer_log(peer_log_alert::incoming_message, "PIECE", "piece: %d s: %x l: %x ds: %d qs: %d q: %d hash: %s"
			, p.piece, p.start, p.length, statistics().download_rate()
			, int(m_desired_queue_size), int(m_download_queue.size())
			, aux::to_hex(h.final().to_string()).c_str());
#endif

		if (p.length == 0)
		{
			if (t->alerts().should_post<peer_error_alert>())
			{
				t->alerts().emplace_alert<peer_error_alert>(t->get_handle(), m_remote
					, m_peer_id, op_bittorrent, errors::peer_sent_empty_piece);
			}
			// This is used as a reject-request by bitcomet
			incoming_reject_request(p);
			return;
		}

		// if we're already seeding, don't bother,
		// just ignore it
		if (t->is_seed())
		{
#if TORRENT_USE_ASSERTS
			TORRENT_ASSERT(m_received_in_piece == p.length);
			m_received_in_piece = 0;
#endif
			if (!m_download_queue.empty())
			{
				m_download_queue.erase(m_download_queue.begin());
				if (m_download_queue.empty())
					m_counters.inc_stats_counter(counters::num_peers_down_requests, -1);
			}
			t->add_redundant_bytes(p.length, torrent::piece_seed);
			return;
		}

		time_point now = clock_type::now();

		t->need_picker();

		piece_picker& picker = t->picker();

		piece_block block_finished(p.piece, p.start / t->block_size());
		TORRENT_ASSERT(verify_piece(p));

		std::vector<pending_block>::iterator b
			= std::find_if(
				m_download_queue.begin()
				, m_download_queue.end()
				, has_block(block_finished));

		if (b == m_download_queue.end())
		{
			if (t->alerts().should_post<unwanted_block_alert>())
			{
				t->alerts().emplace_alert<unwanted_block_alert>(t->get_handle()
					, m_remote, m_peer_id, int(block_finished.block_index)
					, int(block_finished.piece_index));
			}
#ifndef TORRENT_DISABLE_LOGGING
			peer_log(peer_log_alert::info, "INVALID_REQUEST", "The block we just got was not in the request queue");
#endif
#if TORRENT_USE_ASSERTS
			TORRENT_ASSERT_VAL(m_received_in_piece == p.length, m_received_in_piece);
			m_received_in_piece = 0;
#endif
			t->add_redundant_bytes(p.length, torrent::piece_unknown);

			// the bytes of the piece we just completed have been deducted from
			// m_outstanding_bytes as we received it, in incoming_piece_fragment.
			// however, it now turns out the piece we received wasn't in the
			// download queue, so we still have the same number of pieces in the
			// download queue, which is why we need to add the bytes back.
			m_outstanding_bytes += p.length;
#if TORRENT_USE_INVARIANT_CHECKS
			check_invariant();
#endif
			return;
		}

#if TORRENT_USE_ASSERTS
		TORRENT_ASSERT_VAL(m_received_in_piece == p.length, m_received_in_piece);
		m_received_in_piece = 0;
#endif
		// if the block we got is already finished, then ignore it
		if (picker.is_downloaded(block_finished))
		{
			torrent::wasted_reason_t reason;
			if (b->timed_out) reason = torrent::piece_timed_out;
			else if (b->not_wanted) reason = torrent::piece_cancelled;
			else if (b->busy) reason = torrent::piece_end_game;
			else reason = torrent::piece_unknown;

			t->add_redundant_bytes(p.length, reason);

			m_download_queue.erase(b);
			if (m_download_queue.empty())
				m_counters.inc_stats_counter(counters::num_peers_down_requests, -1);

			if (m_disconnecting) return;

			m_request_time.add_sample(total_milliseconds(now - m_requested));
#ifndef TORRENT_DISABLE_LOGGING
			peer_log(peer_log_alert::info, "REQUEST_TIME", "%d +- %d ms"
				, m_request_time.mean(), m_request_time.avg_deviation());
#endif

			// we completed an incoming block, and there are still outstanding
			// requests. The next block we expect to receive now has another
			// timeout period until we time out. So, reset the timer.
			if (!m_download_queue.empty())
				m_requested = now;

			if (request_a_block(*t, *this))
				m_counters.inc_stats_counter(counters::incoming_redundant_piece_picks);
			send_block_requests();
			return;
		}

		// we received a request within the timeout, make sure this peer is
		// not snubbed anymore
		if (total_seconds(now - m_requested)
			< request_timeout()
			&& m_snubbed)
		{
			m_snubbed = false;
			if (t->alerts().should_post<peer_unsnubbed_alert>())
			{
				t->alerts().emplace_alert<peer_unsnubbed_alert>(t->get_handle()
					, m_remote, m_peer_id);
			}
		}

#ifndef TORRENT_DISABLE_LOGGING
		t->debug_log("PIECE [%p] (%d ms) (%d)", static_cast<void*>(this)
			, int(total_milliseconds(clock_type::now() - m_unchoke_time)), t->num_have());

		peer_log(peer_log_alert::info, "FILE_ASYNC_WRITE", "piece: %d s: %x l: %x"
			, p.piece, p.start, p.length);
#endif
		m_download_queue.erase(b);
		if (m_download_queue.empty())
			m_counters.inc_stats_counter(counters::num_peers_down_requests, -1);

		if (t->is_deleted()) return;

		if (!t->need_loaded())
		{
			t->add_redundant_bytes(p.length, torrent::piece_unknown);
			return;
		}
		t->inc_refcount("async_write");
		m_disk_thread.async_write(&t->storage(), p, data
			, std::bind(&peer_connection::on_disk_write_complete
			, self(), _1, p, t));

		boost::uint64_t write_queue_size = m_counters.inc_stats_counter(
			counters::queued_write_bytes, p.length);
		m_outstanding_writing_bytes += p.length;

		boost::uint64_t max_queue_size = m_settings.get_int(
			settings_pack::max_queued_disk_bytes);
		if (write_queue_size > max_queue_size
			&& write_queue_size - p.length < max_queue_size
			&& m_settings.get_int(settings_pack::cache_size) > 5
			&& t->alerts().should_post<performance_alert>())
		{
			t->alerts().emplace_alert<performance_alert>(t->get_handle()
				, performance_alert::too_high_disk_queue_limit);
		}

		m_request_time.add_sample(total_milliseconds(now - m_requested));
#ifndef TORRENT_DISABLE_LOGGING
		peer_log(peer_log_alert::info, "REQUEST_TIME", "%d +- %d ms"
			, m_request_time.mean(), m_request_time.avg_deviation());
#endif

		// we completed an incoming block, and there are still outstanding
		// requests. The next block we expect to receive now has another
		// timeout period until we time out. So, reset the timer.
		if (!m_download_queue.empty())
			m_requested = now;

		bool was_finished = picker.is_piece_finished(p.piece);
		// did we request this block from any other peers?
		bool multi = picker.num_peers(block_finished) > 1;
//		std::fprintf(stderr, "peer_connection mark_as_writing peer: %p piece: %d block: %d\n"
//			, peer_info_struct(), block_finished.piece_index, block_finished.block_index);
		picker.mark_as_writing(block_finished, peer_info_struct());

		TORRENT_ASSERT(picker.num_peers(block_finished) == 0);
		// if we requested this block from other peers, cancel it now
		if (multi) t->cancel_block(block_finished);

		if (m_settings.get_int(settings_pack::predictive_piece_announce))
		{
			int piece = block_finished.piece_index;
			piece_picker::downloading_piece st;
			t->picker().piece_info(piece, st);

			int num_blocks = t->picker().blocks_in_piece(piece);
			if (st.requested > 0 && st.writing + st.finished + st.requested == num_blocks)
			{
				std::vector<torrent_peer*> d;
				t->picker().get_downloaders(d, piece);
				if (d.size() == 1)
				{
					// only make predictions if all remaining
					// blocks are requested from the same peer
					torrent_peer* peer = d[0];
					if (peer->connection)
					{
						// we have a connection. now, what is the current
						// download rate from this peer, and how many blocks
						// do we have left to download?
						boost::int64_t rate = peer->connection->statistics().download_payload_rate();
						boost::int64_t bytes_left = boost::int64_t(st.requested) * t->block_size();
						// the settings unit is milliseconds, so calculate the
						// number of milliseconds worth of bytes left in the piece
						if (rate > 1000
							&& (bytes_left * 1000) / rate < m_settings.get_int(settings_pack::predictive_piece_announce))
						{
							// we predict we will complete this piece very soon.
							t->predicted_have_piece(piece, (bytes_left * 1000) / rate);
						}
					}
				}
			}
		}

		TORRENT_ASSERT(picker.num_peers(block_finished) == 0);

#if TORRENT_USE_INVARIANT_CHECKS \
	&& defined TORRENT_EXPENSIVE_INVARIANT_CHECKS
		t->check_invariant();
#endif

#if TORRENT_USE_ASSERTS
		piece_picker::downloading_piece pi;
		picker.piece_info(p.piece, pi);
		int num_blocks = picker.blocks_in_piece(p.piece);
		TORRENT_ASSERT(pi.writing + pi.finished + pi.requested <= num_blocks);
		TORRENT_ASSERT(picker.is_piece_finished(p.piece) == (pi.writing + pi.finished == num_blocks));
#endif

		// did we just finish the piece?
		// this means all blocks are either written
		// to disk or are in the disk write cache
		if (picker.is_piece_finished(p.piece) && !was_finished)
		{
#if TORRENT_USE_INVARIANT_CHECKS
			check_postcondition post_checker2_(t, false);
#endif
			t->verify_piece(p.piece);
		}

		check_graceful_pause();

		if (is_disconnecting()) return;

		if (request_a_block(*t, *this))
			m_counters.inc_stats_counter(counters::incoming_piece_picks);
		send_block_requests();
	}

	void peer_connection::check_graceful_pause()
	{
		// TODO: 3 instead of having to ask the torrent whether it's in graceful
		// pause mode or not, the peers should keep that state (and the torrent
		// should update them when it enters graceful pause). When a peer enters
		// graceful pause mode, it should cancel all outstanding requests and
		// clear its request queue.
		boost::shared_ptr<torrent> t = m_torrent.lock();
		if (!t || !t->graceful_pause()) return;

		if (m_outstanding_bytes > 0) return;

#ifndef TORRENT_DISABLE_LOGGING
		peer_log(peer_log_alert::info, "GRACEFUL_PAUSE", "NO MORE DOWNLOAD");
#endif
		disconnect(errors::torrent_paused, op_bittorrent);
	}

	void peer_connection::on_disk_write_complete(disk_io_job const* j
		, peer_request p, boost::shared_ptr<torrent> t)
	{
		TORRENT_ASSERT(is_single_thread());
		torrent_ref_holder h(t.get(), "async_write");
		if (t) t->dec_refcount("async_write");

#ifndef TORRENT_DISABLE_LOGGING
		peer_log(peer_log_alert::info, "FILE_ASYNC_WRITE_COMPLETE", "ret: %d piece: %d s: %x l: %x e: %s"
			, j->ret, p.piece, p.start, p.length, j->error.ec.message().c_str());
#endif

		m_counters.inc_stats_counter(counters::queued_write_bytes, -p.length);
		m_outstanding_writing_bytes -= p.length;

		TORRENT_ASSERT(m_outstanding_writing_bytes >= 0);

		// every peer is entitled to allocate a disk buffer if it has no writes outstanding
		// see the comment in incoming_piece
		if (m_outstanding_writing_bytes == 0
			&& m_channel_state[download_channel] & peer_info::bw_disk)
		{
			m_counters.inc_stats_counter(counters::num_peers_down_disk, -1);
			m_channel_state[download_channel] &= ~peer_info::bw_disk;
		}

		// flush send buffer at the end of
		// this burst of disk events
//		m_ses.cork_burst(this);

		INVARIANT_CHECK;

		if (!t)
		{
			disconnect(j->error.ec, op_file_write);
			return;
		}

		t->schedule_storage_tick();

		// in case the outstanding bytes just dropped down
		// to allow to receive more data
		setup_receive();

		piece_block block_finished(p.piece, p.start / t->block_size());

		if (j->ret < 0)
		{
			// handle_disk_error may disconnect us
			t->handle_disk_error(j, this);
			return;
		}

		TORRENT_ASSERT(j->ret == p.length);

		if (!t->has_picker()) return;

		piece_picker& picker = t->picker();

		TORRENT_ASSERT(p.piece == j->piece);
		TORRENT_ASSERT(p.start == j->d.io.offset);
		TORRENT_ASSERT(picker.num_peers(block_finished) == 0);

		if (j->ret == -1
			&& j->error.ec == boost::system::errc::operation_canceled)
		{
<<<<<<< HEAD
			TORRENT_ASSERT_FAIL(); // how do we get here?
=======
>>>>>>> 5ecd00c5
			picker.mark_as_canceled(block_finished, peer_info_struct());
			TORRENT_ASSERT(false); // how do we get here?
			return;
		}
//		std::fprintf(stderr, "peer_connection mark_as_finished peer: %p piece: %d block: %d\n"
//			, peer_info_struct(), block_finished.piece_index, block_finished.block_index);
		picker.mark_as_finished(block_finished, peer_info_struct());

		t->maybe_done_flushing();

		if (t->alerts().should_post<block_finished_alert>())
		{
			t->alerts().emplace_alert<block_finished_alert>(t->get_handle(),
				remote(), pid(), int(block_finished.block_index)
				, int(block_finished.piece_index));
		}

		disconnect_if_redundant();

		if (m_disconnecting) return;

#if TORRENT_USE_ASSERTS
		if (t->has_picker())
		{
			const std::vector<piece_picker::downloading_piece>& q
				= picker.get_download_queue();

			for (std::vector<piece_picker::downloading_piece>::const_iterator
				i = q.begin(), end(q.end()); i != end; ++i)
			{
				if (i->index != block_finished.piece_index) continue;
				piece_picker::block_info* info = picker.blocks_for_piece(*i);
				TORRENT_ASSERT(info[block_finished.block_index].state
					== piece_picker::block_info::state_finished);
			}
		}
#endif
		if (t->is_aborted()) return;
	}

	// -----------------------------
	// ---------- CANCEL -----------
	// -----------------------------

	void peer_connection::incoming_cancel(peer_request const& r)
	{
		TORRENT_ASSERT(is_single_thread());
		INVARIANT_CHECK;

#ifndef TORRENT_DISABLE_EXTENSIONS
		for (extension_list_t::iterator i = m_extensions.begin()
			, end(m_extensions.end()); i != end; ++i)
		{
			if ((*i)->on_cancel(r)) return;
		}
#endif
		if (is_disconnecting()) return;

#ifndef TORRENT_DISABLE_LOGGING
		peer_log(peer_log_alert::incoming_message, "CANCEL"
			, "piece: %d s: %x l: %x", r.piece, r.start, r.length);
#endif

		std::vector<peer_request>::iterator i
			= std::find(m_requests.begin(), m_requests.end(), r);

		if (i != m_requests.end())
		{
			m_counters.inc_stats_counter(counters::cancelled_piece_requests);
			m_requests.erase(i);

			if (m_requests.empty())
				m_counters.inc_stats_counter(counters::num_peers_up_requests, -1);

#ifndef TORRENT_DISABLE_LOGGING
			peer_log(peer_log_alert::outgoing_message, "REJECT_PIECE", "piece: %d s: %x l: %x cancelled"
				, r.piece , r.start , r.length);
#endif
			write_reject_request(r);
		}
		else
		{
			// TODO: 2 since we throw away the queue entry once we issue
			// the disk job, this may happen. Instead, we should keep the
			// queue entry around, mark it as having been requested from
			// disk and once the disk job comes back, discard it if it has
			// been cancelled. Maybe even be able to cancel disk jobs?
#ifndef TORRENT_DISABLE_LOGGING
			peer_log(peer_log_alert::info, "INVALID_CANCEL", "got cancel not in the queue");
#endif
		}
	}

	// -----------------------------
	// --------- DHT PORT ----------
	// -----------------------------

	void peer_connection::incoming_dht_port(int listen_port)
	{
		TORRENT_ASSERT(is_single_thread());
		INVARIANT_CHECK;

#ifndef TORRENT_DISABLE_LOGGING
		peer_log(peer_log_alert::incoming_message, "DHT_PORT", "p: %d", listen_port);
#endif
#ifndef TORRENT_DISABLE_DHT
		m_ses.add_dht_node(udp::endpoint(
			m_remote.address(), listen_port));
#else
		TORRENT_UNUSED(listen_port);
#endif
	}

	// -----------------------------
	// --------- HAVE ALL ----------
	// -----------------------------

	void peer_connection::incoming_have_all()
	{
		TORRENT_ASSERT(is_single_thread());
		INVARIANT_CHECK;

		boost::shared_ptr<torrent> t = m_torrent.lock();
		TORRENT_ASSERT(t);

		// we cannot disconnect in a constructor, and
		// this function may end up doing that
		TORRENT_ASSERT(m_in_constructor == false);

#ifndef TORRENT_DISABLE_LOGGING
		peer_log(peer_log_alert::incoming_message, "HAVE_ALL");
#endif

#ifndef TORRENT_DISABLE_EXTENSIONS
		for (extension_list_t::iterator i = m_extensions.begin()
			, end(m_extensions.end()); i != end; ++i)
		{
			if ((*i)->on_have_all()) return;
		}
#endif
		if (is_disconnecting()) return;

		if (m_bitfield_received)
			t->peer_lost(m_have_piece, this);

		m_have_all = true;

#ifndef TORRENT_DISABLE_LOGGING
		peer_log(peer_log_alert::info, "SEED", "this is a seed p: %p"
			, static_cast<void*>(m_peer_info));
#endif

		t->set_seed(m_peer_info, true);
		m_upload_only = true;
		m_bitfield_received = true;

#ifndef TORRENT_DISABLE_LOGGING
		m_bitfield_time = clock_type::now();
		t->debug_log("HANDSHAKE [%p] (%d ms)"
			, static_cast<void*>(this)
			, int(total_milliseconds(m_bitfield_time - m_connect_time)));
#endif

		// if we don't have metadata yet
		// just remember the bitmask
		// don't update the piecepicker
		// (since it doesn't exist yet)
		if (!t->ready_for_connections())
		{
			// assume seeds are interesting when we
			// don't even have the metadata
			t->peer_is_interesting(*this);

			disconnect_if_redundant();
			return;
		}

		TORRENT_ASSERT(!m_have_piece.empty());
		m_have_piece.set_all();
		m_num_pieces = m_have_piece.size();

		t->peer_has_all(this);

#if TORRENT_USE_INVARIANT_CHECKS
		if (t && t->has_picker())
			t->picker().check_peer_invariant(m_have_piece, peer_info_struct());
#endif

		TORRENT_ASSERT(m_have_piece.all_set());
		TORRENT_ASSERT(m_have_piece.count() == m_have_piece.size());
		TORRENT_ASSERT(m_have_piece.size() == t->torrent_file().num_pieces());

		// if we're finished, we're not interested
		if (t->is_upload_only()) send_not_interested();
		else t->peer_is_interesting(*this);

		disconnect_if_redundant();
	}

	// -----------------------------
	// --------- HAVE NONE ---------
	// -----------------------------

	void peer_connection::incoming_have_none()
	{
		TORRENT_ASSERT(is_single_thread());
		INVARIANT_CHECK;

#ifndef TORRENT_DISABLE_LOGGING
		peer_log(peer_log_alert::incoming_message, "HAVE_NONE");
#endif

		boost::shared_ptr<torrent> t = m_torrent.lock();
		TORRENT_ASSERT(t);

#ifndef TORRENT_DISABLE_EXTENSIONS
		for (extension_list_t::iterator i = m_extensions.begin()
			, end(m_extensions.end()); i != end; ++i)
		{
			if ((*i)->on_have_none()) return;
		}
#endif
		if (is_disconnecting()) return;

		if (m_bitfield_received)
			t->peer_lost(m_have_piece, this);

		t->set_seed(m_peer_info, false);
		m_bitfield_received = true;

#ifndef TORRENT_DISABLE_LOGGING
		m_bitfield_time = clock_type::now();
		t->debug_log("HANDSHAKE [%p] (%d ms)"
			, static_cast<void*>(this)
			, int(total_milliseconds(m_bitfield_time - m_connect_time)));
#endif
		m_have_piece.clear_all();
		m_num_pieces = 0;

		// if the peer is ready to download stuff, it must have metadata
		m_has_metadata = true;

		// we're never interested in a peer that doesn't have anything
		send_not_interested();

		TORRENT_ASSERT(!m_have_piece.empty() || !t->ready_for_connections());
		disconnect_if_redundant();
	}

	// -----------------------------
	// ------- ALLOWED FAST --------
	// -----------------------------

	void peer_connection::incoming_allowed_fast(int index)
	{
		TORRENT_ASSERT(is_single_thread());
		INVARIANT_CHECK;

		boost::shared_ptr<torrent> t = m_torrent.lock();
		TORRENT_ASSERT(t);

#ifndef TORRENT_DISABLE_LOGGING
		{
			time_point now = clock_type::now();
			t->debug_log("ALLOW FAST [%p] (%d ms)"
				, static_cast<void*>(this)
				, int(total_milliseconds(now - m_connect_time)));
			if (m_peer_choked) m_unchoke_time = now;
		}
		peer_log(peer_log_alert::incoming_message, "ALLOWED_FAST", "%d", index);
#endif

#ifndef TORRENT_DISABLE_EXTENSIONS
		for (extension_list_t::iterator i = m_extensions.begin()
			, end(m_extensions.end()); i != end; ++i)
		{
			if ((*i)->on_allowed_fast(index)) return;
		}
#endif
		if (is_disconnecting()) return;

		if (index < 0)
		{
#ifndef TORRENT_DISABLE_LOGGING
			peer_log(peer_log_alert::incoming_message, "INVALID_ALLOWED_FAST"
				, "%d", index);
#endif
			return;
		}

		if (t->valid_metadata())
		{
			if (index >= int(m_have_piece.size()))
			{
#ifndef TORRENT_DISABLE_LOGGING
				peer_log(peer_log_alert::incoming_message, "INVALID_ALLOWED_FAST"
					, "%d s: %d", index, int(m_have_piece.size()));
#endif
				return;
			}

			// if we already have the piece, we can
			// ignore this message
			if (t->have_piece(index))
				return;
		}

		// if we don't have the metadata, we'll verify
		// this piece index later
		m_allowed_fast.push_back(index);

		// if the peer has the piece and we want
		// to download it, request it
		if (int(m_have_piece.size()) > index
			&& m_have_piece[index]
			&& !t->has_piece_passed(index)
			&& t->valid_metadata()
			&& t->has_picker()
			&& t->picker().piece_priority(index) > 0)
		{
			t->peer_is_interesting(*this);
		}
	}

	std::vector<int> const& peer_connection::allowed_fast()
	{
		TORRENT_ASSERT(is_single_thread());
		boost::shared_ptr<torrent> t = m_torrent.lock();
		TORRENT_ASSERT(t);

		// TODO: sort the allowed fast set in priority order
		return m_allowed_fast;
	}

	bool peer_connection::can_request_time_critical() const
	{
		TORRENT_ASSERT(is_single_thread());
		if (has_peer_choked() || !is_interesting()) return false;
		if (int(m_download_queue.size()) + int(m_request_queue.size())
			> m_desired_queue_size * 2) return false;
		if (on_parole()) return false;
		if (m_disconnecting) return false;
		boost::shared_ptr<torrent> t = m_torrent.lock();
		TORRENT_ASSERT(t);
		if (t->upload_mode()) return false;

		// ignore snubbed peers, since they're not likely to return pieces in a
		// timely manner anyway
		if (m_snubbed) return false;
		return true;
	}

	bool peer_connection::make_time_critical(piece_block const& block)
	{
		TORRENT_ASSERT(is_single_thread());
		std::vector<pending_block>::iterator rit = std::find_if(m_request_queue.begin()
			, m_request_queue.end(), has_block(block));
		if (rit == m_request_queue.end()) return false;
#if TORRENT_USE_ASSERTS
		boost::shared_ptr<torrent> t = m_torrent.lock();
		TORRENT_ASSERT(t);
		TORRENT_ASSERT(t->has_picker());
		TORRENT_ASSERT(t->picker().is_requested(block));
#endif
		// ignore it if it's already time critical
		if (rit - m_request_queue.begin() < m_queued_time_critical) return false;
		pending_block b = *rit;
		m_request_queue.erase(rit);
		m_request_queue.insert(m_request_queue.begin() + m_queued_time_critical, b);
		++m_queued_time_critical;
		return true;
	}

	bool peer_connection::add_request(piece_block const& block, int flags)
	{
		TORRENT_ASSERT(is_single_thread());
		INVARIANT_CHECK;

		boost::shared_ptr<torrent> t = m_torrent.lock();
		TORRENT_ASSERT(t);

		TORRENT_ASSERT(!m_disconnecting);
		TORRENT_ASSERT(t->valid_metadata());

		TORRENT_ASSERT(block.block_index != piece_block::invalid.block_index);
		TORRENT_ASSERT(block.piece_index != piece_block::invalid.piece_index);
		TORRENT_ASSERT(int(block.piece_index) < t->torrent_file().num_pieces());
		TORRENT_ASSERT(int(block.block_index) < t->torrent_file().piece_size(block.piece_index));
		TORRENT_ASSERT(!t->picker().is_requested(block) || (t->picker().num_peers(block) > 0));
		TORRENT_ASSERT(!t->have_piece(block.piece_index));
		TORRENT_ASSERT(std::find_if(m_download_queue.begin(), m_download_queue.end()
			, has_block(block)) == m_download_queue.end());
		TORRENT_ASSERT(std::find(m_request_queue.begin(), m_request_queue.end()
			, block) == m_request_queue.end());

		if (t->upload_mode())
		{
#ifndef TORRENT_DISABLE_LOGGING
			peer_log(peer_log_alert::info, "PIECE_PICKER"
				, "not_picking: %d,%d upload_mode"
				, block.piece_index, block.block_index);
#endif
			return false;
		}
		if (m_disconnecting)
		{
#ifndef TORRENT_DISABLE_LOGGING
			peer_log(peer_log_alert::info, "PIECE_PICKER"
				, "not_picking: %d,%d disconnecting"
				, block.piece_index, block.block_index);
#endif
			return false;
		}

		if ((flags & req_busy) && !(flags & req_time_critical))
		{
			// this block is busy (i.e. it has been requested
			// from another peer already). Only allow one busy
			// request in the pipeline at the time
			// this rule does not apply to time critical pieces,
			// in which case we are allowed to pick more than one
			// busy blocks
			for (std::vector<pending_block>::const_iterator i = m_download_queue.begin()
				, end(m_download_queue.end()); i != end; ++i)
			{
				if (i->busy)
				{
#ifndef TORRENT_DISABLE_LOGGING
					peer_log(peer_log_alert::info, "PIECE_PICKER"
						, "not_picking: %d,%d already in download queue & busy"
						, block.piece_index, block.block_index);
#endif
					return false;
				}
			}

			for (std::vector<pending_block>::const_iterator i = m_request_queue.begin()
				, end(m_request_queue.end()); i != end; ++i)
			{
				if (i->busy)
				{
#ifndef TORRENT_DISABLE_LOGGING
					peer_log(peer_log_alert::info, "PIECE_PICKER"
						, "not_picking: %d,%d already in request queue & busy"
						, block.piece_index, block.block_index);
#endif
					return false;
				}
			}
		}

		if (!t->picker().mark_as_downloading(block, peer_info_struct()
			, picker_options()))
		{
#ifndef TORRENT_DISABLE_LOGGING
			peer_log(peer_log_alert::info, "PIECE_PICKER"
				, "not_picking: %d,%d failed to mark_as_downloading"
				, block.piece_index, block.block_index);
#endif
			return false;
		}

		if (t->alerts().should_post<block_downloading_alert>())
		{
			t->alerts().emplace_alert<block_downloading_alert>(t->get_handle()
				, remote(), pid(), block.block_index, block.piece_index);
		}

		pending_block pb(block);
		pb.busy = (flags & req_busy) ? true : false;
		if (flags & req_time_critical)
		{
			m_request_queue.insert(m_request_queue.begin() + m_queued_time_critical
				, pb);
			++m_queued_time_critical;
		}
		else
		{
			m_request_queue.push_back(pb);
		}
		return true;
	}

	void peer_connection::cancel_all_requests()
	{
		TORRENT_ASSERT(is_single_thread());
		INVARIANT_CHECK;

		boost::shared_ptr<torrent> t = m_torrent.lock();
		// this peer might be disconnecting
		if (!t) return;

		TORRENT_ASSERT(t->valid_metadata());

#ifndef TORRENT_DISABLE_LOGGING
		peer_log(peer_log_alert::info, "CANCEL_ALL_REQUESTS");
#endif

		while (!m_request_queue.empty())
		{
			t->picker().abort_download(m_request_queue.back().block, peer_info_struct());
			m_request_queue.pop_back();
		}
		m_queued_time_critical = 0;

		// make a local temporary copy of the download queue, since it
		// may be modified when we call write_cancel (for peers that don't
		// support the FAST extensions).
		std::vector<pending_block> temp_copy = m_download_queue;

		for (std::vector<pending_block>::iterator i = temp_copy.begin()
			, end(temp_copy.end()); i != end; ++i)
		{
			piece_block b = i->block;

			int block_offset = b.block_index * t->block_size();
			int block_size
				= (std::min)(t->torrent_file().piece_size(b.piece_index)-block_offset,
					t->block_size());
			TORRENT_ASSERT(block_size > 0);
			TORRENT_ASSERT(block_size <= t->block_size());

			// we can't cancel the piece if we've started receiving it
			if (m_receiving_block == b) continue;

			peer_request r;
			r.piece = b.piece_index;
			r.start = block_offset;
			r.length = block_size;

#ifndef TORRENT_DISABLE_LOGGING
			peer_log(peer_log_alert::outgoing_message, "CANCEL"
				, "piece: %d s: %d l: %d b: %d"
				, b.piece_index, block_offset, block_size, b.block_index);
#endif
			write_cancel(r);
		}
	}

	void peer_connection::cancel_request(piece_block const& block, bool force)
	{
		TORRENT_ASSERT(is_single_thread());
		INVARIANT_CHECK;

		boost::shared_ptr<torrent> t = m_torrent.lock();
		// this peer might be disconnecting
		if (!t) return;

		TORRENT_ASSERT(t->valid_metadata());

		TORRENT_ASSERT(block.block_index != piece_block::invalid.block_index);
		TORRENT_ASSERT(block.piece_index != piece_block::invalid.piece_index);
		TORRENT_ASSERT(int(block.piece_index) < t->torrent_file().num_pieces());
		TORRENT_ASSERT(int(block.block_index) < t->torrent_file().piece_size(block.piece_index));

		// if all the peers that requested this block has been
		// cancelled, then just ignore the cancel.
		if (!t->picker().is_requested(block)) return;

		std::vector<pending_block>::iterator it
			= std::find_if(m_download_queue.begin(), m_download_queue.end(), has_block(block));
		if (it == m_download_queue.end())
		{
			std::vector<pending_block>::iterator rit = std::find_if(m_request_queue.begin()
				, m_request_queue.end(), has_block(block));

			// when a multi block is received, it is cancelled
			// from all peers, so if this one hasn't requested
			// the block, just ignore to cancel it.
			if (rit == m_request_queue.end()) return;

			if (rit - m_request_queue.begin() < m_queued_time_critical)
				--m_queued_time_critical;

			t->picker().abort_download(block, peer_info_struct());
			m_request_queue.erase(rit);
			// since we found it in the request queue, it means it hasn't been
			// sent yet, so we don't have to send a cancel.
			return;
		}

		int block_offset = block.block_index * t->block_size();
		int block_size
			= (std::min)(t->torrent_file().piece_size(block.piece_index)-block_offset,
			t->block_size());
		TORRENT_ASSERT(block_size > 0);
		TORRENT_ASSERT(block_size <= t->block_size());

		it->not_wanted = true;

		if (force) t->picker().abort_download(block, peer_info_struct());

		if (m_outstanding_bytes < block_size) return;

		peer_request r;
		r.piece = block.piece_index;
		r.start = block_offset;
		r.length = block_size;

#ifndef TORRENT_DISABLE_LOGGING
			peer_log(peer_log_alert::outgoing_message, "CANCEL"
				, "piece: %d s: %d l: %d b: %d"
				, block.piece_index, block_offset, block_size, block.block_index);
#endif
		write_cancel(r);
	}

	bool peer_connection::send_choke()
	{
		TORRENT_ASSERT(is_single_thread());
		INVARIANT_CHECK;

		TORRENT_ASSERT(!is_connecting());

		if (m_choked)
		{
			TORRENT_ASSERT(m_peer_info == NULL
				|| m_peer_info->optimistically_unchoked == false);
			return false;
		}

		if (m_peer_info && m_peer_info->optimistically_unchoked)
		{
			m_peer_info->optimistically_unchoked = false;
			m_counters.inc_stats_counter(counters::num_peers_up_unchoked_optimistic, -1);
		}

#ifndef TORRENT_DISABLE_LOGGING
		peer_log(peer_log_alert::outgoing_message, "CHOKE");
#endif
		write_choke();
		m_counters.inc_stats_counter(counters::num_peers_up_unchoked_all, -1);
		if (!ignore_unchoke_slots())
			m_counters.inc_stats_counter(counters::num_peers_up_unchoked, -1);
		m_choked = true;

		m_last_choke = aux::time_now();
		m_num_invalid_requests = 0;

		// reject the requests we have in the queue
		// except the allowed fast pieces
		for (std::vector<peer_request>::iterator i = m_requests.begin();
			i != m_requests.end();)
		{
			if (std::find(m_accept_fast.begin(), m_accept_fast.end(), i->piece)
				!= m_accept_fast.end())
			{
				++i;
				continue;
			}
			peer_request const& r = *i;
			m_counters.inc_stats_counter(counters::choked_piece_requests);
#ifndef TORRENT_DISABLE_LOGGING
			peer_log(peer_log_alert::outgoing_message, "REJECT_PIECE"
				, "piece: %d s: %d l: %d choking"
				, r.piece , r.start , r.length);
#endif
			write_reject_request(r);
			i = m_requests.erase(i);

			if (m_requests.empty())
				m_counters.inc_stats_counter(counters::num_peers_up_requests, -1);
		}
		return true;
	}

	bool peer_connection::send_unchoke()
	{
		TORRENT_ASSERT(is_single_thread());
		INVARIANT_CHECK;

		if (!m_choked) return false;
		boost::shared_ptr<torrent> t = m_torrent.lock();
		if (!t->ready_for_connections()) return false;

		if (!m_sent_suggests)
		{
			std::vector<torrent::suggest_piece_t> const& ret
				= t->get_suggested_pieces();

			for (std::vector<torrent::suggest_piece_t>::const_iterator i = ret.begin()
				, end(ret.end()); i != end; ++i)
			{
				TORRENT_ASSERT(i->piece_index >= 0);
				// this can happen if a piece fail to be
				// flushed to disk for whatever reason
				if (!t->has_piece_passed(i->piece_index)) continue;
				send_suggest(i->piece_index);
			}

			m_sent_suggests = true;
		}

		m_last_unchoke = aux::time_now();
		write_unchoke();
		m_counters.inc_stats_counter(counters::num_peers_up_unchoked_all);
		if (!ignore_unchoke_slots())
			m_counters.inc_stats_counter(counters::num_peers_up_unchoked);
		m_choked = false;

		m_uploaded_at_last_unchoke = m_statistics.total_payload_upload();

#ifndef TORRENT_DISABLE_LOGGING
		peer_log(peer_log_alert::outgoing_message, "UNCHOKE");
#endif
		return true;
	}

	void peer_connection::send_interested()
	{
		TORRENT_ASSERT(is_single_thread());
		if (m_interesting) return;
		boost::shared_ptr<torrent> t = m_torrent.lock();
		if (!t->ready_for_connections()) return;
		m_interesting = true;
		m_counters.inc_stats_counter(counters::num_peers_down_interested);
		write_interested();

#ifndef TORRENT_DISABLE_LOGGING
		peer_log(peer_log_alert::outgoing_message, "INTERESTED");
#endif
	}

	void peer_connection::send_not_interested()
	{
		TORRENT_ASSERT(is_single_thread());
		// we cannot disconnect in a constructor, and
		// this function may end up doing that
		TORRENT_ASSERT(m_in_constructor == false);

		if (!m_interesting)
		{
			disconnect_if_redundant();
			return;
		}

		boost::shared_ptr<torrent> t = m_torrent.lock();
		if (!t->ready_for_connections()) return;
		m_interesting = false;
		m_slow_start = false;
		m_counters.inc_stats_counter(counters::num_peers_down_interested, -1);

		disconnect_if_redundant();
		if (m_disconnecting) return;

		write_not_interested();

		m_became_uninteresting = aux::time_now();

#ifndef TORRENT_DISABLE_LOGGING
		peer_log(peer_log_alert::outgoing_message, "NOT_INTERESTED");
#endif
	}

	void peer_connection::send_suggest(int piece)
	{
		TORRENT_ASSERT(is_single_thread());
		if (m_connecting) return;
		if (in_handshake()) return;

		// don't suggest a piece that the peer already has
		// don't suggest anything to a peer that isn't interested
		if (has_piece(piece) || !m_peer_interested)
			return;

		// we cannot suggest a piece we don't have!
#if TORRENT_USE_ASSERTS
		{
			boost::shared_ptr<torrent> t = m_torrent.lock();
			TORRENT_ASSERT(t);
			TORRENT_ASSERT(t->has_piece_passed(piece));
			TORRENT_ASSERT(piece >= 0 && piece < t->torrent_file().num_pieces());
		}
#endif


		if (m_sent_suggested_pieces.empty())
		{
			boost::shared_ptr<torrent> t = m_torrent.lock();
			m_sent_suggested_pieces.resize(t->torrent_file().num_pieces(), false);
		}

		TORRENT_ASSERT(piece >= 0 && piece < m_sent_suggested_pieces.size());

		if (m_sent_suggested_pieces[piece]) return;
		m_sent_suggested_pieces.set_bit(piece);

		write_suggest(piece);
	}

	void peer_connection::send_block_requests()
	{
		TORRENT_ASSERT(is_single_thread());
		INVARIANT_CHECK;

		boost::shared_ptr<torrent> t = m_torrent.lock();
		TORRENT_ASSERT(t);

		if (m_disconnecting) return;

		// TODO: 3 once peers are properly put in graceful pause mode, they can
		// cancel all outstanding requests and this test can be removed.
		if (t->graceful_pause()) return;

		// we can't download pieces in these states
		if (t->state() == torrent_status::checking_files
			|| t->state() == torrent_status::checking_resume_data
			|| t->state() == torrent_status::downloading_metadata
			|| t->state() == torrent_status::allocating)
			return;

		if (int(m_download_queue.size()) >= m_desired_queue_size
			|| t->upload_mode()) return;

		bool empty_download_queue = m_download_queue.empty();

		while (!m_request_queue.empty()
			&& (int(m_download_queue.size()) < m_desired_queue_size
				|| m_queued_time_critical > 0))
		{
			pending_block block = m_request_queue.front();

			m_request_queue.erase(m_request_queue.begin());
			if (m_queued_time_critical) --m_queued_time_critical;

			// if we're a seed, we don't have a piece picker
			// so we don't have to worry about invariants getting
			// out of sync with it
			if (!t->has_picker()) continue;

			// this can happen if a block times out, is re-requested and
			// then arrives "unexpectedly"
			if (t->picker().is_finished(block.block)
				|| t->picker().is_downloaded(block.block))
			{
				t->picker().abort_download(block.block, peer_info_struct());
				continue;
			}

			int block_offset = block.block.block_index * t->block_size();
			int block_size = (std::min)(t->torrent_file().piece_size(
				block.block.piece_index) - block_offset, t->block_size());
			TORRENT_ASSERT(block_size > 0);
			TORRENT_ASSERT(block_size <= t->block_size());

			peer_request r;
			r.piece = block.block.piece_index;
			r.start = block_offset;
			r.length = block_size;

			if (m_download_queue.empty())
				m_counters.inc_stats_counter(counters::num_peers_down_requests);

			TORRENT_ASSERT(verify_piece(t->to_req(block.block)));
			block.send_buffer_offset = m_send_buffer.size();
			m_download_queue.push_back(block);
			m_outstanding_bytes += block_size;
#if TORRENT_USE_INVARIANT_CHECKS
			check_invariant();
#endif

			// if we are requesting large blocks, merge the smaller
			// blocks that are in the same piece into larger requests
			if (m_request_large_blocks)
			{
				int blocks_per_piece = t->torrent_file().piece_length() / t->block_size();

				while (!m_request_queue.empty())
				{
					// check to see if this block is connected to the previous one
					// if it is, merge them, otherwise, break this merge loop
					pending_block const& front = m_request_queue.front();
					if (front.block.piece_index * blocks_per_piece + front.block.block_index
						!= block.block.piece_index * blocks_per_piece + block.block.block_index + 1)
						break;
					block = m_request_queue.front();
					m_request_queue.erase(m_request_queue.begin());
					TORRENT_ASSERT(verify_piece(t->to_req(block.block)));

					if (m_download_queue.empty())
						m_counters.inc_stats_counter(counters::num_peers_down_requests);

					block.send_buffer_offset = m_send_buffer.size();
					m_download_queue.push_back(block);
					if (m_queued_time_critical) --m_queued_time_critical;

#ifndef TORRENT_DISABLE_LOGGING
					peer_log(peer_log_alert::info, "MERGING_REQUEST"
						, "piece: %d block: %d"
						, block.block.piece_index, block.block.block_index);
#endif

					block_offset = block.block.block_index * t->block_size();
					block_size = (std::min)(t->torrent_file().piece_size(
						block.block.piece_index) - block_offset, t->block_size());
					TORRENT_ASSERT(block_size > 0);
					TORRENT_ASSERT(block_size <= t->block_size());

					r.length += block_size;
					m_outstanding_bytes += block_size;
#if TORRENT_USE_INVARIANT_CHECKS
					check_invariant();
#endif
				}
			}

			// the verification will fail for coalesced blocks
			TORRENT_ASSERT(verify_piece(r) || m_request_large_blocks);

#ifndef TORRENT_DISABLE_EXTENSIONS
			bool handled = false;
			for (extension_list_t::iterator i = m_extensions.begin()
				, end(m_extensions.end()); i != end; ++i)
			{
				handled = (*i)->write_request(r);
				if (handled) break;
			}
			if (is_disconnecting()) return;
			if (!handled)
#endif
			{
				write_request(r);
				m_last_request = aux::time_now();
			}

#ifndef TORRENT_DISABLE_LOGGING
			peer_log(peer_log_alert::outgoing_message, "REQUEST"
				, "piece: %d s: %x l: %x ds: %dB/s dqs: %d rqs: %d blk: %s"
				, r.piece, r.start, r.length, statistics().download_rate()
				, int(m_desired_queue_size), int(m_download_queue.size())
				, m_request_large_blocks?"large":"single");
#endif
		}
		m_last_piece = aux::time_now();

		if (!m_download_queue.empty()
			&& empty_download_queue)
		{
			// This means we just added a request to this connection that
			// previously did not have a request. That's when we start the
			// request timeout.
			m_requested = aux::time_now();
#ifndef TORRENT_DISABLE_LOGGING
			t->debug_log("REQUEST [%p] (%d ms)", static_cast<void*>(this)
				, int(total_milliseconds(clock_type::now() - m_unchoke_time)));
#endif
		}
	}

	void peer_connection::connect_failed(error_code const& e)
	{
		TORRENT_ASSERT(is_single_thread());
		TORRENT_ASSERT(e);

#ifndef TORRENT_DISABLE_LOGGING
		peer_log(peer_log_alert::info, "CONNECTION FAILED"
			, "%s", print_endpoint(m_remote).c_str());
#endif
#ifndef TORRENT_DISABLE_LOGGING
		m_ses.session_log("CONNECTION FAILED: %s", print_endpoint(m_remote).c_str());
#endif

		m_counters.inc_stats_counter(counters::connect_timeouts);

		boost::shared_ptr<torrent> t = m_torrent.lock();
		TORRENT_ASSERT(!m_connecting || t);
		if (m_connecting)
		{
			m_counters.inc_stats_counter(counters::num_peers_half_open, -1);
			if (t) t->dec_num_connecting();
			m_connecting = false;
		}

		// a connection attempt using uTP just failed
		// mark this peer as not supporting uTP
		// we'll never try it again (unless we're trying holepunch)
		if (is_utp(*m_socket)
			&& m_peer_info
			&& m_peer_info->supports_utp
			&& !m_holepunch_mode)
		{
			m_peer_info->supports_utp = false;
			// reconnect immediately using TCP
			torrent_peer* pi = peer_info_struct();
			fast_reconnect(true);
			disconnect(e, op_connect, 0);
			if (t && pi) t->connect_to_peer(pi, true);
			return;
		}

		if (m_holepunch_mode)
			fast_reconnect(true);

#ifndef TORRENT_DISABLE_EXTENSIONS
		if ((!is_utp(*m_socket)
				|| !m_settings.get_bool(settings_pack::enable_outgoing_tcp))
			&& m_peer_info
			&& m_peer_info->supports_holepunch
			&& !m_holepunch_mode)
		{
			// see if we can try a holepunch
			bt_peer_connection* p = t->find_introducer(remote());
			if (p)
				p->write_holepunch_msg(bt_peer_connection::hp_rendezvous, remote(), 0);
		}
#endif

		disconnect(e, op_connect, 1);
		return;
	}

	// the error argument defaults to 0, which means deliberate disconnect
	// 1 means unexpected disconnect/error
	// 2 protocol error (client sent something invalid)
	void peer_connection::disconnect(error_code const& ec
		, operation_t op, int error)
	{
		TORRENT_ASSERT(is_single_thread());
#if TORRENT_USE_ASSERTS
		m_disconnect_started = true;
#endif

		if (m_disconnecting) return;

		m_socket->set_close_reason(error_to_close_reason(ec));
		close_reason_t close_reason = close_reason_t(m_socket->get_close_reason());
#ifndef TORRENT_DISABLE_LOGGING
		if (close_reason != 0)
		{
			peer_log(peer_log_alert::info, "CLOSE_REASON", "%d", int(close_reason));
		}
#endif

		// while being disconnected, it's possible that our torrent_peer
		// pointer gets cleared. Make sure we save it to be able to keep
		// proper books in the piece_picker (when debugging is enabled)
		torrent_peer* self_peer = peer_info_struct();

#ifndef TORRENT_DISABLE_LOGGING
		switch (error)
		{
		case 0:
			peer_log(peer_log_alert::info, "CONNECTION_CLOSED", "op: %d error: %s"
				, op, ec.message().c_str());
			break;
		case 1:
			peer_log(peer_log_alert::info, "CONNECTION_FAILED", "op: %d error: %s"
				, op, ec.message().c_str());
			break;
		case 2:
			peer_log(peer_log_alert::info, "PEER_ERROR" ,"op: %d error: %s"
				, op, ec.message().c_str());
			break;
		}

		if (ec == error_code(boost::asio::error::eof
			, boost::asio::error::get_misc_category())
			&& !in_handshake()
			&& !is_connecting()
			&& aux::time_now() - connected_time() < seconds(15))
		{
			peer_log(peer_log_alert::info, "SHORT_LIVED_DISCONNECT", "");
		}
#endif

		if ((m_channel_state[upload_channel] & peer_info::bw_network) == 0)
		{
			// make sure we free up all send buffers that are owned
			// by the disk thread
			m_send_buffer.clear();
			m_recv_buffer.free_disk_buffer();
		}

		// we cannot do this in a constructor
		TORRENT_ASSERT(m_in_constructor == false);
		if (error > 0)
		{
			m_failed = true;
		}

		if (m_connected)
			m_counters.inc_stats_counter(counters::num_peers_connected, -1);
		m_connected = false;

		// for incoming connections, we get invalid argument errors
		// when asking for the remote endpoint and the socket already
		// closed, which is an edge case, but possible to happen when
		// a peer makes a TCP and uTP connection in parallel.
		// for outgoing connections however, why would we get this?
//		TORRENT_ASSERT(ec != error::invalid_argument || !m_outgoing);

		m_counters.inc_stats_counter(counters::disconnected_peers);
		if (error == 2) m_counters.inc_stats_counter(counters::error_peers);

		if (ec == error::connection_reset)
			m_counters.inc_stats_counter(counters::connreset_peers);
		else if (ec == error::eof)
			m_counters.inc_stats_counter(counters::eof_peers);
		else if (ec == error::connection_refused)
			m_counters.inc_stats_counter(counters::connrefused_peers);
		else if (ec == error::connection_aborted)
			m_counters.inc_stats_counter(counters::connaborted_peers);
		else if (ec == error::not_connected)
			m_counters.inc_stats_counter(counters::notconnected_peers);
		else if (ec == error::no_permission)
			m_counters.inc_stats_counter(counters::perm_peers);
		else if (ec == error::no_buffer_space)
			m_counters.inc_stats_counter(counters::buffer_peers);
		else if (ec == error::host_unreachable)
			m_counters.inc_stats_counter(counters::unreachable_peers);
		else if (ec == error::broken_pipe)
			m_counters.inc_stats_counter(counters::broken_pipe_peers);
		else if (ec == error::address_in_use)
			m_counters.inc_stats_counter(counters::addrinuse_peers);
		else if (ec == error::access_denied)
			m_counters.inc_stats_counter(counters::no_access_peers);
		else if (ec == error::invalid_argument)
			m_counters.inc_stats_counter(counters::invalid_arg_peers);
		else if (ec == error::operation_aborted)
			m_counters.inc_stats_counter(counters::aborted_peers);
		else if (ec == error_code(errors::upload_upload_connection)
			|| ec == error_code(errors::uninteresting_upload_peer)
			|| ec == error_code(errors::torrent_aborted)
			|| ec == error_code(errors::self_connection)
			|| ec == error_code(errors::torrent_paused))
			m_counters.inc_stats_counter(counters::uninteresting_peers);

		if (ec == error_code(errors::timed_out)
			|| ec == error::timed_out)
			m_counters.inc_stats_counter(counters::transport_timeout_peers);

		if (ec == error_code(errors::timed_out_inactivity)
			|| ec == error_code(errors::timed_out_no_request)
			|| ec == error_code(errors::timed_out_no_interest))
			m_counters.inc_stats_counter(counters::timeout_peers);

		if (ec == error_code(errors::no_memory))
			m_counters.inc_stats_counter(counters::no_memory_peers);

		if (ec == error_code(errors::too_many_connections))
			m_counters.inc_stats_counter(counters::too_many_peers);

		if (ec == error_code(errors::timed_out_no_handshake))
			m_counters.inc_stats_counter(counters::connect_timeouts);

		if (error > 0)
		{
			if (is_utp(*m_socket)) m_counters.inc_stats_counter(counters::error_utp_peers);
			else m_counters.inc_stats_counter(counters::error_tcp_peers);

			if (m_outgoing) m_counters.inc_stats_counter(counters::error_outgoing_peers);
			else m_counters.inc_stats_counter(counters::error_incoming_peers);

#if !defined(TORRENT_DISABLE_ENCRYPTION) && !defined(TORRENT_DISABLE_EXTENSIONS)
			if (type() == bittorrent_connection && op != op_connect)
			{
				bt_peer_connection* bt = static_cast<bt_peer_connection*>(this);
				if (bt->supports_encryption()) m_counters.inc_stats_counter(
					counters::error_encrypted_peers);
				if (bt->rc4_encrypted() && bt->supports_encryption())
					m_counters.inc_stats_counter(counters::error_rc4_peers);
			}
#endif // TORRENT_DISABLE_ENCRYPTION
		}

		boost::shared_ptr<peer_connection> me(self());

		INVARIANT_CHECK;

		if (m_channel_state[upload_channel] & peer_info::bw_disk)
		{
			m_counters.inc_stats_counter(counters::num_peers_up_disk, -1);
			m_channel_state[upload_channel] &= ~peer_info::bw_disk;
		}
		if (m_channel_state[download_channel] & peer_info::bw_disk)
		{
			m_counters.inc_stats_counter(counters::num_peers_down_disk, -1);
			m_channel_state[download_channel] &= ~peer_info::bw_disk;
		}

		boost::shared_ptr<torrent> t = m_torrent.lock();
		if (m_connecting)
		{
			m_counters.inc_stats_counter(counters::num_peers_half_open, -1);
			if (t) t->dec_num_connecting();
			m_connecting = false;
		}

		torrent_handle handle;
		if (t) handle = t->get_handle();

#ifndef TORRENT_DISABLE_EXTENSIONS
		for (extension_list_t::iterator i = m_extensions.begin()
			, end(m_extensions.end()); i != end; ++i)
		{
			(*i)->on_disconnect(ec);
		}
#endif

		if (ec == error::address_in_use
			&& m_settings.get_int(settings_pack::outgoing_port) != 0
			&& t)
		{
			if (t->alerts().should_post<performance_alert>())
				t->alerts().emplace_alert<performance_alert>(
					handle, performance_alert::too_few_outgoing_ports);
		}

		if (t)
		{
			if (ec)
			{
				if ((error > 1 || ec.category() == get_socks_category())
					&& t->alerts().should_post<peer_error_alert>())
				{
					t->alerts().emplace_alert<peer_error_alert>(handle, remote()
						, pid(), op, ec);
				}

				if (error <= 1 && t->alerts().should_post<peer_disconnected_alert>())
				{
					t->alerts().emplace_alert<peer_disconnected_alert>(handle
						, remote(), pid(), op, m_socket->type(), ec, close_reason);
				}
			}

			// make sure we keep all the stats!
			if (!m_ignore_stats)
			{
				// report any partially received payload as redundant
				boost::optional<piece_block_progress> pbp = downloading_piece_progress();
				if (pbp
					&& pbp->bytes_downloaded > 0
					&& pbp->bytes_downloaded < pbp->full_block_bytes)
				{
					t->add_redundant_bytes(pbp->bytes_downloaded, torrent::piece_closing);
				}
			}

			if (t->has_picker())
			{
				piece_picker& picker = t->picker();

				while (!m_download_queue.empty())
				{
					pending_block& qe = m_download_queue.back();
					if (!qe.timed_out && !qe.not_wanted)
						picker.abort_download(qe.block, self_peer);
					m_outstanding_bytes -= t->to_req(qe.block).length;
					if (m_outstanding_bytes < 0) m_outstanding_bytes = 0;
					m_download_queue.pop_back();
				}
				while (!m_request_queue.empty())
				{
					pending_block& qe = m_request_queue.back();
					if (!qe.timed_out && !qe.not_wanted)
						picker.abort_download(qe.block, self_peer);
					m_request_queue.pop_back();
				}
			}
			else
			{
				m_download_queue.clear();
				m_request_queue.clear();
				m_outstanding_bytes = 0;
			}
			m_queued_time_critical = 0;

#if TORRENT_USE_INVARIANT_CHECKS
			check_invariant();
#endif
			t->remove_peer(this);
		}
		else
		{
			TORRENT_ASSERT(m_download_queue.empty());
			TORRENT_ASSERT(m_request_queue.empty());
		}

#if defined TORRENT_DEBUG && defined TORRENT_EXPENSIVE_INVARIANT_CHECKS
		// since this connection doesn't have a torrent reference
		// no torrent should have a reference to this connection either
		TORRENT_ASSERT(!m_ses.any_torrent_has_peer(this));
#endif

		m_disconnecting = true;
		error_code e;

		async_shutdown(*m_socket, m_socket);

		m_ses.close_connection(this, ec);
	}

	bool peer_connection::ignore_unchoke_slots() const
	{
		TORRENT_ASSERT(is_single_thread());
		if (num_classes() == 0) return true;

		if (m_ses.ignore_unchoke_slots_set(*this)) return true;
		boost::shared_ptr<torrent> t = m_torrent.lock();
		if (t && m_ses.ignore_unchoke_slots_set(*t)) return true;
		return false;
	}

	// defined in upnp.cpp
	bool is_local(address const& a);

	bool peer_connection::on_local_network() const
	{
		TORRENT_ASSERT(is_single_thread());
		if (libtorrent::is_local(m_remote.address())
			|| is_loopback(m_remote.address())) return true;
		return false;
	}

	int peer_connection::request_timeout() const
	{
		const int deviation = m_request_time.avg_deviation();
		const int avg = m_request_time.mean();

		int ret;
		if (m_request_time.num_samples() < 2)
		{
			if (m_request_time.num_samples() == 0)
				return m_settings.get_int(settings_pack::request_timeout);

			ret = avg + avg / 5;
		}
		else
		{
			ret = avg + deviation * 4;
		}

		// ret is milliseconds, the return value is seconds. Convert to
		// seconds and round up
		ret = (std::min)((ret + 999) / 1000
			, m_settings.get_int(settings_pack::request_timeout));

		// timeouts should never be less than 2 seconds. The granularity is whole
		// seconds, and only checked once per second. 2 is the minimum to avoid
		// being considered timed out instantly
		return (std::max)(2, ret);
	}

	void peer_connection::get_peer_info(peer_info& p) const
	{
		TORRENT_ASSERT(is_single_thread());
		TORRENT_ASSERT(!associated_torrent().expired());

		time_point now = aux::time_now();

		p.download_rate_peak = m_download_rate_peak;
		p.upload_rate_peak = m_upload_rate_peak;
		p.rtt = m_request_time.mean();
		p.down_speed = statistics().download_rate();
		p.up_speed = statistics().upload_rate();
		p.payload_down_speed = statistics().download_payload_rate();
		p.payload_up_speed = statistics().upload_payload_rate();
		p.pid = pid();
		p.ip = remote();
		p.pending_disk_bytes = m_outstanding_writing_bytes;
		p.pending_disk_read_bytes = m_reading_bytes;
		p.send_quota = m_quota[upload_channel];
		p.receive_quota = m_quota[download_channel];
		p.num_pieces = m_num_pieces;
		if (m_download_queue.empty()) p.request_timeout = -1;
		else p.request_timeout = int(total_seconds(m_requested - now)
			+ request_timeout());

		p.download_queue_time = download_queue_time();
		p.queue_bytes = m_outstanding_bytes;

		p.total_download = statistics().total_payload_download();
		p.total_upload = statistics().total_payload_upload();
#ifndef TORRENT_NO_DEPRECATE
		p.upload_limit = -1;
		p.download_limit = -1;
		p.load_balancing = 0;
#endif

		p.download_queue_length = int(download_queue().size() + m_request_queue.size());
		p.requests_in_buffer = int(std::count_if(m_download_queue.begin()
			, m_download_queue.end()
			, &pending_block_in_buffer));

		p.target_dl_queue_length = int(desired_queue_size());
		p.upload_queue_length = int(upload_queue().size());
		p.timed_out_requests = 0;
		p.busy_requests = 0;
		for (std::vector<pending_block>::const_iterator i = m_download_queue.begin()
			, end(m_download_queue.end()); i != end; ++i)
		{
			if (i->timed_out) ++p.timed_out_requests;
			if (i->busy) ++p.busy_requests;
		}

		if (boost::optional<piece_block_progress> ret = downloading_piece_progress())
		{
			p.downloading_piece_index = ret->piece_index;
			p.downloading_block_index = ret->block_index;
			p.downloading_progress = ret->bytes_downloaded;
			p.downloading_total = ret->full_block_bytes;
		}
		else
		{
			p.downloading_piece_index = -1;
			p.downloading_block_index = -1;
			p.downloading_progress = 0;
			p.downloading_total = 0;
		}

		p.pieces = get_bitfield();
		p.last_request = now - m_last_request;
		p.last_active = now - (std::max)(m_last_sent, m_last_receive);

		// this will set the flags so that we can update them later
		p.flags = 0;
		get_specific_peer_info(p);

		p.flags |= is_seed() ? peer_info::seed : 0;
		p.flags |= m_snubbed ? peer_info::snubbed : 0;
		p.flags |= m_upload_only ? peer_info::upload_only : 0;
		p.flags |= m_endgame_mode ? peer_info::endgame_mode : 0;
		p.flags |= m_holepunch_mode ? peer_info::holepunched : 0;
		if (peer_info_struct())
		{
			torrent_peer* pi = peer_info_struct();
			TORRENT_ASSERT(pi->in_use);
			p.source = pi->source;
			p.failcount = pi->failcount;
			p.num_hashfails = pi->hashfails;
			p.flags |= pi->on_parole ? peer_info::on_parole : 0;
			p.flags |= pi->optimistically_unchoked ? peer_info::optimistic_unchoke : 0;
		}
		else
		{
			p.source = 0;
			p.failcount = 0;
			p.num_hashfails = 0;
		}

		p.remote_dl_rate = m_remote_dl_rate;
		p.send_buffer_size = m_send_buffer.capacity();
		p.used_send_buffer = m_send_buffer.size();
		p.receive_buffer_size = m_recv_buffer.capacity();
		p.used_receive_buffer = m_recv_buffer.pos();
		p.write_state = m_channel_state[upload_channel];
		p.read_state = m_channel_state[download_channel];

		// pieces may be empty if we don't have metadata yet
		if (p.pieces.size() == 0)
		{
			p.progress = 0.f;
			p.progress_ppm = 0;
		}
		else
		{
#if TORRENT_NO_FPU
			p.progress = 0.f;
#else
			p.progress = float(p.pieces.count()) / float(p.pieces.size());
#endif
			p.progress_ppm = boost::uint64_t(p.pieces.count()) * 1000000 / p.pieces.size();
		}

		p.estimated_reciprocation_rate = m_est_reciprocation_rate;

		error_code ec;
		p.local_endpoint = get_socket()->local_endpoint(ec);
	}

	// allocates a disk buffer of size 'disk_buffer_size' and replaces the
	// end of the current receive buffer with it. i.e. the receive pos
	// must be <= packet_size - disk_buffer_size
	// the disk buffer can be accessed through release_disk_receive_buffer()
	// when it is queried, the responsibility to free it is transferred
	// to the caller
	bool peer_connection::allocate_disk_receive_buffer(int disk_buffer_size)
	{
		TORRENT_ASSERT(is_single_thread());
		INVARIANT_CHECK;

		m_recv_buffer.assert_no_disk_buffer();
		TORRENT_ASSERT(m_recv_buffer.pos() <= m_recv_buffer.packet_size() - disk_buffer_size);
		TORRENT_ASSERT(disk_buffer_size <= 16 * 1024);

		if (disk_buffer_size == 0) return true;

		if (disk_buffer_size > 16 * 1024)
		{
			disconnect(errors::invalid_piece_size, op_bittorrent, 2);
			return false;
		}

		// first free the old buffer
		m_recv_buffer.free_disk_buffer();
		// then allocate a new one

		bool exceeded = false;
		m_recv_buffer.assign_disk_buffer(
			m_allocator.allocate_disk_buffer(exceeded, self(), "receive buffer")
			, disk_buffer_size);

		if (!m_recv_buffer.has_disk_buffer())
		{
			disconnect(errors::no_memory, op_alloc_recvbuf);
			return false;
		}

		// to understand why m_outstanding_writing_bytes is here, see comment by
		// the other call to allocate_disk_buffer()
		if (exceeded && m_outstanding_writing_bytes > 0)
		{
#ifndef TORRENT_DISABLE_LOGGING
			peer_log(peer_log_alert::info, "DISK", "exceeded disk buffer watermark");
#endif
			if ((m_channel_state[download_channel] & peer_info::bw_disk) == 0)
				m_counters.inc_stats_counter(counters::num_peers_down_disk);
			m_channel_state[download_channel] |= peer_info::bw_disk;
		}

		return true;
	}

	void peer_connection::superseed_piece(int replace_piece, int new_piece)
	{
		TORRENT_ASSERT(is_single_thread());

		if (is_connecting()) return;
		if (in_handshake()) return;

		if (new_piece == -1)
		{
			if (m_superseed_piece[0] == -1) return;
			m_superseed_piece[0] = -1;
			m_superseed_piece[1] = -1;

#ifndef TORRENT_DISABLE_LOGGING
			peer_log(peer_log_alert::info, "SUPER_SEEDING", "ending");
#endif
			boost::shared_ptr<torrent> t = m_torrent.lock();
			assert(t);

			// this will either send a full bitfield or
			// a have-all message, effectively terminating
			// super-seeding, since the peer may pick any piece
			write_bitfield();

			return;
		}

		assert(!has_piece(new_piece));

#ifndef TORRENT_DISABLE_LOGGING
		peer_log(peer_log_alert::outgoing_message, "HAVE", "piece: %d (super seed)"
			, new_piece);
#endif
		write_have(new_piece);

		if (replace_piece >= 0)
		{
			// move the piece we're replacing to the tail
			if (m_superseed_piece[0] == replace_piece)
				std::swap(m_superseed_piece[0], m_superseed_piece[1]);
		}

		m_superseed_piece[1] = m_superseed_piece[0];
		m_superseed_piece[0] = new_piece;
	}

	void peer_connection::max_out_request_queue(int s)
	{
#ifndef TORRENT_DISABLE_LOGGING
		peer_log(peer_log_alert::info, "MAX_OUT_QUEUE_SIZE", "%d -> %d"
			, m_max_out_request_queue, s);
#endif
		m_max_out_request_queue = s;
	}

	int peer_connection::max_out_request_queue() const
	{
		return m_max_out_request_queue;
	}

	void peer_connection::update_desired_queue_size()
	{
		TORRENT_ASSERT(is_single_thread());
		if (m_snubbed)
		{
			m_desired_queue_size = 1;
			return;
		}

#ifndef TORRENT_DISABLE_LOGGING
		int const previous_queue_size = m_desired_queue_size;
#endif

		int const download_rate = statistics().download_payload_rate();

		// the desired download queue size
		int const queue_time = m_settings.get_int(settings_pack::request_queue_time);

		// when we're in slow-start mode we increase the desired queue size every
		// time we receive a piece, no need to adjust it here (other than
		// enforcing the upper limit)
		if (!m_slow_start)
		{
			// (if the latency is more than this, the download will stall)
			// so, the queue size is queue_time * down_rate / 16 kiB
			// (16 kB is the size of each request)
			// the minimum number of requests is 2 and the maximum is 48
			// the block size doesn't have to be 16. So we first query the
			// torrent for it
			boost::shared_ptr<torrent> t = m_torrent.lock();
			int const block_size = t->block_size();

			TORRENT_ASSERT(block_size > 0);

			m_desired_queue_size = queue_time * download_rate / block_size;
		}

		if (m_desired_queue_size > m_max_out_request_queue)
			m_desired_queue_size = m_max_out_request_queue;
		if (m_desired_queue_size < min_request_queue)
			m_desired_queue_size = min_request_queue;

#ifndef TORRENT_DISABLE_LOGGING
		if (previous_queue_size != m_desired_queue_size)
		{
			peer_log(peer_log_alert::info, "UPDATE_QUEUE_SIZE"
				, "dqs: %d max: %d dl: %d qt: %d snubbed: %d slow-start: %d"
				, m_desired_queue_size, m_max_out_request_queue
				, download_rate, queue_time, int(m_snubbed), int(m_slow_start));
		}
#endif
	}

	void peer_connection::second_tick(int tick_interval_ms)
	{
		TORRENT_ASSERT(is_single_thread());
		time_point now = aux::time_now();
		boost::shared_ptr<peer_connection> me(self());

		// the invariant check must be run before me is destructed
		// in case the peer got disconnected
		INVARIANT_CHECK;

		boost::shared_ptr<torrent> t = m_torrent.lock();

		int warning = 0;
		// drain the IP overhead from the bandwidth limiters
		if (m_settings.get_bool(settings_pack::rate_limit_ip_overhead) && t)
		{
			warning |= m_ses.use_quota_overhead(*this, m_statistics.download_ip_overhead()
				, m_statistics.upload_ip_overhead());
			warning |= m_ses.use_quota_overhead(*t, m_statistics.download_ip_overhead()
				, m_statistics.upload_ip_overhead());
		}

		if (warning && t->alerts().should_post<performance_alert>())
		{
			for (int channel = 0; channel < 2; ++channel)
			{
				if ((warning & (1 << channel)) == 0) continue;
				t->alerts().emplace_alert<performance_alert>(t->get_handle()
					, channel == peer_connection::download_channel
					? performance_alert::download_limit_too_low
					: performance_alert::upload_limit_too_low);
			}
		}

		if (!t || m_disconnecting)
		{
			TORRENT_ASSERT(t || !m_connecting);
			if (m_connecting)
			{
				m_counters.inc_stats_counter(counters::num_peers_half_open, -1);
				if (t) t->dec_num_connecting();
				m_connecting = false;
			}
			disconnect(errors::torrent_aborted, op_bittorrent);
			return;
		}

		if (m_endgame_mode
			&& m_interesting
			&& m_download_queue.empty()
			&& m_request_queue.empty()
			&& now - seconds(5) >= m_last_request)
		{
			// this happens when we're in strict end-game
			// mode and the peer could not request any blocks
			// because they were all taken but there were still
			// unrequested blocks. Now, 5 seconds later, there
			// might not be any unrequested blocks anymore, so
			// we should try to pick another block to see
			// if we can pick a busy one
			m_last_request = now;
			if (request_a_block(*t, *this))
				m_counters.inc_stats_counter(counters::end_game_piece_picks);
			if (m_disconnecting) return;
			send_block_requests();
		}

		if (t->super_seeding()
			&& t->ready_for_connections()
			&& !m_peer_interested
			&& m_became_uninterested + seconds(10) < now)
		{
			// maybe we need to try another piece, to see if the peer
			// become interested in us then
			superseed_piece(-1, t->get_piece_to_super_seed(m_have_piece));
		}

		on_tick();
		if (is_disconnecting()) return;

#ifndef TORRENT_DISABLE_EXTENSIONS
		for (extension_list_t::iterator i = m_extensions.begin()
			, end(m_extensions.end()); i != end; ++i)
		{
			(*i)->tick();
		}
		if (is_disconnecting()) return;
#endif

		// if the peer hasn't said a thing for a certain
		// time, it is considered to have timed out
		time_duration d;
		d = (std::min)(now - m_last_receive, now - m_last_sent);

		if (m_connecting)
		{
			int connect_timeout = m_settings.get_int(settings_pack::peer_connect_timeout);
			if (m_peer_info) connect_timeout += 3 * m_peer_info->failcount;

			// SSL and i2p handshakes are slow
			if (is_ssl(*m_socket))
				connect_timeout += 10;

#if TORRENT_USE_I2P
			if (is_i2p(*m_socket))
				connect_timeout += 20;
#endif

			if (d > seconds(connect_timeout)
				&& can_disconnect(error_code(errors::timed_out, get_libtorrent_category())))
			{
#ifndef TORRENT_DISABLE_LOGGING
				peer_log(peer_log_alert::info, "CONNECT_FAILED", "waited %d seconds"
					, int(total_seconds(d)));
#endif
				connect_failed(errors::timed_out);
				return;
			}
		}

		// if we can't read, it means we're blocked on the rate-limiter
		// or the disk, not the peer itself. In this case, don't blame
		// the peer and disconnect it
		bool may_timeout = (m_channel_state[download_channel] & peer_info::bw_network) != 0;

		// TODO: 2 use a deadline_timer for timeouts. Don't rely on second_tick()!
		// Hook this up to connect timeout as well. This would improve performance
		// because of less work in second_tick(), and might let use remove ticking
		// entirely eventually
		if (may_timeout && d > seconds(timeout()) && !m_connecting && m_reading_bytes == 0
			&& can_disconnect(error_code(errors::timed_out_inactivity, get_libtorrent_category())))
		{
#ifndef TORRENT_DISABLE_LOGGING
			peer_log(peer_log_alert::info, "LAST_ACTIVITY", "%d seconds ago"
				, int(total_seconds(d)));
#endif
			disconnect(errors::timed_out_inactivity, op_bittorrent);
			return;
		}

		// do not stall waiting for a handshake
		int timeout = m_settings.get_int (settings_pack::handshake_timeout);
#if TORRENT_USE_I2P
		timeout *= is_i2p(*m_socket) ? 4 : 1;
#endif
		if (may_timeout
			&& !m_connecting
			&& in_handshake()
			&& d > seconds(timeout))
		{
#ifndef TORRENT_DISABLE_LOGGING
			peer_log(peer_log_alert::info, "NO_HANDSHAKE", "waited %d seconds"
				, int(total_seconds(d)));
#endif
			disconnect(errors::timed_out_no_handshake, op_bittorrent);
			return;
		}

		// disconnect peers that we unchoked, but they didn't send a request in
		// the last 60 seconds, and we haven't been working on servicing a request
		// for more than 60 seconds.
		// but only if we're a seed
		d = now - (std::max)((std::max)(m_last_unchoke, m_last_incoming_request)
			, m_last_sent_payload);

		if (may_timeout
			&& !m_connecting
			&& m_requests.empty()
			&& m_reading_bytes == 0
			&& !m_choked
			&& m_peer_interested
			&& t && t->is_upload_only()
			&& d > seconds(60)
			&& can_disconnect(error_code(errors::timed_out_no_request, get_libtorrent_category())))
		{
#ifndef TORRENT_DISABLE_LOGGING
			peer_log(peer_log_alert::info, "NO_REQUEST", "waited %d seconds"
				, int(total_seconds(d)));
#endif
			disconnect(errors::timed_out_no_request, op_bittorrent);
			return;
		}

		// if the peer hasn't become interested and we haven't
		// become interested in the peer for 10 minutes, it
		// has also timed out.
		time_duration d1;
		time_duration d2;
		d1 = now - m_became_uninterested;
		d2 = now - m_became_uninteresting;
		time_duration time_limit = seconds(
			m_settings.get_int(settings_pack::inactivity_timeout));

		// don't bother disconnect peers we haven't been interested
		// in (and that hasn't been interested in us) for a while
		// unless we have used up all our connection slots
		if (may_timeout
			&& !m_interesting
			&& !m_peer_interested
			&& d1 > time_limit
			&& d2 > time_limit
			&& (m_ses.num_connections() >= m_settings.get_int(settings_pack::connections_limit)
				|| (t && t->num_peers() >= t->max_connections()))
			&& can_disconnect(error_code(errors::timed_out_no_interest)))
		{
#ifndef TORRENT_DISABLE_LOGGING
			peer_log(peer_log_alert::info, "MUTUAL_NO_INTEREST", "t1: %d t2: %d"
				, int(total_seconds(d1)), int(total_seconds(d2)));
#endif
			disconnect(errors::timed_out_no_interest, op_bittorrent);
			return;
		}

		if (may_timeout
			&& !m_download_queue.empty()
			&& m_quota[download_channel] > 0
			&& now > m_requested + seconds(request_timeout()))
		{
			snub_peer();
		}

		// if we haven't sent something in too long, send a keep-alive
		keep_alive();

		// if our download rate isn't increasing significantly anymore, end slow
		// start. The 10kB is to have some slack here.
		// we can't do this when we're choked, because we aren't sending any
		// requests yet, so there hasn't been an opportunity to ramp up the
		// connection yet.
		if (m_slow_start
			&& !m_peer_choked
			&& m_downloaded_last_second > 0
			&& m_downloaded_last_second + 5000
				>= m_statistics.last_payload_downloaded())
		{
			m_slow_start = false;
#ifndef TORRENT_DISABLE_LOGGING
			peer_log(peer_log_alert::info, "SLOW_START", "exit slow start: "
				"prev-dl: %d dl: %d"
				, int(m_downloaded_last_second)
				, int(m_statistics.last_payload_downloaded()));
#endif
		}
		m_downloaded_last_second = m_statistics.last_payload_downloaded();
		m_uploaded_last_second = m_statistics.last_payload_uploaded();

		m_statistics.second_tick(tick_interval_ms);

		if (m_statistics.upload_payload_rate() > m_upload_rate_peak)
		{
			m_upload_rate_peak = m_statistics.upload_payload_rate();
		}
		if (m_statistics.download_payload_rate() > m_download_rate_peak)
		{
			m_download_rate_peak = m_statistics.download_payload_rate();
		}
		if (is_disconnecting()) return;

		if (!t->ready_for_connections()) return;

		update_desired_queue_size();

		if (m_desired_queue_size == m_max_out_request_queue
				&& t->alerts().should_post<performance_alert>())
		{
			t->alerts().emplace_alert<performance_alert>(t->get_handle()
				, performance_alert::outstanding_request_limit_reached);
		}

		int piece_timeout = m_settings.get_int(settings_pack::piece_timeout);

		if (!m_download_queue.empty()
			&& m_quota[download_channel] > 0
			&& now - m_last_piece > seconds(piece_timeout))
		{
			// this peer isn't sending the pieces we've
			// requested (this has been observed by BitComet)
			// in this case we'll clear our download queue and
			// re-request the blocks.
#ifndef TORRENT_DISABLE_LOGGING
			peer_log(peer_log_alert::info, "PIECE_REQUEST_TIMED_OUT"
				, "%d time: %d to: %d"
				, int(m_download_queue.size()), int(total_seconds(now - m_last_piece))
				, piece_timeout);
#endif

			snub_peer();
		}

		// update once every minute
		if (now - m_remote_dl_update >= seconds(60))
		{
			boost::int64_t piece_size = t->torrent_file().piece_length();

			if (m_remote_dl_rate > 0)
				m_remote_dl_rate = int((m_remote_dl_rate * 2 / 3)
					+ ((boost::int64_t(m_remote_pieces_dled) * piece_size / 3) / 60));
			else
				m_remote_dl_rate = int(boost::int64_t(m_remote_pieces_dled)
					* piece_size / 60);

			m_remote_pieces_dled = 0;
			m_remote_dl_update = now;
		}

		fill_send_buffer();
	}

	void peer_connection::snub_peer()
	{
		TORRENT_ASSERT(is_single_thread());
		INVARIANT_CHECK;

		boost::shared_ptr<torrent> t = m_torrent.lock();
		TORRENT_ASSERT(t);

		if (!m_snubbed)
		{
			m_snubbed = true;
			m_slow_start = false;
			if (t->alerts().should_post<peer_snubbed_alert>())
			{
				t->alerts().emplace_alert<peer_snubbed_alert>(t->get_handle()
					, m_remote, m_peer_id);
			}
		}
		m_desired_queue_size = 1;

		if (on_parole()) return;

		if (!t->has_picker()) return;
		piece_picker& picker = t->picker();

		// first, if we have any unsent requests, just
		// wipe those out
		while (!m_request_queue.empty())
		{
			t->picker().abort_download(m_request_queue.back().block, peer_info_struct());
			m_request_queue.pop_back();
		}
		m_queued_time_critical = 0;

		TORRENT_ASSERT(!m_download_queue.empty());

		// time out the last request eligible
		// block in the queue
		int i = int(m_download_queue.size()) - 1;
		for (; i >= 0; --i)
		{
			if (!m_download_queue[i].timed_out
				&& !m_download_queue[i].not_wanted)
				break;
		}

		if (i >= 0)
		{
			pending_block& qe = m_download_queue[i];
			piece_block r = qe.block;

			// only cancel a request if it blocks the piece from being completed
			// (i.e. no free blocks to request from it)
			piece_picker::downloading_piece p;
			picker.piece_info(qe.block.piece_index, p);
			int free_blocks = picker.blocks_in_piece(qe.block.piece_index)
				- p.finished - p.writing - p.requested;

			// if there are still blocks available for other peers to pick, we're
			// still not holding up the completion of the piece and there's no
			// need to cancel the requests. For more information, see:
			// http://blog.libtorrent.org/2011/11/block-request-time-outs/
			if (free_blocks > 0)
			{
				send_block_requests();
				return;
			}

			if (t->alerts().should_post<block_timeout_alert>())
			{
				t->alerts().emplace_alert<block_timeout_alert>(t->get_handle()
					, remote(), pid(), int(qe.block.block_index)
					, int(qe.block.piece_index));
			}

			// request a new block before removing the previous
			// one, in order to prevent it from
			// picking the same block again, stalling the
			// same piece indefinitely.
			m_desired_queue_size = 2;
			if (request_a_block(*t, *this))
				m_counters.inc_stats_counter(counters::snubbed_piece_picks);

			// the block we just picked (potentially)
			// hasn't been put in m_download_queue yet.
			// it's in m_request_queue and will be sent
			// once send_block_requests() is called.

			m_desired_queue_size = 1;

			qe.timed_out = true;
			picker.abort_download(r, peer_info_struct());
		}

		send_block_requests();
	}

	int peer_connection::preferred_caching() const
	{
		TORRENT_ASSERT(is_single_thread());
		int line_size = 0;
		if (m_settings.get_bool(settings_pack::guided_read_cache))
		{
			boost::shared_ptr<torrent> t = m_torrent.lock();
			int upload_rate = m_statistics.upload_payload_rate();
			if (upload_rate == 0) upload_rate = 1;

			int num_uploads = m_ses.num_uploads();
			if (num_uploads == 0) num_uploads = 1;

			// assume half of the cache is write cache if we're downloading
			// this torrent as well
			int cache_size = m_settings.get_int(settings_pack::cache_size) / num_uploads;
			if (!t->is_upload_only()) cache_size /= 2;
			// cache_size is the amount of cache we have per peer. The
			// cache line should not be greater than this

			line_size = cache_size;
		}
		return line_size;
	}

	void peer_connection::fill_send_buffer()
	{
		TORRENT_ASSERT(is_single_thread());
#ifdef TORRENT_EXPENSIVE_INVARIANT_CHECKS
		INVARIANT_CHECK;
#endif

		bool sent_a_piece = false;
		boost::shared_ptr<torrent> t = m_torrent.lock();
		if (!t || t->is_aborted() || m_requests.empty()) return;

		// only add new piece-chunks if the send buffer is small enough
		// otherwise there will be no end to how large it will be!

		int buffer_size_watermark = int(m_uploaded_last_second
			* m_settings.get_int(settings_pack::send_buffer_watermark_factor) / 100);

		if (buffer_size_watermark < m_settings.get_int(settings_pack::send_buffer_low_watermark))
		{
			buffer_size_watermark = m_settings.get_int(settings_pack::send_buffer_low_watermark);
		}
		else if (buffer_size_watermark > m_settings.get_int(settings_pack::send_buffer_watermark))
		{
			buffer_size_watermark = m_settings.get_int(settings_pack::send_buffer_watermark);
		}

#ifndef TORRENT_DISABLE_LOGGING
		peer_log(peer_log_alert::outgoing, "SEND_BUFFER_WATERMARK"
			, "current watermark: %d max: %d min: %d factor: %d uploaded: %d B/s"
			, buffer_size_watermark
			, m_ses.settings().get_int(settings_pack::send_buffer_watermark)
			, m_ses.settings().get_int(settings_pack::send_buffer_low_watermark)
			, m_ses.settings().get_int(settings_pack::send_buffer_watermark_factor)
			, int(m_uploaded_last_second));
#endif

		// don't just pop the front element here, since in seed mode one request may
		// be blocked because we have to verify the hash first, so keep going with the
		// next request. However, only let each peer have one hash verification outstanding
		// at any given time
		for (int i = 0; i < m_requests.size()
			&& (send_buffer_size() + m_reading_bytes < buffer_size_watermark); ++i)
		{
			TORRENT_ASSERT(t->ready_for_connections());
			peer_request& r = m_requests[i];

			TORRENT_ASSERT(r.piece >= 0);
			TORRENT_ASSERT(r.piece < int(m_have_piece.size()));
//			TORRENT_ASSERT(t->have_piece(r.piece));
			TORRENT_ASSERT(r.start + r.length <= t->torrent_file().piece_size(r.piece));
			TORRENT_ASSERT(r.length > 0 && r.start >= 0);

			if (t->is_deleted())
			{
#ifndef TORRENT_DISABLE_LOGGING
				peer_log(peer_log_alert::outgoing_message, "REJECT_PIECE"
					, "piece: %d s: %x l: %x torrent deleted"
					, r.piece , r.start , r.length);
#endif
				write_reject_request(r);
				continue;
			}

			if (t->seed_mode() && !t->verified_piece(r.piece))
			{
				// we're still verifying the hash of this piece
				// so we can't return it yet.
				if (t->verifying_piece(r.piece)) continue;

				// only have three outstanding hash check per peer
				if (m_outstanding_piece_verification >= 3) continue;

				++m_outstanding_piece_verification;

#ifndef TORRENT_DISABLE_LOGGING
				peer_log(peer_log_alert::info, "SEED_MODE_FILE_ASYNC_HASH"
					, "piece: %d", r.piece);
#endif
				// this means we're in seed mode and we haven't yet
				// verified this piece (r.piece)
				if (!t->need_loaded()) return;
				t->inc_refcount("async_seed_hash");
				m_disk_thread.async_hash(&t->storage(), r.piece, 0
					, std::bind(&peer_connection::on_seed_mode_hashed, self(), _1)
					, this);
				t->verifying(r.piece);
				continue;
			}

			// in seed mode, we might end up accepting a request
			// which it later turns out we cannot serve, if we ended
			// up not having that piece
			if (!t->has_piece_passed(r.piece))
			{
				// we don't have this piece yet, but we anticipate to have
				// it very soon, so we have told our peers we have it.
				// hold off on sending it. If the piece fails later
				// we will reject this request
				if (t->is_predictive_piece(r.piece)) continue;
#ifndef TORRENT_DISABLE_LOGGING
				peer_log(peer_log_alert::outgoing_message, "REJECT_PIECE"
					, "piece: %d s: %x l: %x piece not passed hash check"
					, r.piece , r.start , r.length);
#endif
				write_reject_request(r);
			}
			else
			{
#ifndef TORRENT_DISABLE_LOGGING
				peer_log(peer_log_alert::info, "FILE_ASYNC_READ"
					, "piece: %d s: %x l: %x", r.piece, r.start, r.length);
#endif
				m_reading_bytes += r.length;
				sent_a_piece = true;

				// the callback function may be called immediately, instead of being posted
				if (!t->need_loaded()) return;

				TORRENT_ASSERT(t->valid_metadata());
				TORRENT_ASSERT(r.piece >= 0);
				TORRENT_ASSERT(r.piece < t->torrent_file().num_pieces());

				t->inc_refcount("async_read");
				m_disk_thread.async_read(&t->storage(), r
					, std::bind(&peer_connection::on_disk_read_complete
					, self(), _1, r, clock_type::now()), this);
			}
			m_last_sent_payload = clock_type::now();
			m_requests.erase(m_requests.begin() + i);

			if (m_requests.empty())
				m_counters.inc_stats_counter(counters::num_peers_up_requests, -1);

			--i;
		}

		if (t->share_mode() && sent_a_piece)
			t->recalc_share_mode();
	}

	// this is called when a previously unchecked piece has been
	// checked, while in seed-mode
	void peer_connection::on_seed_mode_hashed(disk_io_job const* j)
	{
		TORRENT_ASSERT(is_single_thread());
		INVARIANT_CHECK;

		boost::shared_ptr<torrent> t = m_torrent.lock();
		torrent_ref_holder h(t.get(), "async_seed_hash");
		if (t) t->dec_refcount("async_seed_hash");

		TORRENT_ASSERT(m_outstanding_piece_verification > 0);
		--m_outstanding_piece_verification;

		if (!t || t->is_aborted()) return;

		if (j->error)
		{
			t->handle_disk_error(j, this);
			t->leave_seed_mode(false);
			return;
		}

		// we're using the piece hashes here, we need the torrent to be loaded
		if (!t->need_loaded()) return;

		if (!m_settings.get_bool(settings_pack::disable_hash_checks)
			&& sha1_hash(j->d.piece_hash) != t->torrent_file().hash_for_piece(j->piece))
		{
#ifndef TORRENT_DISABLE_LOGGING
			peer_log(peer_log_alert::info, "SEED_MODE_FILE_HASH"
				, "piece: %d failed", j->piece);
#endif

			t->leave_seed_mode(false);
		}
		else
		{
			TORRENT_ASSERT(t->verifying_piece(j->piece));
			if (t->seed_mode()) t->verified(j->piece);

#ifndef TORRENT_DISABLE_LOGGING
			peer_log(peer_log_alert::info, "SEED_MODE_FILE_HASH"
				, "piece: %d passed", j->piece);
#endif
			if (t)
			{
				if (t->seed_mode() && t->all_verified())
					t->leave_seed_mode(true);
			}
		}

		// try to service the requests again, now that the piece
		// has been verified
		fill_send_buffer();
	}

	void peer_connection::on_disk_read_complete(disk_io_job const* j
		, peer_request r, time_point issue_time)
	{
		TORRENT_ASSERT(is_single_thread());
		// return value:
		// 0: success, piece passed hash check
		// -1: disk failure

		int disk_rtt = int(total_microseconds(clock_type::now() - issue_time));

#ifndef TORRENT_DISABLE_LOGGING
		peer_log(peer_log_alert::info, "FILE_ASYNC_READ_COMPLETE"
			, "ret: %d piece: %d s: %x l: %x b: %p c: %s e: %s rtt: %d us"
			, j->ret, r.piece, r.start, r.length
			, static_cast<void*>(j->buffer.disk_block)
			, (j->flags & disk_io_job::cache_hit ? "cache hit" : "cache miss")
			, j->error.ec.message().c_str(), disk_rtt);
#endif

		m_reading_bytes -= r.length;

		boost::shared_ptr<torrent> t = m_torrent.lock();
		torrent_ref_holder h(t.get(), "async_read");
		if (t) t->dec_refcount("async_read");

		if (j->ret < 0)
		{
			if (!t)
			{
				disconnect(j->error.ec, op_file_read);
				return;
			}

			TORRENT_ASSERT(j->buffer.disk_block == 0);
			write_dont_have(r.piece);
			write_reject_request(r);
			if (t->alerts().should_post<file_error_alert>())
				t->alerts().emplace_alert<file_error_alert>(j->error.ec
					, t->resolve_filename(j->error.file)
					, j->error.operation_str(), t->get_handle());

			++m_disk_read_failures;
			if (m_disk_read_failures > 100) disconnect(j->error.ec, op_file_read);
			return;
		}

		// we're only interested in failures in a row.
		// if we every now and then successfully send a
		// block, the peer is still useful
		m_disk_read_failures = 0;

		TORRENT_ASSERT(j->ret == r.length);

		// even if we're disconnecting, we need to free this block
		// otherwise the disk thread will hang, waiting for the network
		// thread to be done with it
		disk_buffer_holder buffer(m_allocator, *j);

		if (m_disconnecting) return;

		// flush send buffer at the end of
		// this burst of disk events
//		m_ses.cork_burst(this);

		if (!t)
		{
			disconnect(j->error.ec, op_file_read);
			return;
		}

		if (j->ret != r.length)
		{
			// handle_disk_error may disconnect us
			t->handle_disk_error(j, this);
			return;
		}

#ifndef TORRENT_DISABLE_LOGGING
		peer_log(peer_log_alert::outgoing_message
			, "PIECE", "piece: %d s: %x l: %x", r.piece, r.start, r.length);
#endif

		m_counters.blend_stats_counter(counters::request_latency, disk_rtt, 5);

		// we probably just pulled this piece into the cache.
		// if it's rare enough to make it into the suggested piece
		// push another piece out
		if (m_settings.get_int(settings_pack::suggest_mode) == settings_pack::suggest_read_cache
			&& (j->flags & disk_io_job::cache_hit) == 0)
		{
			t->add_suggest_piece(r.piece);
		}
		write_piece(r, buffer);
	}

	void peer_connection::assign_bandwidth(int channel, int amount)
	{
		TORRENT_ASSERT(is_single_thread());
#ifndef TORRENT_DISABLE_LOGGING
		peer_log(channel == upload_channel
			? peer_log_alert::outgoing : peer_log_alert::incoming
			, "ASSIGN_BANDWIDHT", "bytes: %d", amount);
#endif

		TORRENT_ASSERT(amount > 0 || is_disconnecting());
		m_quota[channel] += amount;
		TORRENT_ASSERT(m_channel_state[channel] & peer_info::bw_limit);
		m_channel_state[channel] &= ~peer_info::bw_limit;

#if TORRENT_USE_INVARIANT_CHECKS
		check_invariant();
#endif

		if (is_disconnecting()) return;
		if (channel == upload_channel)
		{
			setup_send();
		}
		else if (channel == download_channel)
		{
			setup_receive();
		}
	}

	// the number of bytes we expect to receive, or want to send
	// channel either refer to upload or download. This is used
	// by the rate limiter to allocate quota for this peer
	int peer_connection::wanted_transfer(int channel)
	{
		TORRENT_ASSERT(is_single_thread());
		shared_ptr<torrent> t = m_torrent.lock();

		const int tick_interval = (std::max)(1, m_settings.get_int(settings_pack::tick_interval));

		if (channel == download_channel)
		{
			return (std::max)((std::max)(m_outstanding_bytes
				, m_recv_buffer.packet_bytes_remaining()) + 30
				, int(boost::int64_t(m_statistics.download_rate()) * 2
					/ (1000 / tick_interval)));
		}
		else
		{
			return (std::max)((std::max)(m_reading_bytes
				, m_send_buffer.size())
				, int((boost::int64_t(m_statistics.upload_rate()) * 2
					* tick_interval) / 1000));
		}
	}

	int peer_connection::request_bandwidth(int channel, int bytes)
	{
		TORRENT_ASSERT(is_single_thread());
		INVARIANT_CHECK;
		// we can only have one outstanding bandwidth request at a time
		if (m_channel_state[channel] & peer_info::bw_limit) return 0;

		shared_ptr<torrent> t = m_torrent.lock();

		bytes = (std::max)(wanted_transfer(channel), bytes);

		// we already have enough quota
		if (m_quota[channel] >= bytes) return 0;

		// deduct the bytes we already have quota for
		bytes -= m_quota[channel];

		int priority = get_priority(channel);

		int max_channels = num_classes() + (t ? t->num_classes() : 0) + 2;
		bandwidth_channel** channels = TORRENT_ALLOCA(bandwidth_channel*, max_channels);

		// collect the pointers to all bandwidth channels
		// that apply to this torrent
		int c = 0;

		c += m_ses.copy_pertinent_channels(*this, channel
			, channels + c, max_channels - c);
		if (t)
		{
			c += m_ses.copy_pertinent_channels(*t, channel
				, channels + c, max_channels - c);
		}

#ifdef TORRENT_DEBUG
		// make sure we don't have duplicates
		std::set<bandwidth_channel*> unique_classes;
		for (int i = 0; i < c; ++i)
		{
			TORRENT_ASSERT(unique_classes.count(channels[i]) == 0);
			unique_classes.insert(channels[i]);
		}
#endif

		TORRENT_ASSERT((m_channel_state[channel] & peer_info::bw_limit) == 0);

		bandwidth_manager* manager = m_ses.get_bandwidth_manager(channel);

		int ret = manager->request_bandwidth(self()
			, bytes, priority, channels, c);

		if (ret == 0)
		{
#ifndef TORRENT_DISABLE_LOGGING
			peer_log(
				channel == download_channel ? peer_log_alert::incoming
					: peer_log_alert::outgoing,
				"REQUEST_BANDWIDTH", "bytes: %d quota: %d wanted_transfer: %d "
				"prio: %d num_channels: %d", bytes, m_quota[channel]
				, wanted_transfer(channel), priority, c);
#endif
			m_channel_state[channel] |= peer_info::bw_limit;
		}
		else
		{
			m_quota[channel] += ret;
		}

		return ret;
	}

	void peer_connection::uncork_socket()
	{
		TORRENT_ASSERT(is_single_thread());
		if (!m_corked) return;
		m_corked = false;
		setup_send();
	}

	void peer_connection::setup_send()
	{
		TORRENT_ASSERT(is_single_thread());
		if (m_disconnecting) return;

		// we may want to request more quota at this point
		request_bandwidth(upload_channel);

		if (m_channel_state[upload_channel] & peer_info::bw_network) return;

		if (m_send_barrier == 0)
		{
			std::vector<boost::asio::mutable_buffer> vec;
			m_send_buffer.build_mutable_iovec(m_send_buffer.size(), vec);
			int next_barrier = hit_send_barrier(vec);
			for (std::vector<boost::asio::mutable_buffer>::reverse_iterator i = vec.rbegin();
				i != vec.rend(); ++i)
			{
				m_send_buffer.prepend_buffer(boost::asio::buffer_cast<char*>(*i)
					, int(boost::asio::buffer_size(*i))
					, int(boost::asio::buffer_size(*i))
					, &nop
					, NULL);
			}
			set_send_barrier(next_barrier);
		}

		if ((m_quota[upload_channel] == 0 || m_send_barrier == 0)
			&& !m_send_buffer.empty()
			&& !m_connecting)
		{
			return;
		}

		int quota_left = m_quota[upload_channel];

		if (m_send_buffer.empty()
			&& m_reading_bytes > 0
			&& quota_left > 0)
		{
			if ((m_channel_state[upload_channel] & peer_info::bw_disk) == 0)
				m_counters.inc_stats_counter(counters::num_peers_up_disk);
			m_channel_state[upload_channel] |= peer_info::bw_disk;
#ifndef TORRENT_DISABLE_LOGGING
			peer_log(peer_log_alert::outgoing, "WAITING_FOR_DISK", "outstanding: %d"
				, m_reading_bytes);
#endif

			if (!m_connecting
				&& !m_requests.empty()
				&& m_reading_bytes > m_settings.get_int(settings_pack::send_buffer_watermark) - 0x4000)
			{
				boost::shared_ptr<torrent> t = m_torrent.lock();

				// we're stalled on the disk. We want to write and we can write
				// but our send buffer is empty, waiting to be refilled from the disk
				// this either means the disk is slower than the network connection
				// or that our send buffer watermark is too small, because we can
				// send it all before the disk gets back to us. That's why we only
				// trigger this if we've also filled the allowed send buffer. The
				// first request would not fill it all the way up because of the
				// upload rate being virtually 0. If m_requests is empty, it doesn't
				// matter anyway, because we don't have any more requests from the
				// peer to hang on to the disk
				if (t && t->alerts().should_post<performance_alert>())
				{
					t->alerts().emplace_alert<performance_alert>(t->get_handle()
						, performance_alert::send_buffer_watermark_too_low);
				}
			}
		}
		else
		{
			if (m_channel_state[upload_channel] & peer_info::bw_disk)
				m_counters.inc_stats_counter(counters::num_peers_up_disk, -1);
			m_channel_state[upload_channel] &= ~peer_info::bw_disk;
		}

		if (!can_write())
		{
#ifndef TORRENT_DISABLE_LOGGING
			if (m_send_buffer.empty())
			{
				peer_log(peer_log_alert::outgoing, "SEND_BUFFER_DEPLETED"
					, "quota: %d buf: %d connecting: %s disconnecting: %s "
					"pending_disk: %d piece-requests: %d"
					, m_quota[upload_channel]
					, int(m_send_buffer.size()), m_connecting?"yes":"no"
					, m_disconnecting?"yes":"no", m_reading_bytes
					, int(m_requests.size()));
			}
			else
			{
				peer_log(peer_log_alert::outgoing, "CANNOT_WRITE"
					, "quota: %d buf: %d connecting: %s disconnecting: %s "
					"pending_disk: %d"
					, m_quota[upload_channel]
					, int(m_send_buffer.size()), m_connecting?"yes":"no"
					, m_disconnecting?"yes":"no", m_reading_bytes);
			}
#endif
			return;
		}

		// send the actual buffer
		int amount_to_send = m_send_buffer.size();
		if (amount_to_send > quota_left)
			amount_to_send = quota_left;
		if (amount_to_send > m_send_barrier)
			amount_to_send = m_send_barrier;

		TORRENT_ASSERT(amount_to_send > 0);

		if (m_corked)
		{
#ifndef TORRENT_DISABLE_LOGGING
			peer_log(peer_log_alert::outgoing, "CORKED_WRITE", "bytes: %d"
				, amount_to_send);
#endif
			return;
		}

		TORRENT_ASSERT((m_channel_state[upload_channel] & peer_info::bw_network) == 0);
#ifndef TORRENT_DISABLE_LOGGING
		peer_log(peer_log_alert::outgoing, "ASYNC_WRITE", "bytes: %d", amount_to_send);
#endif
		std::vector<boost::asio::const_buffer> const& vec = m_send_buffer.build_iovec(amount_to_send);
		ADD_OUTSTANDING_ASYNC("peer_connection::on_send_data");

#if TORRENT_USE_ASSERTS
		TORRENT_ASSERT(!m_socket_is_writing);
		m_socket_is_writing = true;
#endif

		m_socket->async_write_some(vec, make_write_handler(std::bind(
			&peer_connection::on_send_data, self(), _1, _2)));

		m_channel_state[upload_channel] |= peer_info::bw_network;
	}

	void peer_connection::on_disk()
	{
		TORRENT_ASSERT(is_single_thread());
		if ((m_channel_state[download_channel] & peer_info::bw_disk) == 0) return;
		boost::shared_ptr<peer_connection> me(self());

#ifndef TORRENT_DISABLE_LOGGING
		peer_log(peer_log_alert::info, "DISK", "dropped below disk buffer watermark");
#endif
		m_counters.inc_stats_counter(counters::num_peers_down_disk, -1);
		m_channel_state[download_channel] &= ~peer_info::bw_disk;
		setup_receive();
	}

	void peer_connection::setup_receive()
	{
		TORRENT_ASSERT(is_single_thread());
		INVARIANT_CHECK;

		if (m_disconnecting) return;

		// we may want to request more quota at this point
		request_bandwidth(download_channel);

		if (m_channel_state[download_channel] & peer_info::bw_network) return;

		if (m_quota[download_channel] == 0
			&& !m_connecting)
		{
			return;
		}

		if (!can_read())
		{
#ifndef TORRENT_DISABLE_LOGGING
			peer_log(peer_log_alert::incoming, "CANNOT_READ", "quota: %d  "
				"can-write-to-disk: %s queue-limit: %d disconnecting: %s "
				" connecting: %s"
				, m_quota[download_channel]
				, ((m_channel_state[download_channel] & peer_info::bw_disk)?"no":"yes")
				, m_settings.get_int(settings_pack::max_queued_disk_bytes)
				, (m_disconnecting?"yes":"no")
				, (m_connecting?"yes":"no"));
#endif
			// if we block reading, waiting for the disk, we will wake up
			// by the disk_io_thread posting a message every time it drops
			// from being at or exceeding the limit down to below the limit
			return;
		}
		error_code ec;

		try_read(read_async, ec);
	}

	size_t peer_connection::try_read(sync_t s, error_code& ec)
	{
		TORRENT_ASSERT(is_single_thread());
		TORRENT_ASSERT(m_connected);

		if (m_quota[download_channel] == 0)
		{
			ec = boost::asio::error::would_block;
			return 0;
		}

		if (!can_read())
		{
			ec = boost::asio::error::would_block;
			return 0;
		}

		int max_receive = m_recv_buffer.max_receive();

		std::array<boost::asio::mutable_buffer, 2> vec;
		int num_bufs = 0;
		// only apply the contiguous receive buffer when we don't have any
		// outstanding requests. When we're likely to receive pieces, we'll
		// save more time from avoiding copying data from the socket
		if ((m_settings.get_bool(settings_pack::contiguous_recv_buffer)
			|| m_download_queue.empty()) && !m_recv_buffer.has_disk_buffer())
		{
			if (s == read_sync)
			{
				ec = boost::asio::error::would_block;
				return 0;
			}

			TORRENT_ASSERT((m_channel_state[download_channel] & peer_info::bw_network) == 0);
			m_channel_state[download_channel] |= peer_info::bw_network;
#ifndef TORRENT_DISABLE_LOGGING
			peer_log(peer_log_alert::incoming, "ASYNC_READ");
#endif

			ADD_OUTSTANDING_ASYNC("peer_connection::on_receive_data_nb");
			m_socket->async_read_some(null_buffers(), make_read_handler(
				std::bind(&peer_connection::on_receive_data_nb, self(), _1, _2)));
			return 0;
		}

		TORRENT_ASSERT(max_receive >= 0);

		int quota_left = m_quota[download_channel];
		if (max_receive > quota_left)
			max_receive = quota_left;

		if (max_receive == 0)
		{
			ec = boost::asio::error::would_block;
			return 0;
		}

		num_bufs = m_recv_buffer.reserve(vec, max_receive);

		if (s == read_async)
		{
			TORRENT_ASSERT((m_channel_state[download_channel] & peer_info::bw_network) == 0);
			m_channel_state[download_channel] |= peer_info::bw_network;
#ifndef TORRENT_DISABLE_LOGGING
			peer_log(peer_log_alert::incoming, "ASYNC_READ"
				, "max: %d bytes", max_receive);
#endif

			// utp sockets aren't thread safe...
			ADD_OUTSTANDING_ASYNC("peer_connection::on_receive_data");
			if (num_bufs == 1)
			{
				TORRENT_ASSERT(boost::asio::buffer_size(vec[0]) > 0);
				m_socket->async_read_some(
					boost::asio::mutable_buffers_1(vec[0]), make_read_handler(
						std::bind(&peer_connection::on_receive_data, self(), _1, _2)));
			}
			else
			{
				TORRENT_ASSERT(boost::asio::buffer_size(vec[0])
					+ boost::asio::buffer_size(vec[1])> 0);
				m_socket->async_read_some(
					vec, make_read_handler(
						std::bind(&peer_connection::on_receive_data, self(), _1, _2)));
			}
			return 0;
		}

		size_t ret = 0;
		if (num_bufs == 1)
		{
			ret = m_socket->read_some(boost::asio::mutable_buffers_1(vec[0]), ec);
		}
		else
		{
			ret = m_socket->read_some(vec, ec);
		}
		// this is weird. You would imagine read_some() would do this
		if (ret == 0 && !ec) ec = boost::asio::error::eof;

#ifndef TORRENT_DISABLE_LOGGING
		peer_log(peer_log_alert::incoming, "SYNC_READ", "max: %d ret: %d e: %s"
			, max_receive, int(ret), ec ? ec.message().c_str() : "");
#endif
		return ret;
	}

	void peer_connection::append_send_buffer(char* buffer, int size
		, chained_buffer::free_buffer_fun destructor, void* userdata
		, block_cache_reference ref)
	{
		TORRENT_ASSERT(is_single_thread());
		m_send_buffer.append_buffer(buffer, size, size, destructor
			, userdata, ref);
	}

	void peer_connection::append_const_send_buffer(char const* buffer, int size
		, chained_buffer::free_buffer_fun destructor, void* userdata
		, block_cache_reference ref)
	{
		TORRENT_ASSERT(is_single_thread());
		m_send_buffer.append_buffer(const_cast<char*>(buffer), size, size, destructor
			, userdata, ref);
	}

	boost::optional<piece_block_progress>
	peer_connection::downloading_piece_progress() const
	{
#ifndef TORRENT_DISABLE_LOGGING
		peer_log(peer_log_alert::info, "ERROR"
			, "downloading_piece_progress() dispatched to the base class!");
#endif
		return boost::optional<piece_block_progress>();
	}

	namespace {
		void session_free_buffer(char* buffer, void* userdata, block_cache_reference)
		{
			aux::session_interface* ses = static_cast<aux::session_interface*>(userdata);
			ses->free_buffer(buffer);
		}
	}

	void peer_connection::send_buffer(char const* buf, int size, int flags)
	{
		TORRENT_ASSERT(is_single_thread());
		TORRENT_UNUSED(flags);

		int free_space = m_send_buffer.space_in_last_buffer();
		if (free_space > size) free_space = size;
		if (free_space > 0)
		{
			char* dst = m_send_buffer.append(buf, free_space);

			// this should always succeed, because we checked how much space
			// there was up-front
			TORRENT_UNUSED(dst);
			TORRENT_ASSERT(dst != 0);
			size -= free_space;
			buf += free_space;
		}
		if (size <= 0) return;

		int i = 0;
		while (size > 0)
		{
			char* chain_buf = m_ses.allocate_buffer();
			if (chain_buf == 0)
			{
				disconnect(errors::no_memory, op_alloc_sndbuf);
				return;
			}

			const int alloc_buf_size = m_ses.send_buffer_size();
			int buf_size = (std::min)(alloc_buf_size, size);
			memcpy(chain_buf, buf, buf_size);
			buf += buf_size;
			size -= buf_size;
			m_send_buffer.append_buffer(chain_buf, alloc_buf_size, buf_size
				, &session_free_buffer, &m_ses);
			++i;
		}
		setup_send();
	}

	template<class T>
	struct set_to_zero
	{
		set_to_zero(T& v, bool cond): m_val(v), m_cond(cond) {}
		void fire() { if (!m_cond) return; m_cond = false; m_val = 0; }
		~set_to_zero() { if (m_cond) m_val = 0; }
	private:
		T& m_val;
		bool m_cond;
	};

	void peer_connection::on_receive_data_nb(const error_code& error
		, std::size_t bytes_transferred)
	{
		TORRENT_ASSERT(is_single_thread());
		COMPLETE_ASYNC("peer_connection::on_receive_data_nb");

		// leave this bit set until we're done looping, reading from the socket.
		// that way we don't trigger any async read calls until the end of this
		// function.
		TORRENT_ASSERT(m_channel_state[download_channel] & peer_info::bw_network);

		// nb is short for null_buffers. In this mode we don't actually
		// allocate a receive buffer up-front, but get notified when
		// we can read from the socket, and then determine how much there
		// is to read.

		if (error)
		{
			TORRENT_ASSERT_VAL(error.value() != 0, error.value());
#ifndef TORRENT_DISABLE_LOGGING
			peer_log(peer_log_alert::info, "ERROR"
				, "in peer_connection::on_receive_data_nb error: (%s:%d) %s"
				, error.category().name(), error.value()
				, error.message().c_str());
#endif
			on_receive(error, bytes_transferred);
			disconnect(error, op_sock_read);
			return;
		}

		error_code ec;
		std::size_t buffer_size = m_socket->available(ec);
		if (ec)
		{
			disconnect(ec, op_available);
			return;
		}

#ifndef TORRENT_DISABLE_LOGGING
		peer_log(peer_log_alert::incoming, "READ_AVAILABLE"
			, "bytes: %d", int(buffer_size));
#endif

		// at this point the ioctl told us the socket doesn't have any
		// pending bytes. This probably means some error happened.
		// in order to find out though, we need to initiate a read
		// operation
		if (buffer_size == 0)
		{
			// try to read one byte. The socket is non-blocking anyway
			// so worst case, we'll fail with EWOULDBLOCK
			buffer_size = 1;
		}
		else
		{
			if (buffer_size > m_quota[download_channel])
			{
				request_bandwidth(download_channel, int(buffer_size));
				buffer_size = m_quota[download_channel];
			}
			// we're already waiting to get some more
			// quota from the bandwidth manager
			if (buffer_size == 0)
			{
				// allow reading from the socket again
				TORRENT_ASSERT(m_channel_state[download_channel] & peer_info::bw_network);
				m_channel_state[download_channel] &= ~peer_info::bw_network;
				return;
			}
		}

		if (buffer_size > 2097152) buffer_size = 2097152;

		boost::asio::mutable_buffer buffer = m_recv_buffer.reserve(int(buffer_size));
		TORRENT_ASSERT(m_recv_buffer.normalized());

		bytes_transferred = m_socket->read_some(boost::asio::mutable_buffers_1(buffer), ec);

		if (ec)
		{
			if (ec == boost::asio::error::try_again
				|| ec == boost::asio::error::would_block)
			{
				// allow reading from the socket again
				TORRENT_ASSERT(m_channel_state[download_channel] & peer_info::bw_network);
				m_channel_state[download_channel] &= ~peer_info::bw_network;
				setup_receive();
				return;
			}
			disconnect(ec, op_sock_read);
			return;
		}

		receive_data_impl(error, bytes_transferred, 0);
	}

	// --------------------------
	// RECEIVE DATA
	// --------------------------

	// nb is true if this callback is due to a null_buffers()
	// invocation of async_read_some(). In that case, we need
	// to disregard bytes_transferred.
	// at all exit points of this function, one of the following MUST hold:
	//  1. the socket is disconnecting
	//  2. m_channel_state[download_channel] & peer_info::bw_network == 0

	void peer_connection::on_receive_data(const error_code& error
		, std::size_t bytes_transferred)
	{
		TORRENT_ASSERT(is_single_thread());
		COMPLETE_ASYNC("peer_connection::on_receive_data");

		// leave this bit set until we're done looping, reading from the socket.
		// that way we don't trigger any async read calls until the end of this
		// function.
		TORRENT_ASSERT(m_channel_state[download_channel] & peer_info::bw_network);

		TORRENT_ASSERT(bytes_transferred > 0 || error);

		receive_data_impl(error, bytes_transferred, 10);
	}

	void peer_connection::receive_data_impl(const error_code& error
		, std::size_t bytes_transferred, int read_loops)
	{
		TORRENT_ASSERT(is_single_thread());
#ifndef TORRENT_DISABLE_LOGGING
		peer_log(peer_log_alert::incoming, "ON_RECEIVE_DATA"
			, "bytes: %d error: (%s:%d) %s"
			, int(bytes_transferred), error.category().name(), error.value()
			, error.message().c_str());
#endif

		// submit all disk jobs later
		m_ses.deferred_submit_jobs();

		// keep ourselves alive in until this function exits in
		// case we disconnect
		// this needs to be created before the invariant check,
		// to keep the object alive through the exit check
		boost::shared_ptr<peer_connection> me(self());

		// flush the send buffer at the end of this function
		cork _c(*this);

		INVARIANT_CHECK;

		int bytes_in_loop = int(bytes_transferred);

		if (error)
		{
#ifndef TORRENT_DISABLE_LOGGING
			peer_log(peer_log_alert::info, "ERROR"
				, "in peer_connection::on_receive_data_impl error: %s"
				, error.message().c_str());
#endif
			trancieve_ip_packet(bytes_in_loop, m_remote.address().is_v6());
			on_receive(error, bytes_transferred);
			disconnect(error, op_sock_read);
			return;
		}

		TORRENT_ASSERT(bytes_transferred > 0);

		m_counters.inc_stats_counter(counters::on_read_counter);
		m_ses.received_buffer(int(bytes_transferred));

		if (m_extension_outstanding_bytes > 0)
			m_extension_outstanding_bytes -= (std::min)(m_extension_outstanding_bytes, int(bytes_transferred));

		check_graceful_pause();
		if (m_disconnecting) return;

		int num_loops = 0;
		do
		{
#ifndef TORRENT_DISABLE_LOGGING
			peer_log(peer_log_alert::incoming, "READ"
				, "%d bytes", int(bytes_transferred));
#endif
			// correct the dl quota usage, if not all of the buffer was actually read
			TORRENT_ASSERT(int(bytes_transferred) <= m_quota[download_channel]);
			m_quota[download_channel] -= int(bytes_transferred);

			if (m_disconnecting)
			{
				trancieve_ip_packet(bytes_in_loop, m_remote.address().is_v6());
				return;
			}

			TORRENT_ASSERT(bytes_transferred > 0);
			m_recv_buffer.received(int(bytes_transferred));

			int bytes = int(bytes_transferred);
			int sub_transferred = 0;
			do {
// TODO: The stats checks can not be honored when authenticated encryption is in use
// because we may have encrypted data which we cannot authenticate yet
#if 0
				boost::int64_t cur_payload_dl = m_statistics.last_payload_downloaded();
				boost::int64_t cur_protocol_dl = m_statistics.last_protocol_downloaded();
#endif
				sub_transferred = m_recv_buffer.advance_pos(bytes);
				on_receive(error, sub_transferred);
				bytes -= sub_transferred;
				TORRENT_ASSERT(sub_transferred > 0);

#if 0
				TORRENT_ASSERT(m_statistics.last_payload_downloaded() - cur_payload_dl >= 0);
				TORRENT_ASSERT(m_statistics.last_protocol_downloaded() - cur_protocol_dl >= 0);
				boost::int64_t stats_diff = m_statistics.last_payload_downloaded() - cur_payload_dl +
					m_statistics.last_protocol_downloaded() - cur_protocol_dl;
				TORRENT_ASSERT(stats_diff == int(sub_transferred));
#endif
				if (m_disconnecting) return;

			} while (bytes > 0 && sub_transferred > 0);

			m_recv_buffer.normalize();

			TORRENT_ASSERT(m_recv_buffer.pos_at_end());
			TORRENT_ASSERT(m_recv_buffer.packet_size() > 0);

			if (m_peer_choked)
			{
				m_recv_buffer.clamp_size();
			}

			if (num_loops > read_loops) break;

			error_code ec;
			bytes_transferred = try_read(read_sync, ec);
			TORRENT_ASSERT(bytes_transferred > 0 || ec);
			if (ec == boost::asio::error::would_block || ec == boost::asio::error::try_again) break;
			if (ec)
			{
				trancieve_ip_packet(bytes_in_loop, m_remote.address().is_v6());
				disconnect(ec, op_sock_read);
				return;
			}
			bytes_in_loop += int(bytes_transferred);
			++num_loops;
		}
		while (bytes_transferred > 0);

		m_last_receive = aux::time_now();

		if (is_seed())
		{
			boost::shared_ptr<torrent> t = m_torrent.lock();
			if (t) t->seen_complete();
		}

		trancieve_ip_packet(bytes_in_loop, m_remote.address().is_v6());

		// allow reading from the socket again
		TORRENT_ASSERT(m_channel_state[download_channel] & peer_info::bw_network);
		m_channel_state[download_channel] &= ~peer_info::bw_network;

		setup_receive();
	}

	bool peer_connection::can_write() const
	{
		TORRENT_ASSERT(is_single_thread());
		// if we have requests or pending data to be sent or announcements to be made
		// we want to send data
		return !m_send_buffer.empty()
			&& m_quota[upload_channel] > 0
			&& (m_send_barrier > 0)
			&& !m_connecting;
	}

	bool peer_connection::can_read()
	{
		TORRENT_ASSERT(is_single_thread());
		INVARIANT_CHECK;

		boost::shared_ptr<torrent> t = m_torrent.lock();

		bool bw_limit = m_quota[download_channel] > 0;

		if (!bw_limit) return false;

		if (m_outstanding_bytes > 0)
		{
			// if we're expecting to download piece data, we might not
			// want to read from the socket in case we're out of disk
			// cache space right now

			if (m_channel_state[download_channel] & peer_info::bw_disk) return false;
		}

		return !m_connecting && !m_disconnecting;
	}

	void peer_connection::on_connection_complete(error_code const& e)
	{
		TORRENT_ASSERT(is_single_thread());
		COMPLETE_ASYNC("peer_connection::on_connection_complete");

#if !defined TORRENT_DISABLE_LOGGING || defined TORRENT_USE_OPENSSL
		time_point completed = clock_type::now();
#endif

		INVARIANT_CHECK;

#ifndef TORRENT_DISABLE_LOGGING
		{
			boost::shared_ptr<torrent> t = m_torrent.lock();
			if (t) t->debug_log("END connect [%p]", static_cast<void*>(this));
			m_connect_time = completed;
		}
#endif

#ifdef TORRENT_USE_OPENSSL
		// add this RTT to the PRNG seed, to add more unpredictability
		boost::uint64_t now = total_microseconds(completed - m_connect);
		// assume 12 bits of entropy (i.e. about 8 milliseconds)
		RAND_add(&now, 8, 1.5);
#endif

		// if t is NULL, we better not be connecting, since
		// we can't decrement the connecting counter
		boost::shared_ptr<torrent> t = m_torrent.lock();
		TORRENT_ASSERT(t || !m_connecting);
		if (m_connecting)
		{
			m_counters.inc_stats_counter(counters::num_peers_half_open, -1);
			if (t) t->dec_num_connecting();
			m_connecting = false;
		}

		if (m_disconnecting) return;

		if (e)
		{
			connect_failed(e);
			return;
		}

		TORRENT_ASSERT(!m_connected);
		m_connected = true;
		m_counters.inc_stats_counter(counters::num_peers_connected);

		if (m_disconnecting) return;
		m_last_receive = aux::time_now();

		error_code ec;
		m_local = m_socket->local_endpoint(ec);
		if (ec)
		{
			disconnect(ec, op_getname);
			return;
		}

		// if there are outgoing interfaces specified, verify this
		// peer is correctly bound to on of them
		if (!m_settings.get_str(settings_pack::outgoing_interfaces).empty())
		{
			if (!m_ses.verify_bound_address(m_local.address()
				, is_utp(*m_socket), ec))
			{
				if (ec)
				{
					disconnect(ec, op_get_interface);
					return;
				}
				disconnect(error_code(
					boost::system::errc::no_such_device, generic_category())
					, op_connect);
				return;
			}
		}

		if (is_utp(*m_socket) && m_peer_info)
		{
			m_peer_info->confirmed_supports_utp = true;
			m_peer_info->supports_utp = false;
		}

		// this means the connection just succeeded

		received_synack(m_remote.address().is_v6());

		TORRENT_ASSERT(m_socket);
#ifndef TORRENT_DISABLE_LOGGING
		peer_log(peer_log_alert::outgoing, "COMPLETED"
			, "ep: %s", print_endpoint(m_remote).c_str());
#endif

		// set the socket to non-blocking, so that we can
		// read the entire buffer on each read event we get
		tcp::socket::non_blocking_io ioc(true);
#ifndef TORRENT_DISABLE_LOGGING
		peer_log(peer_log_alert::info, "SET_NON_BLOCKING");
#endif
		m_socket->io_control(ioc, ec);
		if (ec)
		{
			disconnect(ec, op_iocontrol);
			return;
		}

		if (m_remote == m_socket->local_endpoint(ec))
		{
			// if the remote endpoint is the same as the local endpoint, we're connected
			// to ourselves
			if (m_peer_info && t) t->ban_peer(m_peer_info);
			disconnect(errors::self_connection, op_bittorrent, 1);
			return;
		}

		if (m_remote.address().is_v4() && m_settings.get_int(settings_pack::peer_tos) != 0)
		{
			error_code err;
			m_socket->set_option(type_of_service(m_settings.get_int(settings_pack::peer_tos)), err);
#ifndef TORRENT_DISABLE_LOGGING
			peer_log(peer_log_alert::outgoing, "SET_TOS", "tos: %d e: %s"
				, m_settings.get_int(settings_pack::peer_tos), err.message().c_str());
#endif
		}
#if TORRENT_USE_IPV6 && defined IPV6_TCLASS
		else if (m_remote.address().is_v6() && m_settings.get_int(settings_pack::peer_tos) != 0)
		{
			error_code err;
			m_socket->set_option(traffic_class(m_settings.get_int(settings_pack::peer_tos)), err);
#ifndef TORRENT_DISABLE_LOGGING
			peer_log(peer_log_alert::outgoing, "SET_TOS", "tos: %d e: %s"
				, m_settings.get_int(settings_pack::peer_tos), err.message().c_str());
#endif
		}
#endif

#ifndef TORRENT_DISABLE_EXTENSIONS
		for (extension_list_t::iterator i = m_extensions.begin()
			, end(m_extensions.end()); i != end; ++i)
		{
			(*i)->on_connected();
		}
#endif

		on_connected();
		setup_send();
		setup_receive();
	}

	// --------------------------
	// SEND DATA
	// --------------------------

	void peer_connection::on_send_data(error_code const& error
		, std::size_t bytes_transferred)
	{
		TORRENT_ASSERT(is_single_thread());
		m_counters.inc_stats_counter(counters::on_write_counter);
		m_ses.sent_buffer(int(bytes_transferred));

#if TORRENT_USE_ASSERTS
		TORRENT_ASSERT(m_socket_is_writing);
		m_socket_is_writing = false;
#endif

		// submit all disk jobs when we've processed all messages
		// in the current message queue
		m_ses.deferred_submit_jobs();

#ifndef TORRENT_DISABLE_LOGGING
		peer_log(peer_log_alert::info, "ON_SEND_DATA", "bytes: %d error: %s"
			, int(bytes_transferred), error.message().c_str());
#endif

		INVARIANT_CHECK;

		COMPLETE_ASYNC("peer_connection::on_send_data");
		// keep ourselves alive in until this function exits in
		// case we disconnect
		boost::shared_ptr<peer_connection> me(self());

		TORRENT_ASSERT(m_channel_state[upload_channel] & peer_info::bw_network);

		m_send_buffer.pop_front(int(bytes_transferred));

		time_point now = clock_type::now();

		for (std::vector<pending_block>::iterator i = m_download_queue.begin()
			, end(m_download_queue.end()); i != end; ++i)
		{
			if (i->send_buffer_offset == pending_block::not_in_buffer) continue;
			boost::int32_t offset = i->send_buffer_offset;
			offset -= int(bytes_transferred);
			if (offset < 0)
				i->send_buffer_offset = pending_block::not_in_buffer;
			else
				i->send_buffer_offset = offset;
		}

		m_channel_state[upload_channel] &= ~peer_info::bw_network;

		TORRENT_ASSERT(int(bytes_transferred) <= m_quota[upload_channel]);
		m_quota[upload_channel] -= int(bytes_transferred);

		trancieve_ip_packet(int(bytes_transferred), m_remote.address().is_v6());

		if (m_send_barrier != INT_MAX)
			m_send_barrier -= int(bytes_transferred);

#ifndef TORRENT_DISABLE_LOGGING
		peer_log(peer_log_alert::outgoing, "WROTE"
			, "%d bytes", int(bytes_transferred));
#endif

		if (error)
		{
#ifndef TORRENT_DISABLE_LOGGING
			peer_log(peer_log_alert::info, "ERROR"
				, "%s in peer_connection::on_send_data", error.message().c_str());
#endif
			disconnect(error, op_sock_write);
			return;
		}
		if (m_disconnecting)
		{
			// make sure we free up all send buffers that are owned
			// by the disk thread
			m_send_buffer.clear();
			m_recv_buffer.free_disk_buffer();
			return;
		}

		TORRENT_ASSERT(!m_connecting);
		TORRENT_ASSERT(bytes_transferred > 0);

		m_last_sent = now;

#if TORRENT_USE_ASSERTS
		boost::int64_t cur_payload_ul = m_statistics.last_payload_uploaded();
		boost::int64_t cur_protocol_ul = m_statistics.last_protocol_uploaded();
#endif
		on_sent(error, bytes_transferred);
#if TORRENT_USE_ASSERTS
		TORRENT_ASSERT(m_statistics.last_payload_uploaded() - cur_payload_ul >= 0);
		TORRENT_ASSERT(m_statistics.last_protocol_uploaded() - cur_protocol_ul >= 0);
		boost::int64_t stats_diff = m_statistics.last_payload_uploaded() - cur_payload_ul
			+ m_statistics.last_protocol_uploaded() - cur_protocol_ul;
		TORRENT_ASSERT(stats_diff == int(bytes_transferred));
#endif

		fill_send_buffer();

		setup_send();
	}

#if TORRENT_USE_INVARIANT_CHECKS
	struct peer_count_t
	{
		peer_count_t(): num_peers(0), num_peers_with_timeouts(0), num_peers_with_nowant(0), num_not_requested(0) {}
		int num_peers;
		int num_peers_with_timeouts;
		int num_peers_with_nowant;
		int num_not_requested;
//		std::vector<peer_connection const*> peers;
	};

	void peer_connection::check_invariant() const
	{
		TORRENT_ASSERT(is_single_thread());
		TORRENT_ASSERT(m_in_use == 1337);
		TORRENT_ASSERT(m_queued_time_critical <= int(m_request_queue.size()));
		TORRENT_ASSERT(m_accept_fast.size() == m_accept_fast_piece_cnt.size());

		m_recv_buffer.check_invariant();

		for (int i = 0; i < 2; ++i)
		{
			if (m_channel_state[i] & peer_info::bw_limit)
			{
				// if we're waiting for bandwidth, we should be in the
				// bandwidth manager's queue
				TORRENT_ASSERT(m_ses.get_bandwidth_manager(i)->is_queued(this));
			}
		}

		boost::shared_ptr<torrent> t = m_torrent.lock();

#if TORRENT_USE_INVARIANT_CHECKS \
	&& !defined TORRENT_NO_EXPENSIVE_INVARIANT_CHECK
		if (t && t->has_picker() && !m_disconnecting)
			t->picker().check_peer_invariant(m_have_piece, peer_info_struct());
#endif

		if (!m_disconnect_started && m_initialized)
		{
			// none of this matters if we're disconnecting anyway
			if (t->is_finished())
				TORRENT_ASSERT(!is_interesting() || m_need_interest_update);
			if (is_seed())
				TORRENT_ASSERT(upload_only());
		}

		if (m_disconnecting)
		{
			TORRENT_ASSERT(m_download_queue.empty());
			TORRENT_ASSERT(m_request_queue.empty());
			TORRENT_ASSERT(m_disconnect_started);
		}
		else if (!m_in_constructor)
		{
			TORRENT_ASSERT(m_ses.has_peer(this));
		}

		TORRENT_ASSERT(m_outstanding_bytes >= 0);
		if (t && t->valid_metadata() && !m_disconnecting)
		{
			torrent_info const& ti = t->torrent_file();
			// if the piece is fully downloaded, we might have popped it from the
			// download queue already
			int outstanding_bytes = 0;
//			bool in_download_queue = false;
			int block_size = t->block_size();
			piece_block last_block(ti.num_pieces()-1
				, (ti.piece_size(ti.num_pieces()-1) + block_size - 1) / block_size);
			for (std::vector<pending_block>::const_iterator i = m_download_queue.begin()
				, end(m_download_queue.end()); i != end; ++i)
			{
				TORRENT_ASSERT(i->block.piece_index <= last_block.piece_index);
				TORRENT_ASSERT(i->block.piece_index < last_block.piece_index
					|| i->block.block_index <= last_block.block_index);
				if (m_received_in_piece && i == m_download_queue.begin())
				{
//					in_download_queue = true;
					// this assert is not correct since block may have different sizes
					// and may not be returned in the order they were requested
//					TORRENT_ASSERT(t->to_req(i->block).length >= m_received_in_piece);
					outstanding_bytes += t->to_req(i->block).length - m_received_in_piece;
				}
				else
				{
					outstanding_bytes += t->to_req(i->block).length;
				}
			}
			//if (p && p->bytes_downloaded < p->full_block_bytes) TORRENT_ASSERT(in_download_queue);

			if (m_outstanding_bytes != outstanding_bytes)
			{
				std::fprintf(stderr, "m_outstanding_bytes = %d\noutstanding_bytes = %d\n"
					, m_outstanding_bytes, outstanding_bytes);
			}

			TORRENT_ASSERT(m_outstanding_bytes == outstanding_bytes);
		}

		std::set<piece_block> unique;
		std::transform(m_download_queue.begin(), m_download_queue.end()
			, std::inserter(unique, unique.begin()), std::bind(&pending_block::block, _1));
		std::transform(m_request_queue.begin(), m_request_queue.end()
			, std::inserter(unique, unique.begin()), std::bind(&pending_block::block, _1));
		TORRENT_ASSERT(unique.size() == m_download_queue.size() + m_request_queue.size());
		if (m_peer_info)
		{
			TORRENT_ASSERT(m_peer_info->prev_amount_upload == 0);
			TORRENT_ASSERT(m_peer_info->prev_amount_download == 0);
			TORRENT_ASSERT(m_peer_info->connection == this
				|| m_peer_info->connection == 0);

			if (m_peer_info->optimistically_unchoked)
				TORRENT_ASSERT(!is_choked());
		}

		TORRENT_ASSERT(m_have_piece.count() == m_num_pieces);

		if (!t)
		{
#ifdef TORRENT_EXPENSIVE_INVARIANT_CHECKS
			// since this connection doesn't have a torrent reference
			// no torrent should have a reference to this connection either
			TORRENT_ASSERT(!m_ses.any_torrent_has_peer(this));
#endif
			return;
		}

		if (t->ready_for_connections() && m_initialized)
			TORRENT_ASSERT(t->torrent_file().num_pieces() == int(m_have_piece.size()));

		// in share mode we don't close redundant connections
		if (m_settings.get_bool(settings_pack::close_redundant_connections)
			&& !t->share_mode())
		{
			bool const ok_to_disconnect =
				can_disconnect(error_code(errors::upload_upload_connection))
					|| can_disconnect(error_code(errors::uninteresting_upload_peer))
					|| can_disconnect(error_code(errors::too_many_requests_when_choked))
					|| can_disconnect(error_code(errors::timed_out_no_interest))
					|| can_disconnect(error_code(errors::timed_out_no_request))
					|| can_disconnect(error_code(errors::timed_out_inactivity));

			// make sure upload only peers are disconnected
			if (t->is_upload_only()
				&& m_upload_only
				&& !m_need_interest_update
				&& t->valid_metadata()
				&& has_metadata()
				&& ok_to_disconnect)
				TORRENT_ASSERT(m_disconnect_started || t->graceful_pause() || t->has_error());

			if (m_upload_only
				&& !m_interesting
				&& !m_need_interest_update
				&& m_bitfield_received
				&& t->are_files_checked()
				&& t->valid_metadata()
				&& has_metadata()
				&& ok_to_disconnect)
				TORRENT_ASSERT(m_disconnect_started);
		}

		if (!m_disconnect_started && m_initialized
			&& m_settings.get_bool(settings_pack::close_redundant_connections))
		{
			// none of this matters if we're disconnecting anyway
			if (t->is_upload_only() && !m_need_interest_update)
				TORRENT_ASSERT(!m_interesting || t->graceful_pause() || t->has_error());
			if (is_seed())
				TORRENT_ASSERT(m_upload_only);
		}

#ifdef TORRENT_EXPENSIVE_INVARIANT_CHECKS
		if (t->has_picker())
		{
			std::map<piece_block, peer_count_t> num_requests;
			for (torrent::const_peer_iterator i = t->begin(); i != t->end(); ++i)
			{
				// make sure this peer is not a dangling pointer
				TORRENT_ASSERT(m_ses.has_peer(*i));
				peer_connection const& p = *(*i);
				for (std::vector<pending_block>::const_iterator j = p.request_queue().begin()
					, end(p.request_queue().end()); j != end; ++j)
				{
					++num_requests[j->block].num_peers;
					++num_requests[j->block].num_peers_with_timeouts;
					++num_requests[j->block].num_peers_with_nowant;
					++num_requests[j->block].num_not_requested;
//					num_requests[j->block].peers.push_back(&p);
				}
				for (std::vector<pending_block>::const_iterator j = p.download_queue().begin()
					, end(p.download_queue().end()); j != end; ++j)
				{
					if (!j->not_wanted && !j->timed_out) ++num_requests[j->block].num_peers;
					if (j->timed_out) ++num_requests[j->block].num_peers_with_timeouts;
					if (j->not_wanted) ++num_requests[j->block].num_peers_with_nowant;
//					num_requests[j->block].peers.push_back(&p);
				}
			}
			for (std::map<piece_block, peer_count_t>::iterator j = num_requests.begin()
				, end(num_requests.end()); j != end; ++j)
			{
				piece_block b = j->first;
				peer_count_t const& pc = j->second;
				int count = pc.num_peers;
				int count_with_timeouts = pc.num_peers_with_timeouts;
				int count_with_nowant = pc.num_peers_with_nowant;
				(void)count_with_timeouts;
				(void)count_with_nowant;
				int picker_count = t->picker().num_peers(b);
				if (!t->picker().is_downloaded(b))
					TORRENT_ASSERT(picker_count == count);
			}
		}
#endif
/*
		if (t->has_picker() && !t->is_aborted())
		{
			for (std::vector<pending_block>::const_iterator i = m_download_queue.begin()
				, end(m_download_queue.end()); i != end; ++i)
			{
				pending_block const& pb = *i;
				if (pb.timed_out || pb.not_wanted) continue;
				TORRENT_ASSERT(t->picker().get_block_state(pb.block) != piece_picker::block_info::state_none);
				TORRENT_ASSERT(complete);
			}
		}
*/
// extremely expensive invariant check
/*
		if (!t->is_seed())
		{
			piece_picker& p = t->picker();
			const std::vector<piece_picker::downloading_piece>& dlq = p.get_download_queue();
			const int blocks_per_piece = static_cast<int>(
				t->torrent_file().piece_length() / t->block_size());

			for (std::vector<piece_picker::downloading_piece>::const_iterator i =
				dlq.begin(); i != dlq.end(); ++i)
			{
				for (int j = 0; j < blocks_per_piece; ++j)
				{
					if (std::find(m_request_queue.begin(), m_request_queue.end()
						, piece_block(i->index, j)) != m_request_queue.end()
						||
						std::find(m_download_queue.begin(), m_download_queue.end()
						, piece_block(i->index, j)) != m_download_queue.end())
					{
						TORRENT_ASSERT(i->info[j].peer == m_remote);
					}
					else
					{
						TORRENT_ASSERT(i->info[j].peer != m_remote || i->info[j].finished);
					}
				}
			}
		}
*/
	}
#endif

	void peer_connection::set_holepunch_mode()
	{
		m_holepunch_mode = true;
#ifndef TORRENT_DISABLE_LOGGING
		peer_log(peer_log_alert::info, "HOLEPUNCH_MODE", "[ on ]");
#endif
	}

	void peer_connection::keep_alive()
	{
		TORRENT_ASSERT(is_single_thread());
#ifdef TORRENT_EXPENSIVE_INVARIANT_CHECKS
		INVARIANT_CHECK;
#endif

		time_duration d;
		d = aux::time_now() - m_last_sent;
		if (total_seconds(d) < timeout() / 2) return;

		if (m_connecting) return;
		if (in_handshake()) return;

		// if the last send has not completed yet, do not send a keep
		// alive
		if (m_channel_state[upload_channel] & peer_info::bw_network) return;

#ifndef TORRENT_DISABLE_LOGGING
		peer_log(peer_log_alert::outgoing_message, "KEEPALIVE");
#endif

		m_last_sent = aux::time_now();
		write_keepalive();
	}

	bool peer_connection::is_seed() const
	{
		TORRENT_ASSERT(is_single_thread());
		// if m_num_pieces == 0, we probably don't have the
		// metadata yet.
		boost::shared_ptr<torrent> t = m_torrent.lock();
		return m_num_pieces == int(m_have_piece.size())
			&& m_num_pieces > 0 && t && t->valid_metadata();
	}

	void peer_connection::set_share_mode(bool u)
	{
		TORRENT_ASSERT(is_single_thread());
		// if the peer is a seed, ignore share mode messages
		if (is_seed()) return;

		m_share_mode = u;
	}

	void peer_connection::set_upload_only(bool u)
	{
		TORRENT_ASSERT(is_single_thread());
		// if the peer is a seed, don't allow setting
		// upload_only to false
		if (m_upload_only || is_seed()) return;

		m_upload_only = u;
		boost::shared_ptr<torrent> t = associated_torrent().lock();
		t->set_seed(m_peer_info, u);
		disconnect_if_redundant();
	}

}<|MERGE_RESOLUTION|>--- conflicted
+++ resolved
@@ -3040,12 +3040,8 @@
 		if (j->ret == -1
 			&& j->error.ec == boost::system::errc::operation_canceled)
 		{
-<<<<<<< HEAD
+			picker.mark_as_canceled(block_finished, peer_info_struct());
 			TORRENT_ASSERT_FAIL(); // how do we get here?
-=======
->>>>>>> 5ecd00c5
-			picker.mark_as_canceled(block_finished, peer_info_struct());
-			TORRENT_ASSERT(false); // how do we get here?
 			return;
 		}
 //		std::fprintf(stderr, "peer_connection mark_as_finished peer: %p piece: %d block: %d\n"

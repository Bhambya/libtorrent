--- conflicted
+++ resolved
@@ -1,25 +1,15 @@
 /*
 
 Copyright (c) 2016, tnextday
-<<<<<<< HEAD
-Copyright (c) 2003-2021, Arvid Norberg
+Copyright (c) 2003-2022, Arvid Norberg
 Copyright (c) 2004, Magnus Jonsson
 Copyright (c) 2015, Mikhail Titov
 Copyright (c) 2016-2018, 2020-2021, Alden Torres
-Copyright (c) 2016-2018, Steven Siloti
-Copyright (c) 2016, Andrei Kurushin
-Copyright (c) 2018, Pavel Pimenov
-=======
-Copyright (c) 2003-2022, Arvid Norberg
-Copyright (c) 2004, Magnus Jonsson
-Copyright (c) 2015, Mikhail Titov
-Copyright (c) 2016-2018, 2020, Alden Torres
 Copyright (c) 2016, Andrei Kurushin
 Copyright (c) 2016-2018, Steven Siloti
-Copyright (c) 2017-2018, Pavel Pimenov
->>>>>>> 550d3c7d
+Copyright (c) 2018, Pavel Pimenov
+Copyright (c) 2020, Paul-Louis Ageneau
 Copyright (c) 2020, Viktor Elofsson
-Copyright (c) 2020, Paul-Louis Ageneau
 All rights reserved.
 
 You may use, distribute and modify this code under the terms of the BSD license,

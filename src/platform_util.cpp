--- conflicted
+++ resolved
@@ -51,12 +51,7 @@
 
 #include "libtorrent/aux_/disable_warnings_pop.hpp"
 
-<<<<<<< HEAD
 namespace libtorrent::aux {
-=======
-
-namespace libtorrent {
->>>>>>> 50e118ac
 
 	int max_open_files()
 	{

--- conflicted
+++ resolved
@@ -2859,7 +2859,6 @@
 	{
 		TORRENT_ASSERT(is_single_thread());
 
-<<<<<<< HEAD
 		if (m_abort)
 		{
 #ifndef TORRENT_DISABLE_LOGGING
@@ -2867,13 +2866,12 @@
 #endif
 			return;
 		}
-=======
+
 		// don't accept any connections from our local sockets if we're using a
 		// proxy
 		if (m_settings.get_int(settings_pack::proxy_type) != settings_pack::none
 			&& m_settings.get_bool(settings_pack::proxy_peer_connections))
 			return;
->>>>>>> 18f578d5
 
 		if (m_paused)
 		{

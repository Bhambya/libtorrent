--- conflicted
+++ resolved
@@ -158,43 +158,12 @@
 
 #endif // TORRENT_USE_LIBGCRYPT
 
-<<<<<<< HEAD
-=======
 #ifdef TORRENT_USE_OPENSSL
-
-#include <openssl/crypto.h>
-#include <openssl/rand.h>
-
-// by openssl changelog at https://www.openssl.org/news/changelog.html
-// Changes between 1.0.2h and 1.1.0  [25 Aug 2016]
-// - Most global cleanup functions are no longer required because they are handled
-//   via auto-deinit. Affected function CRYPTO_cleanup_all_ex_data()
-#if !defined(OPENSSL_API_COMPAT) || OPENSSL_API_COMPAT < 0x10100000L
-namespace {
-
-	// openssl requires this to clean up internal
-	// structures it allocates
-	struct openssl_cleanup
-	{
-#ifdef TORRENT_MACOS_DEPRECATED_LIBCRYPTO
-#pragma clang diagnostic push
-#pragma clang diagnostic ignored "-Wdeprecated-declarations"
-#endif
-		~openssl_cleanup() { CRYPTO_cleanup_all_ex_data(); }
-#ifdef TORRENT_MACOS_DEPRECATED_LIBCRYPTO
-#pragma clang diagnostic pop
-#endif
-	} openssl_global_destructor;
-}
-#endif
-
 #ifdef TORRENT_WINDOWS
 #include <wincrypt.h>
 #endif
-
 #endif // TORRENT_USE_OPENSSL
 
->>>>>>> 45921025
 #ifdef TORRENT_WINDOWS
 // for ERROR_SEM_TIMEOUT
 #include <winerror.h>
@@ -626,10 +595,8 @@
 #if TORRENT_USE_SSL
 		error_code ec;
 		m_ssl_ctx.set_default_verify_paths(ec);
-<<<<<<< HEAD
-=======
-		m_peer_ssl_ctx.set_verify_mode(boost::asio::ssl::context::verify_none, ec);
-#ifdef TORRENT_WINDOWS
+#if defined TORRENT_WINDOWS && defined TORRENT_USE_OPENSSL
+		// TODO: come up with some abstraction to do this for gnutls as well
 		// load certificates from the windows system certificate store
 		X509_STORE* store = X509_STORE_new();
 		if (store)
@@ -656,12 +623,6 @@
 		SSL_CTX* ssl_ctx = m_ssl_ctx.native_handle();
 		SSL_CTX_set_cert_store(ssl_ctx, store);
 #endif
-#if OPENSSL_VERSION_NUMBER >= 0x90812f
-		aux::openssl_set_tlsext_servername_callback(m_peer_ssl_ctx.native_handle()
-			, servername_callback);
-		aux::openssl_set_tlsext_servername_arg(m_peer_ssl_ctx.native_handle(), this);
-#endif // OPENSSL_VERSION_NUMBER
->>>>>>> 45921025
 #endif
 #ifdef TORRENT_SSL_PEERS
 		m_peer_ssl_ctx.set_verify_mode(ssl::context::verify_none, ec);

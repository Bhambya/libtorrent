/*

Copyright (c) 2014-2022, Arvid Norberg
Copyright (c) 2015, Thomas Yuan
Copyright (c) 2016-2018, 2020, Alden Torres
Copyright (c) 2017, Andrei Kurushin
Copyright (c) 2017, Steven Siloti
Copyright (c) 2020, Paul-Louis Ageneau
All rights reserved.

You may use, distribute and modify this code under the terms of the BSD license,
see LICENSE file.
*/

#include "libtorrent/config.hpp"
#include "libtorrent/assert.hpp"
#include "libtorrent/settings_pack.hpp"
#include "libtorrent/aux_/session_impl.hpp"
#include "libtorrent/aux_/array.hpp"
#include "libtorrent/aux_/session_settings.hpp"

#include <algorithm>

namespace {

	template <class T>
	bool compare_first(std::pair<std::uint16_t, T> const& lhs
		, std::pair<std::uint16_t, T> const& rhs)
	{
		return lhs.first < rhs.first;
	}

	template <class T>
	void insort_replace(std::vector<std::pair<std::uint16_t, T>>& c, std::pair<std::uint16_t, T> v)
	{
		auto i = std::lower_bound(c.begin(), c.end(), v, &compare_first<T>);
		if (i != c.end() && i->first == v.first) i->second = std::move(v.second);
		else c.emplace(i, std::move(v));
	}
}

namespace libtorrent {

	struct str_setting_entry_t
	{
		// the name of this setting. used for serialization and deserialization
		char const* name;
		// if present, this function is called when the setting is changed
		void (aux::session_impl::*fun)();
		std::string const default_value;
	};

	struct int_setting_entry_t
	{
		// the name of this setting. used for serialization and deserialization
		char const* name;
		// if present, this function is called when the setting is changed
		void (aux::session_impl::*fun)();
		int default_value;
	};

	struct bool_setting_entry_t
	{
		// the name of this setting. used for serialization and deserialization
		char const* name;
		// if present, this function is called when the setting is changed
		void (aux::session_impl::*fun)();
		bool default_value;
	};


#define SET(name, default_value, fun) { #name, fun, default_value }

#if TORRENT_ABI_VERSION == 1
#define DEPRECATED_SET(name, default_value, fun) { #name, fun, default_value }
#define DEPRECATED_SET_STR(name, default_value, fun) { #name, fun, default_value }
#define DEPRECATED2_SET(name, default_value, fun) { #name, fun, default_value }
#elif TORRENT_ABI_VERSION == 2
#define DEPRECATED_SET(name, default_value, fun) { "", nullptr, 0 }
#define DEPRECATED_SET_STR(name, default_value, fun) { "", nullptr, ""}
#define DEPRECATED2_SET(name, default_value, fun) { #name, fun, default_value }
#else
#define DEPRECATED_SET(name, default_value, fun) { "", nullptr, 0 }
#define DEPRECATED_SET_STR(name, default_value, fun) { "", nullptr, ""}
#define DEPRECATED2_SET(name, default_value, fun) { "", nullptr, 0 }
#endif

#ifdef TORRENT_WINDOWS
constexpr int CLOSE_FILE_INTERVAL = 240;
#else
constexpr int CLOSE_FILE_INTERVAL = 0;
#endif

#ifdef TORRENT_WINDOWS
constexpr int DISK_WRITE_MODE = settings_pack::write_through;
#else
constexpr int DISK_WRITE_MODE = settings_pack::enable_os_cache;
#endif

		// tested to fail with _MSC_VER <= 1916. The actual version condition
#if !defined _MSC_VER
#define CONSTEXPR_SETTINGS constexpr
#else
#define CONSTEXPR_SETTINGS
#endif

namespace {

	using aux::session_impl;

	// std::string is not a literal, so this can't be constexpr
	aux::array<str_setting_entry_t, settings_pack::num_string_settings> const str_settings
	({{
		SET(user_agent, "libtorrent/" LIBTORRENT_VERSION, &session_impl::update_user_agent),
		SET(announce_ip, "", nullptr),
		DEPRECATED_SET_STR(mmap_cache, "", nullptr),
		SET(handshake_client_version, "", nullptr),
		SET(outgoing_interfaces, "", &session_impl::update_outgoing_interfaces),
		SET(listen_interfaces, "0.0.0.0:6881,[::]:6881", &session_impl::update_listen_interfaces),
		SET(proxy_hostname, "", &session_impl::update_proxy),
		SET(proxy_username, "", &session_impl::update_proxy),
		SET(proxy_password, "", &session_impl::update_proxy),
		SET(i2p_hostname, "", &session_impl::update_i2p_bridge),
		SET(peer_fingerprint, "-LT2100-", nullptr),
		SET(dht_bootstrap_nodes, "dht.libtorrent.org:25401", &session_impl::update_dht_bootstrap_nodes),
		SET(webtorrent_stun_server, "stun.l.google.com:19302", nullptr)
	}});

	CONSTEXPR_SETTINGS
	aux::array<bool_setting_entry_t, settings_pack::num_bool_settings> const bool_settings
	({{
		SET(allow_multiple_connections_per_ip, false, nullptr),
		DEPRECATED_SET(ignore_limits_on_local_network, true, &session_impl::update_ignore_rate_limits_on_local_network),
		SET(send_redundant_have, true, nullptr),
		DEPRECATED_SET(lazy_bitfields, false, nullptr),
		SET(use_dht_as_fallback, false, nullptr),
		SET(upnp_ignore_nonrouters, false, nullptr),
		SET(use_parole_mode, true, nullptr),
		DEPRECATED_SET(use_read_cache, true, nullptr),
		DEPRECATED_SET(use_write_cache, true, nullptr),
		DEPRECATED_SET(dont_flush_write_cache, false, nullptr),
		DEPRECATED_SET(coalesce_reads, false, nullptr),
		DEPRECATED_SET(coalesce_writes, false, nullptr),
		SET(auto_manage_prefer_seeds, false, nullptr),
		SET(dont_count_slow_torrents, true, &session_impl::update_count_slow),
		SET(close_redundant_connections, true, nullptr),
		SET(prioritize_partial_pieces, false, nullptr),
		SET(rate_limit_ip_overhead, true, nullptr),
		SET(announce_to_all_trackers, false, nullptr),
		SET(announce_to_all_tiers, false, nullptr),
		SET(prefer_udp_trackers, true, nullptr),
		DEPRECATED_SET(strict_super_seeding, false, nullptr),
		DEPRECATED_SET(lock_disk_cache, false, nullptr),
		SET(disable_hash_checks, false, nullptr),
		SET(allow_i2p_mixed, false, nullptr),
		DEPRECATED_SET(low_prio_disk, true, nullptr),
		DEPRECATED2_SET(volatile_read_cache, false, nullptr),
		DEPRECATED_SET(guided_read_cache, false, nullptr),
		SET(no_atime_storage, true, nullptr),
		SET(incoming_starts_queued_torrents, false, nullptr),
		SET(report_true_downloaded, false, nullptr),
		SET(strict_end_game_mode, true, nullptr),
		DEPRECATED_SET(broadcast_lsd, true, nullptr),
		SET(enable_outgoing_utp, true, nullptr),
		SET(enable_incoming_utp, true, nullptr),
		SET(enable_outgoing_tcp, true, nullptr),
		SET(enable_incoming_tcp, true, nullptr),
		DEPRECATED_SET(ignore_resume_timestamps, false, nullptr),
		SET(no_recheck_incomplete_resume, false, nullptr),
		SET(anonymous_mode, false, nullptr),
		SET(report_web_seed_downloads, true, &session_impl::update_report_web_seed_downloads),
		DEPRECATED_SET(rate_limit_utp, true, &session_impl::update_rate_limit_utp),
		DEPRECATED_SET(announce_double_nat, false, nullptr),
		SET(seeding_outgoing_connections, true, nullptr),
		SET(no_connect_privileged_ports, false, &session_impl::update_privileged_ports),
		SET(smooth_connects, true, nullptr),
		SET(always_send_user_agent, false, nullptr),
		SET(apply_ip_filter_to_trackers, true, nullptr),
		DEPRECATED_SET(use_disk_read_ahead, true, nullptr),
		DEPRECATED_SET(lock_files, false, nullptr),
		DEPRECATED_SET(contiguous_recv_buffer, true, nullptr),
		SET(ban_web_seeds, true, nullptr),
		DEPRECATED2_SET(allow_partial_disk_writes, true, nullptr),
		DEPRECATED_SET(force_proxy, false, nullptr),
		SET(support_share_mode, true, nullptr),
		DEPRECATED2_SET(support_merkle_torrents, false, nullptr),
		SET(report_redundant_bytes, true, nullptr),
		SET(listen_system_port_fallback, true, nullptr),
		DEPRECATED_SET(use_disk_cache_pool, false, nullptr),
		SET(announce_crypto_support, true, nullptr),
		SET(enable_upnp, true, &session_impl::update_upnp),
		SET(enable_natpmp, true, &session_impl::update_natpmp),
		SET(enable_lsd, true, &session_impl::update_lsd),
		SET(enable_dht, true, &session_impl::update_dht),
		SET(prefer_rc4, false, nullptr),
		SET(proxy_hostnames, true, nullptr),
		SET(proxy_peer_connections, true, nullptr),
		SET(auto_sequential, true, &session_impl::update_auto_sequential),
		SET(proxy_tracker_connections, true, nullptr),
		SET(enable_ip_notifier, true, &session_impl::update_ip_notifier),
		SET(dht_prefer_verified_node_ids, true, nullptr),
		SET(dht_restrict_routing_ips, true, nullptr),
		SET(dht_restrict_search_ips, true, nullptr),
		SET(dht_extended_routing_table, true, nullptr),
		SET(dht_aggressive_lookups, true, nullptr),
		SET(dht_privacy_lookups, false, nullptr),
		SET(dht_enforce_node_id, false, nullptr),
		SET(dht_ignore_dark_internet, true, nullptr),
		SET(dht_read_only, false, nullptr),
		SET(piece_extent_affinity, false, nullptr),
		SET(validate_https_trackers, true, &session_impl::update_validate_https),
		SET(ssrf_mitigation, true, nullptr),
		SET(allow_idna, false, nullptr),
		SET(enable_set_file_valid_data, false, nullptr),
		SET(socks5_udp_send_local_ep, false, nullptr),
	}});

	CONSTEXPR_SETTINGS
	aux::array<int_setting_entry_t, settings_pack::num_int_settings> const int_settings
	({{
		SET(tracker_completion_timeout, 30, nullptr),
		SET(tracker_receive_timeout, 10, nullptr),
		SET(stop_tracker_timeout, 5, nullptr),
		SET(tracker_maximum_response_length, 1024*1024, nullptr),
		SET(piece_timeout, 20, nullptr),
		SET(request_timeout, 60, nullptr),
		SET(request_queue_time, 3, nullptr),
		SET(max_allowed_in_request_queue, 2000, nullptr),
		SET(max_out_request_queue, 500, nullptr),
		SET(whole_pieces_threshold, 20, nullptr),
		SET(peer_timeout, 120, nullptr),
		SET(urlseed_timeout, 20, nullptr),
		SET(urlseed_pipeline_size, 5, nullptr),
		SET(urlseed_wait_retry, 30, nullptr),
		SET(file_pool_size, 40, nullptr),
		SET(max_failcount, 3, &session_impl::update_max_failcount),
		SET(min_reconnect_time, 60, nullptr),
		SET(peer_connect_timeout, 15, nullptr),
		SET(connection_speed, 30, &session_impl::update_connection_speed),
		SET(inactivity_timeout, 600, nullptr),
		SET(unchoke_interval, 15, nullptr),
		SET(optimistic_unchoke_interval, 30, nullptr),
		SET(num_want, 200, nullptr),
		SET(initial_picker_threshold, 4, nullptr),
		SET(allowed_fast_set_size, 5, nullptr),
		SET(suggest_mode, settings_pack::no_piece_suggestions, nullptr),
		SET(max_queued_disk_bytes, 1024 * 1024, nullptr),
		SET(handshake_timeout, 10, nullptr),
		SET(send_buffer_low_watermark, 10 * 1024, nullptr),
		SET(send_buffer_watermark, 500 * 1024, nullptr),
		SET(send_buffer_watermark_factor, 50, nullptr),
		SET(choking_algorithm, settings_pack::fixed_slots_choker, nullptr),
		SET(seed_choking_algorithm, settings_pack::round_robin, nullptr),
		DEPRECATED_SET(cache_size, 2048, nullptr),
		DEPRECATED_SET(cache_buffer_chunk_size, 0, nullptr),
		DEPRECATED_SET(cache_expiry, 300, nullptr),
		SET(disk_io_write_mode, DISK_WRITE_MODE, nullptr),
		SET(disk_io_read_mode, settings_pack::enable_os_cache, nullptr),
		SET(outgoing_port, 0, nullptr),
		SET(num_outgoing_ports, 0, nullptr),
		SET(peer_dscp, 0x04, &session_impl::update_peer_dscp),
		SET(active_downloads, 3, &session_impl::trigger_auto_manage),
		SET(active_seeds, 5, &session_impl::trigger_auto_manage),
		SET(active_checking, 1, &session_impl::trigger_auto_manage),
		SET(active_dht_limit, 88, nullptr),
		SET(active_tracker_limit, 1600, nullptr),
		SET(active_lsd_limit, 60, nullptr),
		SET(active_limit, 500, &session_impl::trigger_auto_manage),
		DEPRECATED_SET(active_loaded_limit, 0, &session_impl::trigger_auto_manage),
		SET(auto_manage_interval, 30, nullptr),
		SET(seed_time_limit, 24 * 60 * 60, nullptr),
		SET(auto_scrape_interval, 1800, nullptr),
		SET(auto_scrape_min_interval, 300, nullptr),
		SET(max_peerlist_size, 3000, nullptr),
		SET(max_paused_peerlist_size, 1000, nullptr),
		SET(min_announce_interval, 5 * 60, nullptr),
		SET(auto_manage_startup, 60, nullptr),
		SET(seeding_piece_quota, 20, nullptr),
		// TODO: deprecate this
		SET(max_rejects, 50, nullptr),
		SET(recv_socket_buffer_size, 0, &session_impl::update_socket_buffer_size),
		SET(send_socket_buffer_size, 0, &session_impl::update_socket_buffer_size),
		SET(max_peer_recv_buffer_size, 2 * 1024 * 1024, nullptr),
		DEPRECATED_SET(file_checks_delay_per_block, 0, nullptr),
		DEPRECATED2_SET(read_cache_line_size, 32, nullptr),
		DEPRECATED2_SET(write_cache_line_size, 16, nullptr),
		SET(optimistic_disk_retry, 10 * 60, nullptr),
		SET(max_suggest_pieces, 16, nullptr),
		SET(local_service_announce_interval, 5 * 60, nullptr),
		SET(dht_announce_interval, 15 * 60, &session_impl::update_dht_announce_interval),
		SET(udp_tracker_token_expiry, 60, nullptr),
		DEPRECATED_SET(default_cache_min_age, 1, nullptr),
		SET(num_optimistic_unchoke_slots, 0, nullptr),
		DEPRECATED_SET(default_est_reciprocation_rate, 16000, nullptr),
		DEPRECATED_SET(increase_est_reciprocation_rate, 20, nullptr),
		DEPRECATED_SET(decrease_est_reciprocation_rate, 3, nullptr),
		SET(max_pex_peers, 50, nullptr),
		SET(tick_interval, 500, nullptr),
		SET(share_mode_target, 3, nullptr),
		SET(upload_rate_limit, 0, &session_impl::update_upload_rate),
		SET(download_rate_limit, 0, &session_impl::update_download_rate),
		DEPRECATED_SET(local_upload_rate_limit, 0, &session_impl::update_local_upload_rate),
		DEPRECATED_SET(local_download_rate_limit, 0, &session_impl::update_local_download_rate),
		SET(dht_upload_rate_limit, 8000, &session_impl::update_dht_upload_rate_limit),
		SET(unchoke_slots_limit, 8, &session_impl::update_unchoke_limit),
		DEPRECATED_SET(half_open_limit, 0, nullptr),
		SET(connections_limit, 200, &session_impl::update_connections_limit),
		SET(connections_slack, 10, nullptr),
		SET(utp_target_delay, 100, nullptr),
		SET(utp_gain_factor, 3000, nullptr),
		SET(utp_min_timeout, 500, nullptr),
		SET(utp_syn_resends, 2, nullptr),
		SET(utp_fin_resends, 2, nullptr),
		SET(utp_num_resends, 3, nullptr),
		SET(utp_connect_timeout, 3000, nullptr),
		DEPRECATED_SET(utp_delayed_ack, 0, nullptr),
		SET(utp_loss_multiplier, 50, nullptr),
		SET(mixed_mode_algorithm, settings_pack::peer_proportional, nullptr),
		SET(listen_queue_size, 5, nullptr),
		SET(torrent_connect_boost, 30, nullptr),
		SET(alert_queue_size, 2000, &session_impl::update_alert_queue_size),
		SET(max_metadata_size, 3 * 1024 * 10240, nullptr),
		SET(hashing_threads, 1, &session_impl::update_disk_threads),
		SET(checking_mem_usage, 256, nullptr),
		SET(predictive_piece_announce, 0, nullptr),
		SET(aio_threads, 10, &session_impl::update_disk_threads),
		DEPRECATED_SET(aio_max, 300, nullptr),
		DEPRECATED_SET(network_threads, 0, nullptr),
		DEPRECATED_SET(ssl_listen, 0, &session_impl::update_ssl_listen),
		SET(tracker_backoff, 250, nullptr),
		SET(share_ratio_limit, 200, nullptr),
		SET(seed_time_ratio_limit, 700, nullptr),
		SET(peer_turnover, 4, nullptr),
		SET(peer_turnover_cutoff, 90, nullptr),
		SET(peer_turnover_interval, 300, nullptr),
		SET(connect_seed_every_n_download, 10, nullptr),
		SET(max_http_recv_buffer_size, 4*1024*204, nullptr),
		SET(max_retry_port_bind, 10, nullptr),
		SET(alert_mask, int(static_cast<std::uint32_t>(alert_category::error)), &session_impl::update_alert_mask),
		SET(out_enc_policy, settings_pack::pe_enabled, nullptr),
		SET(in_enc_policy, settings_pack::pe_enabled, nullptr),
		SET(allowed_enc_level, settings_pack::pe_both, nullptr),
		SET(inactive_down_rate, 2048, nullptr),
		SET(inactive_up_rate, 2048, nullptr),
		SET(proxy_type, settings_pack::none, &session_impl::update_proxy),
		SET(proxy_port, 0, &session_impl::update_proxy),
		SET(i2p_port, 0, &session_impl::update_i2p_bridge),
		DEPRECATED_SET(cache_size_volatile, 256, nullptr),
		SET(urlseed_max_request_bytes, 16 * 1024 * 1024, nullptr),
		SET(web_seed_name_lookup_retry, 1800, nullptr),
		SET(close_file_interval, CLOSE_FILE_INTERVAL, nullptr),
		SET(utp_cwnd_reduce_timer, 100, nullptr),
		SET(max_web_seed_connections, 3, nullptr),
		SET(resolver_cache_timeout, 1200, &session_impl::update_resolver_cache_timeout),
		SET(send_not_sent_low_watermark, 16384, nullptr),
		SET(rate_choker_initial_threshold, 1024, nullptr),
		SET(upnp_lease_duration, 3600, nullptr),
		SET(max_concurrent_http_announces, 50, nullptr),
		SET(dht_max_peers_reply, 100, nullptr),
		SET(dht_search_branching, 5, nullptr),
		SET(dht_max_fail_count, 20, nullptr),
		SET(dht_max_torrents, 2000, nullptr),
		SET(dht_max_dht_items, 700, nullptr),
		SET(dht_max_peers, 500, nullptr),
		SET(dht_max_torrent_search_reply, 20, nullptr),
		SET(dht_block_timeout, 5 * 60, nullptr),
		SET(dht_block_ratelimit, 5, nullptr),
		SET(dht_item_lifetime, 0, nullptr),
		SET(dht_sample_infohashes_interval, 21600, nullptr),
		SET(dht_max_infohashes_sample_count, 20, nullptr),
		SET(max_piece_count, 0x200000, nullptr),
		SET(metadata_token_limit, 2500000, nullptr),
		SET(disk_write_mode, settings_pack::mmap_write_mode_t::auto_mmap_write, nullptr),
		SET(mmap_file_size_cutoff, 40, nullptr),
		SET(i2p_inbound_quantity, 3, nullptr),
		SET(i2p_outbound_quantity, 3, nullptr),
		SET(i2p_inbound_length, 3, nullptr),
		SET(i2p_outbound_length, 3, nullptr),
<<<<<<< HEAD
		SET(min_websocket_announce_interval, 1 * 60, nullptr),
		SET(webtorrent_connection_timeout, 2 * 60, nullptr)
=======
		SET(announce_port, 0, nullptr)
>>>>>>> 4b4003d0
	}});

#undef SET
#undef DEPRECATED_SET
#undef CONSTEXPR_SETTINGS

} // anonymous namespace

	int setting_by_name(string_view const key)
	{
		for (int k = 0; k < str_settings.end_index(); ++k)
		{
			if (key != str_settings[k].name) continue;
			return settings_pack::string_type_base + k;
		}
		for (int k = 0; k < int_settings.end_index(); ++k)
		{
			if (key != int_settings[k].name) continue;
			return settings_pack::int_type_base + k;
		}
		for (int k = 0; k < bool_settings.end_index(); ++k)
		{
			if (key != bool_settings[k].name) continue;
			return settings_pack::bool_type_base + k;
		}

		// backwards compatibility with previous name
		if (key == "peer_tos")
			return settings_pack::peer_dscp;

		return -1;
	}

	char const* name_for_setting(int s)
	{
		switch (s & settings_pack::type_mask)
		{
			case settings_pack::string_type_base:
				return str_settings[s - settings_pack::string_type_base].name;
			case settings_pack::int_type_base:
				return int_settings[s - settings_pack::int_type_base].name;
			case settings_pack::bool_type_base:
				return bool_settings[s - settings_pack::bool_type_base].name;
		}
		return "";
	}

	settings_pack load_pack_from_dict(bdecode_node const& settings)
	{
		settings_pack pack;

		for (int i = 0; i < settings.dict_size(); ++i)
		{
			auto const [key, val] = settings.dict_at(i);
			switch (val.type())
			{
				case bdecode_node::dict_t:
				case bdecode_node::list_t:
					continue;
				case bdecode_node::int_t:
				{
					bool found = false;
					for (int k = 0; k < int_settings.end_index(); ++k)
					{
						if (key != int_settings[k].name) continue;
						pack.set_int(settings_pack::int_type_base | k, int(val.int_value()));
						found = true;
						break;
					}
					if (found) continue;
					for (int k = 0; k < bool_settings.end_index(); ++k)
					{
						if (key != bool_settings[k].name) continue;
						pack.set_bool(settings_pack::bool_type_base | k, val.int_value() != 0);
						break;
					}
				}
				break;
			case bdecode_node::string_t:
				for (int k = 0; k < str_settings.end_index(); ++k)
				{
					if (key != str_settings[k].name) continue;
					pack.set_str(settings_pack::string_type_base + k, std::string(val.string_value()));
					break;
				}
				break;
			case bdecode_node::none_t:
				break;
			}
		}
		return pack;
	}

	settings_pack non_default_settings(aux::session_settings const& sett)
	{
		settings_pack ret;
		sett.bulk_get([&ret](aux::session_settings_single_thread const& s)
		{
		// loop over all settings that differ from default
			for (std::uint16_t i = 0; i < settings_pack::num_string_settings; ++i)
			{
				std::uint16_t const n = i | settings_pack::string_type_base;
				if (str_settings[i].default_value == s.get_str(n)) continue;
				ret.set_str(n, s.get_str(n));
			}

			for (std::uint16_t i = 0; i < settings_pack::num_int_settings; ++i)
			{
				std::uint16_t const n = i | settings_pack::int_type_base;
				if (int_settings[i].default_value == s.get_int(n)) continue;
				ret.set_int(n, s.get_int(n));
			}

			for (std::uint16_t i = 0; i < settings_pack::num_bool_settings; ++i)
			{
				std::uint16_t const n = i | settings_pack::bool_type_base;
				if (bool_settings[i].default_value == s.get_bool(n)) continue;
				ret.set_bool(n, s.get_bool(n));
			}
		});
		return ret;
	}

	void save_settings_to_dict(settings_pack const& sett, entry::dictionary_type& out)
	{
		struct visitor
		{
			void operator()(std::uint16_t i, std::string const& str) { out[str_settings[i & settings_pack::index_mask].name] = str; }
			void operator()(std::uint16_t i, int val) { out[int_settings[i & settings_pack::index_mask].name] = val; }
			void operator()(std::uint16_t i, bool val) { out[bool_settings[i & settings_pack::index_mask].name] = val; }
			entry::dictionary_type& out;
		};
		sett.for_each(visitor{out});
	}

	void run_all_updates(aux::session_impl& ses)
	{
		using fun_t = void (aux::session_impl::*)();
		for (int i = 0; i < settings_pack::num_string_settings; ++i)
		{
			fun_t const& f = str_settings[i].fun;
			if (f) (ses.*f)();
		}

		for (int i = 0; i < settings_pack::num_int_settings; ++i)
		{
			fun_t const& f = int_settings[i].fun;
			if (f) (ses.*f)();
		}

		for (int i = 0; i < settings_pack::num_bool_settings; ++i)
		{
			fun_t const& f = bool_settings[i].fun;
			if (f) (ses.*f)();
		}
	}

	void initialize_default_settings(aux::session_settings_single_thread& s)
	{
		for (int i = 0; i < settings_pack::num_string_settings; ++i)
		{
			if (str_settings[i].default_value.empty()) continue;
			s.set_str(settings_pack::string_type_base | i, str_settings[i].default_value);
			TORRENT_ASSERT(s.get_str(settings_pack::string_type_base + i) == str_settings[i].default_value);
		}

		for (int i = 0; i < settings_pack::num_int_settings; ++i)
		{
			s.set_int(settings_pack::int_type_base | i, int_settings[i].default_value);
			TORRENT_ASSERT(s.get_int(settings_pack::int_type_base + i) == int_settings[i].default_value);
		}

		for (int i = 0; i < settings_pack::num_bool_settings; ++i)
		{
			s.set_bool(settings_pack::bool_type_base | i, bool_settings[i].default_value);
			TORRENT_ASSERT(s.get_bool(settings_pack::bool_type_base + i) == bool_settings[i].default_value);
		}
	}

	settings_pack default_settings()
	{
		settings_pack ret;
		// TODO: it would be nice to reserve() these vectors up front
		for (int i = 0; i < settings_pack::num_string_settings; ++i)
		{
			if (str_settings[i].default_value.empty()) continue;
			ret.set_str(settings_pack::string_type_base + i, str_settings[i].default_value);
		}

		for (int i = 0; i < settings_pack::num_int_settings; ++i)
		{
			ret.set_int(settings_pack::int_type_base + i, int_settings[i].default_value);
		}

		for (int i = 0; i < settings_pack::num_bool_settings; ++i)
		{
			ret.set_bool(settings_pack::bool_type_base + i, bool_settings[i].default_value);
		}
		return ret;
	}

	void apply_pack(settings_pack const* pack, aux::session_settings& sett
		, aux::session_impl* ses)
	{
		using fun_t = void (aux::session_impl::*)();
		std::vector<fun_t> callbacks;

		sett.bulk_set([&](aux::session_settings_single_thread& s)
		{
			apply_pack_impl(pack, s, ses ? &callbacks : nullptr);
		});

		// call the callbacks once all the settings have been applied, and
		// only once per callback
		for (auto const& f : callbacks)
		{
			(ses->*f)();
		}
	}

	void apply_pack_impl(settings_pack const* pack, aux::session_settings_single_thread& sett
		, std::vector<void(aux::session_impl::*)()>* callbacks)
	{
		for (auto const& p : pack->m_strings)
		{
			// disregard setting indices that are not string types
			if ((p.first & settings_pack::type_mask) != settings_pack::string_type_base)
				continue;

			// ignore settings that are out of bounds
			int const index = p.first & settings_pack::index_mask;
			TORRENT_ASSERT_PRECOND(index >= 0 && index < settings_pack::num_string_settings);
			if (index < 0 || index >= settings_pack::num_string_settings)
				continue;

			// if the value did not change, don't call the update callback
			if (sett.get_str(p.first) == p.second) continue;

			sett.set_str(p.first, p.second);
			str_setting_entry_t const& sa = str_settings[index];

			if (sa.fun && callbacks
				&& std::find(callbacks->begin(), callbacks->end(), sa.fun) == callbacks->end())
				callbacks->push_back(sa.fun);
		}

		for (auto const& p : pack->m_ints)
		{
			// disregard setting indices that are not int types
			if ((p.first & settings_pack::type_mask) != settings_pack::int_type_base)
				continue;

			// ignore settings that are out of bounds
			int const index = p.first & settings_pack::index_mask;
			TORRENT_ASSERT_PRECOND(index >= 0 && index < settings_pack::num_int_settings);
			if (index < 0 || index >= settings_pack::num_int_settings)
				continue;

			// if the value did not change, don't call the update callback
			if (sett.get_int(p.first) == p.second) continue;

			sett.set_int(p.first, p.second);
			int_setting_entry_t const& sa = int_settings[index];
			if (sa.fun && callbacks
				&& std::find(callbacks->begin(), callbacks->end(), sa.fun) == callbacks->end())
				callbacks->push_back(sa.fun);
		}

		for (auto const& p : pack->m_bools)
		{
			// disregard setting indices that are not bool types
			if ((p.first & settings_pack::type_mask) != settings_pack::bool_type_base)
				continue;

			// ignore settings that are out of bounds
			int const index = p.first & settings_pack::index_mask;
			TORRENT_ASSERT_PRECOND(index >= 0 && index < settings_pack::num_bool_settings);
			if (index < 0 || index >= settings_pack::num_bool_settings)
				continue;

			// if the value did not change, don't call the update callback
			if (sett.get_bool(p.first) == p.second) continue;

			sett.set_bool(p.first, p.second);
			bool_setting_entry_t const& sa = bool_settings[index];
			if (sa.fun && callbacks
				&& std::find(callbacks->begin(), callbacks->end(), sa.fun) == callbacks->end())
				callbacks->push_back(sa.fun);
		}
	}

	void settings_pack::set_str(int const name, std::string val)
	{
		TORRENT_ASSERT((name & type_mask) == string_type_base);
		if ((name & type_mask) != string_type_base) return;
		std::pair<std::uint16_t, std::string> v(aux::numeric_cast<std::uint16_t>(name), std::move(val));
		insort_replace(m_strings, std::move(v));
	}

	void settings_pack::set_int(int const name, int const val)
	{
		TORRENT_ASSERT((name & type_mask) == int_type_base);
		if ((name & type_mask) != int_type_base) return;
		std::pair<std::uint16_t, int> v(aux::numeric_cast<std::uint16_t>(name), val);
		insort_replace(m_ints, v);
	}

	void settings_pack::set_bool(int const name, bool const val)
	{
		TORRENT_ASSERT((name & type_mask) == bool_type_base);
		if ((name & type_mask) != bool_type_base) return;
		std::pair<std::uint16_t, bool> v(aux::numeric_cast<std::uint16_t>(name), val);
		insort_replace(m_bools, v);
	}

	bool settings_pack::has_val(int const name) const
	{
		switch (name & type_mask)
		{
			case string_type_base:
			{
				// this is an optimization. If the settings pack is complete,
				// i.e. has every key, we don't need to search, it's just a lookup
				if (m_strings.size() == settings_pack::num_string_settings)
					return true;
				std::pair<std::uint16_t, std::string> v(aux::numeric_cast<std::uint16_t>(name), std::string());
				auto i = std::lower_bound(m_strings.begin(), m_strings.end(), v
						, &compare_first<std::string>);
				return i != m_strings.end() && i->first == name;
			}
			case int_type_base:
			{
				// this is an optimization. If the settings pack is complete,
				// i.e. has every key, we don't need to search, it's just a lookup
				if (m_ints.size() == settings_pack::num_int_settings)
					return true;
				std::pair<std::uint16_t, int> v(aux::numeric_cast<std::uint16_t>(name), 0);
				auto i = std::lower_bound(m_ints.begin(), m_ints.end(), v
						, &compare_first<int>);
				return i != m_ints.end() && i->first == name;
			}
			case bool_type_base:
			{
				// this is an optimization. If the settings pack is complete,
				// i.e. has every key, we don't need to search, it's just a lookup
				if (m_bools.size() == settings_pack::num_bool_settings)
					return true;
				std::pair<std::uint16_t, bool> v(aux::numeric_cast<std::uint16_t>(name), false);
				auto i = std::lower_bound(m_bools.begin(), m_bools.end(), v
						, &compare_first<bool>);
				return i != m_bools.end() && i->first == name;
			}
		}
		TORRENT_ASSERT_FAIL();
		return false;
	}

	std::string const& settings_pack::get_str(int name) const
	{
		static std::string const empty;
		TORRENT_ASSERT_PRECOND((name & type_mask) == string_type_base);
		if ((name & type_mask) != string_type_base) return empty;

		// this is an optimization. If the settings pack is complete,
		// i.e. has every key, we don't need to search, it's just a lookup
		if (m_strings.size() == settings_pack::num_string_settings)
		{
			TORRENT_ASSERT(m_strings[name & index_mask].first == name);
			return m_strings[name & index_mask].second;
		}
		std::pair<std::uint16_t, std::string> v(aux::numeric_cast<std::uint16_t>(name), std::string());
		auto i = std::lower_bound(m_strings.begin(), m_strings.end(), v
				, &compare_first<std::string>);
		if (i != m_strings.end() && i->first == name) return i->second;

		return str_settings[name & index_mask].default_value;
	}

	int settings_pack::get_int(int name) const
	{
		TORRENT_ASSERT_PRECOND((name & type_mask) == int_type_base);
		if ((name & type_mask) != int_type_base) return 0;

		// this is an optimization. If the settings pack is complete,
		// i.e. has every key, we don't need to search, it's just a lookup
		if (m_ints.size() == settings_pack::num_int_settings)
		{
			TORRENT_ASSERT(m_ints[name & index_mask].first == name);
			return m_ints[name & index_mask].second;
		}
		std::pair<std::uint16_t, int> v(aux::numeric_cast<std::uint16_t>(name), 0);
		auto i = std::lower_bound(m_ints.begin(), m_ints.end(), v
				, &compare_first<int>);
		if (i != m_ints.end() && i->first == name) return i->second;

		return int_settings[name & index_mask].default_value;
	}

	bool settings_pack::get_bool(int name) const
	{
		TORRENT_ASSERT_PRECOND((name & type_mask) == bool_type_base);
		if ((name & type_mask) != bool_type_base) return false;

		// this is an optimization. If the settings pack is complete,
		// i.e. has every key, we don't need to search, it's just a lookup
		if (m_bools.size() == settings_pack::num_bool_settings)
		{
			TORRENT_ASSERT(m_bools[name & index_mask].first == name);
			return m_bools[name & index_mask].second;
		}
		std::pair<std::uint16_t, bool> v(aux::numeric_cast<std::uint16_t>(name), false);
		auto i = std::lower_bound(m_bools.begin(), m_bools.end(), v
			, &compare_first<bool>);
		if (i != m_bools.end() && i->first == name) return i->second;

		return bool_settings[name & index_mask].default_value;
	}

	void settings_pack::clear()
	{
		m_strings.clear();
		m_ints.clear();
		m_bools.clear();
	}

	void settings_pack::clear(int const name)
	{
		switch (name & type_mask)
		{
			case string_type_base:
			{
				std::pair<std::uint16_t, std::string> v(aux::numeric_cast<std::uint16_t>(name), std::string());
				auto const i = std::lower_bound(m_strings.begin(), m_strings.end()
					, v, &compare_first<std::string>);
				if (i != m_strings.end() && i->first == name) m_strings.erase(i);
				break;
			}
			case int_type_base:
			{
				std::pair<std::uint16_t, int> v(aux::numeric_cast<std::uint16_t>(name), 0);
				auto const i = std::lower_bound(m_ints.begin(), m_ints.end()
					, v, &compare_first<int>);
				if (i != m_ints.end() && i->first == name) m_ints.erase(i);
				break;
			}
			case bool_type_base:
			{
				std::pair<std::uint16_t, bool> v(aux::numeric_cast<std::uint16_t>(name), false);
				auto const i = std::lower_bound(m_bools.begin(), m_bools.end()
					, v, &compare_first<bool>);
				if (i != m_bools.end() && i->first == name) m_bools.erase(i);
				break;
			}
		}
	}
}<|MERGE_RESOLUTION|>--- conflicted
+++ resolved
@@ -376,12 +376,9 @@
 		SET(i2p_outbound_quantity, 3, nullptr),
 		SET(i2p_inbound_length, 3, nullptr),
 		SET(i2p_outbound_length, 3, nullptr),
-<<<<<<< HEAD
+		SET(announce_port, 0, nullptr),
 		SET(min_websocket_announce_interval, 1 * 60, nullptr),
 		SET(webtorrent_connection_timeout, 2 * 60, nullptr)
-=======
-		SET(announce_port, 0, nullptr)
->>>>>>> 4b4003d0
 	}});
 
 #undef SET

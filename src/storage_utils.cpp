--- conflicted
+++ resolved
@@ -567,12 +567,8 @@
 
 		// parse have bitmask. Verify that the files we expect to have
 		// actually do exist
-<<<<<<< HEAD
 		piece_index_t const end_piece = std::min(rd.have_pieces.end_index(), fs.end_piece());
 		for (piece_index_t i(0); i < end_piece; ++i)
-=======
-		for (piece_index_t i(0); i < rd.have_pieces.end_index(); ++i)
->>>>>>> c7bc15ce
 		{
 			if (rd.have_pieces.get_bit(i) == false) continue;
 

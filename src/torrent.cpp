--- conflicted
+++ resolved
@@ -5708,18 +5708,13 @@
 		auto k = std::upper_bound(m_trackers.begin(), m_trackers.end(), url.tier
 			, [] (int tier, aux::announce_entry const& v) { return tier < v.tier; });
 		if (k - m_trackers.begin() < m_last_working_tracker) ++m_last_working_tracker;
-<<<<<<< HEAD
 		k = m_trackers.insert(k, aux::announce_entry(url.url));
 		if (url.source == 0) k->source = announce_entry::source_client;
 		else k->source = url.source;
 		k->trackerid = url.trackerid;
 		k->tier = url.tier;
 		k->fail_limit = url.fail_limit;
-=======
-		k = m_trackers.insert(k, url);
 		set_need_save_resume();
-		if (k->source == 0) k->source = announce_entry::source_client;
->>>>>>> 9cbedb49
 		if (m_announcing && !m_trackers.empty()) announce_with_tracker();
 		return true;
 	}

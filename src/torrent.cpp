--- conflicted
+++ resolved
@@ -2849,16 +2849,7 @@
 
 			for (auto& aep : ae.endpoints)
 			{
-<<<<<<< HEAD
-				if (!aep.enabled)
-				{
-					for (auto& aih : aep.info_hashes)
-						aih.next_announce = now + seconds(60);
-					continue;
-				}
-=======
 				if (!aep.enabled) continue;
->>>>>>> e18366bb
 
 				auto aep_state_iter = std::find_if(listen_socket_states.begin(), listen_socket_states.end()
 					, [&](announce_state const& s) { return s.socket == aep.socket; });
@@ -3589,31 +3580,17 @@
 			return;
 		}
 
-<<<<<<< HEAD
-		if (add_peer(host, peer_info::tracker, v == protocol_version::V2 ? pex_lt_v2: pex_flags_t(0)))
-			state_updated();
-
-#ifndef TORRENT_DISABLE_LOGGING
-		if (should_log())
-		{
-			debug_log("name-lookup add_peer() [ %s ] connect-candidates: %d"
-				, host.address().to_string().c_str()
-				, m_peer_list ? m_peer_list->num_connect_candidates() : -1);
-		}
-=======
-		if (add_peer(host, peer_info::tracker))
+		if (add_peer(host, peer_info::tracker, v == protocol_version::V2 ? pex_lt_v2 : pex_flags_t(0)))
 		{
 			state_updated();
 
 #ifndef TORRENT_DISABLE_LOGGING
 			if (should_log())
 			{
-				error_code ec;
 				debug_log("name-lookup add_peer() [ %s ] connect-candidates: %d"
-					, host.address().to_string(ec).c_str()
+					, host.address().to_string().c_str()
 					, m_peer_list ? m_peer_list->num_connect_candidates() : -1);
 			}
->>>>>>> e18366bb
 #endif
 		}
 		update_want_peers();
@@ -7847,7 +7824,7 @@
 		{
 			for (auto& aep : t.endpoints)
 			{
-<<<<<<< HEAD
+				if (!aep.enabled) continue;
 				for (auto& a : aep.info_hashes)
 				{
 					if (a.complete_sent) continue;
@@ -7863,11 +7840,6 @@
 				}
 #include "libtorrent/aux_/disable_warnings_pop.hpp"
 #endif
-=======
-				if (aep.complete_sent || !aep.enabled) continue;
-				aep.next_announce = now;
-				aep.min_announce = now;
->>>>>>> e18366bb
 			}
 		}
 		announce_with_tracker();
@@ -9244,6 +9216,7 @@
 				}
 				timer_state& ep_state = *aep_state_iter;
 
+				if (!aep.enabled) continue;
 				for (protocol_version const ih : all_versions)
 				{
 					if (!supports_protocol[ih]) continue;
@@ -9273,7 +9246,6 @@
 						&& state.tier != INT_MAX)
 						continue;
 
-<<<<<<< HEAD
 					if (t.tier > state.tier && !settings().get_bool(settings_pack::announce_to_all_tiers)) break;
 					if (a.is_working()) { state.tier = t.tier; state.found_working = false; }
 					if (a.fails >= t.fail_limit && t.fail_limit != 0) continue;
@@ -9294,28 +9266,6 @@
 						&& !settings().get_bool(settings_pack::announce_to_all_tiers))
 						state.done = true;
 				}
-=======
-			if (t.tier > state.tier && !settings().get_bool(settings_pack::announce_to_all_tiers)) break;
-			if (aep.is_working()) { state.tier = t.tier; state.found_working = false; }
-			if (aep.fails >= t.fail_limit && t.fail_limit != 0) continue;
-			if (!aep.enabled) continue;
-			if (aep.updating)
-			{
-				state.found_working = true;
-			}
-			else
-			{
-				time_point32 const next_tracker_announce = std::max(aep.next_announce, aep.min_announce);
-				if (next_tracker_announce < next_announce
-					&& (!state.found_working || aep.is_working()))
-					next_announce = next_tracker_announce;
-			}
-				if (aep.is_working()) state.found_working = true;
-				if (state.found_working
-					&& !settings().get_bool(settings_pack::announce_to_all_trackers)
-					&& !settings().get_bool(settings_pack::announce_to_all_tiers))
-					state.done = true;
->>>>>>> e18366bb
 			}
 
 			if (std::all_of(listen_socket_states.begin(), listen_socket_states.end()

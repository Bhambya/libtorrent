--- conflicted
+++ resolved
@@ -2811,7 +2811,7 @@
 
 		time_point32 const now = aux::time_now32();
 
-		// each listen socket gets it's own announce state
+		// each listen socket gets its own announce state
 		// so that each one should get at least one announce
 		std::vector<announce_state> listen_socket_states;
 
@@ -2845,15 +2845,11 @@
 
 			for (auto& aep : ae.endpoints)
 			{
-<<<<<<< HEAD
-				if (!aep.enabled) continue;
-=======
 				// do not add code which continues to the next endpoint here!
 				// listen_socket_states needs to be populated even if none of the endpoints
 				// will be announcing for this tracker
 				// otherwise the early bail out when neither announce_to_all_trackers
 				// nor announce_to_all_tiers is set may be triggered prematurely
->>>>>>> 6a88ffc5
 
 				auto aep_state_iter = std::find_if(listen_socket_states.begin(), listen_socket_states.end()
 					, [&](announce_state const& s) { return s.socket == aep.socket; });
@@ -2864,6 +2860,8 @@
 				}
 				announce_state& ep_state = *aep_state_iter;
 
+				if (!aep.enabled) continue;
+
 				for (protocol_version const ih : all_versions)
 				{
 					if (!supports_protocol[ih]) continue;
@@ -2877,11 +2875,6 @@
 						continue;
 
 					if (state.done) continue;
-
-				// if we haven't sent an event=start to the tracker, there's no
-				// point in sending an event=stopped
-				if (!aep.enabled || (!aep.start_sent && req.event == tracker_request::stopped))
-					continue;
 
 #ifndef TORRENT_DISABLE_LOGGING
 					if (should_log())

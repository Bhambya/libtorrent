--- conflicted
+++ resolved
@@ -10436,11 +10436,7 @@
 		int num_peers = 0;
 		int num_downloaders = 0;
 		int missing_pieces = 0;
-<<<<<<< HEAD
 		for (auto* p : m_connections)
-=======
-		for (auto const p : m_connections)
->>>>>>> 07c62c7e
 		{
 			TORRENT_INCREMENT(m_iterating_connections);
 			if (p->is_connecting()) continue;

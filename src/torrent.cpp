--- conflicted
+++ resolved
@@ -1887,33 +1887,22 @@
 		TORRENT_ASSERT(m_outstanding_check_files == false);
 		m_outstanding_check_files = true;
 #endif
-<<<<<<< HEAD
-		m_ses.disk_thread().async_check_files(
-			m_storage, m_add_torrent_params ? m_add_torrent_params.get() : nullptr
-			, std::move(links), [self = shared_from_this()](status_t st, storage_error const& error)
-			{ self->on_resume_data_checked(st, error); });
-=======
 
 		if (!m_add_torrent_params || !(m_add_torrent_params->flags & torrent_flags::no_verify_files))
 		{
 			m_ses.disk_thread().async_check_files(
 				m_storage, m_add_torrent_params ? m_add_torrent_params.get() : nullptr
-				, links, std::bind(&torrent::on_resume_data_checked
-					, shared_from_this(), _1, _2));
-			// async_check_files will gut links
->>>>>>> d6229512
+				, std::move(links), [self = shared_from_this()](status_t st, storage_error const& error)
+				{ self->on_resume_data_checked(st, error); });
 #ifndef TORRENT_DISABLE_LOGGING
 			debug_log("init, async_check_files");
 #endif
-<<<<<<< HEAD
-		m_ses.deferred_submit_jobs();
-=======
+			m_ses.deferred_submit_jobs();
 		}
 		else
 		{
 			on_resume_data_checked(status_t::no_error, storage_error{});
 		}
->>>>>>> d6229512
 
 		update_want_peers();
 		update_want_tick();

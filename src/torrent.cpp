--- conflicted
+++ resolved
@@ -1491,12 +1491,7 @@
 		// create the SSL context for this torrent. We need to
 		// inject the root certificate, and no other, to
 		// verify other peers against
-<<<<<<< HEAD
-		auto ctx = std::make_unique<context>(
-			aux::ssl_version(settings().get_int(settings_pack::ssl_version)));
-=======
-		std::unique_ptr<context> ctx(new context(context::tls));
->>>>>>> 9ac4e6ee
+		std::unique_ptr<context> ctx(std::make_unique<context>(context::tls));
 
 		if (!ctx)
 		{

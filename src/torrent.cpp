--- conflicted
+++ resolved
@@ -1191,20 +1191,13 @@
 
 		//INVARIANT_CHECK;
 
-<<<<<<< HEAD
 		m_hash_picker = std::make_unique<hash_picker>(m_torrent_file->orig_files()
-			, m_torrent_file->internal_merkle_trees(), std::move(verified)
-			, m_torrent_file->v2_piece_hashes_verified()
-				&& m_torrent_file->piece_length() == default_block_size);
-=======
-		m_hash_picker.reset(new hash_picker(m_torrent_file->orig_files()
 			, m_merkle_trees, std::move(verified)
 			// if we have all the piece layers and the piece size is the same as
 			// the block size, we have all the hashes we need already. This
 			// means "have all hashes".
 			, m_v2_piece_layers_validated
-				&& m_torrent_file->piece_length() == default_block_size));
->>>>>>> da41850d
+				&& m_torrent_file->piece_length() == default_block_size);
 	}
 
 	struct piece_refcount

/*

Copyright (c) 2016-2018, Pavel Pimenov
Copyright (c) 2016-2018, Pavel Pimenov
Copyright (c) 2003-2022, Arvid Norberg
Copyright (c) 2003, Daniel Wallin
Copyright (c) 2004, Magnus Jonsson
Copyright (c) 2008, Andrew Resch
Copyright (c) 2015, Mikhail Titov
Copyright (c) 2015-2020, Steven Siloti
Copyright (c) 2016-2021, Alden Torres
Copyright (c) 2016-2017, Andrei Kurushin
Copyright (c) 2016, Jonathan McDougall
Copyright (c) 2016-2018, 2022, Pave Pimenov
Copyright (c) 2017, 2020, AllSeeingEyeTolledEweSew
Copyright (c) 2017, Falcosc
Copyright (c) 2017, ximply
Copyright (c) 2018, Fernando Rodriguez
Copyright (c) 2018, airium
Copyright (c) 2018, d-komarov
Copyright (c) 2020, Paul-Louis Ageneau
Copyright (c) 2020, Rosen Penev
Copyright (c) 2020, Viktor Elofsson
Copyright (c) 2021, AdvenT
Copyright (c) 2021, Joris CARRIER
Copyright (c) 2021, Mark Scott
Copyright (c) 2021, thrnz
Copyright (c) 2024, Elyas EL IDRISSI
All rights reserved.

You may use, distribute and modify this code under the terms of the BSD license,
see LICENSE file.
*/

#include "libtorrent/config.hpp"

#include <cstdarg> // for va_list
#include <ctime>
#include <algorithm>

#include <set>
#include <map>
#include <vector>
#include <cctype>
#include <memory>
#include <numeric>
#include <limits> // for numeric_limits
#include <cstdio> // for snprintf
#include <functional>

#include "libtorrent/aux_/torrent.hpp"

#ifdef TORRENT_SSL_PEERS
#include "libtorrent/aux_/ssl_stream.hpp"
#include "libtorrent/aux_/ssl.hpp"
#endif // TORRENT_SSL_PEERS

#include "libtorrent/torrent_handle.hpp"
#include "libtorrent/announce_entry.hpp"
#include "libtorrent/torrent_info.hpp"
#include "libtorrent/aux_/parse_url.hpp"
#include "libtorrent/bencode.hpp"
#include "libtorrent/hasher.hpp"
#include "libtorrent/entry.hpp"
#include "libtorrent/aux_/peer.hpp"
#include "libtorrent/aux_/peer_connection.hpp"
#include "libtorrent/aux_/bt_peer_connection.hpp"
#include "libtorrent/aux_/web_peer_connection.hpp"
#include "libtorrent/peer_connection_handle.hpp"
#include "libtorrent/peer_id.hpp"
#include "libtorrent/identify_client.hpp"
#include "libtorrent/alert_types.hpp"
#include "libtorrent/extensions.hpp"
#include "libtorrent/aux_/session_interface.hpp"
#include "libtorrent/aux_/instantiate_connection.hpp"
#include "libtorrent/assert.hpp"
#include "libtorrent/kademlia/dht_tracker.hpp"
#include "libtorrent/peer_info.hpp"
#include "libtorrent/aux_/http_connection.hpp"
#include "libtorrent/aux_/random.hpp"
#include "libtorrent/peer_class.hpp" // for peer_class
#include "libtorrent/aux_/socket_io.hpp" // for read_*_endpoint
#include "libtorrent/ip_filter.hpp"
#include "libtorrent/aux_/request_blocks.hpp"
#include "libtorrent/performance_counters.hpp" // for counters
#include "libtorrent/aux_/resolver_interface.hpp"
#include "libtorrent/aux_/alloca.hpp"
#include "libtorrent/aux_/resolve_links.hpp"
#include "libtorrent/aux_/file_progress.hpp"
#include "libtorrent/aux_/has_block.hpp"
#include "libtorrent/aux_/alert_manager.hpp"
#include "libtorrent/disk_interface.hpp"
#include "libtorrent/aux_/ip_helpers.hpp" // for is_ip_address
#include "libtorrent/download_priority.hpp"
#include "libtorrent/hex.hpp" // to_hex
#include "libtorrent/aux_/range.hpp"
#include "libtorrent/aux_/merkle.hpp"
#include "libtorrent/mmap_disk_io.hpp" // for hasher_thread_divisor
#include "libtorrent/aux_/numeric_cast.hpp"
#include "libtorrent/aux_/path.hpp"
#include "libtorrent/aux_/generate_peer_id.hpp"
#include "libtorrent/aux_/announce_entry.hpp"
#include "libtorrent/aux_/ssl.hpp"
#include "libtorrent/aux_/apply_pad_files.hpp"
#include "libtorrent/aux_/tracker_list.hpp"

#ifndef TORRENT_DISABLE_LOGGING
#include "libtorrent/aux_/session_impl.hpp" // for tracker_logger
#endif

#include "libtorrent/aux_/torrent_impl.hpp"

using namespace std::placeholders;

namespace libtorrent::aux {
namespace {

bool is_downloading_state(int const st)
{
	switch (st)
	{
		case torrent_status::checking_files:
		case torrent_status::checking_resume_data:
			return false;
		case torrent_status::downloading_metadata:
		case torrent_status::downloading:
		case torrent_status::finished:
		case torrent_status::seeding:
			return true;
		default:
			// unexpected state
			TORRENT_ASSERT_FAIL_VAL(st);
			return false;
	}
}
} // anonymous namespace

	web_seed_t::web_seed_t(web_seed_entry const& wse)
		: web_seed_entry(wse)
	{
		peer_info.web_seed = true;
	}

	web_seed_t::web_seed_t(std::string const& url_
		, std::string const& auth_
		, web_seed_entry::headers_t const& extra_headers_)
		: web_seed_entry(url_, auth_, extra_headers_)
	{
		peer_info.web_seed = true;
	}

	torrent_hot_members::torrent_hot_members(aux::session_interface& ses
		, add_torrent_params const& p, bool const session_paused)
		: m_ses(ses)
		, m_complete(0xffffff)
		, m_upload_mode(p.flags & torrent_flags::upload_mode)
		, m_connections_initialized(false)
		, m_abort(false)
		, m_paused(p.flags & torrent_flags::paused)
		, m_session_paused(session_paused)
#ifndef TORRENT_DISABLE_SHARE_MODE
		, m_share_mode(p.flags & torrent_flags::share_mode)
#endif
		, m_have_all(false)
		, m_graceful_pause_mode(false)
		, m_state_subscription(p.flags & torrent_flags::update_subscribe)
		, m_max_connections(0xffffff)
		, m_state(torrent_status::checking_resume_data)
	{}

	torrent::torrent(
		aux::session_interface& ses
		, bool const session_paused
		, add_torrent_params&& p)
		: torrent_hot_members(ses, p, session_paused)
		, m_total_uploaded(p.total_uploaded)
		, m_total_downloaded(p.total_downloaded)
		, m_tracker_timer(ses.get_context())
		, m_inactivity_timer(ses.get_context())
		, m_trackerid(p.trackerid)
		, m_save_path(complete(p.save_path))
		, m_stats_counters(ses.stats_counters())
		, m_added_time(p.added_time ? p.added_time : aux::posix_time())
		, m_completed_time(p.completed_time)
		, m_last_seen_complete(p.last_seen_complete)
		, m_swarm_last_seen_complete(p.last_seen_complete)
		, m_info_hash(p.info_hashes)
		, m_error_file(torrent_status::error_file_none)
		, m_sequence_number(-1)
		, m_peer_id(aux::generate_peer_id(settings()))
		, m_announce_to_trackers(!(p.flags & torrent_flags::paused))
		, m_announce_to_lsd(!(p.flags & torrent_flags::paused))
		, m_has_incoming(false)
		, m_files_checked(false)
		, m_storage_mode(p.storage_mode)
		, m_announcing(false)
		, m_added(false)
		, m_sequential_download(p.flags & torrent_flags::sequential_download)
		, m_auto_sequential(false)
		, m_seed_mode(false)
#ifndef TORRENT_DISABLE_SUPERSEEDING
		, m_super_seeding(p.flags & torrent_flags::super_seeding)
#endif
		, m_stop_when_ready(p.flags & torrent_flags::stop_when_ready)
		, m_enable_dht(!bool(p.flags & torrent_flags::disable_dht))
		, m_enable_lsd(!bool(p.flags & torrent_flags::disable_lsd))
		, m_i2p(bool(p.flags & torrent_flags::i2p_torrent))
		, m_max_uploads((1 << 24) - 1)
		, m_num_uploads(0)
		, m_enable_pex(!bool(p.flags & torrent_flags::disable_pex))
		, m_apply_ip_filter(p.flags & torrent_flags::apply_ip_filter)
		, m_pending_active_change(false)
		, m_v2_piece_layers_validated(false)
		, m_connect_boost_counter(static_cast<std::uint8_t>(settings().get_int(settings_pack::torrent_connect_boost)))
		, m_incomplete(0xffffff)
		, m_announce_to_dht(!(p.flags & torrent_flags::paused))
		, m_ssl_torrent(false)
		, m_deleted(false)
		, m_last_download(aux::from_time_t(p.last_download))
		, m_last_upload(aux::from_time_t(p.last_upload))
		, m_userdata(p.userdata)
		, m_auto_managed(p.flags & torrent_flags::auto_managed)
		, m_current_gauge_state(static_cast<std::uint32_t>(no_gauge_state))
		, m_moving_storage(false)
		, m_inactive(false)
		, m_downloaded(0xffffff)
		, m_progress_ppm(0)
		, m_torrent_initialized(false)
		, m_outstanding_file_priority(false)
		, m_complete_sent(false)
	{
		if (p.flags & torrent_flags::need_save_resume)
		{
			m_need_save_resume_data |= torrent_handle::if_metadata_changed;
		}

		// we cannot log in the constructor, because it relies on shared_from_this
		// being initialized, which happens after the constructor returns.

#if TORRENT_USE_UNC_PATHS
		m_save_path = canonicalize_path(m_save_path);
#endif

		if (!m_apply_ip_filter)
		{
			inc_stats_counter(counters::non_filter_torrents);
		}

		if (!m_torrent_file)
			m_torrent_file = (p.ti ? p.ti : std::make_shared<torrent_info>(m_info_hash));

#if TORRENT_USE_I2P
		if (m_torrent_file->is_i2p())
			m_i2p = true;
#endif

		if (m_torrent_file->is_valid())
		{
			error_code ec = initialize_merkle_trees();
			if (ec) throw system_error(ec);
			m_size_on_disk = m_torrent_file->files().size_on_disk();
		}

		// --- WEB SEEDS ---

		// if override web seed flag is set, don't load any web seeds from the
		// torrent file.
		std::vector<web_seed_t> ws;
		if (!(p.flags & torrent_flags::deprecated_override_web_seeds))
		{
			for (auto const& e : m_torrent_file->internal_web_seeds())
				ws.emplace_back(e);
		}

		// add web seeds from add_torrent_params
		bool const multi_file = m_torrent_file->is_valid()
				&& m_torrent_file->num_files() > 1;

		for (auto const& u : p.url_seeds)
		{
			ws.emplace_back(u);

			// correct URLs to end with a "/" for multi-file torrents
			if (multi_file)
				ensure_trailing_slash(ws.back().url);
#if TORRENT_ABI_VERSION < 4
			if (!m_torrent_file->is_valid())
				m_torrent_file->add_url_seed(ws.back().url);
#endif
		}

		aux::random_shuffle(ws);
		for (auto& w : ws) m_web_seeds.emplace_back(std::move(w));

		// --- TRACKERS ---

		// if override trackers flag is set, don't load trackers from torrent file
		if (!(p.flags & torrent_flags::deprecated_override_trackers))
		{
			m_trackers.replace(m_torrent_file->internal_trackers());
		}

		int tier = 0;
		auto tier_iter = p.tracker_tiers.begin();
		for (auto const& url : p.trackers)
		{
			if (url.empty()) continue;

			aux::announce_entry e(url);
			if (tier_iter != p.tracker_tiers.end())
				tier = *tier_iter++;

			e.fail_limit = 0;
			e.source = lt::announce_entry::source_magnet_link;
			e.tier = std::uint8_t(tier);

			if (!m_trackers.add_tracker(e))
				continue;

#if TORRENT_ABI_VERSION < 4
			// add the tracker to the m_torrent_file here so that the trackers
			// will be preserved via create_torrent() when passing in just the
			// torrent_info object.
			if (!m_torrent_file->is_valid())
				m_torrent_file->add_tracker(e.url, e.tier, lt::announce_entry::tracker_source(e.source));
#endif
		}

		if (settings().get_bool(settings_pack::prefer_udp_trackers))
			m_trackers.prioritize_udp_trackers();

		if (m_torrent_file->is_valid())
		{
			// setting file- or piece priorities for seed mode makes no sense. If a
			// torrent ends up in seed mode by accident, it can be very confusing,
			// so assume the seed mode flag is not intended and don't enable it in
			// that case. Also, if the resume data says we're missing a piece, we
			// can't be in seed-mode.
			m_seed_mode = (p.flags & torrent_flags::seed_mode)
				&& std::find(p.file_priorities.begin(), p.file_priorities.end(), dont_download) == p.file_priorities.end()
				&& std::find(p.piece_priorities.begin(), p.piece_priorities.end(), dont_download) == p.piece_priorities.end()
				&& std::find(p.have_pieces.begin(), p.have_pieces.end(), false) == p.have_pieces.end();

			m_connections_initialized = true;
		}
		else
		{
			if (!p.name.empty()) m_name = std::make_unique<std::string>(p.name);
		}

		TORRENT_ASSERT(is_single_thread());
		m_file_priority.assign(p.file_priorities.begin(), p.file_priorities.end());

		if (m_seed_mode)
		{
			m_verified.resize(m_torrent_file->num_pieces(), false);
			m_verifying.resize(m_torrent_file->num_pieces(), false);
		}

		m_total_uploaded = p.total_uploaded;
		m_total_downloaded = p.total_downloaded;

		// the number of seconds this torrent has spent in started, finished and
		// seeding state so far, respectively.
		m_active_time = seconds(p.active_time);
		m_finished_time = seconds(p.finished_time);
		m_seeding_time = seconds(p.seeding_time);

		if (m_completed_time != 0 && m_completed_time < m_added_time)
			m_completed_time = m_added_time;

		// --- V2 HASHES ---

		if (m_torrent_file->is_valid() && m_torrent_file->info_hashes().has_v2())
		{
			if (!p.merkle_trees.empty())
				load_merkle_trees(
					std::move(p.merkle_trees)
					, std::move(p.merkle_tree_mask)
					, std::move(p.verified_leaf_hashes));

			// we really don't want to store extra copies of the trees
			TORRENT_ASSERT(p.merkle_trees.empty());
		}

		if (valid_metadata())
		{
			inc_stats_counter(counters::num_total_pieces_added
				, m_torrent_file->num_pieces());
		}

		// TODO: 3 we could probably get away with just saving a few fields here
		m_add_torrent_params = std::make_unique<add_torrent_params>(std::move(p));
	}

	void torrent::load_merkle_trees(
		aux::vector<std::vector<sha256_hash>, file_index_t> trees_import
		, aux::vector<bitfield, file_index_t> mask
		, aux::vector<bitfield, file_index_t> verified)
	{
		auto const& fs = m_torrent_file->orig_files();

		bitfield const empty_verified;
		for (file_index_t i{0}; i < fs.end_file(); ++i)
		{
			if (fs.pad_file_at(i) || fs.file_size(i) == 0)
				continue;

			if (i >= trees_import.end_index()) break;
			bitfield const& verified_bitmask = (i >= verified.end_index()) ? empty_verified : verified[i];
			if (i < mask.end_index() && !mask[i].empty())
			{
				mask[i].resize(int(m_merkle_trees[i].size()));
				m_merkle_trees[i].load_sparse_tree(trees_import[i], mask[i], verified_bitmask);
			}
			else
			{
				m_merkle_trees[i].load_tree(trees_import[i], verified_bitmask);
			}
		}
	}

	void torrent::inc_stats_counter(int c, int value)
	{ m_ses.stats_counters().inc_stats_counter(c, value); }

	int torrent::current_stats_state() const
	{
		if (m_abort || !m_added)
			return counters::num_checking_torrents + no_gauge_state;

		if (has_error()) return counters::num_error_torrents;
		if (m_paused || m_graceful_pause_mode)
		{
			if (!is_auto_managed()) return counters::num_stopped_torrents;
			if (is_seed()) return counters::num_queued_seeding_torrents;
			return counters::num_queued_download_torrents;
		}
		if (state() == torrent_status::checking_files
#if TORRENT_ABI_VERSION == 1
			|| state() == torrent_status::queued_for_checking
#endif
			)
			return counters::num_checking_torrents;
		else if (is_seed()) return counters::num_seeding_torrents;
		else if (is_upload_only()) return counters::num_upload_only_torrents;
		return counters::num_downloading_torrents;
	}

	void torrent::update_gauge()
	{
		int const new_gauge_state = current_stats_state() - counters::num_checking_torrents;
		TORRENT_ASSERT(new_gauge_state >= 0);
		TORRENT_ASSERT(new_gauge_state <= no_gauge_state);

		if (new_gauge_state == int(m_current_gauge_state)) return;

		if (m_current_gauge_state != no_gauge_state)
			inc_stats_counter(m_current_gauge_state + counters::num_checking_torrents, -1);
		if (new_gauge_state != no_gauge_state)
			inc_stats_counter(new_gauge_state + counters::num_checking_torrents, 1);

		TORRENT_ASSERT(new_gauge_state >= 0);
		TORRENT_ASSERT(new_gauge_state <= no_gauge_state);
		m_current_gauge_state = static_cast<std::uint32_t>(new_gauge_state);
	}

	void torrent::leave_seed_mode(seed_mode_t const checking)
	{
		if (!m_seed_mode) return;

		if (checking == seed_mode_t::check_files)
		{
			// this means the user promised we had all the
			// files, but it turned out we didn't. This is
			// an error.

			// TODO: 2 post alert

#ifndef TORRENT_DISABLE_LOGGING
			debug_log("*** FAILED SEED MODE, rechecking");
#endif
		}

#ifndef TORRENT_DISABLE_LOGGING
		debug_log("*** LEAVING SEED MODE (%s)"
			, checking == seed_mode_t::skip_checking ? "as seed" : "as non-seed");
#endif
		m_seed_mode = false;
		// seed is false if we turned out not
		// to be a seed after all
		if (checking == seed_mode_t::check_files
			&& state() != torrent_status::checking_resume_data)
		{
			m_have_all = false;
			set_state(torrent_status::downloading);
			force_recheck();
		}
		m_num_verified = 0;
		m_verified.clear();
		m_verifying.clear();

		set_need_save_resume(torrent_handle::if_state_changed);
	}

	void torrent::verified(piece_index_t const piece)
	{
		TORRENT_ASSERT(!m_verified.get_bit(piece));
		++m_num_verified;
		m_verified.set_bit(piece);
		set_need_save_resume(torrent_handle::if_download_progress);
	}

	void torrent::start()
	{
		TORRENT_ASSERT(is_single_thread());
		TORRENT_ASSERT(m_was_started == false);
#if TORRENT_USE_ASSERTS
		m_was_started = true;
#endif

		// Some of these calls may log to the torrent debug log, which requires a
		// call to get_handle(), which requires the torrent object to be fully
		// constructed, as it relies on get_shared_from_this()
		if (m_add_torrent_params)
		{
#if TORRENT_ABI_VERSION == 1
			if (m_add_torrent_params->internal_resume_data_error
				&& m_ses.alerts().should_post<fastresume_rejected_alert>())
			{
				m_ses.alerts().emplace_alert<fastresume_rejected_alert>(get_handle()
					, m_add_torrent_params->internal_resume_data_error, ""
					, operation_t::unknown);
			}
#endif

			add_torrent_params const& p = *m_add_torrent_params;

			set_max_uploads(p.max_uploads, false);
			set_max_connections(p.max_connections, false);
			set_limit_impl(p.upload_limit, peer_connection::upload_channel, false);
			set_limit_impl(p.download_limit, peer_connection::download_channel, false);

			for (auto const& peer : p.peers)
			{
				add_peer(peer, peer_info::resume_data);
			}

			if (!p.peers.empty())
			{
				do_connect_boost();
			}

#ifndef TORRENT_DISABLE_LOGGING
			if (should_log() && !p.peers.empty())
			{
				std::string str;
				for (auto const& peer : p.peers)
				{
					str += peer.address().to_string();
					str += ' ';
				}
				debug_log("add_torrent add_peer() [ %s] connect-candidates: %d"
					, str.c_str(), m_peer_list
					? m_peer_list->num_connect_candidates() : -1);
			}
#endif
		}

#ifndef TORRENT_DISABLE_LOGGING
		if (should_log())
		{
			debug_log("creating torrent: %s max-uploads: %d max-connections: %d "
				"upload-limit: %d download-limit: %d flags: %s%s%s%s%s%s%s%s%s%s%s "
				"save-path: %s"
				, torrent_file().name().c_str()
				, int(m_max_uploads)
				, int(m_max_connections)
				, upload_limit()
				, download_limit()
				, m_seed_mode ? "seed-mode " : ""
				, m_upload_mode ? "upload-mode " : ""
#ifndef TORRENT_DISABLE_SHARE_MODE
				, m_share_mode ? "share-mode " : ""
#else
				, ""
#endif
				, m_apply_ip_filter ? "apply-ip-filter " : ""
				, m_paused ? "paused " : ""
				, m_auto_managed ? "auto-managed " : ""
				, m_state_subscription ? "update-subscribe " : ""
#ifndef TORRENT_DISABLE_SUPERSEEDING
				, m_super_seeding ? "super-seeding " : ""
#else
				, ""
#endif
				, m_sequential_download ? "sequential-download " : ""
				, (m_add_torrent_params && m_add_torrent_params->flags & torrent_flags::deprecated_override_trackers)
					? "override-trackers "  : ""
				, (m_add_torrent_params && m_add_torrent_params->flags & torrent_flags::deprecated_override_web_seeds)
					? "override-web-seeds " : ""
				, m_save_path.c_str()
				);
		}
#endif

		update_gauge();

		update_want_peers();
		update_want_scrape();
		update_want_tick();
		update_state_list();

		if (m_torrent_file->is_valid())
		{
			init();
		}
		else
		{
			// we need to start announcing since we don't have any
			// metadata. To receive peers to ask for it.
			set_state(torrent_status::downloading_metadata);
			start_announcing();
		}

#if TORRENT_USE_INVARIANT_CHECKS
		check_invariant();
#endif
	}

	void torrent::set_apply_ip_filter(bool b)
	{
		if (b == m_apply_ip_filter) return;
		if (b)
		{
			inc_stats_counter(counters::non_filter_torrents, -1);
		}
		else
		{
			inc_stats_counter(counters::non_filter_torrents);
		}

		set_need_save_resume(torrent_handle::if_config_changed);

		m_apply_ip_filter = b;
		ip_filter_updated();
		state_updated();
	}

	void torrent::set_ip_filter(std::shared_ptr<const ip_filter> ipf)
	{
		m_ip_filter = std::move(ipf);
		if (!m_apply_ip_filter) return;
		ip_filter_updated();
	}

#ifndef TORRENT_DISABLE_DHT
	bool torrent::should_announce_dht() const
	{
		TORRENT_ASSERT(is_single_thread());
		if (!m_enable_dht) return false;
		if (!m_ses.announce_dht()) return false;

#if TORRENT_USE_I2P
		// i2p torrents don't announced on the DHT
		// unless we allow mixed swarms
		if (is_i2p() && !settings().get_bool(settings_pack::allow_i2p_mixed))
			return false;
#endif

		if (!m_ses.dht()) return false;
		if (m_torrent_file->is_valid() && !m_files_checked) return false;
		if (!m_announce_to_dht) return false;
		if (m_paused) return false;

		// don't announce private torrents
		if (m_torrent_file->is_valid() && m_torrent_file->priv()) return false;
		if (m_trackers.empty()) return true;
		if (!settings().get_bool(settings_pack::use_dht_as_fallback)) return true;

		return !m_trackers.any_verified();
	}

#endif

	torrent::~torrent()
	{
		// TODO: 3 assert there are no outstanding async operations on this
		// torrent

#if TORRENT_USE_ASSERTS
		for (torrent_list_index_t i{}; i != m_links.end_index(); ++i)
		{
			if (!m_links[i].in_list()) continue;
			m_links[i].unlink(m_ses.torrent_list(i), i);
		}
#endif

		// The invariant can't be maintained here, since the torrent
		// is being destructed, all weak references to it have been
		// reset, which means that all its peers already have an
		// invalidated torrent pointer (so it cannot be verified to be correct)

		// i.e. the invariant can only be maintained if all connections have
		// been closed by the time the torrent is destructed. And they are
		// supposed to be closed. So we can still do the invariant check.

		// however, the torrent object may be destructed from the main
		// thread when shutting down, if the disk cache has references to it.
		// this means that the invariant check that this is called from the
		// network thread cannot be maintained

		TORRENT_ASSERT(m_peer_class == peer_class_t{0});
		TORRENT_ASSERT(m_connections.empty());
		// just in case, make sure the session accounting is kept right
		for (auto* p : m_connections)
			m_ses.close_connection(p);
	}

	void torrent::read_piece(piece_index_t const piece)
	{
		error_code ec;
		if (m_abort || m_deleted)
		{
			ec.assign(boost::system::errc::operation_canceled, generic_category());
		}
		else if (!valid_metadata())
		{
			ec.assign(errors::no_metadata, libtorrent_category());
		}
		else if (!user_have_piece(piece))
		{
			ec.assign(errors::invalid_piece_index, libtorrent_category());
		}

		if (ec)
		{
			m_ses.alerts().emplace_alert<read_piece_alert>(get_handle(), piece, ec);
			return;
		}

		const int piece_size = m_torrent_file->piece_size(piece);
		const int blocks_in_piece = (piece_size + block_size() - 1) / block_size();

		TORRENT_ASSERT(blocks_in_piece > 0);
		TORRENT_ASSERT(piece_size > 0);

		if (blocks_in_piece == 0)
		{
			// this shouldn't actually happen
			boost::shared_array<char> buf;
			m_ses.alerts().emplace_alert<read_piece_alert>(
				get_handle(), piece, buf, 0);
			return;
		}

		std::shared_ptr<read_piece_struct> rp = std::make_shared<read_piece_struct>();
		rp->piece_data.reset(new (std::nothrow) char[std::size_t(piece_size)]);
		if (!rp->piece_data)
		{
			m_ses.alerts().emplace_alert<read_piece_alert>(
				get_handle(), piece, error_code(boost::system::errc::not_enough_memory, generic_category()));
			return;
		}
		rp->blocks_left = blocks_in_piece;
		rp->fail = false;

		disk_job_flags_t flags{};
		auto const read_mode = settings().get_int(settings_pack::disk_io_read_mode);
		if (read_mode == settings_pack::disable_os_cache)
			flags |= disk_interface::volatile_read;

		peer_request r;
		r.piece = piece;
		r.start = 0;
		auto self = shared_from_this();
		for (int i = 0; i < blocks_in_piece; ++i, r.start += block_size())
		{
			r.length = std::min(piece_size - r.start, block_size());
			m_ses.disk_thread().async_read(m_storage, r
				, [self, r, rp](disk_buffer_holder block, storage_error const& se) mutable
				{ self->on_disk_read_complete(std::move(block), se, r, rp); }
				, flags);
		}
		m_ses.deferred_submit_jobs();
	}

#ifndef TORRENT_DISABLE_SHARE_MODE
	void torrent::send_share_mode()
	{
#ifndef TORRENT_DISABLE_EXTENSIONS
		for (auto* const pc : m_connections)
		{
			TORRENT_INCREMENT(m_iterating_connections);
			if (pc->type() != connection_type::bittorrent) continue;
			auto* p = static_cast<bt_peer_connection*>(pc);
			p->write_share_mode();
		}
#endif
	}
#endif // TORRENT_DISABLE_SHARE_MODE

	void torrent::send_upload_only()
	{
#ifndef TORRENT_DISABLE_EXTENSIONS

#ifndef TORRENT_DISABLE_SHARE_MODE
		if (share_mode()) return;
#endif
#ifndef TORRENT_DISABLE_SUPERSEEDING
		if (super_seeding()) return;
#endif

		// if we send upload-only, the other end is very likely to disconnect
		// us, at least if it's a seed. If we don't want to close redundant
		// connections, don't sent upload-only
		if (!settings().get_bool(settings_pack::close_redundant_connections)) return;

		// if we're super seeding, we don't want to make peers
		// think that we only have a single piece and is upload
		// only, since they might disconnect immediately when
		// they have downloaded a single piece, although we'll
		// make another piece available
		bool const upload_only_enabled = is_upload_only()
#ifndef TORRENT_DISABLE_SUPERSEEDING
			&& !super_seeding()
#endif
			;

		for (auto* p : m_connections)
		{
			TORRENT_INCREMENT(m_iterating_connections);

			p->send_not_interested();
			p->send_upload_only(upload_only_enabled);
		}
#endif // TORRENT_DISABLE_EXTENSIONS
	}

	torrent_flags_t torrent::flags() const
	{
		torrent_flags_t ret = torrent_flags_t{};
		if (m_seed_mode)
			ret |= torrent_flags::seed_mode;
		if (m_upload_mode)
			ret |= torrent_flags::upload_mode;
#ifndef TORRENT_DISABLE_SHARE_MODE
		if (m_share_mode)
			ret |= torrent_flags::share_mode;
#endif
		if (m_apply_ip_filter)
			ret |= torrent_flags::apply_ip_filter;
		if (is_torrent_paused())
			ret |= torrent_flags::paused;
		if (m_auto_managed)
			ret |= torrent_flags::auto_managed;
#ifndef TORRENT_DISABLE_SUPERSEEDING
		if (m_super_seeding)
			ret |= torrent_flags::super_seeding;
#endif
		if (m_sequential_download)
			ret |= torrent_flags::sequential_download;
		if (m_stop_when_ready)
			ret |= torrent_flags::stop_when_ready;
		if (!m_enable_dht)
			ret |= torrent_flags::disable_dht;
		if (!m_enable_lsd)
			ret |= torrent_flags::disable_lsd;
		if (!m_enable_pex)
			ret |= torrent_flags::disable_pex;
		if (m_i2p)
			ret |= torrent_flags::i2p_torrent;
		return ret;
	}

	void torrent::set_flags(torrent_flags_t const flags
		, torrent_flags_t const mask)
	{
		if (mask & torrent_flags::i2p_torrent)
		{
			m_i2p = bool(flags & torrent_flags::i2p_torrent);
		}
		if ((mask & torrent_flags::seed_mode)
			&& !(flags & torrent_flags::seed_mode))
		{
			leave_seed_mode(seed_mode_t::check_files);
		}
		if (mask & torrent_flags::upload_mode)
			set_upload_mode(bool(flags & torrent_flags::upload_mode));
#ifndef TORRENT_DISABLE_SHARE_MODE
		if (mask & torrent_flags::share_mode)
			set_share_mode(bool(flags & torrent_flags::share_mode));
#endif
		if (mask & torrent_flags::apply_ip_filter)
			set_apply_ip_filter(bool(flags & torrent_flags::apply_ip_filter));
		if (mask & torrent_flags::paused)
		{
			if (flags & torrent_flags::paused)
				pause(torrent_handle::graceful_pause);
			else
				resume();
		}
		if (mask & torrent_flags::auto_managed)
			auto_managed(bool(flags & torrent_flags::auto_managed));
#ifndef TORRENT_DISABLE_SUPERSEEDING
		if (mask & torrent_flags::super_seeding)
			set_super_seeding(bool(flags & torrent_flags::super_seeding));
#endif
		if (mask & torrent_flags::sequential_download)
			set_sequential_download(bool(flags & torrent_flags::sequential_download));
		if (mask & torrent_flags::stop_when_ready)
			stop_when_ready(bool(flags & torrent_flags::stop_when_ready));
		if (mask & torrent_flags::disable_dht)
		{
			bool const new_value = !bool(flags & torrent_flags::disable_dht);
			if (m_enable_dht != new_value) set_need_save_resume(torrent_handle::if_config_changed);
			m_enable_dht = new_value;
		}
		if (mask & torrent_flags::disable_lsd)
		{
			bool const new_value = !bool(flags & torrent_flags::disable_lsd);
			if (m_enable_dht != new_value) set_need_save_resume(torrent_handle::if_config_changed);
			m_enable_lsd = new_value;
		}
		if (mask & torrent_flags::disable_pex)
		{
			bool const new_value = !bool(flags & torrent_flags::disable_pex);
			if (m_enable_dht != new_value) set_need_save_resume(torrent_handle::if_config_changed);
			m_enable_pex = new_value;
		}
	}

#ifndef TORRENT_DISABLE_SHARE_MODE
	void torrent::set_share_mode(bool s)
	{
		if (s == m_share_mode) return;

		m_share_mode = s;
		set_need_save_resume(torrent_handle::if_config_changed);
#ifndef TORRENT_DISABLE_LOGGING
		debug_log("*** set-share-mode: %d", s);
#endif
		if (m_share_mode)
		{
			std::size_t const num_files = valid_metadata()
				? std::size_t(m_torrent_file->num_files())
				: m_file_priority.size();
			// in share mode, all pieces have their priorities initialized to
			// dont_download
			prioritize_files(aux::vector<download_priority_t, file_index_t>(num_files, dont_download));
		}
	}
#endif // TORRENT_DISABLE_SHARE_MODE

	void torrent::set_upload_mode(bool b)
	{
		if (b == m_upload_mode) return;

		m_upload_mode = b;
#ifndef TORRENT_DISABLE_LOGGING
		debug_log("*** set-upload-mode: %d", b);
#endif

		set_need_save_resume(torrent_handle::if_state_changed);
		update_gauge();
		state_updated();
		send_upload_only();

		if (m_upload_mode)
		{
			// clear request queues of all peers
			for (auto* p : m_connections)
			{
				TORRENT_INCREMENT(m_iterating_connections);
				// we may want to disconnect other upload-only peers
				if (p->upload_only())
					p->update_interest();
				p->cancel_all_requests();
			}
			// this is used to try leaving upload only mode periodically
			m_upload_mode_time = aux::time_now32();
		}
		else if (m_peer_list)
		{
			// reset last_connected, to force fast reconnect after leaving upload mode
			for (auto* pe : *m_peer_list)
			{
				pe->last_connected = 0;
			}

			// send_block_requests on all peers
			for (auto* p : m_connections)
			{
				TORRENT_INCREMENT(m_iterating_connections);
				// we may be interested now, or no longer interested
				p->update_interest();
				p->send_block_requests();
			}
		}
	}

	void torrent::need_peer_list()
	{
		if (m_peer_list) return;
		m_peer_list = std::make_unique<peer_list>(m_ses.get_peer_allocator());
	}

	void torrent::handle_exception()
	{
		try
		{
			throw;
		}
		catch (system_error const& err)
		{
#ifndef TORRENT_DISABLE_LOGGING
			if (should_log())
			{
				debug_log("torrent exception: (%d) %s: %s"
					, err.code().value(), err.code().message().c_str()
					, err.what());
			}
#endif
			set_error(err.code(), torrent_status::error_file_exception);
		}
		catch (std::exception const& err)
		{
			TORRENT_UNUSED(err);
			set_error(error_code(), torrent_status::error_file_exception);
#ifndef TORRENT_DISABLE_LOGGING
			if (should_log())
			{
				debug_log("torrent exception: %s", err.what());
			}
#endif
		}
		catch (...)
		{
			set_error(error_code(), torrent_status::error_file_exception);
#ifndef TORRENT_DISABLE_LOGGING
			if (should_log())
			{
				debug_log("torrent exception: unknown");
			}
#endif
		}
	}

	void torrent::handle_disk_error(string_view job_name
		, storage_error const& error
		, peer_connection* c
		, disk_class rw)
	{
		TORRENT_UNUSED(job_name);
		TORRENT_ASSERT(is_single_thread());
		TORRENT_ASSERT(error);

#ifndef TORRENT_DISABLE_LOGGING
		if (should_log())
		{
			debug_log("disk error: (%d) %s [%*s : %s] in file: %s"
				, error.ec.value(), error.ec.message().c_str()
				, int(job_name.size()), job_name.data()
				, operation_name(error.operation)
				, resolve_filename(error.file()).c_str());
		}
#endif

		if (error.ec == boost::system::errc::not_enough_memory)
		{
			if (alerts().should_post<file_error_alert>())
				alerts().emplace_alert<file_error_alert>(error.ec
					, resolve_filename(error.file()), error.operation, get_handle());
			if (c) c->disconnect(errors::no_memory, error.operation);
			return;
		}

		if (error.ec == boost::asio::error::operation_aborted) return;

		// notify the user of the error
		if (alerts().should_post<file_error_alert>())
			alerts().emplace_alert<file_error_alert>(error.ec
				, resolve_filename(error.file()), error.operation, get_handle());

		// if a write operation failed, and future writes are likely to
		// fail, while reads may succeed, just set the torrent to upload mode
		// if we make an incorrect assumption here, it's not the end of the
		// world, if we ever issue a read request and it fails as well, we
		// won't get in here and we'll actually end up pausing the torrent
		if (rw == disk_class::write
			&& (error.ec == boost::system::errc::read_only_file_system
			|| error.ec == boost::system::errc::permission_denied
			|| error.ec == boost::system::errc::operation_not_permitted
			|| error.ec == boost::system::errc::no_space_on_device
			|| error.ec == boost::system::errc::file_too_large))
		{
			// if we failed to write, stop downloading and just
			// keep seeding.
			// TODO: 1 make this depend on the error and on the filesystem the
			// files are being downloaded to. If the error is no_space_left_on_device
			// and the filesystem doesn't support sparse files, only zero the priorities
			// of the pieces that are at the tails of all files, leaving everything
			// up to the highest written piece in each file
			set_upload_mode(true);
			return;
		}

		// put the torrent in an error-state
		set_error(error.ec, error.file());

		// if the error appears to be more serious than a full disk, just pause the torrent
		pause();
	}

	void torrent::handle_inconsistent_hashes(piece_index_t const piece)
	{
		auto const file_slices = torrent_file().map_block(piece, 0, 0);
		file_index_t const file = file_slices.empty() ? torrent_status::error_file_none : file_slices[0].file_index;
		set_error(errors::torrent_inconsistent_hashes, file);
		// if this is a hybrid torrent, we may have marked some more pieces
		// as "have" but not yet validated them against the v2 hashes. At
		// this point, just assume we have no pieces
		m_picker.reset();
		m_hash_picker.reset();
		m_file_progress.clear();
		m_have_all = false;
		update_gauge();
		pause();
	}

	void torrent::on_piece_fail_sync(piece_index_t const piece, piece_block) try
	{
		if (m_abort) return;

		// the user may have called force_recheck, which clears
		// the piece picker
		if (has_picker())
		{
			// unlock the piece and restore it, as if no block was
			// ever downloaded for it.
			m_picker->restore_piece(piece);
		}

		update_gauge();
		// some peers that previously was no longer interesting may
		// now have become interesting, since we lack this one piece now.
		for (auto i = begin(); i != end();)
		{
			peer_connection* p = *i;
			// update_interest may disconnect the peer and
			// invalidate the iterator
			++i;
			// no need to do anything with peers that
			// already are interested. Gaining a piece may
			// only make uninteresting peers interesting again.
			if (p->is_interesting()) continue;
			p->update_interest();
			if (!m_abort)
			{
				if (request_a_block(*this, *p))
					inc_stats_counter(counters::hash_fail_piece_picks);
				p->send_block_requests();
			}
		}
	}
	catch (...) { handle_exception(); }

	void torrent::on_disk_read_complete(disk_buffer_holder buffer
		, storage_error const& se
		, peer_request const&  r, std::shared_ptr<read_piece_struct> rp) try
	{
		// hold a reference until this function returns
		TORRENT_ASSERT(is_single_thread());

		--rp->blocks_left;
		if (se)
		{
			rp->fail = true;
			rp->error = se.ec;
			handle_disk_error("read", se);
		}
		else
		{
			std::memcpy(rp->piece_data.get() + r.start, buffer.data(), aux::numeric_cast<std::size_t>(r.length));
		}

		if (rp->blocks_left == 0)
		{
			int size = m_torrent_file->piece_size(r.piece);
			if (rp->fail)
			{
				m_ses.alerts().emplace_alert<read_piece_alert>(
					get_handle(), r.piece, rp->error);
			}
			else
			{
				m_ses.alerts().emplace_alert<read_piece_alert>(
					get_handle(), r.piece, rp->piece_data, size);
			}
		}
	}
	catch (...) { handle_exception(); }

	storage_mode_t torrent::storage_mode() const
	{ return storage_mode_t(m_storage_mode); }

	void torrent::clear_peers()
	{
		disconnect_all(error_code(), operation_t::unknown);
		if (m_peer_list) m_peer_list->clear();
	}

	void torrent::set_sequential_range(piece_index_t first_piece, piece_index_t last_piece)
	{
		if (!has_picker()) {
			if (!valid_metadata() || !m_connections_initialized) return;
			else if (!m_have_all
				|| settings().get_int(settings_pack::suggest_mode)
				== settings_pack::suggest_read_cache)
				need_picker();
			else return;
		}
		if (first_piece > m_torrent_file->last_piece() || last_piece > m_torrent_file->last_piece()) return;
		TORRENT_ASSERT_PRECOND(first_piece <= m_torrent_file->last_piece() && last_piece <= m_torrent_file->last_piece());
		m_sequential_download = true;
		m_picker->set_sequential_range(first_piece, last_piece);
	}

	void torrent::set_sequential_range(piece_index_t first_piece)
	{
		if (!has_picker()) {
			if (!valid_metadata() || !m_connections_initialized) return;
			else if (!m_have_all
				|| settings().get_int(settings_pack::suggest_mode)
				== settings_pack::suggest_read_cache)
				need_picker();
			else return;
		}
		// find the last file in piece `first_piece`
		auto const f = m_torrent_file->files().last_file_index_at_piece(first_piece);
		// find the last piece in file `f`
		auto const last_piece = m_torrent_file->files().last_piece_index_at_file(f);
		TORRENT_ASSERT(first_piece <= last_piece);
		set_sequential_range(first_piece, last_piece);
	}

	void torrent::need_picker()
	{
		if (m_picker) return;

		TORRENT_ASSERT(valid_metadata());
		TORRENT_ASSERT(m_connections_initialized);

		INVARIANT_CHECK;

		// if we have all pieces we should not have a picker
		// unless we're in suggest mode
		TORRENT_ASSERT(!m_have_all
			|| settings().get_int(settings_pack::suggest_mode)
			== settings_pack::suggest_read_cache);

		auto pp = std::make_unique<piece_picker>(m_torrent_file->total_size()
			, m_torrent_file->piece_length());

		if (m_have_all) pp->we_have_all();

		// initialize the file progress too
		if (m_file_progress.empty())
			m_file_progress.init(*pp, m_torrent_file->files());

		m_picker = std::move(pp);

		update_gauge();

		for (auto* const p : m_connections)
		{
			TORRENT_INCREMENT(m_iterating_connections);
			if (p->is_disconnecting()) continue;
			peer_has(p->get_bitfield(), p);
		}
	}

	void torrent::need_hash_picker()
	{
		if (m_hash_picker) return;

		TORRENT_ASSERT(valid_metadata());
		TORRENT_ASSERT(m_connections_initialized);

		//INVARIANT_CHECK;

		m_hash_picker = std::make_unique<hash_picker>(m_torrent_file->orig_files()
			, m_merkle_trees);
	}

	struct piece_refcount
	{
		piece_refcount(piece_picker& p, piece_index_t piece)
			: m_picker(p)
			, m_piece(piece)
		{
			m_picker.inc_refcount(m_piece, nullptr);
		}

		piece_refcount(piece_refcount const&) = delete;
		piece_refcount& operator=(piece_refcount const&) = delete;

		void disarm() { m_armed = false; }

		~piece_refcount()
		{
			if (m_armed)
				m_picker.dec_refcount(m_piece, nullptr);
		}

	private:
		piece_picker& m_picker;
		piece_index_t m_piece;
		bool m_armed = true;
	};

	void torrent::add_piece_async(piece_index_t const piece
		, std::vector<char> data, add_piece_flags_t const flags)
	{
		TORRENT_ASSERT(is_single_thread());

		// make sure the piece index is correct
		if (piece >= torrent_file().end_piece())
			return;

		// make sure the piece size is correct
		if (data.size() != std::size_t(m_torrent_file->piece_size(piece)))
			return;

		add_piece(piece, data.data(), flags);
	}

	// TODO: 3 there's some duplication between this function and
	// peer_connection::incoming_piece(). is there a way to merge something?
	void torrent::add_piece(piece_index_t const piece, char const* data
		, add_piece_flags_t const flags)
	{
		TORRENT_ASSERT(is_single_thread());

		// make sure the piece index is correct
		if (piece >= torrent_file().end_piece())
			return;

		int const piece_size = m_torrent_file->piece_size(piece);
		int const blocks_in_piece = (piece_size + block_size() - 1) / block_size();

		if (m_deleted) return;

		// avoid crash trying to access the picker when there is none
		if (m_have_all && !has_picker()) return;

		// we don't support clobbering the piece picker while checking the
		// files. We may end up having the same piece multiple times
		TORRENT_ASSERT_PRECOND(state() != torrent_status::checking_files
			&& state() != torrent_status::checking_resume_data);
		if (state() == torrent_status::checking_files
			|| state() == torrent_status::checking_resume_data)
			return;

		need_picker();

		if (picker().have_piece(piece)
			&& !(flags & torrent_handle::overwrite_existing))
			return;

		peer_request p;
		p.piece = piece;
		p.start = 0;
		piece_refcount refcount{picker(), piece};
		auto self = shared_from_this();
		for (int i = 0; i < blocks_in_piece; ++i, p.start += block_size())
		{
			piece_block const block(piece, i);

			bool const finished = picker().is_finished(block);

			// if this block is already finished, only resume if we have the
			// flag set to overwrite existing data.
			if (!(flags & torrent_handle::overwrite_existing) && finished)
				continue;

			bool const downloaded = picker().is_downloaded(block);

			// however, if the block is downloaded by not written to disk yet,
			// we can't (easily) replace it. We would have to synchronize with
			// the disk in a clear_piece() call. Instead, just ignore such
			// blocks.
			if (downloaded && !finished)
				continue;

			p.length = std::min(piece_size - p.start, block_size());

			m_stats_counters.inc_stats_counter(counters::queued_write_bytes, p.length);

			disk_job_flags_t dflags{};

			auto const write_mode = settings().get_int(settings_pack::disk_io_write_mode);
			if (write_mode == settings_pack::disable_os_cache)
				dflags |= disk_interface::flush_piece | disk_interface::volatile_read;

			m_ses.disk_thread().async_write(m_storage, p, data + p.start, nullptr
				, [self, p](storage_error const& error) { self->on_disk_write_complete(error, p); }
				, dflags);

			bool const was_finished = picker().is_piece_finished(p.piece);
			bool const multi = picker().num_peers(block) > 1;

			picker().mark_as_downloading(block, nullptr);
			picker().mark_as_writing(block, nullptr);

			if (multi) cancel_block(block);

			// did we just finish the piece?
			// this means all blocks are either written
			// to disk or are in the disk write cache
			if (picker().is_piece_finished(p.piece) && !was_finished)
			{
				verify_piece(p.piece);
			}
		}
		m_ses.deferred_submit_jobs();
		// if we don't have a picker anymore, we don't need to (and shouldn't)
		// decrement the refcount
		if (!m_picker)
			refcount.disarm();
	}

	void torrent::on_disk_write_complete(storage_error const& error
		, peer_request const& p) try
	{
		TORRENT_ASSERT(is_single_thread());

		m_stats_counters.inc_stats_counter(counters::queued_write_bytes, -p.length);

//		std::fprintf(stderr, "torrent::on_disk_write_complete ret:%d piece:%d block:%d\n"
//			, j->ret, j->piece, j->offset/0x4000);

		INVARIANT_CHECK;
		if (m_abort) return;
		piece_block const block_finished(p.piece, p.start / block_size());

		if (error)
		{
			handle_disk_error("write", error);
			return;
		}

		if (!has_picker()) return;

		// if we already have this block, just ignore it.
		// this can happen if the same block is passed in through
		// add_piece() multiple times
		if (picker().is_finished(block_finished)) return;

		picker().mark_as_finished(block_finished, nullptr);
		maybe_done_flushing();

		if (alerts().should_post<block_finished_alert>())
		{
			alerts().emplace_alert<block_finished_alert>(get_handle(),
				tcp::endpoint(), peer_id(), block_finished.block_index
				, block_finished.piece_index);
		}
	}
	catch (...) { handle_exception(); }

	peer_request torrent::to_req(piece_block const& p) const
	{
		int const block_offset = p.block_index * block_size();
		int const block = std::min(torrent_file().piece_size(
			p.piece_index) - block_offset, block_size());
		TORRENT_ASSERT(block > 0);
		TORRENT_ASSERT(block <= block_size());

		peer_request r;
		r.piece = p.piece_index;
		r.start = block_offset;
		r.length = block;
		return r;
	}

	std::string torrent::name() const
	{
		if (valid_metadata()) return m_torrent_file->name();
		if (m_name) return *m_name;
		return "";
	}

#ifndef TORRENT_DISABLE_EXTENSIONS

	void torrent::add_extension(std::shared_ptr<torrent_plugin> ext)
	{
		m_extensions.push_back(std::move(ext));
		auto& ext_ref = m_extensions.back();

		for (auto* p : m_connections)
		{
			TORRENT_INCREMENT(m_iterating_connections);
			std::shared_ptr<peer_plugin> pp(ext_ref->new_connection(peer_connection_handle(p->self())));
			if (pp) p->add_extension(std::move(pp));
		}

		// if files are checked for this torrent, call the extension
		// to let it initialize itself
		if (m_connections_initialized)
			ext_ref->on_files_checked();
	}

	void torrent::remove_extension(std::shared_ptr<torrent_plugin> ext)
	{
		auto const i = std::find(m_extensions.begin(), m_extensions.end(), ext);
		if (i == m_extensions.end()) return;
		m_extensions.erase(i);
	}

	void torrent::add_extension_fun(std::function<std::shared_ptr<torrent_plugin>(torrent_handle const&, client_data_t)> const& ext
		, client_data_t userdata)
	{
		std::shared_ptr<torrent_plugin> tp(ext(get_handle(), userdata));
		if (!tp) return;

		add_extension(std::move(tp));
	}

#endif

#ifdef TORRENT_SSL_PEERS
	bool torrent::verify_peer_cert(bool const preverified, ssl::verify_context& ctx)
	{
		// if the cert wasn't signed by the correct CA, fail the verification
		if (!preverified) return false;

		std::string expected = m_torrent_file->name();
#ifndef TORRENT_DISABLE_LOGGING
		std::string names;
		bool match = false;
#endif

#ifdef TORRENT_USE_OPENSSL
#ifdef __clang__
#pragma clang diagnostic push
#pragma clang diagnostic ignored "-Wdeprecated-declarations"
#pragma clang diagnostic ignored "-Wused-but-marked-unused"
#pragma clang diagnostic ignored "-Wold-style-cast"
#pragma clang diagnostic ignored "-Wzero-as-null-pointer-constant"
#endif
		// we're only interested in checking the certificate at the end of the chain.
		// any certificate that isn't the leaf (i.e. the one presented by the peer)
		// should be accepted automatically, given preverified is true. The leaf certificate
		// need to be verified to make sure its DN matches the info-hash
		int depth = X509_STORE_CTX_get_error_depth(ctx.native_handle());
		if (depth > 0) return true;

		X509* cert = X509_STORE_CTX_get_current_cert(ctx.native_handle());

		// Go through the alternate names in the certificate looking for matching DNS entries
		auto* gens = static_cast<GENERAL_NAMES*>(
			X509_get_ext_d2i(cert, NID_subject_alt_name, nullptr, nullptr));

		for (int i = 0; i < sk_GENERAL_NAME_num(gens); ++i)
		{
			GENERAL_NAME* gen = sk_GENERAL_NAME_value(gens, i);
			if (gen->type != GEN_DNS) continue;
			ASN1_IA5STRING* domain = gen->d.dNSName;
			if (domain->type != V_ASN1_IA5STRING || !domain->data || !domain->length) continue;
			auto const* torrent_name = reinterpret_cast<char const*>(domain->data);
			auto const name_length = aux::numeric_cast<std::size_t>(domain->length);

#ifndef TORRENT_DISABLE_LOGGING
			if (i > 1) names += " | n: ";
			names.append(torrent_name, name_length);
#endif
			if (std::strncmp(torrent_name, "*", name_length) == 0
				|| std::strncmp(torrent_name, expected.c_str(), name_length) == 0)
			{
#ifndef TORRENT_DISABLE_LOGGING
				match = true;
				// if we're logging, keep looping over all names,
				// for completeness of the log
				continue;
#else
				return true;
#endif
			}
		}

		// no match in the alternate names, so try the common names. We should only
		// use the "most specific" common name, which is the last one in the list.
		X509_NAME* name = X509_get_subject_name(cert);
		int i = -1;
		ASN1_STRING* common_name = nullptr;
		while ((i = X509_NAME_get_index_by_NID(name, NID_commonName, i)) >= 0)
		{
			X509_NAME_ENTRY* name_entry = X509_NAME_get_entry(name, i);
			common_name = X509_NAME_ENTRY_get_data(name_entry);
		}
		if (common_name && common_name->data && common_name->length)
		{
			auto const* torrent_name = reinterpret_cast<char const*>(common_name->data);
			auto const name_length = aux::numeric_cast<std::size_t>(common_name->length);

#ifndef TORRENT_DISABLE_LOGGING
			if (!names.empty()) names += " | n: ";
			names.append(torrent_name, name_length);
#endif
			if (std::strncmp(torrent_name, "*", name_length) == 0
				|| std::strncmp(torrent_name, expected.c_str(), name_length) == 0)
			{
#ifdef TORRENT_DISABLE_LOGGING
				return true;
#else
				match = true;
#endif

			}
		}
#ifdef __clang__
#pragma clang diagnostic pop
#endif

#elif defined TORRENT_USE_GNUTLS
		gnutls_x509_crt_t cert = ctx.native_handle();

		// We don't use gnutls_x509_crt_check_hostname()
		// as it doesn't handle wildcards the way we need here

		char buf[256];
		unsigned int seq = 0;
		while(true) {
			size_t len = sizeof(buf);
			int ret = gnutls_x509_crt_get_subject_alt_name(cert, seq, buf, &len, nullptr);
			if(ret == GNUTLS_E_REQUESTED_DATA_NOT_AVAILABLE) break;
			if(ret == GNUTLS_E_SUCCESS)
			{
#ifndef TORRENT_DISABLE_LOGGING
				if (!names.empty()) names += " | n: ";
				names.append(buf, len);
#endif
				if (std::strncmp(buf, "*", len) == 0
					|| std::strncmp(buf, expected.c_str(), len) == 0)
				{
#ifndef TORRENT_DISABLE_LOGGING
					match = true;
					continue;
#else
					return true;
#endif
				}
			}
			++seq;
		}

		// no match in the alternate names, so try the common name
		size_t len = sizeof(buf);
		int ret = gnutls_x509_crt_get_dn_by_oid(cert, GNUTLS_OID_X520_COMMON_NAME, 0, 0, buf, &len);
		if(ret == GNUTLS_E_SUCCESS)
		{
#ifndef TORRENT_DISABLE_LOGGING
			if (!names.empty()) names += " | n: ";
			names.append(buf, len);
#endif
			if (std::strncmp(buf, "*", len) == 0
				|| std::strncmp(buf, expected.c_str(), len) == 0)
			{
#ifdef TORRENT_DISABLE_LOGGING
				return true;
#else
				match = true;
#endif
			}
		}
#endif // TORRENT_USE_GNUTLS

#ifndef TORRENT_DISABLE_LOGGING
		debug_log("<== incoming SSL CONNECTION [ n: %s | match: %s ]"
			, names.c_str(), match?"yes":"no");
		return match;
#else
		return false;
#endif
	}

	void torrent::init_ssl(string_view cert)
	{
		// create the SSL context for this torrent. We need to
		// inject the root certificate, and no other, to
		// verify other peers against
		std::unique_ptr<ssl::context> ctx(std::make_unique<ssl::context>(ssl::context::tls));

		ctx->set_options(ssl::context::default_workarounds
			| ssl::context::no_sslv2
			| ssl::context::no_sslv3
			| ssl::context::single_dh_use);

		error_code ec;
		ctx->set_verify_mode(ssl::context::verify_peer
			| ssl::context::verify_fail_if_no_peer_cert
			| ssl::context::verify_client_once, ec);
		if (ec)
		{
			set_error(ec, torrent_status::error_file_ssl_ctx);
			pause();
			return;
		}

		// the verification function verifies the distinguished name
		// of a peer certificate to make sure it matches the info-hash
		// of the torrent, or that it's a "star-cert"
		ctx->set_verify_callback(
				std::bind(&torrent::verify_peer_cert, this, _1, _2)
				, ec);
		if (ec)
		{
			set_error(ec, torrent_status::error_file_ssl_ctx);
			pause();
			return;
		}

		// set the root certificate as trust
		ssl::set_trust_certificate(ctx->native_handle(), cert, ec);
		if (ec)
		{
			set_error(ec, torrent_status::error_file_ssl_ctx);
			pause();
			return;
		}

#if 0
		char filename[100];
		std::snprintf(filename, sizeof(filename), "/tmp/%u.pem", random());
		FILE* f = fopen(filename, "w+");
		fwrite(cert.c_str(), cert.size(), 1, f);
		fclose(f);
		ctx->load_verify_file(filename);
#endif

		// if all went well, set the torrent ssl context to this one
		m_ssl_ctx = std::move(ctx);
		// tell the client we need a cert for this torrent
		alerts().emplace_alert<torrent_need_cert_alert>(get_handle());
	}
#endif // TORRENT_SSL_PEERS

	void torrent::construct_storage()
	{
		storage_params params{
			m_torrent_file->orig_files(),
			&m_torrent_file->orig_files() != &m_torrent_file->files()
				? &m_torrent_file->files() : nullptr,
			m_save_path,
			static_cast<storage_mode_t>(m_storage_mode),
			m_file_priority,
			m_info_hash.get_best(),
			m_torrent_file->v1(),
			m_torrent_file->v2()
		};

		// the shared_from_this() will create an intentional
		// cycle of ownership, se the hpp file for description.
		m_storage = m_ses.disk_thread().new_torrent(params, shared_from_this());
	}

	peer_connection* torrent::find_lowest_ranking_peer() const
	{
		auto lowest_rank = end();
		for (auto i = begin(); i != end(); ++i)
		{
			// disconnecting peers don't count
			if ((*i)->is_disconnecting()) continue;
			if (lowest_rank == end() || (*lowest_rank)->peer_rank() > (*i)->peer_rank())
				lowest_rank = i;
		}

		if (lowest_rank == end()) return nullptr;
		return *lowest_rank;
	}

	// this may not be called from a constructor because of the call to
	// shared_from_this(). It's either called when we start() the torrent, or at a
	// later time if it's a magnet link, once the metadata is downloaded
	void torrent::init()
	{
		INVARIANT_CHECK;

		TORRENT_ASSERT(is_single_thread());

#ifndef TORRENT_DISABLE_LOGGING
		debug_log("init torrent: %s", torrent_file().name().c_str());
#endif

		TORRENT_ASSERT(valid_metadata());
		TORRENT_ASSERT(m_torrent_file->num_files() > 0);
		TORRENT_ASSERT(m_torrent_file->total_size() >= 0);

		if (int(m_file_priority.size()) > m_torrent_file->num_files())
			m_file_priority.resize(m_torrent_file->num_files());
		else if (m_add_torrent_params->flags & torrent_flags::default_dont_download)
			m_file_priority.resize(m_torrent_file->num_files(), dont_download);

		auto cert = m_torrent_file->ssl_cert();
		if (!cert.empty())
		{
			m_ssl_torrent = true;
#ifdef TORRENT_SSL_PEERS
			init_ssl(cert);
#endif
		}

		if (m_torrent_file->num_pieces() > piece_picker::max_pieces)
		{
			set_error(errors::too_many_pieces_in_torrent, torrent_status::error_file_none);
			pause();
			return;
		}

		if (m_torrent_file->num_pieces() == 0)
		{
			set_error(errors::torrent_invalid_length, torrent_status::error_file_none);
			pause();
			return;
		}

		int const blocks_per_piece
			= (m_torrent_file->piece_length() + default_block_size - 1) / default_block_size;
		if (blocks_per_piece > piece_picker::max_blocks_per_piece)
		{
			set_error(errors::invalid_piece_size, torrent_status::error_file_none);
			pause();
			return;
		}

		// --- MAPPED FILES ---
		file_storage const& fs = m_torrent_file->files();
		if (m_add_torrent_params)
		{
			for (auto const& f : m_add_torrent_params->renamed_files)
			{
				if (f.first < file_index_t(0) || f.first >= fs.end_file()) continue;
				m_torrent_file->rename_file(file_index_t(f.first), f.second);
			}
		}

		construct_storage();

#ifndef TORRENT_DISABLE_SHARE_MODE
		if (m_share_mode && valid_metadata())
		{
			// in share mode, all pieces have their priorities initialized to 0
			m_file_priority.clear();
			m_file_priority.resize(m_torrent_file->num_files(), dont_download);
		}
#endif

		// it's important to initialize the peers early, because this is what will
		// fix up their have-bitmasks to have the correct size
		// TODO: 2 add a unit test where we don't have metadata, connect to a peer
		// that sends a bitfield that's too large, then we get the metadata
		if (!m_connections_initialized)
		{
			m_connections_initialized = true;
			// all peer connections have to initialize themselves now that the metadata
			// is available
			// copy the peer list since peers may disconnect and invalidate
			// m_connections as we initialize them
			for (auto* const c : m_connections)
			{
				auto pc = c->self();
				if (pc->is_disconnecting()) continue;
				pc->on_metadata_impl();
				if (pc->is_disconnecting()) continue;
				pc->init();
			}
		}

		// in case file priorities were passed in via the add_torrent_params
		// and also in the case of share mode, we need to update the priorities
		// this has to be applied before piece priority
		if (!m_file_priority.empty())
		{
			// m_file_priority was loaded from the resume data, this doesn't
			// alter any state that needs to be saved in the resume data
			auto const ns = m_need_save_resume_data;
			update_piece_priorities(m_file_priority);
			m_need_save_resume_data = ns;
		}

		if (m_add_torrent_params)
		{
			piece_index_t idx(0);
			if (m_add_torrent_params->piece_priorities.size() > std::size_t(m_torrent_file->num_pieces()))
				m_add_torrent_params->piece_priorities.resize(std::size_t(m_torrent_file->num_pieces()));

			for (auto prio : m_add_torrent_params->piece_priorities)
			{
				if (has_picker() || prio != default_priority)
				{
					need_picker();
					m_picker->set_piece_priority(idx, prio);
				}
				++idx;
			}
			update_gauge();
		}

		if (m_seed_mode)
		{
			m_have_all = true;
			update_gauge();
			update_state_list();
			update_want_tick();
		}
		else
		{
			need_picker();

			TORRENT_ASSERT(block_size() > 0);

			m_padding_bytes = 0;
			std::vector<piece_index_t> have_pieces;

			aux::apply_pad_files(fs, [&](piece_index_t const piece, int const bytes)
			{
				m_padding_bytes += bytes;
				if (bytes == fs.piece_size(piece))
					have_pieces.push_back(piece);
				m_picker->set_pad_bytes(piece, bytes);
			});

			for (auto i : have_pieces)
			{
				// we may have this piece already, if we picked it up from
				// resume data.
				if (m_picker->have_piece(i)) continue;
//				picker().piece_passed(i);
//				TORRENT_ASSERT(picker().have_piece(i));
				we_have(i);
			}
		}

		set_state(torrent_status::checking_resume_data);

		aux::vector<std::string, file_index_t> links;
#ifndef TORRENT_DISABLE_MUTABLE_TORRENTS
		if (!m_torrent_file->similar_torrents().empty()
			|| !m_torrent_file->collections().empty())
		{
			resolve_links res(m_torrent_file);

			for (auto const& ih : m_torrent_file->similar_torrents())
			{
				std::shared_ptr<torrent> t = m_ses.find_torrent(info_hash_t(ih)).lock();
				if (!t) continue;

				// Only attempt to reuse files from torrents that are seeding.
				// TODO: this could be optimized by looking up which files are
				// complete and just look at those
				if (!t->is_seed()) continue;

				res.match(t->get_torrent_file(), t->save_path());
			}
			for (auto const& c : m_torrent_file->collections())
			{
				std::vector<std::shared_ptr<torrent>> ts = m_ses.find_collection(c);

				for (auto const& t : ts)
				{
					// Only attempt to reuse files from torrents that are seeding.
					// TODO: this could be optimized by looking up which files are
					// complete and just look at those
					if (!t->is_seed()) continue;

					res.match(t->get_torrent_file(), t->save_path());
				}
			}

			std::vector<resolve_links::link_t> const& l = res.get_links();
			if (!l.empty())
			{
				links.resize(m_torrent_file->files().num_files());
				for (auto const& i : l)
				{
					if (!i.ti) continue;
					links[i.file_idx] = combine_path(i.save_path
						, i.ti->files().file_path(i.file_idx));
				}
			}
		}
#endif // TORRENT_DISABLE_MUTABLE_TORRENTS

#if TORRENT_USE_ASSERTS
		TORRENT_ASSERT(m_outstanding_check_files == false);
		m_outstanding_check_files = true;
#endif

		if (!m_add_torrent_params || !(m_add_torrent_params->flags & torrent_flags::no_verify_files))
		{
			m_ses.disk_thread().async_check_files(
				m_storage, m_add_torrent_params ? m_add_torrent_params.get() : nullptr
				, std::move(links), [self = shared_from_this()](status_t st, storage_error const& error)
				{ self->on_resume_data_checked(st, error); });
#ifndef TORRENT_DISABLE_LOGGING
			debug_log("init, async_check_files");
#endif
			m_ses.deferred_submit_jobs();
		}
		else
		{
			on_resume_data_checked({}, storage_error{});
		}

		update_want_peers();
		update_want_tick();

		// this will remove the piece picker, if we're done with it
		maybe_done_flushing();

		m_torrent_initialized = true;
	}

	bt_peer_connection* torrent::find_introducer(tcp::endpoint const& ep) const
	{
#ifndef TORRENT_DISABLE_EXTENSIONS
		for (auto* pe : m_connections)
		{
			TORRENT_INCREMENT(m_iterating_connections);
			if (pe->type() != connection_type::bittorrent) continue;
			auto* p = static_cast<bt_peer_connection*>(pe);
			if (!p->supports_holepunch()) continue;
			if (p->was_introduced_by(ep)) return p;
		}
#else
		TORRENT_UNUSED(ep);
#endif
		return nullptr;
	}

	bt_peer_connection* torrent::find_peer(tcp::endpoint const& ep) const
	{
		for (auto* p : m_connections)
		{
			TORRENT_INCREMENT(m_iterating_connections);
			if (p->type() != connection_type::bittorrent) continue;
			if (p->remote() == ep) return static_cast<bt_peer_connection*>(p);
		}
		return nullptr;
	}

	peer_connection* torrent::find_peer(peer_id const& pid)
	{
		for (auto* p : m_connections)
		{
			if (p->pid() == pid) return p;
		}
		return nullptr;
	}

	bool torrent::is_self_connection(peer_id const& pid) const
	{
		return m_outgoing_pids.count(pid) > 0;
	}

	void torrent::on_resume_data_checked(status_t const status
		, storage_error const& error) try
	{
#if TORRENT_USE_ASSERTS
		TORRENT_ASSERT(m_outstanding_check_files);
		m_outstanding_check_files = false;
#endif

		// when applying some of the resume data to the torrent, we will
		// trigger calls that set m_need_save_resume_data, even though we're
		// just applying the state of the resume data we loaded with. We don't
		// want anything in this function to affect the state of
		// m_need_save_resume_data, so we save it in a local variable and reset
		// it at the end of the function.
		auto const need_save_resume_data = m_need_save_resume_data;

		TORRENT_ASSERT(is_single_thread());

		if (m_abort) return;

		if (status & disk_status::oversized_file)
		{
			if (m_ses.alerts().should_post<oversized_file_alert>())
				m_ses.alerts().emplace_alert<oversized_file_alert>(get_handle());
		}

		if (status & disk_status::fatal_disk_error)
		{
			TORRENT_ASSERT(m_outstanding_check_files == false);
			handle_disk_error("check_resume_data", error);
			auto_managed(false);
			pause();
		}

		state_updated();

		if (m_add_torrent_params)
		{
			// --- PEERS ---

			for (auto const& p : m_add_torrent_params->peers)
			{
				add_peer(p , peer_info::resume_data);
			}

#ifndef TORRENT_DISABLE_LOGGING
			if (should_log() && !m_add_torrent_params->peers.empty())
			{
				std::string str;
				for (auto const& peer : m_add_torrent_params->peers)
				{
					str += peer.address().to_string();
					str += ' ';
				}
				debug_log("resume-checked add_peer() [ %s] connect-candidates: %d"
					, str.c_str(), m_peer_list
					? m_peer_list->num_connect_candidates() : -1);
			}
#endif

			for (auto const& p : m_add_torrent_params->banned_peers)
			{
				torrent_peer* peer = add_peer(p, peer_info::resume_data);
				if (peer) ban_peer(peer);
			}

			if (!m_add_torrent_params->peers.empty()
				|| !m_add_torrent_params->banned_peers.empty())
			{
				update_want_peers();
			}

#ifndef TORRENT_DISABLE_LOGGING
			if (m_peer_list && m_peer_list->num_peers() > 0)
				debug_log("resume added peers (total peers: %d)"
					, m_peer_list->num_peers());
#endif
		}

		bool const has_error_status
			= (status & disk_status::fatal_disk_error)
			|| (status & disk_status::need_full_check)
			|| (status & disk_status::file_exist);

		// only report this error if the user actually provided resume data
		// (i.e. m_add_torrent_params->have_pieces)
		if ((error || has_error_status)
			&& m_add_torrent_params
			&& aux::contains_resume_data(*m_add_torrent_params)
			&& m_ses.alerts().should_post<fastresume_rejected_alert>())
		{
			m_ses.alerts().emplace_alert<fastresume_rejected_alert>(get_handle()
				, error.ec
				, resolve_filename(error.file())
				, error.operation);
		}

#ifndef TORRENT_DISABLE_LOGGING
		if (should_log())
		{
			if (has_error_status || error)
			{
				debug_log("fastresume data rejected: ret: %d (%d) op: %s file: %d %s"
					, int(static_cast<std::uint8_t>(status)), error.ec.value()
					, operation_name(error.operation)
					, static_cast<int>(error.file())
					, error.ec.message().c_str());
			}
			else
			{
				debug_log("fastresume data accepted");
			}
		}
#endif

		bool should_start_full_check = has_error_status;

		// if we got a partial pieces bitfield, it means we were in the middle of
		// checking this torrent. pick it up where we left off
		if (!has_error_status
			&& m_add_torrent_params
			&& !m_add_torrent_params->have_pieces.empty()
			&& m_add_torrent_params->have_pieces.size() < m_torrent_file->num_pieces())
		{
			m_checking_piece = m_num_checked_pieces
				= m_add_torrent_params->have_pieces.end_index();
			should_start_full_check = true;
		}

		// if ret != 0, it means we need a full check. We don't necessarily need
		// that when the resume data check fails. For instance, if the resume data
		// is incorrect, but we don't have any files, we skip the check and initialize
		// the storage to not have anything.
		if (!has_error_status)
		{
			// there are either no files for this torrent
			// or the resume_data was accepted

			if (m_seed_mode)
			{
				m_have_all = true;
				update_gauge();
				update_state_list();

				if (!error && m_add_torrent_params)
				{
					int const num_pieces2 = std::min(m_add_torrent_params->verified_pieces.size()
						, torrent_file().num_pieces());
					for (piece_index_t i{0}; i < piece_index_t(num_pieces2); ++i)
					{
						if (!m_add_torrent_params->verified_pieces[i]) continue;
						m_verified.set_bit(i);
					}
				}
			}
			else if (!error && m_add_torrent_params)
			{
				// --- PIECES ---

				int const num_pieces = std::min(m_add_torrent_params->have_pieces.size()
					, torrent_file().num_pieces());
				for (piece_index_t i{0}; i < piece_index_t(num_pieces); ++i)
				{
					if (!m_add_torrent_params->have_pieces[i]) continue;
					need_picker();
					m_picker->piece_flushed(i);
					inc_stats_counter(counters::num_piece_passed);
					update_gauge();
					we_have(i, true);
				}

				// --- UNFINISHED PIECES ---

				int const num_blocks_per_piece = torrent_file().blocks_per_piece();

				for (auto const& p : m_add_torrent_params->unfinished_pieces)
				{
					piece_index_t const piece = p.first;
					bitfield const& blocks = p.second;

					if (piece < piece_index_t(0) || piece >= torrent_file().end_piece())
					{
						continue;
					}

					if (have_piece(piece))
						continue;

					// being in seed mode and missing a piece is not compatible.
					// Leave seed mode if that happens
					if (m_seed_mode) leave_seed_mode(seed_mode_t::skip_checking);

					if (has_picker() && m_picker->have_piece(piece))
					{
						m_picker->we_dont_have(piece);
						update_gauge();
					}

					need_picker();

					const int num_bits = std::min(num_blocks_per_piece, int(blocks.size()));
					for (int k = 0; k < num_bits; ++k)
					{
						if (blocks.get_bit(k))
						{
							m_picker->mark_as_finished(piece_block(piece, k), nullptr);
						}
					}
					if (m_picker->is_piece_finished(piece))
					{
						verify_piece(piece);
					}
				}
			}
		}
		else
		{
			m_seed_mode = false;
			// either the fastresume data was rejected or there are
			// some files
			m_have_all = false;
			update_gauge();
			update_state_list();
		}

		if (should_start_full_check)
		{
			stop_announcing();
			set_state(torrent_status::checking_files);
			if (should_check_files()) start_checking();

			// start the checking right away (potentially)
			m_ses.trigger_auto_manage();
		}
		else
		{
			files_checked();
		}

		// this will remove the piece picker, if we're done with it
		maybe_done_flushing();
		TORRENT_ASSERT(m_outstanding_check_files == false);
		m_add_torrent_params.reset();

		// restore m_need_save_resume_data to its state when we entered this
		// function.
		m_need_save_resume_data = need_save_resume_data;
	}
	catch (...) { handle_exception(); }

	void torrent::force_recheck()
	{
		INVARIANT_CHECK;

		if (!valid_metadata()) return;

		// if the torrent is already queued to check its files
		// don't do anything
		if (should_check_files()
			|| m_state == torrent_status::checking_resume_data)
			return;

		clear_error();

		disconnect_all(errors::stopping_torrent, operation_t::bittorrent);
		stop_announcing();

		// we're checking everything anyway, no point in assuming we are a seed
		// now.
		leave_seed_mode(seed_mode_t::skip_checking);

		// forget that we have any pieces
		m_have_all = false;

// removing the piece picker will clear the user priorities
// instead, just clear which pieces we have
		if (m_picker)
		{
			m_picker->resize(m_torrent_file->total_size(), m_torrent_file->piece_length());

			m_file_progress.clear();
			m_file_progress.init(picker(), m_torrent_file->files());
		}

		// assume that we don't have anything
		m_files_checked = false;

		update_gauge();
		update_want_tick();
		set_state(torrent_status::checking_resume_data);

		set_queue_position(last_pos);

		TORRENT_ASSERT(m_outstanding_check_files == false);
		m_add_torrent_params.reset();

		// this will clear the stat cache, to make us actually query the
		// filesystem for files again
		m_ses.disk_thread().async_release_files(m_storage);

		m_ses.disk_thread().async_check_files(m_storage, nullptr
			, {}, [self = shared_from_this()](status_t st, storage_error const& error)
			{ self->on_force_recheck(st, error); });
		m_ses.deferred_submit_jobs();
	}

	void torrent::on_force_recheck(status_t const status, storage_error const& error) try
	{
		TORRENT_ASSERT(is_single_thread());

		// hold a reference until this function returns
		state_updated();

		if (m_abort) return;

		if (status & disk_status::oversized_file)
		{
			if (m_ses.alerts().should_post<oversized_file_alert>())
				m_ses.alerts().emplace_alert<oversized_file_alert>(get_handle());
		}

		if (error)
		{
			handle_disk_error("force_recheck", error);
			return;
		}
		bool const has_error_status
			= (status & disk_status::fatal_disk_error)
			|| (status & disk_status::need_full_check)
			|| (status & disk_status::file_exist);
		if (!has_error_status)
		{
			// if there are no files, just start
			files_checked();
		}
		else
		{
			m_progress_ppm = 0;
			m_checking_piece = piece_index_t(0);
			m_num_checked_pieces = piece_index_t(0);

			set_state(torrent_status::checking_files);
			if (m_auto_managed) pause(torrent_handle::graceful_pause);
			if (should_check_files()) start_checking();
			else m_ses.trigger_auto_manage();
		}
	}
	catch (...) { handle_exception(); }

	void torrent::start_checking() try
	{
		TORRENT_ASSERT(should_check_files());

		int num_outstanding = settings().get_int(settings_pack::checking_mem_usage) * block_size()
			/ m_torrent_file->piece_length();
		// if we only keep a single read operation in-flight at a time, we suffer
		// significant performance degradation. Always keep at least 4 jobs
		// outstanding per hasher thread
		int const min_outstanding
			= std::max(1, settings().get_int(settings_pack::hashing_threads)) * 2;
		if (num_outstanding < min_outstanding) num_outstanding = min_outstanding;

		// subtract the number of pieces we already have outstanding
		num_outstanding -= (static_cast<int>(m_checking_piece)
			- static_cast<int>(m_num_checked_pieces));
		if (num_outstanding <= 0) return;

		// we might already have some outstanding jobs, if we were paused and
		// resumed quickly, before the outstanding jobs completed
		if (m_checking_piece >= m_torrent_file->end_piece())
		{
#ifndef TORRENT_DISABLE_LOGGING
			debug_log("start_checking, checking_piece >= num_pieces. %d >= %d"
				, static_cast<int>(m_checking_piece), m_torrent_file->num_pieces());
#endif
			return;
		}

		for (int i = 0; i < num_outstanding; ++i)
		{
			if (has_picker())
			{
				// skip pieces we already have
				while (m_checking_piece < m_torrent_file->end_piece()
					&& m_picker->have_piece(m_checking_piece))
				{
					++m_checking_piece;
					++m_num_checked_pieces;
				}
			}

			if (m_checking_piece >= m_torrent_file->end_piece()) break;

			auto flags = disk_interface::sequential_access | disk_interface::volatile_read;
			if (torrent_file().info_hashes().has_v1())
				flags |= disk_interface::v1_hash;
			aux::vector<sha256_hash> hashes;
			if (torrent_file().info_hashes().has_v2())
				hashes.resize(torrent_file().orig_files().blocks_in_piece2(m_checking_piece));

			span<sha256_hash> v2_span(hashes);
			m_ses.disk_thread().async_hash(m_storage, m_checking_piece, v2_span, flags
				, [self = shared_from_this(), hashes1 = std::move(hashes)]
				(piece_index_t p, sha1_hash const& h, storage_error const& error) mutable
				{ self->on_piece_hashed(std::move(hashes1), p, h, error); });
			++m_checking_piece;
			if (m_checking_piece >= m_torrent_file->end_piece()) break;
		}
		m_ses.deferred_submit_jobs();
#ifndef TORRENT_DISABLE_LOGGING
		debug_log("start_checking, m_checking_piece: %d"
			, static_cast<int>(m_checking_piece));
#endif
	}
	catch (...) { handle_exception(); }

	// This is only used for checking of torrents. i.e. force-recheck or initial checking
	// of existing files
	void torrent::on_piece_hashed(aux::vector<sha256_hash> block_hashes
		, piece_index_t const piece, sha1_hash const& piece_hash
		, storage_error const& error) try
	{
		TORRENT_ASSERT(is_single_thread());
		INVARIANT_CHECK;

		if (m_abort) return;
		if (m_deleted) return;

		state_updated();

		++m_num_checked_pieces;

		if (error)
		{
			if (error.ec == boost::system::errc::no_such_file_or_directory
				|| error.ec == boost::asio::error::eof
				|| error.ec == lt::errors::file_too_short
#ifdef TORRENT_WINDOWS
				|| error.ec == error_code(ERROR_HANDLE_EOF, system_category())
#endif
				)
			{
				TORRENT_ASSERT(error.file() >= file_index_t(0));

				// skip this file by updating m_checking_piece to the first piece following it
				file_storage const& st = m_torrent_file->files();
				std::int64_t file_size = st.file_size(error.file());
				piece_index_t last = st.map_file(error.file(), file_size, 0).piece;
				if (m_checking_piece < last)
				{
					int diff = static_cast<int>(last) - static_cast<int>(m_checking_piece);
					m_num_checked_pieces = piece_index_t(static_cast<int>(m_num_checked_pieces) + diff);
					m_checking_piece = last;
				}
			}
			else
			{
				m_checking_piece = piece_index_t{0};
				m_num_checked_pieces = piece_index_t{0};
				if (m_ses.alerts().should_post<file_error_alert>())
					m_ses.alerts().emplace_alert<file_error_alert>(error.ec,
						resolve_filename(error.file()), error.operation, get_handle());

#ifndef TORRENT_DISABLE_LOGGING
				if (should_log())
				{
					debug_log("on_piece_hashed, fatal disk error: (%d) %s", error.ec.value()
						, error.ec.message().c_str());
				}
#endif
				auto_managed(false);
				pause();
				set_error(error.ec, error.file());

				// recalculate auto-managed torrents sooner
				// in order to start checking the next torrent
				m_ses.trigger_auto_manage();
				return;
			}
		}

		m_progress_ppm = std::uint32_t(std::int64_t(static_cast<int>(m_num_checked_pieces))
			* 1000000 / torrent_file().num_pieces());

		boost::tribool hash_passed[2]
			= { boost::indeterminate, boost::indeterminate };

		if (!settings().get_bool(settings_pack::disable_hash_checks))
		{
			if (torrent_file().info_hashes().has_v1())
				hash_passed[0] = piece_hash == m_torrent_file->hash_for_piece(piece);

			// if the v1 hash failed the check, don't add the v2 hashes to the
			// merkle tree. They are most likely invalid.
			if (torrent_file().info_hashes().has_v2() && !bool(hash_passed[0] == false))
			{
				hash_passed[1] = on_blocks_hashed(piece, block_hashes);
			}
		}
		else
		{
			hash_passed[0] = hash_passed[1] = true;
		}

		if ((hash_passed[0] && !hash_passed[1]) || (!hash_passed[0] && hash_passed[1]))
		{
			handle_inconsistent_hashes(piece);
			return;
		}
		else if (hash_passed[0] || hash_passed[1])
		{
			if (has_picker() || !m_have_all)
			{
				need_picker();
				m_picker->piece_flushed(piece);
				set_need_save_resume(torrent_handle::if_download_progress);
				update_gauge();
			}
			we_have(piece);
		}
		else if (!error
			&& boost::indeterminate(hash_passed[0])
			&& boost::indeterminate(hash_passed[1]))
		{
			// The data exists but we don't have the hashes needed to verify
			// it yet. This is a special case because we want to say we have
			// the piece once the hash is verified and not download the data
			// unless the hash check fails. To get this effect we setup the
			// piece's state in the piece picker so that it looks like a piece
			// which is finished but not hash checked.
			need_picker();
			int const blocks_in_piece = m_picker->blocks_in_piece(piece);
			for (int i = 0; i < blocks_in_piece; ++i)
				m_picker->mark_as_finished(piece_block(piece, i), nullptr);
		}

		if (m_checking_piece < m_torrent_file->end_piece() && has_picker())
		{
			// skip pieces we already have
			while (m_picker->have_piece(m_checking_piece))
			{
				++m_checking_piece;
				++m_num_checked_pieces;
				if (m_checking_piece >= m_torrent_file->end_piece())
				{
					// actually, we already have outstanding jobs for
					// the remaining pieces. We just need to wait for them
					// to finish
					break;
				}
			}
		}

		if (m_num_checked_pieces < m_torrent_file->end_piece())
		{
			// we paused the checking
			if (!should_check_files())
			{
#ifndef TORRENT_DISABLE_LOGGING
				debug_log("on_piece_hashed, checking paused");
#endif
				if (m_checking_piece == m_num_checked_pieces)
				{
					// we are paused, and we just completed the last outstanding job.
					// now we can be considered paused
					if (alerts().should_post<torrent_paused_alert>())
						alerts().emplace_alert<torrent_paused_alert>(get_handle());
				}
				return;
			}

			if (m_checking_piece >= m_torrent_file->end_piece())
				return;

			auto flags = disk_interface::sequential_access | disk_interface::volatile_read;

			if (torrent_file().info_hashes().has_v1())
				flags |= disk_interface::v1_hash;
			if (torrent_file().info_hashes().has_v2())
				block_hashes.resize(torrent_file().orig_files().blocks_in_piece2(m_checking_piece));

			span<sha256_hash> v2_span(block_hashes);
			m_ses.disk_thread().async_hash(m_storage, m_checking_piece, v2_span, flags
				, [self = shared_from_this(), hashes = std::move(block_hashes)]
				(piece_index_t p, sha1_hash const& h, storage_error const& e)
				{ self->on_piece_hashed(std::move(hashes), p, h, e); });
			++m_checking_piece;
			m_ses.deferred_submit_jobs();
#ifndef TORRENT_DISABLE_LOGGING
			debug_log("on_piece_hashed, m_checking_piece: %d"
				, static_cast<int>(m_checking_piece));
#endif
			return;
		}

#ifndef TORRENT_DISABLE_LOGGING
		debug_log("on_piece_hashed, completed");
#endif

		auto const& pack = settings();
		auto get_int_setting = [&pack](int const name) {
			int const v = pack.get_int(name);
			if (v < 0) return std::numeric_limits<int>::max();
			return v;
		};
		int const limit = std::min({
			get_int_setting(settings_pack::active_downloads)
			, get_int_setting(settings_pack::active_seeds)
			, get_int_setting(settings_pack::active_limit)});
		int const num_torrents = m_ses.num_torrents();
		if (m_auto_managed && num_torrents > limit)
		{
			// if we're auto managed and we've reached one of the limits. Assume
			// we need to be paused until the auto managed logic runs again
			// (which is triggered further down)
			set_paused(true);
		}

		// we're done checking! (this should cause a call to trigger_auto_manage)
		files_checked();

		// reset the checking state
		m_checking_piece = piece_index_t(0);
		m_num_checked_pieces = piece_index_t(0);
	}
	catch (...) { handle_exception(); }

#if TORRENT_ABI_VERSION == 1
	void torrent::use_interface(std::string net_interfaces)
	{
		std::shared_ptr<settings_pack> p = std::make_shared<settings_pack>();
		p->set_str(settings_pack::outgoing_interfaces, std::move(net_interfaces));
		m_ses.apply_settings_pack(p);
	}
#endif

	void torrent::on_tracker_announce(error_code const& ec) try
	{
		COMPLETE_ASYNC("tracker::on_tracker_announce");
		TORRENT_ASSERT(is_single_thread());
		TORRENT_ASSERT(m_waiting_tracker > 0);
		--m_waiting_tracker;
		if (ec) return;
		if (m_abort) return;
		announce_with_tracker();
	}
	catch (...) { handle_exception(); }

	void torrent::lsd_announce()
	{
		if (m_abort) return;
		if (!m_enable_lsd) return;

		// if the files haven't been checked yet, we're
		// not ready for peers. Except, if we don't have metadata,
		// we need peers to download from
		if (!m_files_checked && valid_metadata()) return;

		if (!m_announce_to_lsd) return;

		// private torrents are never announced on LSD
		if (m_torrent_file->is_valid() && m_torrent_file->priv()) return;

#if TORRENT_USE_I2P
		// i2p torrents are also never announced on LSD
		// unless we allow mixed swarms
		if (is_i2p() && !settings().get_bool(settings_pack::allow_i2p_mixed))
			return;
#endif

		if (is_paused()) return;

		if (!m_ses.has_lsd()) return;

		// TODO: this pattern is repeated in a few places. Factor this into
		// a function and generalize the concept of a torrent having a
		// dedicated listen port
#ifdef TORRENT_SSL_PEERS
		int port = is_ssl_torrent() ? m_ses.ssl_listen_port() : m_ses.listen_port();
#else
		int port = m_ses.listen_port();
#endif

		// announce with the local discovery service
		m_torrent_file->info_hashes().for_each([&](sha1_hash const& ih, protocol_version)
		{
			m_ses.announce_lsd(ih, port);
		});
	}

#ifndef TORRENT_DISABLE_DHT

	void torrent::dht_announce()
	{
		TORRENT_ASSERT(is_single_thread());
		if (!m_ses.dht())
		{
#ifndef TORRENT_DISABLE_LOGGING
			debug_log("DHT: no dht initialized");
#endif
			return;
		}
		if (!should_announce_dht())
		{
#ifndef TORRENT_DISABLE_LOGGING
			if (should_log())
			{
#if TORRENT_USE_I2P
				if (is_i2p() && !settings().get_bool(settings_pack::allow_i2p_mixed))
					debug_log("DHT: i2p torrent (and mixed peers not allowed)");
#endif
				if (!m_ses.announce_dht())
					debug_log("DHT: no listen sockets");

				if (m_torrent_file->is_valid() && !m_files_checked)
					debug_log("DHT: files not checked, skipping DHT announce");

				if (!m_announce_to_dht)
					debug_log("DHT: queueing disabled DHT announce");

				if (m_paused)
					debug_log("DHT: torrent paused, no DHT announce");

				if (!m_enable_dht)
					debug_log("DHT: torrent has DHT disabled flag");

				if (m_torrent_file->is_valid() && m_torrent_file->priv())
					debug_log("DHT: private torrent, no DHT announce");

				if (settings().get_bool(settings_pack::use_dht_as_fallback)
					&& m_trackers.any_verified())
				{
					debug_log("DHT: only using DHT as fallback and there are working trackers");
				}
			}
#endif
			return;
		}

		TORRENT_ASSERT(!m_paused);

#ifndef TORRENT_DISABLE_LOGGING
		debug_log("START DHT announce");
		m_dht_start_time = aux::time_now();
#endif

		// if we're a seed, we tell the DHT for better scrape stats
		dht::announce_flags_t flags = is_seed() ? dht::announce::seed : dht::announce_flags_t{};

		// If this is an SSL torrent the announce needs to specify an SSL
		// listen port. DHT nodes only operate on non-SSL ports so SSL
		// torrents cannot use implied_port.
		// if we allow incoming uTP connections and don't overwrite
		// the announced port, set the implied_port argument
		// in the announce, this will make the DHT node use
		// our source port in the packet as our listen port, which is
		// likely more accurate when behind a NAT
		const auto announce_port = std::uint16_t(settings().get_int(settings_pack::announce_port));
		if (is_ssl_torrent())
		{
			flags |= dht::announce::ssl_torrent;
		}
		else if (!announce_port && settings().get_bool(settings_pack::enable_incoming_utp))
		{
			flags |= dht::announce::implied_port;
		}

		std::weak_ptr<torrent> self(shared_from_this());
		m_torrent_file->info_hashes().for_each([&](sha1_hash const& ih, protocol_version v)
		{
			m_ses.dht()->announce(ih, announce_port, flags
				, std::bind(&torrent::on_dht_announce_response_disp, self, v, _1));
		});
	}

	void torrent::on_dht_announce_response_disp(std::weak_ptr<torrent> const t
		, protocol_version const v, std::vector<tcp::endpoint> const& peers)
	{
		std::shared_ptr<torrent> tor = t.lock();
		if (!tor) return;
		tor->on_dht_announce_response(v, peers);
	}

	void torrent::on_dht_announce_response(protocol_version const v
		, std::vector<tcp::endpoint> const& peers) try
	{
		TORRENT_ASSERT(is_single_thread());

#ifndef TORRENT_DISABLE_LOGGING
		debug_log("END DHT announce (%d ms) (%d peers)"
			, int(total_milliseconds(clock_type::now() - m_dht_start_time))
			, int(peers.size()));
#endif

		if (m_abort) return;
		if (peers.empty()) return;

		if (m_ses.alerts().should_post<dht_reply_alert>())
		{
			m_ses.alerts().emplace_alert<dht_reply_alert>(
				get_handle(), int(peers.size()));
		}

#if TORRENT_USE_I2P
		if (is_i2p() && !settings().get_bool(settings_pack::allow_i2p_mixed)) return;
#endif

		if (torrent_file().priv()) return;

		for (auto const& p : peers)
			add_peer(p, peer_info::dht, v == protocol_version::V2 ? pex_lt_v2 : pex_flags_t(0));

#ifndef TORRENT_DISABLE_LOGGING
		if (should_log() && !peers.empty())
		{
			std::string str;
			for (auto const& peer : peers)
			{
				str += peer.address().to_string();
				str += ' ';
			}
			debug_log("DHT add_peer() [ %s] connect-candidates: %d"
				, str.c_str(), m_peer_list
				? m_peer_list->num_connect_candidates() : -1);
		}
#endif

		do_connect_boost();

		update_want_peers();
	}
	catch (...) { handle_exception(); }

#endif

namespace {
	void refresh_endpoint_list(aux::session_interface& ses
		, bool const is_ssl, bool const complete_sent
		, aux::announce_entry& ae)
	{
#if TORRENT_USE_I2P
		if (is_i2p_url(ae.url))
		{
			if (ae.endpoints.size() > 1)
			{
				ae.endpoints.erase(ae.endpoints.begin() + 1, ae.endpoints.end());
			}
			else if (ae.endpoints.empty())
			{
				ae.endpoints.emplace_back(aux::listen_socket_handle(), complete_sent);
			}
			return;
		}
#endif

		auto const ver = ses.listen_socket_version();
		if (ver == ae.listen_socket_version)
			return;

		// update the endpoint list by adding entries for new listen sockets
		// and removing entries for non-existent ones
		std::size_t valid_endpoints = 0;
		ses.for_each_listen_socket([&](aux::listen_socket_handle const& s) {
			if (s.is_ssl() != is_ssl)
				return;
			for (auto& aep : ae.endpoints)
			{
				if (aep.socket != s) continue;
				std::swap(ae.endpoints[valid_endpoints], aep);
				valid_endpoints++;
				return;
			}

			ae.endpoints.emplace_back(s, complete_sent);
			std::swap(ae.endpoints[valid_endpoints], ae.endpoints.back());
			valid_endpoints++;
		});

#if TORRENT_USE_RTC
		if(auto pos = ae.url.find(':'); pos != string_view::npos)
		{
			string_view const protocol = string_view(ae.url).substr(0, pos);
			if (protocol == "ws" || protocol == "wss")
			{
				// WebSocket trackers will ignore the endpoint anyway
				valid_endpoints = std::min(valid_endpoints, std::size_t(1));
			}
		}
#endif

		TORRENT_ASSERT(valid_endpoints <= ae.endpoints.size());
		ae.endpoints.erase(ae.endpoints.begin() + int(valid_endpoints), ae.endpoints.end());
		ae.listen_socket_version = ver;
	}
}

	namespace
	{
		struct announce_protocol_state
		{
			// the tier is kept as INT_MAX until we find the first
			// tracker that works, then it's set to that tracker's
			// tier.
			int tier = INT_MAX;

			// have we sent an announce in this tier yet?
			bool sent_announce = false;

			// have we finished sending announces on this listen socket?
			bool done = false;
		};

		struct announce_state
		{
			explicit announce_state(aux::listen_socket_handle s)
				: socket(std::move(s)) {}

			aux::listen_socket_handle socket;

			aux::array<announce_protocol_state, num_protocols, protocol_version> state;
		};
	}

	void torrent::announce_with_tracker(event_t e)
	{
		TORRENT_ASSERT(is_single_thread());
		TORRENT_ASSERT(e == event_t::stopped || state() != torrent_status::checking_files);
		INVARIANT_CHECK;

		if (m_trackers.empty())
		{
#ifndef TORRENT_DISABLE_LOGGING
			debug_log("*** announce: no trackers");
#endif
			return;
		}

		if (m_abort) e = event_t::stopped;

		// having stop_tracker_timeout <= 0 means that there is
		// no need to send any request to trackers or trigger any
		// related logic when the event is stopped
		if (e == event_t::stopped
			&& settings().get_int(settings_pack::stop_tracker_timeout) <= 0)
		{
#ifndef TORRENT_DISABLE_LOGGING
			debug_log("*** announce: event == stopped && stop_tracker_timeout <= 0");
#endif
			return;
		}

		// if we're not announcing to trackers, only allow
		// stopping
		if (e != event_t::stopped && !m_announce_to_trackers)
		{
#ifndef TORRENT_DISABLE_LOGGING
			debug_log("*** announce: event != stopped && !m_announce_to_trackers");
#endif
			return;
		}

		// if we're not allowing peers, there's no point in announcing
		if (e != event_t::stopped && m_paused)
		{
#ifndef TORRENT_DISABLE_LOGGING
			debug_log("*** announce: event != stopped && m_paused");
#endif
			return;
		}

		TORRENT_ASSERT(!m_paused || e == event_t::stopped);

		if (e == event_t::none && is_finished() && !is_seed())
			e = event_t::paused;

		tracker_request req;
		if (settings().get_bool(settings_pack::apply_ip_filter_to_trackers)
			&& m_apply_ip_filter)
		{
			req.filter = m_ip_filter;
		}

		req.private_torrent = m_torrent_file->priv();

		req.pid = m_peer_id;
		req.downloaded = m_stat.total_payload_download() - m_total_failed_bytes;
		req.uploaded = m_stat.total_payload_upload();
		req.corrupt = m_total_failed_bytes;
		req.left = bytes_left().value_or(16 * 1024);
#ifdef TORRENT_SSL_PEERS
		// if this torrent contains an SSL certificate, make sure
		// any SSL tracker presents a certificate signed by it
		req.ssl_ctx = m_ssl_ctx.get();
#endif

		req.redundant = m_total_redundant_bytes;
		// exclude redundant bytes if we should
		if (!settings().get_bool(settings_pack::report_true_downloaded))
		{
			req.downloaded -= m_total_redundant_bytes;

			// if the torrent is complete we know that all incoming pieces will be
			// marked redundant so add them to the redundant count
			// this is mainly needed to cover the case where a torrent has just completed
			// but still has partially downloaded pieces
			// if the incoming pieces are not accounted for it could cause the downloaded
			// amount to exceed the total size of the torrent which upsets some trackers
			if (is_seed())
			{
				for (auto const& c : m_connections)
				{
					TORRENT_INCREMENT(m_iterating_connections);
					auto const pbp = c->downloading_piece_progress();
					if (pbp.bytes_downloaded > 0)
					{
						req.downloaded -= pbp.bytes_downloaded;
						req.redundant += pbp.bytes_downloaded;
					}
				}
			}
		}
		if (req.downloaded < 0) req.downloaded = 0;

		req.event = e;

		// since sending our IPv4/v6 address to the tracker may be sensitive. Only
		// do that if we're not in anonymous mode and if it's a private torrent
		if (!settings().get_bool(settings_pack::anonymous_mode)
			&& m_torrent_file
			&& m_torrent_file->priv())
		{
			m_ses.for_each_listen_socket([&](aux::listen_socket_handle const& s)
			{
				if (s.is_ssl() != is_ssl_torrent()) return;
				tcp::endpoint const ep = s.get_local_endpoint();
				if (ep.address().is_unspecified()) return;
				if (aux::is_v6(ep))
				{
					if (!aux::is_local(ep.address()) && !ep.address().is_loopback())
						req.ipv6.push_back(ep.address().to_v6());
				}
				else
				{
					if (!aux::is_local(ep.address()) && !ep.address().is_loopback())
						req.ipv4.push_back(ep.address().to_v4());
				}
			});
		}

		// if we are aborting. we don't want any new peers
		req.num_want = (req.event == event_t::stopped)
			? 0 : settings().get_int(settings_pack::num_want);

// some older versions of clang had a bug where it would fire this warning here
#ifdef __clang__
#pragma clang diagnostic push
#pragma clang diagnostic ignored "-Wmissing-braces"
#endif
		aux::array<bool const, num_protocols, protocol_version> const supports_protocol
		{ {
			m_info_hash.has_v1(),
			m_info_hash.has_v2()
		} };
#ifdef __clang__
#pragma clang diagnostic pop
#endif

		time_point32 const now = aux::time_now32();

		// each listen socket gets its own announce state
		// so that each one should get at least one announce
		std::vector<announce_state> listen_socket_states;

#ifndef TORRENT_DISABLE_LOGGING
		int idx = -1;
		if (should_log())
		{
			debug_log("*** announce: "
				"[ announce_to_all_tiers: %d announce_to_all_trackers: %d num_trackers: %d ]"
				, settings().get_bool(settings_pack::announce_to_all_tiers)
				, settings().get_bool(settings_pack::announce_to_all_trackers)
				, int(m_trackers.size()));
		}
#endif

		// TODO: it would be nice to raise the abstraction level of the
		// tracker_list or trackers a bit here
		for (auto& ae : m_trackers)
		{
#ifndef TORRENT_DISABLE_LOGGING
			++idx;
#endif
			refresh_endpoint_list(m_ses, is_ssl_torrent(), bool(m_complete_sent), ae);

			// if trackerid is not specified for tracker use default one, probably set explicitly
			req.trackerid = ae.trackerid.empty() ? m_trackerid : ae.trackerid;
			req.url = ae.url;

#if TORRENT_USE_I2P
			if (is_i2p_url(req.url))
			{
				req.kind |= tracker_request::i2p;
			}
			else if (is_i2p() && !settings().get_bool(settings_pack::allow_i2p_mixed))
			{
				// if we don't allow mixing normal peers into this i2p
				// torrent, skip this announce
				continue;
			}
#endif

			for (auto& aep : ae.endpoints)
			{
				// do not add code which continues to the next endpoint here!
				// listen_socket_states needs to be populated even if none of the endpoints
				// will be announcing for this tracker
				// otherwise the early bail out when neither announce_to_all_trackers
				// nor announce_to_all_tiers is set may be triggered prematurely

				auto aep_state_iter = std::find_if(listen_socket_states.begin(), listen_socket_states.end()
					, [&](announce_state const& s) { return s.socket == aep.socket; });
				if (aep_state_iter == listen_socket_states.end())
				{
					listen_socket_states.emplace_back(aep.socket);
					aep_state_iter = listen_socket_states.end() - 1;
				}
				announce_state& ep_state = *aep_state_iter;

				if (!aep.enabled) continue;

				for (protocol_version const ih : all_versions)
				{
					if (!supports_protocol[ih]) continue;

					auto& state = ep_state.state[ih];
					auto& a = aep.info_hashes[ih];

					// if we haven't sent an event=start to the tracker, there's no
					// point in sending an event=stopped
					if (!a.start_sent && req.event == event_t::stopped)
						continue;

					if (state.done) continue;

#ifndef TORRENT_DISABLE_LOGGING
					if (should_log())
					{
						debug_log("*** tracker:  (%d) [ep: %s ] \"%s\" [ "
							" i->tier: %d tier: %d working: %d limit: %d"
							" can: %d sent: %d ]"
							, idx, print_endpoint(aep.local_endpoint).c_str()
							, ae.url.c_str(), ae.tier, state.tier, a.is_working(), ae.fail_limit
							, a.can_announce(now, is_seed(), ae.fail_limit), state.sent_announce);
					}
#endif

					if (settings().get_bool(settings_pack::announce_to_all_tiers)
						&& !settings().get_bool(settings_pack::announce_to_all_trackers)
						&& state.sent_announce
						&& ae.tier <= state.tier
						&& state.tier != INT_MAX)
						continue;

					if (ae.tier > state.tier && state.sent_announce
						&& !settings().get_bool(settings_pack::announce_to_all_tiers)) continue;
					if (a.is_working()) { state.tier = ae.tier; state.sent_announce = false; }
					if (!a.can_announce(now, is_seed(), ae.fail_limit))
					{
						// this counts
						if (a.is_working())
						{
							state.sent_announce = true;
							if (!settings().get_bool(settings_pack::announce_to_all_trackers)
								&& !settings().get_bool(settings_pack::announce_to_all_tiers))
							{
								state.done = true;
							}
						}
						continue;
					}

					req.event = e;
					if (req.event == event_t::none)
					{
						if (!a.start_sent) req.event = event_t::started;
						else if (!m_complete_sent
							&& !a.complete_sent
							&& is_seed())
						{
							req.event = event_t::completed;
						}
					}

					req.triggered_manually = a.triggered_manually;
					a.triggered_manually = false;

#if TORRENT_ABI_VERSION == 1
					req.auth = tracker_login();
#endif
					req.key = tracker_key();

					req.outgoing_socket = aep.socket;
					req.info_hash = m_torrent_file->info_hashes().get(ih);

#ifndef TORRENT_DISABLE_LOGGING
					if (should_log())
					{
						debug_log("==> TRACKER REQUEST \"%s\" event: %s abort: %d ssl: %p "
							"port: %d ssl-port: %d fails: %d upd: %d ep: %s"
							, req.url.c_str()
							, (req.event == event_t::stopped ? "stopped"
								: req.event == event_t::started ? "started" : "")
							, m_abort
#ifdef TORRENT_SSL_PEERS
							, static_cast<void*>(req.ssl_ctx)
#else
							, static_cast<void*>(nullptr)
#endif
							, m_ses.listen_port()
							, m_ses.ssl_listen_port()
							, a.fails
							, a.updating
							, print_endpoint(aep.local_endpoint).c_str());
					}

					// if we're not logging session logs, don't bother creating an
					// observer object just for logging
					if (m_abort && m_ses.should_log())
					{
						auto tl = std::make_shared<aux::tracker_logger>(m_ses);
						m_ses.queue_tracker_request(req, tl);
					}
					else
#endif
					{
						m_ses.queue_tracker_request(req, shared_from_this());
					}

					a.updating = true;
					a.next_announce = now;
					a.min_announce = now;

					if (m_ses.alerts().should_post<tracker_announce_alert>())
					{
						m_ses.alerts().emplace_alert<tracker_announce_alert>(
							get_handle(), aep.local_endpoint, req.url, ih, req.event);
					}

					state.sent_announce = true;
					if (a.is_working()
						&& !settings().get_bool(settings_pack::announce_to_all_trackers)
						&& !settings().get_bool(settings_pack::announce_to_all_tiers))
					{
						state.done = true;
					}
				}
			}

			if (std::all_of(listen_socket_states.begin(), listen_socket_states.end()
				, [supports_protocol](announce_state const& s) {
					for (protocol_version const ih : all_versions)
					{
						if (supports_protocol[ih] && !s.state[ih].done)
							return false;
					}
					return true;
				}))
				break;
		}
		update_tracker_timer(now);
	}

	void torrent::scrape_tracker(int idx, bool const user_triggered)
	{
		TORRENT_ASSERT(is_single_thread());

		if (m_trackers.empty()) return;

		aux::announce_entry* ae = nullptr;
		if (idx < 0 || idx >= int(m_trackers.size()))
		{
			ae = m_trackers.last_working();
			if (ae == nullptr) ae = m_trackers.first();
		}
		else
		{
			ae = m_trackers.find(idx);
		}
		if (ae == nullptr) return;

		scrape_tracker_impl(*ae, user_triggered);
	}

	void torrent::scrape_tracker_url(std::string url, bool const user_triggered)
	{
		TORRENT_ASSERT(is_single_thread());
		if (m_trackers.empty()) return;

		aux::announce_entry* ae = m_trackers.find_tracker(url);
		if (ae == nullptr) ae = m_trackers.last_working();
		if (ae == nullptr) ae = m_trackers.first();
		if (ae == nullptr) return;

		scrape_tracker_impl(*ae, user_triggered);
	}

	void torrent::scrape_tracker_impl(aux::announce_entry& ae, bool user_triggered)
	{
		tracker_request req;
		if (settings().get_bool(settings_pack::apply_ip_filter_to_trackers)
			&& m_apply_ip_filter)
			req.filter = m_ip_filter;

		req.kind |= tracker_request::scrape_request;

#if TORRENT_USE_I2P
		if (is_i2p_url(ae.url))
			req.kind |= tracker_request::i2p;
		else if (is_i2p() && !settings().get_bool(settings_pack::allow_i2p_mixed))
			return;
#endif
		refresh_endpoint_list(m_ses, is_ssl_torrent(), bool(m_complete_sent), ae);
		req.url = ae.url;
		req.private_torrent = m_torrent_file->priv();
#if TORRENT_ABI_VERSION == 1
		req.auth = tracker_login();
#endif
		req.key = tracker_key();
		req.triggered_manually = user_triggered;
		for (aux::announce_endpoint const& aep : ae.endpoints)
		{
			if (!aep.enabled) continue;
			req.outgoing_socket = aep.socket;
			m_torrent_file->info_hashes().for_each([&](sha1_hash const& ih, protocol_version)
			{
				req.info_hash = ih;
				m_ses.queue_tracker_request(req, shared_from_this());
			});
		}
#if TORRENT_ABI_VERSION == 1
		m_last_scrape = aux::time_now32();
#endif
	}

	void torrent::tracker_warning(tracker_request const& req, std::string const& msg)
	{
		TORRENT_ASSERT(is_single_thread());

		INVARIANT_CHECK;

		protocol_version const hash_version = req.info_hash == m_info_hash.v1
			? protocol_version::V1 : protocol_version::V2;

		aux::announce_entry* ae = m_trackers.find_tracker(req.url);
		tcp::endpoint local_endpoint;
		if (ae)
		{
			for (auto& aep : ae->endpoints)
			{
				if (aep.socket != req.outgoing_socket) continue;
				local_endpoint = aep.local_endpoint;
				aep.info_hashes[hash_version].message = msg;
				break;
			}
		}

		if (m_ses.alerts().should_post<tracker_warning_alert>())
			m_ses.alerts().emplace_alert<tracker_warning_alert>(get_handle()
				, local_endpoint, req.url, hash_version, msg);
	}

	void torrent::tracker_scrape_response(tracker_request const& req
		, int const complete, int const incomplete, int const downloaded, int /* downloaders */)
	{
		TORRENT_ASSERT(is_single_thread());

		INVARIANT_CHECK;
		TORRENT_ASSERT(req.kind & tracker_request::scrape_request);

		protocol_version const hash_version = req.info_hash == m_info_hash.v1
			? protocol_version::V1 : protocol_version::V2;

		aux::announce_entry* ae = m_trackers.find_tracker(req.url);
		tcp::endpoint local_endpoint;
		if (ae)
		{
			auto* aep = ae->find_endpoint(req.outgoing_socket);
			if (aep)
			{
				local_endpoint = aep->local_endpoint;
				if (incomplete >= 0) aep->info_hashes[hash_version].scrape_incomplete = incomplete;
				if (complete >= 0) aep->info_hashes[hash_version].scrape_complete = complete;
				if (downloaded >= 0) aep->info_hashes[hash_version].scrape_downloaded = downloaded;

				update_scrape_state();
			}
		}

		// if this was triggered manually we need to post this unconditionally,
		// since the client expects a response from its action, regardless of
		// whether all tracker events have been enabled by the alert mask
		if (m_ses.alerts().should_post<scrape_reply_alert>()
			|| req.triggered_manually)
		{
			m_ses.alerts().emplace_alert<scrape_reply_alert>(
				get_handle(), local_endpoint, incomplete, complete, req.url, hash_version);
		}
	}

	void torrent::update_scrape_state()
	{
		// loop over all trackers and find the largest numbers for each scrape field
		// then update the torrent-wide understanding of number of downloaders and seeds
		int complete = -1;
		int incomplete = -1;
		int downloaded = -1;
		for (auto const& t : m_trackers)
		{
			for (auto const& aep : t.endpoints)
			{
				for (protocol_version const ih : all_versions)
				{
					auto const& a = aep.info_hashes[ih];
					complete = std::max(a.scrape_complete, complete);
					incomplete = std::max(a.scrape_incomplete, incomplete);
					downloaded = std::max(a.scrape_downloaded, downloaded);
				}
			}
		}

		if ((complete >= 0 && int(m_complete) != complete)
			|| (incomplete >= 0 && int(m_incomplete) != incomplete)
			|| (downloaded >= 0 && int(m_downloaded) != downloaded))
			state_updated();

		if (int(m_complete) != complete
			|| int(m_incomplete) != incomplete
			|| int(m_downloaded) != downloaded)
		{
			m_complete = std::uint32_t(complete);
			m_incomplete = std::uint32_t(incomplete);
			m_downloaded = std::uint32_t(downloaded);

			update_auto_sequential();

			// these numbers are cached in the resume data
			set_need_save_resume(torrent_handle::if_counters_changed);
		}
	}

	void torrent::tracker_response(
		tracker_request const& r
		, address const& tracker_ip // this is the IP we connected to
		, std::list<address> const& tracker_ips // these are all the IPs it resolved to
		, struct tracker_response const& resp)
	{
		TORRENT_ASSERT(is_single_thread());

		INVARIANT_CHECK;
		TORRENT_ASSERT(!(r.kind & tracker_request::scrape_request));

		// if the tracker told us what our external IP address is, record it with
		// out external IP counter (and pass along the IP of the tracker to know
		// who to attribute this vote to)
		if (resp.external_ip != address() && !tracker_ip.is_unspecified() && r.outgoing_socket)
			m_ses.set_external_address(r.outgoing_socket.get_local_endpoint()
				, resp.external_ip
				, aux::session_interface::source_tracker, tracker_ip);

		time_point32 const now = aux::time_now32();

		protocol_version const v = r.info_hash == torrent_file().info_hashes().v1
			? protocol_version::V1 : protocol_version::V2;

		// TODO: move this into a function on tracker_list
		aux::announce_entry* ae = m_trackers.find_tracker(r.url);

		tcp::endpoint local_endpoint;
		if (ae)
		{
			auto* aep = ae->find_endpoint(r.outgoing_socket);
			if (aep)
			{
				auto& a = aep->info_hashes[v];

				local_endpoint = aep->local_endpoint;
				if (resp.incomplete >= 0) a.scrape_incomplete = resp.incomplete;
				if (resp.complete >= 0) a.scrape_complete = resp.complete;
				if (resp.downloaded >= 0) a.scrape_downloaded = resp.downloaded;
				if (!a.start_sent && r.event == event_t::started)
					a.start_sent = true;
				if (!a.complete_sent && r.event == event_t::completed)
				{
					a.complete_sent = true;
					// we successfully reported event=completed to one tracker. Don't
					// send it to any other ones from now on (there may be other
					// announces outstanding right now though)
					m_complete_sent = true;
				}
				ae->verified = true;
				a.next_announce = now + resp.interval;
				a.min_announce = now + resp.min_interval;
				a.updating = false;
				a.fails = 0;
				a.last_error.clear();
				a.message = !resp.warning_message.empty() ? resp.warning_message : std::string();
				m_trackers.record_working(ae);

				if ((!resp.trackerid.empty()) && (ae->trackerid != resp.trackerid))
				{
					ae->trackerid = resp.trackerid;
					if (m_ses.alerts().should_post<trackerid_alert>())
						m_ses.alerts().emplace_alert<trackerid_alert>(get_handle()
							, aep->local_endpoint, v, r.url, resp.trackerid);
				}

				update_scrape_state();
			}
		}
		update_tracker_timer(now);

#if TORRENT_ABI_VERSION == 1
		if (resp.complete >= 0 && resp.incomplete >= 0)
			m_last_scrape = aux::time_now32();
#endif

#ifndef TORRENT_DISABLE_LOGGING
		if (should_log())
		{
			std::string resolved_to;
			for (auto const& i : tracker_ips)
			{
				resolved_to += i.to_string();
				resolved_to += ", ";
			}
			debug_log("TRACKER RESPONSE [ interval: %d | min-interval: %d | "
				"external ip: %s | resolved to: %s | we connected to: %s ]"
				, resp.interval.count()
				, resp.min_interval.count()
				, print_address(resp.external_ip).c_str()
				, resolved_to.c_str()
				, print_address(tracker_ip).c_str());
		}
#else
		TORRENT_UNUSED(tracker_ips);
#endif

		// for each of the peers we got from the tracker
		for (auto const& i : resp.peers)
		{
			// don't make connections to ourself
			if (i.pid == m_peer_id)
				continue;

#if TORRENT_USE_I2P
			if (r.i2pconn)
			{
				// this is an i2p name, we need to use the SAM connection
				// to do the name lookup
				if (string_ends_with(i.hostname, ".i2p"))
				{
					ADD_OUTSTANDING_ASYNC("torrent::on_i2p_resolve");
					r.i2pconn->async_name_lookup(i.hostname.c_str()
						, [self = shared_from_this()] (error_code const& ec, char const* dest)
						{ self->torrent::on_i2p_resolve(ec, dest); });
				}
				else
				{
					torrent_state st = get_peer_list_state();
					need_peer_list();
					if (m_peer_list->add_i2p_peer(i.hostname, peer_info::tracker, {}, &st))
						state_updated();
					peers_erased(st.erased);
				}
			}
			else
#endif
			{
				ADD_OUTSTANDING_ASYNC("torrent::on_peer_name_lookup");
				m_ses.get_resolver().async_resolve(i.hostname, aux::resolver_interface::abort_on_shutdown
					, std::bind(&torrent::on_peer_name_lookup, shared_from_this(), _1, _2, i.port, v));
			}
		}

#if TORRENT_USE_I2P
		if (r.i2pconn)
		{
			for (auto const& i : resp.i2p_peers)
			{
				torrent_state st = get_peer_list_state();
				peer_entry p;
				std::string destination = base32encode_i2p(i.destination);
				destination += ".b32.i2p";

				ADD_OUTSTANDING_ASYNC("torrent::on_i2p_resolve");
				r.i2pconn->async_name_lookup(destination.c_str()
					, [self = shared_from_this()] (error_code const& ec, char const* dest)
					{ self->torrent::on_i2p_resolve(ec, dest); });
			}
		}
#endif

		// there are 2 reasons to allow local IPs to be returned from a
		// non-local tracker
		// 1. retrackers are popular in russia, where an ISP runs a tracker within
		//    the AS (but not on the local network) giving out peers only from the
		//    local network
		// 2. it might make sense to have a tracker extension in the future where
		//    trackers records a peer's internal and external IP, and match up
		//    peers on the same local network

		pex_flags_t flags = v == protocol_version::V2 ? pex_lt_v2 : pex_flags_t(0);

		bool need_update = false;
		for (auto const& i : resp.peers4)
		{
			tcp::endpoint const a(address_v4(i.ip), i.port);
			need_update |= bool(add_peer(a, peer_info::tracker, flags) != nullptr);
		}

		for (auto const& i : resp.peers6)
		{
			tcp::endpoint const a(address_v6(i.ip), i.port);
			need_update |= bool(add_peer(a, peer_info::tracker, flags) != nullptr);
		}

#ifndef TORRENT_DISABLE_LOGGING
		if (should_log() && (!resp.peers4.empty() || !resp.peers6.empty()))
		{
			std::string str;
			for (auto const& peer : resp.peers4)
			{
				str += address_v4(peer.ip).to_string();
				str += ' ';
			}
			for (auto const& peer : resp.peers6)
			{
				str += address_v6(peer.ip).to_string();
				str += ' ';
			}
			debug_log("tracker add_peer() [ %s] connect-candidates: %d"
				, str.c_str(), m_peer_list
				? m_peer_list->num_connect_candidates() : -1);
		}
#endif
		if (need_update) state_updated();

		update_want_peers();

		// post unconditionally if the announce was triggered manually
		if (m_ses.alerts().should_post<tracker_reply_alert>()
			|| r.triggered_manually)
		{
			int peer_count = int(resp.peers.size() + resp.peers4.size());
#if TORRENT_USE_I2P
			peer_count += int(resp.i2p_peers.size());
#endif
			m_ses.alerts().emplace_alert<tracker_reply_alert>(
				get_handle(), local_endpoint, peer_count
				+ int(resp.peers6.size()), v, r.url);
		}

		do_connect_boost();

		state_updated();
	}

	void torrent::update_auto_sequential()
	{
		if (!settings().get_bool(settings_pack::auto_sequential))
		{
			m_auto_sequential = false;
			return;
		}

		if (num_peers() - m_num_connecting < 10)
		{
			// there are too few peers. Be conservative and don't assume it's
			// well seeded until we can connect to more peers
			m_auto_sequential = false;
			return;
		}

		// if there are at least 10 seeds, and there are 10 times more
		// seeds than downloaders, enter sequential download mode
		// (for performance)
		int const downloaders = num_downloaders();
		int const seeds = num_seeds();
		m_auto_sequential = downloaders * 10 <= seeds
			&& seeds > 9;
	}

	void torrent::do_connect_boost()
	{
		if (m_connect_boost_counter == 0) return;

		// this is the first tracker response for this torrent
		// instead of waiting one second for session_impl::on_tick()
		// to be called, connect to a few peers immediately
		int conns = std::min(int(m_connect_boost_counter)
			, settings().get_int(settings_pack::connections_limit) - m_ses.num_connections());

		if (conns == 0) return;

		// if we don't know of any peers
		if (!m_peer_list) return;

		while (want_peers() && conns > 0)
		{
			TORRENT_ASSERT(m_connect_boost_counter > 0);
			--conns;
			--m_connect_boost_counter;
			torrent_state st = get_peer_list_state();
			torrent_peer* p = m_peer_list->connect_one_peer(m_ses.session_time(), &st);
			peers_erased(st.erased);
			inc_stats_counter(counters::connection_attempt_loops, st.loop_counter);
			if (p == nullptr)
			{
				update_want_peers();
				continue;
			}

#ifndef TORRENT_DISABLE_LOGGING
			if (should_log())
			{
				external_ip const& external = m_ses.external_address();
				debug_log(" *** FOUND CONNECTION CANDIDATE ["
					" ip: %s rank: %u external: %s t: %d ]"
					, print_endpoint(p->ip()).c_str()
					, p->rank(external, m_ses.listen_port())
					, print_address(external.external_address(p->address())).c_str()
					, int(m_ses.session_time() - p->last_connected));
			}
#endif

			if (!connect_to_peer(p))
			{
				m_peer_list->inc_failcount(p);
				update_want_peers();
			}
			else
			{
				// increase m_ses.m_boost_connections for each connection
				// attempt. This will be deducted from the connect speed
				// the next time session_impl::on_tick() is triggered
				m_ses.inc_boost_connections();
				update_want_peers();
			}
		}

		if (want_peers()) m_ses.prioritize_connections(shared_from_this());
	}

namespace {

	bool trigger_announce(aux::session_interface& ses
		, bool const is_ssl
		, bool const complete_sent
		, reannounce_flags_t const flags
		, time_point const t
		, aux::announce_entry& e)
	{
		bool ret = false;
		// make sure we check for new endpoints from the listen sockets
		refresh_endpoint_list(ses, is_ssl, complete_sent, e);
		for (auto& aep : e.endpoints)
		{
			for (auto& a : aep.info_hashes)
			{
				a.next_announce = (flags & torrent_handle::ignore_min_interval)
					? time_point_cast<seconds32>(t) + seconds32(1)
					: std::max(time_point_cast<seconds32>(t), a.min_announce) + seconds32(1);
				a.min_announce = a.next_announce;
				a.triggered_manually = true;
				ret = true;
			}
		}
		return ret;
	}
}

	// this is the entry point for the client to force a re-announce. It's
	// considered a client-initiated announce (as opposed to the regular ones,
	// issued by libtorrent)
	void torrent::force_tracker_request(time_point const t, int const tracker_idx
		, reannounce_flags_t const flags)
	{
		TORRENT_ASSERT_PRECOND((tracker_idx >= 0
			&& tracker_idx < int(m_trackers.size()))
			|| tracker_idx == -1);

		if (is_paused()) return;
		bool found_one = false;
		if (tracker_idx == -1)
		{
			for (auto e : m_trackers)
			{
				// make sure we check for new endpoints from the listen sockets
				refresh_endpoint_list(m_ses, is_ssl_torrent(), bool(m_complete_sent), e);
				found_one |= trigger_announce(m_ses, is_ssl_torrent(), bool(m_complete_sent), flags, t, e);
			}
		}
		else
		{
			if (tracker_idx < 0 || tracker_idx >= int(m_trackers.size()))
				return;
			auto* e = m_trackers.find(tracker_idx);
			if (e == nullptr) return;
			found_one |= trigger_announce(m_ses, is_ssl_torrent(), bool(m_complete_sent), flags, t, *e);
		}

#ifndef TORRENT_DISABLE_LOGGING
		if (!found_one)
		{
			debug_log("*** found no tracker endpoints to announce");
		}
#endif
		update_tracker_timer(aux::time_now32());
	}

	// this is the entry point for the client to force a re-announce. It's
	// considered a client-initiated announce (as opposed to the regular ones,
	// issued by libtorrent)
	void torrent::force_tracker_request_url(time_point const t, std::string const& url
		, reannounce_flags_t const flags)
	{
		if (is_paused()) return;
		aux::announce_entry* e = m_trackers.find_tracker(url);
		if (e == nullptr)
		{
#ifndef TORRENT_DISABLE_LOGGING
			debug_log("*** tracker URL not found %s", url.c_str());
#endif
			return;
		}

		bool const found = trigger_announce(m_ses, is_ssl_torrent(), bool(m_complete_sent), flags, t, *e);

		if (found)
		{
			update_tracker_timer(aux::time_now32());
		}
#ifndef TORRENT_DISABLE_LOGGING
		else
		{
			debug_log("*** found no tracker endpoints to announce");
		}
#endif
	}

#if TORRENT_ABI_VERSION == 1
	void torrent::set_tracker_login(std::string const& name
		, std::string const& pw)
	{
		m_username = name;
		m_password = pw;
	}
#endif

#if TORRENT_USE_I2P
	void torrent::on_i2p_resolve(error_code const& ec, char const* dest) try
	{
		TORRENT_ASSERT(is_single_thread());

		INVARIANT_CHECK;

		COMPLETE_ASYNC("torrent::on_i2p_resolve");
#ifndef TORRENT_DISABLE_LOGGING
		if (ec && should_log())
			debug_log("i2p_resolve error: %s", ec.message().c_str());
#endif
		if (ec || m_abort || m_ses.is_aborted()) return;

		need_peer_list();
		torrent_state st = get_peer_list_state();
		if (m_peer_list->add_i2p_peer(dest, peer_info::tracker, {}, &st))
			state_updated();
		peers_erased(st.erased);

		update_want_peers();
	}
	catch (...) { handle_exception(); }
#endif

	void torrent::on_peer_name_lookup(error_code const& e
		, std::vector<address> const& host_list, int const port
		, protocol_version const v) try
	{
		TORRENT_ASSERT(is_single_thread());

		INVARIANT_CHECK;

		COMPLETE_ASYNC("torrent::on_peer_name_lookup");

#ifndef TORRENT_DISABLE_LOGGING
		if (e && should_log())
			debug_log("peer name lookup error: %s", e.message().c_str());
#endif

		if (e || m_abort || host_list.empty() || m_ses.is_aborted()) return;

		// TODO: add one peer per IP the hostname resolves to
		tcp::endpoint host(host_list.front(), std::uint16_t(port));

		if (m_ip_filter && m_ip_filter->access(host.address()) & ip_filter::blocked)
		{
#ifndef TORRENT_DISABLE_LOGGING
			if (should_log())
			{
				debug_log("blocked ip from tracker: %s", host.address().to_string().c_str());
			}
#endif
			if (m_ses.alerts().should_post<peer_blocked_alert>())
				m_ses.alerts().emplace_alert<peer_blocked_alert>(get_handle()
					, host, peer_blocked_alert::ip_filter);
			return;
		}

		if (add_peer(host, peer_info::tracker, v == protocol_version::V2 ? pex_lt_v2 : pex_flags_t(0)))
		{
			state_updated();

#ifndef TORRENT_DISABLE_LOGGING
			if (should_log())
			{
				debug_log("name-lookup add_peer() [ %s ] connect-candidates: %d"
					, host.address().to_string().c_str()
					, m_peer_list ? m_peer_list->num_connect_candidates() : -1);
			}
#endif
		}
		update_want_peers();
	}
	catch (...) { handle_exception(); }

	std::optional<std::int64_t> torrent::bytes_left() const
	{
		// if we don't have the metadata yet, we
		// cannot tell how big the torrent is.
		if (!valid_metadata()) return {};
		TORRENT_ASSERT(m_torrent_file->num_pieces() > 0);
		if (m_seed_mode) return std::int64_t(0);
		if (!has_picker()) return is_seed() ? std::int64_t(0) : m_torrent_file->total_size();

		piece_count const pc = m_picker->have();
		std::int64_t left
			= m_torrent_file->total_size()
			- std::int64_t(pc.num_pieces) * m_torrent_file->piece_length();

		// if we have the last piece, we may have subtracted too much, as it can
		// be smaller than the normal piece size.
		// we have to correct it
		if (pc.last_piece)
		{
			left += m_torrent_file->piece_length() - m_torrent_file->piece_size(m_torrent_file->last_piece());
		}

		return left;
	}

	// we assume the last block is never a pad block. Should be a fairly
	// safe assumption, and you just get a few kiB off if it is
	std::int64_t calc_bytes(file_storage const& fs, piece_count const& pc)
	{
		// it's an impossible combination to have 0 pieces, but still have one of them be the last piece
		TORRENT_ASSERT(!(pc.num_pieces == 0 && pc.last_piece == true));

		// if we have 0 pieces, we can't have any pad blocks either
		TORRENT_ASSERT(!(pc.num_pieces == 0 && pc.pad_bytes > 0));

		// if we have all pieces, we must also have the last one
		TORRENT_ASSERT(!(pc.num_pieces == fs.num_pieces() && pc.last_piece == false));

		// every block should not be a pad block
		TORRENT_ASSERT(pc.pad_bytes <= std::int64_t(pc.num_pieces) * fs.piece_length());

		return std::int64_t(pc.num_pieces) * fs.piece_length()
			- (pc.last_piece ? fs.piece_length() - fs.piece_size(fs.last_piece()) : 0)
			- std::int64_t(pc.pad_bytes);
	}

	// fills in total_wanted, total_wanted_done and total_done
// TODO: 3 this could probably be pulled out into a free function
	void torrent::bytes_done(torrent_status& st, status_flags_t const flags) const
	{
		INVARIANT_CHECK;

		st.total_done = 0;
		st.total_wanted_done = 0;
		st.total_wanted = m_size_on_disk;

		TORRENT_ASSERT(st.total_wanted <= m_torrent_file->total_size());
		TORRENT_ASSERT(st.total_wanted >= 0);

		TORRENT_ASSERT(!valid_metadata() || m_torrent_file->num_pieces() > 0);
		if (!valid_metadata()) return;

		if (m_seed_mode || is_seed())
		{
			// once we're a seed and remove the piece picker, we stop tracking
			// piece- and file priority. We consider everything as being
			// "wanted"
			st.total_done = m_torrent_file->total_size() - m_padding_bytes;
			st.total_wanted_done = m_size_on_disk;
			st.total_wanted = m_size_on_disk;
			TORRENT_ASSERT(st.total_wanted <= st.total_done);
			TORRENT_ASSERT(st.total_wanted_done <= st.total_wanted);
			TORRENT_ASSERT(st.total_done <= m_torrent_file->total_size());
			return;
		}
		else if (!has_picker())
		{
			st.total_done = 0;
			st.total_wanted_done = 0;
			st.total_wanted = m_size_on_disk;
			return;
		}

		TORRENT_ASSERT(has_picker());

		file_storage const& files = m_torrent_file->files();

		st.total_wanted = std::min(m_size_on_disk, calc_bytes(files, m_picker->want()));
		st.total_wanted_done = std::min(m_file_progress.total_on_disk()
			, calc_bytes(files, m_picker->have_want()));
		st.total_done = calc_bytes(files, m_picker->have());
		st.total = calc_bytes(files, m_picker->all_pieces());

		TORRENT_ASSERT(st.total_done <= calc_bytes(files, m_picker->all_pieces()));
		TORRENT_ASSERT(st.total_wanted <= calc_bytes(files, m_picker->all_pieces()));

		TORRENT_ASSERT(st.total_wanted_done >= 0);
		TORRENT_ASSERT(st.total_wanted >= 0);
		TORRENT_ASSERT(st.total_wanted >= st.total_wanted_done);
		TORRENT_ASSERT(st.total_done >= 0);
		TORRENT_ASSERT(st.total_done >= st.total_wanted_done);

		// this is expensive, we might not want to do it all the time
		if (!(flags & torrent_handle::query_accurate_download_counters)) return;

		// to get higher accuracy of the download progress, include
		// blocks from currently downloading pieces as well
		std::vector<piece_picker::downloading_piece> const dl_queue
			= m_picker->get_download_queue();

		// look at all unfinished pieces and add the completed
		// blocks to our 'done' counter
		for (auto i = dl_queue.begin(); i != dl_queue.end(); ++i)
		{
			piece_index_t const index = i->index;

			// completed pieces are already accounted for
			if (m_picker->have_piece(index)) continue;

			TORRENT_ASSERT(i->finished + i->writing <= m_picker->blocks_in_piece(index));

			auto const additional_bytes = std::int64_t(i->finished + i->writing
				- m_picker->pad_bytes_in_piece(index) / block_size())
				* block_size();
			TORRENT_ASSERT(additional_bytes >= 0);
			st.total_done += additional_bytes;
			if (m_picker->piece_priority(index) > dont_download)
				st.total_wanted_done += additional_bytes;
		}

		TORRENT_ASSERT(st.total_wanted_done >= 0);
		TORRENT_ASSERT(st.total_done >= st.total_wanted_done);
	}

	void torrent::on_piece_verified(aux::vector<sha256_hash> block_hashes
		, piece_index_t const piece
		, sha1_hash const& piece_hash, storage_error const& error) try
	{
		TORRENT_ASSERT(is_single_thread());

		if (m_abort) return;
		if (m_deleted) return;

		m_picker->completed_hash_job(piece);

		boost::tribool passed = boost::indeterminate;
		boost::tribool v2_passed = boost::indeterminate;

		if (settings().get_bool(settings_pack::disable_hash_checks))
		{
			passed = v2_passed = true;
		}
		else if (error)
		{
			passed = v2_passed = false;
		}
		else
		{
			if (torrent_file().info_hashes().has_v1())
			{
				passed = sha1_hash(piece_hash) == m_torrent_file->hash_for_piece(piece);
			}

			if (!block_hashes.empty())
			{
				TORRENT_ASSERT(torrent_file().info_hashes().has_v2());
				v2_passed = on_blocks_hashed(piece, block_hashes);
			}
		}

		if (!error && ((passed && !v2_passed) || (!passed && v2_passed)))
		{
			handle_inconsistent_hashes(piece);
			return;
		}

		bool const disk_error = (!passed || !v2_passed) && error;

		if (disk_error) handle_disk_error("piece_verified", error);

#ifndef TORRENT_DISABLE_LOGGING
		if (should_log())
		{
			debug_log("*** PIECE_FINISHED [ p: %d | chk: %s | size: %d ]"
				, static_cast<int>(piece)
				, (passed || v2_passed) ? "passed"
				: disk_error ? "disk failed"
				: (!passed || !v2_passed) ? "failed"
				: "-"
				, m_torrent_file->piece_size(piece));
		}
#endif
		TORRENT_ASSERT(valid_metadata());

		// if we're a seed we don't have a picker
		// and we also don't have to do anything because
		// we already have this piece
		if (!has_picker() && m_have_all) return;

		need_picker();

		TORRENT_ASSERT(!m_picker->have_piece(piece));

		state_updated();

		// even though the piece passed the hash-check
		// it might still have failed being written to disk
		// if so, piece_picker::write_failed() has been
		// called, and the piece is no longer finished.
		// in this case, we have to ignore the fact that
		// it passed the check
		if (!m_picker->is_piece_finished(piece)) return;

		if (disk_error)
		{
			update_gauge();
		}
		else if (passed || v2_passed)
		{
			// the following call may cause picker to become invalid
			// in case we just became a seed
			piece_passed(piece);
			// if we're in seed mode, we just acquired this piece
			// mark it as verified
			if (m_seed_mode) verified(piece);
		}
		else if (!passed || !v2_passed)
		{
			// piece_failed() will restore the piece
			piece_failed(piece);
		}
	}
	catch (...) { handle_exception(); }

	void torrent::add_suggest_piece(piece_index_t const index)
	{
		TORRENT_ASSERT(settings().get_int(settings_pack::suggest_mode)
			== settings_pack::suggest_read_cache);

		// when we care about suggest mode, we keep the piece picker
		// around to track piece availability
		need_picker();
		int const peers = std::max(num_peers(), 1);
		int const availability = m_picker->get_availability(index) * 100 / peers;

		m_suggest_pieces.add_piece(index, availability
			, settings().get_int(settings_pack::max_suggest_pieces));
	}

	// this is called when either:
	// * we have completely downloaded piece 'index' and its hash has been verified.
	// * during initial file check when we find a piece whose hash is correct
	// * if there's a pad-file that extends over the entire piece
	// this function does not update the piece picker, telling it we have the
	// piece, it just does all the torrent-level accounting that needs to
	// happen. It may not be called twice for the same piece (if it is,
	// file_progress will assert)
	void torrent::we_have(piece_index_t const index, bool const loading_resume)
	{
		TORRENT_ASSERT(is_single_thread());
		TORRENT_ASSERT(!has_picker() || m_picker->have_piece(index));

		inc_stats_counter(counters::num_have_pieces);

		// at this point, we have the piece for sure. It has been
		// successfully written to disk. We may announce it to peers
		// (unless it has already been announced through predictive_piece_announce
		// feature).
		bool announce_piece = true;
#ifndef TORRENT_DISABLE_PREDICTIVE_PIECES
		auto const it = std::lower_bound(m_predictive_pieces.begin()
			, m_predictive_pieces.end(), index);
		if (it != m_predictive_pieces.end() && *it == index)
		{
			// this means we've already announced the piece
			announce_piece = false;
			m_predictive_pieces.erase(it);
		}
#endif

		// make a copy of the peer list since peers
		// may disconnect while looping
		for (auto* c : m_connections)
		{
			auto p = c->self();

			// received_piece will check to see if we're still interested
			// in this peer, and if neither of us is interested in the other,
			// disconnect it.
			p->received_piece(index);
			if (p->is_disconnecting()) continue;

			// if we're not announcing the piece, it means we
			// already have, and that we might have received
			// a request for it, and not sending it because
			// we were waiting to receive the piece, now that
			// we have received it, try to send stuff (fill_send_buffer)
			if (announce_piece) p->announce_piece(index);
			else p->fill_send_buffer();
		}

#ifndef TORRENT_DISABLE_EXTENSIONS
		for (auto& ext : m_extensions)
		{
			ext->on_piece_pass(index);
		}
#endif

		// since this piece just passed, we might have
		// become uninterested in some peers where this
		// was the last piece we were interested in
		// update_interest may disconnect the peer and
		// invalidate the iterator
		for (auto* p : m_connections)
		{
			TORRENT_INCREMENT(m_iterating_connections);
			// if we're not interested already, no need to check
			if (!p->is_interesting()) continue;
			// if the peer doesn't have the piece we just got, it
			// shouldn't affect our interest
			if (!p->has_piece(index)) continue;
			p->update_interest();
		}

		if (!loading_resume)
		{
			set_need_save_resume(torrent_handle::if_download_progress);
			state_updated();
			update_want_tick();
		}

		if (m_ses.alerts().should_post<piece_finished_alert>())
			m_ses.alerts().emplace_alert<piece_finished_alert>(get_handle(), index);

		// update m_file_progress (if we have one)
		m_file_progress.update(m_torrent_file->files(), index
			, [this](file_index_t const file_index)
			{
				if (m_ses.alerts().should_post<file_completed_alert>())
				{
					// this file just completed, post alert
					m_ses.alerts().emplace_alert<file_completed_alert>(
						get_handle(), file_index);
				}
			});

#ifndef TORRENT_DISABLE_STREAMING
		remove_time_critical_piece(index, true);
#endif

		if (is_downloading_state(m_state))
		{
			if (m_state != torrent_status::finished
				&& m_state != torrent_status::seeding
				&& is_finished())
			{
				// torrent finished
				// i.e. all the pieces we're interested in have
				// been downloaded. Release the files (they will open
				// in read only mode if needed)
				finished();
				// if we just became a seed, picker is now invalid, since it
				// is deallocated by the torrent once it starts seeding
			}

			m_last_download = aux::time_now32();

#ifndef TORRENT_DISABLE_SHARE_MODE
			if (m_share_mode)
				recalc_share_mode();
#endif
		}
		update_want_tick();
	}

	boost::tribool torrent::on_blocks_hashed(piece_index_t const piece
		, span<sha256_hash const> const block_hashes)
	{
		boost::tribool ret = boost::indeterminate;
		need_hash_picker();

		int const blocks_in_piece = torrent_file().orig_files().blocks_in_piece2(piece);
		int const blocks_per_piece = torrent_file().blocks_per_piece();

		// the blocks are guaranteed to represent exactly one piece
		TORRENT_ASSERT(blocks_in_piece == int(block_hashes.size()));

		TORRENT_ALLOCA(block_passed, bool, blocks_in_piece);
		std::fill(block_passed.begin(), block_passed.end(), false);

		auto last_result = set_block_hash_result(set_block_hash_result::result::unknown);

		for (int i = 0; i < blocks_in_piece; ++i)
		{
			// if there was an enoent or eof error the block hashes array may be incomplete
			// bail if we've hit the end of the valid hashes
			if (block_hashes[i].is_all_zeros()) return false;

			auto const result = get_hash_picker().set_block_hash(piece
				, i * default_block_size, block_hashes[i]);
			last_result = result;

			// all verified ranges should always be full pieces or less
			TORRENT_ASSERT(result.first_verified_block >= 0
				|| (result.first_verified_block % blocks_per_piece) == 0);
			TORRENT_ASSERT(result.num_verified <= blocks_per_piece
				|| (result.num_verified % blocks_per_piece) == 0);

			if (result.status == set_block_hash_result::result::success)
			{
				TORRENT_ASSERT(result.first_verified_block < blocks_in_piece);
				TORRENT_ASSERT(blocks_in_piece <= blocks_per_piece);

				// note that result.num_verified may cover pad blocks too, and
				// so may be > blocks_in_piece

				// sometimes, completing a single block may "unlock" validating
				// multiple pieces. e.g. if we don't have the piece layer yet,
				// but we completed the last block in the whole torrent, now we
				// can validate everything. For this reason,
				// first_verified_block may be negative.

				// In this call, we track the blocks in this piece though, in
				// the block_passed array. For that tracking we need to clamp
				// the start index to 0.
				auto const first_block = std::max(0, result.first_verified_block);
				auto const count = std::min(blocks_in_piece - first_block, result.num_verified);
				std::fill_n(block_passed.begin() + first_block, count, true);

				// the current block (i) should be part of the range that was
				// verified
				TORRENT_ASSERT(first_block <= i);
				TORRENT_ASSERT(i < first_block + count);

				// if the hashes for more than one piece have been verified,
				// check for any pieces which were already checked but couldn't
				// be verified and mark them as verified
				for (piece_index_t verified_piece : result.piece_range(piece, blocks_per_piece))
				{
					if (!has_picker()
						|| verified_piece == piece
						|| !m_picker->is_piece_finished(verified_piece)
						|| m_picker->have_piece(verified_piece))
						continue;

					TORRENT_ASSERT(get_hash_picker().piece_verified(verified_piece));
					m_picker->piece_flushed(verified_piece);
					update_gauge();
					we_have(verified_piece);
				}
			}
			else if (result.status == set_block_hash_result::result::block_hash_failed)
			{
				ret = false;
			}
		}
		if (last_result.status == set_block_hash_result::result::piece_hash_failed)
		{
			// only if the *last* block causes the piece to fail, do we know
			// it actually failed. Otherwise it might have been failing
			// because of other, previously existing block hashes.
			ret = false;

			// if the hashes for more than one piece have been verified,
			// check for any pieces which were already checked but couldn't
			// be verified and mark them as verified
			for (piece_index_t verified_piece : last_result.piece_range(piece, blocks_per_piece))
			{
				if (!has_picker()
					|| verified_piece == piece)
					continue;

				m_picker->we_dont_have(verified_piece);
				update_gauge();
				piece_failed(verified_piece);
			}
		}

		if (boost::indeterminate(ret) && std::all_of(block_passed.begin(), block_passed.end()
			, [](bool e) { return e; }))
		{
			ret = true;
		}
		return ret;
	}

	// this is called when the piece hash is checked as correct. Note
	// that the piece picker and the torrent won't necessarily consider
	// us to have this piece yet, since it might not have been flushed
	// to disk yet. Only if we have predictive_piece_announce on will
	// we announce this piece to peers at this point.
	void torrent::piece_passed(piece_index_t const index)
	{
//		INVARIANT_CHECK;
		TORRENT_ASSERT(is_single_thread());
		TORRENT_ASSERT(!m_picker->have_piece(index));

#ifndef TORRENT_DISABLE_LOGGING
		if (should_log())
			debug_log("PIECE_PASSED (%d) (num_have: %d)", int(index), num_have());
#endif

//		std::fprintf(stderr, "torrent::piece_passed piece:%d\n", index);

		TORRENT_ASSERT(index >= piece_index_t(0));
		TORRENT_ASSERT(index < m_torrent_file->end_piece());

		set_need_save_resume(torrent_handle::if_download_progress);

		inc_stats_counter(counters::num_piece_passed);

		if (settings().get_int(settings_pack::suggest_mode)
			== settings_pack::suggest_read_cache)
		{
			// we just got a new piece. Chances are that it's actually the
			// rarest piece (since we're likely to download pieces rarest first)
			// if it's rarer than any other piece that we currently suggest, insert
			// it in the suggest set and pop the last one out
			add_suggest_piece(index);
		}

		// increase the trust point of all peers that sent
		// parts of this piece.
		std::set<torrent_peer*> const peers = [&]
		{
			std::vector<torrent_peer*> const downloaders = m_picker->get_downloaders(index);

			std::set<torrent_peer*> ret;
			// these torrent_peer pointers are owned by m_peer_list and they may be
			// invalidated if a peer disconnects. We cannot keep them across any
			// significant operations, but we should use them right away
			// ignore nullptrs
			std::remove_copy(downloaders.begin(), downloaders.end()
				, std::inserter(ret, ret.begin()), static_cast<torrent_peer*>(nullptr));
			return ret;
		}();

		for (auto* p : peers)
		{
			TORRENT_ASSERT(p != nullptr);
			if (p == nullptr) continue;
			TORRENT_ASSERT(p->in_use);
			p->on_parole = false;
			int trust_points = p->trust_points;
			++trust_points;
			if (trust_points > 8) trust_points = 8;
			p->trust_points = trust_points;
			if (p->connection)
			{
				auto* peer = static_cast<peer_connection*>(p->connection);
				TORRENT_ASSERT(peer->m_in_use == 1337);
				peer->received_valid_data(index);
			}
		}

		m_picker->piece_passed(index);
		update_gauge();
		we_have(index);

#ifndef TORRENT_DISABLE_LOGGING
		if (should_log())
			debug_log("we_have(%d) (num_have: %d)", int(index), num_have());
#endif
#ifndef TORRENT_DISABLE_STREAMING
		remove_time_critical_piece(index, true);
#endif
	}

#ifndef TORRENT_DISABLE_PREDICTIVE_PIECES
	// we believe we will complete this piece very soon
	// announce it to peers ahead of time to eliminate the
	// round-trip times involved in announcing it, requesting it
	// and sending it
	void torrent::predicted_have_piece(piece_index_t const index, time_duration const duration)
	{
		auto const i = std::lower_bound(m_predictive_pieces.begin()
			, m_predictive_pieces.end(), index);
		if (i != m_predictive_pieces.end() && *i == index) return;

		for (auto* p : m_connections)
		{
			TORRENT_INCREMENT(m_iterating_connections);
#ifndef TORRENT_DISABLE_LOGGING
			p->peer_log(peer_log_alert::outgoing, "PREDICTIVE_HAVE", "piece: %d expected in %d ms"
				, static_cast<int>(index), static_cast<int>(total_milliseconds(duration)));
#else
			TORRENT_UNUSED(duration);
#endif
			p->announce_piece(index);
		}

		m_predictive_pieces.insert(i, index);
	}
#endif

	// blocks may contain the block indices of the blocks that failed (if this is
	// a v2 torrent).
	void torrent::piece_failed(piece_index_t const index, std::vector<int> blocks)
	{
		// if the last piece fails the peer connection will still
		// think that it has received all of it until this function
		// resets the download queue. So, we cannot do the
		// invariant check here since it assumes:
		// (total_done == m_torrent_file->total_size()) => is_seed()
		INVARIANT_CHECK;
		TORRENT_ASSERT(is_single_thread());

		TORRENT_ASSERT(has_picker());
		TORRENT_ASSERT(index >= piece_index_t(0));
		TORRENT_ASSERT(index < m_torrent_file->end_piece());
		TORRENT_ASSERT(std::is_sorted(blocks.begin(), blocks.end()));

		inc_stats_counter(counters::num_piece_failed);

#ifndef TORRENT_DISABLE_PREDICTIVE_PIECES
		auto const it = std::lower_bound(m_predictive_pieces.begin()
			, m_predictive_pieces.end(), index);
		if (it != m_predictive_pieces.end() && *it == index)
		{
			for (auto* p : m_connections)
			{
				TORRENT_INCREMENT(m_iterating_connections);
				// send reject messages for
				// potential outstanding requests to this piece
				p->reject_piece(index);
				// let peers that support the dont-have message
				// know that we don't actually have this piece
				p->write_dont_have(index);
			}
			m_predictive_pieces.erase(it);
		}
#endif

		std::vector<torrent_peer*> const downloaders = m_picker->get_downloaders(index);

		// decrease the trust point of all peers that sent
		// parts of this piece.
		// first, build a set of all peers that participated
		// if we know which blocks failed, just include the peer(s) sending those
		// blocks
		std::set<torrent_peer*> const peers = [&]
		{
			std::set<torrent_peer*> ret;
			if (!blocks.empty() && !downloaders.empty())
			{
				for (auto const b : blocks) ret.insert(downloaders[std::size_t(b)]);
			}
			else
			{
				std::copy(downloaders.begin(), downloaders.end(), std::inserter(ret, ret.begin()));
			}
			return ret;
		}();

		// if this piece wasn't downloaded from peers, we just found it on disk.
		// In that case, we should just consider it as "not-have" and there's no
		// need to try to get higher fidelity hashes (yet)
		bool const found_on_disk = peers.size() == 1 && peers.count(nullptr);

		if (!torrent_file().info_hashes().has_v1() && blocks.empty() && !found_on_disk)
		{
			// TODO: only do this if the piece size > 1 blocks
			// This is a v2 torrent so we can request get block
			// level hashes.
			verify_block_hashes(index);
		}

		// the below code is penalizing peers that sent use bad data.
		// increase the total amount of failed bytes
		if (!found_on_disk)
		{
			if (blocks.empty())
				add_failed_bytes(m_torrent_file->piece_size(index));
			else
				add_failed_bytes(static_cast<int>(blocks.size()) * default_block_size);

#ifndef TORRENT_DISABLE_EXTENSIONS
			for (auto& ext : m_extensions)
			{
				ext->on_piece_failed(index);
			}
#endif

			// did we receive this piece from a single peer?
			// if we know exactly which blocks failed the hash, we can also be certain
			// that all peers in the list sent us bad data
			bool const known_bad_peer = peers.size() == 1 || !blocks.empty();

			penalize_peers(peers, index, known_bad_peer);
		}

		// If m_storage isn't set here, it means we're shutting down
		if (m_storage)
		{
			// it doesn't make much sense to fail to hash a piece
			// without having a storage associated with the torrent.
			// restoring the piece in the piece picker without calling
			// clear piece on the disk thread will make them out of
			// sync, and if we try to write more blocks to this piece
			// the disk thread will barf, because it hasn't been cleared
			TORRENT_ASSERT(m_storage);

			// don't allow picking any blocks from this piece
			// until we're done synchronizing with the disk threads.
			m_picker->lock_piece(index);

			// don't do this until after the plugins have had a chance
			// to read back the blocks that failed, for blame purposes
			// this way they have a chance to hit the cache
			m_ses.disk_thread().async_clear_piece(m_storage, index
				, [self = shared_from_this(), c = std::move(blocks)](piece_index_t const& p)
				{ self->on_piece_sync(p, c); });
			m_ses.deferred_submit_jobs();
		}
		else
		{
			TORRENT_ASSERT(m_abort);
			// it doesn't really matter what we do
			// here, since we're about to destruct the
			// torrent anyway.
			on_piece_sync(index, std::move(blocks));
		}
	}

	void torrent::penalize_peers(std::set<torrent_peer*> const& peers
		, piece_index_t const index, bool const known_bad_peer)
	{
		for (auto* p : peers)
		{
			if (p == nullptr) continue;
			TORRENT_ASSERT(p->in_use);
			bool allow_disconnect = true;
			if (p->connection)
			{
				auto* peer = static_cast<peer_connection*>(p->connection);
				TORRENT_ASSERT(peer->m_in_use == 1337);

				// the peer implementation can ask not to be disconnected.
				// this is used for web seeds for instance, to instead of
				// disconnecting, mark the file as not being had.
				allow_disconnect = peer->received_invalid_data(index, known_bad_peer);
			}

			if (settings().get_bool(settings_pack::use_parole_mode))
				p->on_parole = true;

			int hashfails = p->hashfails;
			int trust_points = p->trust_points;

			// we decrease more than we increase, to keep the
			// allowed failed/passed ratio low.
			trust_points -= 2;
			++hashfails;
			if (trust_points < -7) trust_points = -7;
			p->trust_points = trust_points;
			if (hashfails > 255) hashfails = 255;
			p->hashfails = std::uint8_t(hashfails);

			// either, we have received too many failed hashes
			// or this was the only peer that sent us this piece.
			// if we have failed more than 3 pieces from this peer,
			// don't trust it regardless.
			if (p->trust_points <= -7
				|| (known_bad_peer && allow_disconnect))
			{
				// we don't trust this peer anymore
				// ban it.
				if (m_ses.alerts().should_post<peer_ban_alert>())
				{
					peer_id const pid = p->connection
						? p->connection->pid() : peer_id();
					m_ses.alerts().emplace_alert<peer_ban_alert>(
						get_handle(), p->ip(), pid);
				}

				// mark the peer as banned
				ban_peer(p);
				update_want_peers();
				inc_stats_counter(counters::banned_for_hash_failure);

				if (p->connection)
				{
					auto* peer = static_cast<peer_connection*>(p->connection);
#ifndef TORRENT_DISABLE_LOGGING
					if (should_log())
					{
						debug_log("*** BANNING PEER: \"%s\" Too many corrupt pieces"
							, print_endpoint(p->ip()).c_str());
					}
					peer->peer_log(peer_log_alert::info, "BANNING_PEER", "Too many corrupt pieces");
#endif
					peer->disconnect(errors::too_many_corrupt_pieces, operation_t::bittorrent);
				}
			}
		}
	}

	void torrent::peer_is_interesting(peer_connection& c)
	{
		INVARIANT_CHECK;

		// no peer should be interesting if we're finished
		TORRENT_ASSERT(!is_finished());

		if (c.in_handshake()) return;
		c.send_interested();
		if (c.has_peer_choked()
			&& c.allowed_fast().empty())
			return;

		if (request_a_block(*this, c))
			inc_stats_counter(counters::interesting_piece_picks);
		c.send_block_requests();
	}

	void torrent::on_piece_sync(piece_index_t const piece, std::vector<int> const& blocks) try
	{
		// the user may have called force_recheck, which clears
		// the piece picker
		if (!has_picker()) return;

		// unlock the piece and restore it, as if no block was
		// ever downloaded for it.
		m_picker->restore_piece(piece, blocks);

		if (m_ses.alerts().should_post<hash_failed_alert>())
			m_ses.alerts().emplace_alert<hash_failed_alert>(get_handle(), piece);

		// we have to let the piece_picker know that
		// this piece failed the check as it can restore it
		// and mark it as being interesting for download
		TORRENT_ASSERT(!m_picker->have_piece(piece));

		// loop over all peers and re-request potential duplicate
		// blocks to this piece
		for (auto* p : m_connections)
		{
			TORRENT_INCREMENT(m_iterating_connections);
			for (auto const& b : p->download_queue())
			{
				if (b.timed_out || b.not_wanted) continue;
				if (b.block.piece_index != piece) continue;
				if (!blocks.empty()
					&& std::find(blocks.begin(), blocks.end(), b.block.block_index) == blocks.end())
					continue;
				m_picker->mark_as_downloading(b.block, p->peer_info_struct()
					, p->picker_options());
			}
			for (auto const& b : p->request_queue())
			{
				if (b.block.piece_index != piece) continue;
				if (!blocks.empty()
					&& std::find(blocks.begin(), blocks.end(), b.block.block_index) == blocks.end())
					continue;
				m_picker->mark_as_downloading(b.block, p->peer_info_struct()
					, p->picker_options());
			}
		}
	}
	catch (...) { handle_exception(); }

	void torrent::peer_has(piece_index_t const index, peer_connection const* peer)
	{
		if (has_picker())
		{
			torrent_peer* pp = peer->peer_info_struct();
			m_picker->inc_refcount(index, pp);
		}
		else
		{
			TORRENT_ASSERT(is_seed() || !m_have_all);
		}
	}

	// when we get a bitfield message, this is called for that piece
	void torrent::peer_has(typed_bitfield<piece_index_t> const& bits
		, peer_connection const* peer)
	{
		if (has_picker())
		{
			TORRENT_ASSERT(bits.size() == torrent_file().num_pieces());
			torrent_peer* pp = peer->peer_info_struct();
			m_picker->inc_refcount(bits, pp);
		}
		else
		{
			TORRENT_ASSERT(is_seed() || !m_have_all);
		}
	}

	void torrent::peer_has_all(peer_connection const* peer)
	{
		if (has_picker())
		{
			torrent_peer* pp = peer->peer_info_struct();
			m_picker->inc_refcount_all(pp);
		}
		else
		{
			TORRENT_ASSERT(is_seed() || !m_have_all);
		}
	}

	void torrent::peer_lost(typed_bitfield<piece_index_t> const& bits
		, peer_connection const* peer)
	{
		if (has_picker())
		{
			TORRENT_ASSERT(bits.size() == torrent_file().num_pieces());
			torrent_peer* pp = peer->peer_info_struct();
			m_picker->dec_refcount(bits, pp);
		}
		else
		{
			TORRENT_ASSERT(is_seed() || !m_have_all);
		}
	}

	void torrent::peer_lost(piece_index_t const index, peer_connection const* peer)
	{
		if (m_picker)
		{
			torrent_peer* pp = peer->peer_info_struct();
			m_picker->dec_refcount(index, pp);
		}
		else
		{
			TORRENT_ASSERT(is_seed() || !m_have_all);
		}
	}

	void torrent::abort()
	{
		TORRENT_ASSERT(is_single_thread());

		if (m_abort) return;

		m_abort = true;
		update_want_peers();
		update_want_tick();
		update_want_scrape();
		update_gauge();
		stop_announcing();

		// remove from download queue
		m_ses.set_queue_position(this, queue_position_t{-1});

		if (m_peer_class > peer_class_t{0})
		{
			remove_class(m_ses.peer_classes(), m_peer_class);
			m_ses.peer_classes().decref(m_peer_class);
			m_peer_class = peer_class_t{0};
		}

		m_inactivity_timer.cancel();

#ifndef TORRENT_DISABLE_LOGGING
		log_to_all_peers("aborting");
#endif

		// disconnect all peers and close all
		// files belonging to the torrents
		disconnect_all(errors::torrent_aborted, operation_t::bittorrent);

		// make sure to destruct the peers immediately
		on_remove_peers();
		TORRENT_ASSERT(m_connections.empty());

		// post a message to the main thread to destruct
		// the torrent object from there
		if (m_storage)
		{
			try {
				m_ses.disk_thread().async_stop_torrent(m_storage
					, std::bind(&torrent::on_torrent_aborted, shared_from_this()));
			}
			catch (std::exception const& e)
			{
				TORRENT_UNUSED(e);
				m_storage.reset();
#ifndef TORRENT_DISABLE_LOGGING
				debug_log("Failed to flush disk cache: %s", e.what());
#endif
				// clients may rely on this alert to be posted, so it's probably a
				// good idea to post it here, even though we failed
				// TODO: 3 should this alert have an error code in it?
				if (alerts().should_post<cache_flushed_alert>())
					alerts().emplace_alert<cache_flushed_alert>(get_handle());
			}
			m_ses.deferred_submit_jobs();
		}
		else
		{
			if (alerts().should_post<cache_flushed_alert>())
				alerts().emplace_alert<cache_flushed_alert>(get_handle());
			alerts().emplace_alert<torrent_removed_alert>(get_handle()
				, info_hash(), get_userdata());
		}

		// TODO: 2 abort lookups this torrent has made via the
		// session host resolver interface

		if (!m_apply_ip_filter)
		{
			inc_stats_counter(counters::non_filter_torrents, -1);
			m_apply_ip_filter = true;
		}

		m_paused = false;
		m_auto_managed = false;
		update_state_list();
		for (torrent_list_index_t i{}; i != m_links.end_index(); ++i)
		{
			if (!m_links[i].in_list()) continue;
			m_links[i].unlink(m_ses.torrent_list(i), i);
		}
		// don't re-add this torrent to the state-update list
		m_state_subscription = false;

#if TORRENT_USE_RTC
		if(m_rtc_signaling)
			m_rtc_signaling->close();
#endif
	}

	// this is called when we're destructing non-gracefully. i.e. we're _just_
	// destructing everything.
	void torrent::panic()
	{
		m_storage.reset();
		// if there are any other peers allocated still, we need to clear them
		// now. They can't be cleared later because the allocator will already
		// have been destructed
		if (m_peer_list) m_peer_list->clear();
		m_connections.clear();
		m_outgoing_pids.clear();
		m_peers_to_disconnect.clear();
		m_num_uploads = 0;
		m_num_connecting = 0;
		m_num_connecting_seeds = 0;
	}

#ifndef TORRENT_DISABLE_SUPERSEEDING
	void torrent::set_super_seeding(bool const on)
	{
		if (on == m_super_seeding) return;

		m_super_seeding = on;
		set_need_save_resume(torrent_handle::if_state_changed);
		state_updated();

		if (m_super_seeding) return;

		// disable super seeding for all peers
		for (auto* pc : *this)
		{
			pc->superseed_piece(piece_index_t(-1), piece_index_t(-1));
		}
	}

	// TODO: 3 this should return optional<>. piece index -1 should not be
	// allowed
	piece_index_t torrent::get_piece_to_super_seed(typed_bitfield<piece_index_t> const& bits)
	{
		// return a piece with low availability that is not in
		// the bitfield and that is not currently being super
		// seeded by any peer
		TORRENT_ASSERT(m_super_seeding);

		// do a linear search from the first piece
		int min_availability = 9999;
		std::vector<piece_index_t> avail_vec;
		for (auto const i : m_torrent_file->piece_range())
		{
			if (bits[i]) continue;

			int availability = 0;
			for (auto* pc : *this)
			{
				if (pc->super_seeded_piece(i))
				{
					// avoid super-seeding the same piece to more than one
					// peer if we can avoid it. Do this by artificially
					// increase the availability
					availability = 999;
					break;
				}
				if (pc->has_piece(i)) ++availability;
			}
			if (availability > min_availability) continue;
			if (availability == min_availability)
			{
				avail_vec.push_back(i);
				continue;
			}
			TORRENT_ASSERT(availability < min_availability);
			min_availability = availability;
			avail_vec.clear();
			avail_vec.push_back(i);
		}

		if (avail_vec.empty()) return piece_index_t{-1};
		return avail_vec[random(std::uint32_t(avail_vec.size() - 1))];
	}
#endif

	void torrent::on_files_deleted(storage_error const& error) try
	{
		TORRENT_ASSERT(is_single_thread());

		if (error)
		{
			if (alerts().should_post<torrent_delete_failed_alert>())
				alerts().emplace_alert<torrent_delete_failed_alert>(get_handle()
					, error.ec, m_torrent_file->info_hashes());
		}
		else
		{
			alerts().emplace_alert<torrent_deleted_alert>(get_handle(), m_torrent_file->info_hashes());
		}
	}
	catch (...) { handle_exception(); }

	void torrent::on_file_renamed(std::string const& filename
		, file_index_t const file_idx
		, storage_error const& error) try
	{
		TORRENT_ASSERT(is_single_thread());

		if (error)
		{
			if (alerts().should_post<file_rename_failed_alert>())
				alerts().emplace_alert<file_rename_failed_alert>(get_handle()
					, file_idx, error.ec);
		}
		else
		{
			if (alerts().should_post<file_renamed_alert>())
				alerts().emplace_alert<file_renamed_alert>(get_handle()
					, filename, m_torrent_file->files().file_path(file_idx), file_idx);
			m_torrent_file->rename_file(file_idx, filename);

			set_need_save_resume(torrent_handle::if_state_changed);
		}
	}
	catch (...) { handle_exception(); }

	void torrent::on_torrent_paused() try
	{
		TORRENT_ASSERT(is_single_thread());

		if (alerts().should_post<torrent_paused_alert>())
			alerts().emplace_alert<torrent_paused_alert>(get_handle());
	}
	catch (...) { handle_exception(); }

#if TORRENT_ABI_VERSION == 1
	std::string torrent::tracker_login() const
	{
		if (m_username.empty() && m_password.empty()) return "";
		return m_username + ":" + m_password;
	}
#endif

	std::uint32_t torrent::tracker_key() const
	{
		auto const self = reinterpret_cast<uintptr_t>(this);
		auto const ses = reinterpret_cast<uintptr_t>(&m_ses);
		std::uint32_t const storage = m_storage
			? static_cast<std::uint32_t>(static_cast<storage_index_t>(m_storage))
			: 0;
		sha1_hash const h = hasher(reinterpret_cast<char const*>(&self), sizeof(self))
			.update(reinterpret_cast<char const*>(&storage), sizeof(storage))
			.update(reinterpret_cast<char const*>(&ses), sizeof(ses))
			.final();
		unsigned char const* ptr = &h[0];
		return aux::read_uint32(ptr);
	}

#ifndef TORRENT_DISABLE_STREAMING
	void torrent::cancel_non_critical()
	{
		// if we don't have a piece picker, there's nothing to cancel.
		// e.g. We may have become a seed already.
		if (!has_picker()) return;

		std::set<piece_index_t> time_critical;
		for (auto const& p : m_time_critical_pieces)
			time_critical.insert(p.piece);

		for (auto* p : m_connections)
		{
			TORRENT_INCREMENT(m_iterating_connections);
			// for each peer, go through its download and request queue
			// and cancel everything, except pieces that are time critical

			// make a copy of the download queue since we may be cancelling entries
			// from it from within the loop
			std::vector<pending_block> dq = p->download_queue();
			for (auto const& k : dq)
			{
				if (time_critical.count(k.block.piece_index)) continue;
				if (k.not_wanted || k.timed_out) continue;
				p->cancel_request(k.block, true);
			}

			// make a copy of the download queue since we may be cancelling entries
			// from it from within the loop
			std::vector<pending_block> rq = p->request_queue();
			for (auto const& k : rq)
			{
				if (time_critical.count(k.block.piece_index)) continue;
				p->cancel_request(k.block, true);
			}
		}
	}

	void torrent::set_piece_deadline(piece_index_t const piece, int const t
		, deadline_flags_t const flags)
	{
		INVARIANT_CHECK;

		TORRENT_ASSERT_PRECOND(piece >= piece_index_t(0));
		TORRENT_ASSERT_PRECOND(valid_metadata());
		TORRENT_ASSERT_PRECOND(valid_metadata() && piece < m_torrent_file->end_piece());

		if (m_abort || !valid_metadata()
			|| piece < piece_index_t(0)
			|| piece >= m_torrent_file->end_piece())
		{
			// failed
			if (flags & torrent_handle::alert_when_available)
			{
				m_ses.alerts().emplace_alert<read_piece_alert>(
					get_handle(), piece, error_code(boost::system::errc::operation_canceled, generic_category()));
			}
			return;
		}

		time_point const deadline = aux::time_now() + milliseconds(t);

		// if we already have the piece, no need to set the deadline.
		// however, if the user asked to get the piece data back, we still
		// need to read it and post it back to the user
		if (is_seed() || (has_picker() && m_picker->have_piece(piece)))
		{
			if (flags & torrent_handle::alert_when_available)
				read_piece(piece);
			return;
		}

		// if this is the first time critical piece we add. in order to make it
		// react quickly, cancel all the currently outstanding requests
		if (m_time_critical_pieces.empty())
		{
			// defer this by posting it to the end of the message queue.
			// this gives the client a chance to specify multiple time-critical
			// pieces before libtorrent cancels requests
			auto self = shared_from_this();
			post(m_ses.get_context(), [self] { self->wrap(&torrent::cancel_non_critical); });
		}

		for (auto i = m_time_critical_pieces.begin()
			, end(m_time_critical_pieces.end()); i != end; ++i)
		{
			if (i->piece != piece) continue;
			i->deadline = deadline;
			i->flags = flags;

			// resort i since deadline might have changed
			while (std::next(i) != m_time_critical_pieces.end() && i->deadline > std::next(i)->deadline)
			{
				std::iter_swap(i, std::next(i));
				++i;
			}
			while (i != m_time_critical_pieces.begin() && i->deadline < std::prev(i)->deadline)
			{
				std::iter_swap(i, std::prev(i));
				--i;
			}
			// just in case this piece had priority 0
			download_priority_t const prev_prio = m_picker->piece_priority(piece);
			bool const was_finished = is_finished();
			bool const filter_updated = m_picker->set_piece_priority(piece, top_priority);
			if (prev_prio == dont_download)
			{
				update_gauge();
				if (filter_updated) update_peer_interest(was_finished);
			}
			return;
		}

		need_picker();

		time_critical_piece p;
		p.first_requested = min_time();
		p.last_requested = min_time();
		p.flags = flags;
		p.deadline = deadline;
		p.peers = 0;
		p.piece = piece;
		auto const critical_piece_it = std::upper_bound(m_time_critical_pieces.begin()
			, m_time_critical_pieces.end(), p);
		m_time_critical_pieces.insert(critical_piece_it, p);

		// just in case this piece had priority 0
		download_priority_t const prev_prio = m_picker->piece_priority(piece);
		bool const was_finished = is_finished();
		bool const filter_updated = m_picker->set_piece_priority(piece, top_priority);
		if (prev_prio == dont_download)
		{
			update_gauge();
			if (filter_updated) update_peer_interest(was_finished);
		}

		piece_picker::downloading_piece pi;
		m_picker->piece_info(piece, pi);
		if (pi.requested == 0) return;
		// this means we have outstanding requests (or queued
		// up requests that haven't been sent yet). Promote them
		// to deadline pieces immediately
		std::vector<torrent_peer*> const downloaders
			= m_picker->get_downloaders(piece);

		int block = 0;
		for (auto i = downloaders.begin()
			, end(downloaders.end()); i != end; ++i, ++block)
		{
			torrent_peer* const tp = *i;
			if (tp == nullptr || tp->connection == nullptr) continue;
			auto* peer = static_cast<peer_connection*>(tp->connection);
			peer->make_time_critical(piece_block(piece, block));
		}
	}

	void torrent::reset_piece_deadline(piece_index_t piece)
	{
		remove_time_critical_piece(piece);
	}

	void torrent::remove_time_critical_piece(piece_index_t const piece, bool const finished)
	{
		for (auto i = m_time_critical_pieces.begin(), end(m_time_critical_pieces.end());
			i != end; ++i)
		{
			if (i->piece != piece) continue;
			if (finished)
			{
				if (i->flags & torrent_handle::alert_when_available)
				{
					read_piece(i->piece);
				}

				// if first_requested is min_time(), it wasn't requested as a critical piece
				// and we shouldn't adjust any average download times
				if (i->first_requested != min_time())
				{
					// update the average download time and average
					// download time deviation
					int const dl_time = aux::numeric_cast<int>(total_milliseconds(aux::time_now() - i->first_requested));

					if (m_average_piece_time == 0)
					{
						m_average_piece_time = dl_time;
					}
					else
					{
						int diff = std::abs(dl_time - m_average_piece_time);
						if (m_piece_time_deviation == 0) m_piece_time_deviation = diff;
						else m_piece_time_deviation = (m_piece_time_deviation * 9 + diff) / 10;

						m_average_piece_time = (m_average_piece_time * 9 + dl_time) / 10;
					}
				}
			}
			else if (i->flags & torrent_handle::alert_when_available)
			{
				// post an empty read_piece_alert to indicate it failed
				alerts().emplace_alert<read_piece_alert>(
					get_handle(), piece, error_code(boost::system::errc::operation_canceled, generic_category()));
			}
			if (has_picker()) m_picker->set_piece_priority(piece, low_priority);
			m_time_critical_pieces.erase(i);
			return;
		}
	}

	void torrent::clear_time_critical()
	{
		for (auto i = m_time_critical_pieces.begin(); i != m_time_critical_pieces.end();)
		{
			if (i->flags & torrent_handle::alert_when_available)
			{
				// post an empty read_piece_alert to indicate it failed
				m_ses.alerts().emplace_alert<read_piece_alert>(
					get_handle(), i->piece, error_code(boost::system::errc::operation_canceled, generic_category()));
			}
			if (has_picker()) m_picker->set_piece_priority(i->piece, low_priority);
			i = m_time_critical_pieces.erase(i);
		}
	}

	// remove time critical pieces where priority is 0
	void torrent::remove_time_critical_pieces(aux::vector<download_priority_t, piece_index_t> const& priority)
	{
		for (auto i = m_time_critical_pieces.begin(); i != m_time_critical_pieces.end();)
		{
			if (priority[i->piece] == dont_download)
			{
				if (i->flags & torrent_handle::alert_when_available)
				{
					// post an empty read_piece_alert to indicate it failed
					alerts().emplace_alert<read_piece_alert>(
						get_handle(), i->piece, error_code(boost::system::errc::operation_canceled, generic_category()));
				}
				i = m_time_critical_pieces.erase(i);
				continue;
			}
			++i;
		}
	}
#endif // TORRENT_DISABLE_STREAMING

	void torrent::post_piece_availability()
	{
		aux::vector<int, piece_index_t> avail;
		piece_availability(avail);
		alerts().emplace_alert<piece_availability_alert>(get_handle(), std::move(avail));
	}

	void torrent::piece_availability(aux::vector<int, piece_index_t>& avail) const
	{
		INVARIANT_CHECK;

		TORRENT_ASSERT(valid_metadata());
		if (!has_picker())
		{
			avail.clear();
			return;
		}

		m_picker->get_availability(avail);
	}

	void torrent::set_piece_priority(piece_index_t const index
		, download_priority_t const priority)
	{
//		INVARIANT_CHECK;

#ifndef TORRENT_DISABLE_LOGGING
		if (!valid_metadata())
		{
			debug_log("*** SET_PIECE_PRIORITY [ idx: %d prio: %d ignored. "
				"no metadata yet ]", static_cast<int>(index)
				, static_cast<std::uint8_t>(priority));
		}
#endif
		if (!valid_metadata() || is_seed()) return;

		// this call is only valid on torrents with metadata
		if (index < piece_index_t(0) || index >= m_torrent_file->end_piece())
		{
			return;
		}

		need_picker();

		bool const was_finished = is_finished();
		bool const filter_updated = m_picker->set_piece_priority(index, priority);

		update_gauge();

		if (filter_updated)
		{
			update_peer_interest(was_finished);
#ifndef TORRENT_DISABLE_STREAMING
			if (priority == dont_download) remove_time_critical_piece(index);
#endif // TORRENT_DISABLE_STREAMING
		}

	}

	download_priority_t torrent::piece_priority(piece_index_t const index) const
	{
//		INVARIANT_CHECK;

		if (!has_picker()) return default_priority;

		// this call is only valid on torrents with metadata
		TORRENT_ASSERT(valid_metadata());
		if (index < piece_index_t(0) || index >= m_torrent_file->end_piece())
		{
			TORRENT_ASSERT_FAIL();
			return dont_download;
		}

		return m_picker->piece_priority(index);
	}

	void torrent::prioritize_piece_list(std::vector<std::pair<piece_index_t
		, download_priority_t>> const& pieces)
	{
		INVARIANT_CHECK;

		// this call is only valid on torrents with metadata
		TORRENT_ASSERT(valid_metadata());
		if (is_seed()) return;

		need_picker();

		bool filter_updated = false;
		bool const was_finished = is_finished();
		for (auto const& p : pieces)
		{
			static_assert(std::is_unsigned<decltype(p.second)::underlying_type>::value
				, "we need assert p.second >= dont_download");
			TORRENT_ASSERT(p.second <= top_priority);
			TORRENT_ASSERT(p.first >= piece_index_t(0));
			TORRENT_ASSERT(p.first < m_torrent_file->end_piece());

			if (p.first < piece_index_t(0)
				|| p.first >= m_torrent_file->end_piece()
				|| p.second > top_priority)
			{
				static_assert(std::is_unsigned<decltype(p.second)::underlying_type>::value
					, "we need additional condition: p.second < dont_download");
				continue;
			}

			filter_updated |= m_picker->set_piece_priority(p.first, p.second);
		}
		update_gauge();
		if (filter_updated)
		{
			// we need to save this new state
			set_need_save_resume(torrent_handle::if_config_changed);

			update_peer_interest(was_finished);
		}

		state_updated();
	}

	void torrent::prioritize_pieces(aux::vector<download_priority_t, piece_index_t> const& pieces)
	{
		INVARIANT_CHECK;

		// this call is only valid on torrents with metadata
		TORRENT_ASSERT(valid_metadata());
		if (is_seed()) return;

		if (!valid_metadata())
		{
#ifndef TORRENT_DISABLE_LOGGING
			debug_log("*** PRIORITIZE_PIECES [ ignored. no metadata yet ]");
#endif
			return;
		}

		need_picker();

		piece_index_t index(0);
		bool filter_updated = false;
		bool const was_finished = is_finished();
		for (auto prio : pieces)
		{
			static_assert(std::is_unsigned<decltype(prio)::underlying_type>::value
				, "we need assert prio >= dont_download");
			TORRENT_ASSERT(prio <= top_priority);
			filter_updated |= m_picker->set_piece_priority(index, prio);
			++index;
		}
		update_gauge();
		update_want_tick();

		if (filter_updated)
		{
			// we need to save this new state
			set_need_save_resume(torrent_handle::if_config_changed);

			update_peer_interest(was_finished);
#ifndef TORRENT_DISABLE_STREAMING
			remove_time_critical_pieces(pieces);
#endif
		}

		state_updated();
		update_state_list();
	}

	void torrent::piece_priorities(aux::vector<download_priority_t, piece_index_t>* pieces) const
	{
		INVARIANT_CHECK;

		// this call is only valid on torrents with metadata
		if (!valid_metadata())
		{
			pieces->clear();
			return;
		}

		if (!has_picker())
		{
			pieces->clear();
			pieces->resize(m_torrent_file->num_pieces(), default_priority);
			return;
		}

		TORRENT_ASSERT(m_picker);
		m_picker->piece_priorities(*pieces);
	}

	namespace
	{
		aux::vector<download_priority_t, file_index_t> fix_priorities(
			aux::vector<download_priority_t, file_index_t> input
			, file_storage const* fs)
		{
			if (fs) input.resize(fs->num_files(), default_priority);

			for (file_index_t i : input.range())
			{
				// initialize pad files to priority 0
				if (input[i] > dont_download && fs && fs->pad_file_at(i))
					input[i] = dont_download;
				else if (input[i] > top_priority)
					input[i] = top_priority;
			}

			return input;
		}
	}

	void torrent::on_file_priority(storage_error const& err
		, aux::vector<download_priority_t, file_index_t> prios)
	{
		m_outstanding_file_priority = false;
		COMPLETE_ASYNC("file_priority");

		if (m_file_priority != prios)
		{
			update_piece_priorities(prios);
			m_file_priority = std::move(prios);
			set_need_save_resume(torrent_handle::if_config_changed);
#ifndef TORRENT_DISABLE_SHARE_MODE
			if (m_share_mode)
				recalc_share_mode();
#endif
		}

		if (err)
		{
			// in this case, some file priorities failed to get set
			if (alerts().should_post<file_error_alert>())
				alerts().emplace_alert<file_error_alert>(err.ec
					, resolve_filename(err.file()), err.operation, get_handle());

			set_error(err.ec, err.file());
			pause();
			return;
		}

		if (alerts().should_post<file_prio_alert>())
			alerts().emplace_alert<file_prio_alert>(get_handle());

		if (!m_deferred_file_priorities.empty() && !m_abort)
		{
			auto new_priority = m_file_priority;
			// resize the vector if we have to. The last item in the map has the
			// highest file index.
			auto const max_idx = std::prev(m_deferred_file_priorities.end())->first;
			if (new_priority.end_index() <= max_idx)
			{
				// any unallocated slot is assumed to have the default priority
				new_priority.resize(static_cast<int>(max_idx) + 1, default_priority);
			}
			for (auto const& p : m_deferred_file_priorities)
			{
				file_index_t const index = p.first;
				download_priority_t const prio = p.second;
				new_priority[index] = prio;
			}
			m_deferred_file_priorities.clear();
			prioritize_files(std::move(new_priority));
		}
	}

	void torrent::prioritize_files(aux::vector<download_priority_t, file_index_t> files)
	{
		INVARIANT_CHECK;

		auto new_priority = fix_priorities(std::move(files)
			, valid_metadata() ? &m_torrent_file->files() : nullptr);

		m_deferred_file_priorities.clear();

		// storage may be NULL during shutdown
		if (m_storage)
		{
			// the update of m_file_priority is deferred until the disk job comes
			// back, but to preserve sanity and consistency, the piece priorities are
			// updated immediately. If, on the off-chance, there's a disk failure, the
			// piece priorities still stay the same, but the file priorities are
			// possibly not fully updated.

			m_outstanding_file_priority = true;
			ADD_OUTSTANDING_ASYNC("file_priority");
			m_ses.disk_thread().async_set_file_priority(m_storage
				, std::move(new_priority)
				, [self = shared_from_this()] (storage_error const& ec, aux::vector<download_priority_t, file_index_t> p)
				{ self->on_file_priority(ec, std::move(p)); });
			m_ses.deferred_submit_jobs();
		}
		else
		{
			m_file_priority = std::move(new_priority);
			set_need_save_resume(torrent_handle::if_config_changed);
		}
	}

	void torrent::set_file_priority(file_index_t const index
		, download_priority_t prio)
	{
		INVARIANT_CHECK;

		// setting file priority on a torrent that doesn't have metadata yet is
		// similar to having passed in file priorities through add_torrent_params.
		// we store the priorities in m_file_priority until we get the metadata
		if (index < file_index_t(0)
			|| (valid_metadata() && index >= m_torrent_file->files().end_file()))
		{
			return;
		}

		prio = std::clamp(prio, dont_download, top_priority);

		if (m_outstanding_file_priority)
		{
			m_deferred_file_priorities[index] = prio;
			return;
		}

		auto new_priority = m_file_priority;
		if (new_priority.end_index() <= index)
		{
			// any unallocated slot is assumed to have the default priority
			new_priority.resize(static_cast<int>(index) + 1, default_priority);
		}

		new_priority[index] = prio;

		// storage may be nullptr during shutdown
		if (m_storage)
		{
			m_outstanding_file_priority = true;
			ADD_OUTSTANDING_ASYNC("file_priority");
			m_ses.disk_thread().async_set_file_priority(m_storage
				, std::move(new_priority)
				, [self = shared_from_this()] (storage_error const& ec, aux::vector<download_priority_t, file_index_t> p)
				{ self->on_file_priority(ec, std::move(p)); });
			m_ses.deferred_submit_jobs();
		}
		else
		{
			m_file_priority = std::move(new_priority);
			set_need_save_resume(torrent_handle::if_config_changed);
		}
	}

	download_priority_t torrent::file_priority(file_index_t const index) const
	{
		TORRENT_ASSERT_PRECOND(index >= file_index_t(0));
		if (index < file_index_t(0)) return dont_download;

		// if we have metadata, perform additional checks
		if (valid_metadata())
		{
			file_storage const& fs = m_torrent_file->files();
			TORRENT_ASSERT_PRECOND(index < fs.end_file());
			if (index >= fs.end_file()) return dont_download;

			// pad files always have priority 0
			if (fs.pad_file_at(index)) return dont_download;
		}

		// any unallocated slot is assumed to have the default priority
		if (m_file_priority.end_index() <= index) return default_priority;

		return m_file_priority[index];
	}

	void torrent::file_priorities(aux::vector<download_priority_t, file_index_t>* files) const
	{
		INVARIANT_CHECK;

		files->assign(m_file_priority.begin(), m_file_priority.end());

		if (!valid_metadata())
		{
			return;
		}

		files->resize(m_torrent_file->num_files(), default_priority);
	}

	void torrent::update_piece_priorities(
		aux::vector<download_priority_t, file_index_t> const& file_prios)
	{
		INVARIANT_CHECK;

		if (m_torrent_file->num_pieces() == 0) return;

		bool need_update = false;
		// initialize the piece priorities to 0, then only allow
		// setting higher priorities
		aux::vector<download_priority_t, piece_index_t> pieces(aux::numeric_cast<std::size_t>(
			m_torrent_file->num_pieces()), dont_download);
		file_storage const& fs = m_torrent_file->files();
		for (auto const i : fs.file_range())
		{
			std::int64_t const size = m_torrent_file->files().file_size(i);
			if (size == 0) continue;

			// pad files always have priority 0
			download_priority_t const file_prio
				= fs.pad_file_at(i) ? dont_download
				: i >= file_prios.end_index() ? default_priority
				: file_prios[i];

			if (file_prio == dont_download)
			{
				// the pieces already start out as priority 0, no need to update
				// the pieces vector in this case
				need_update = true;
				continue;
			}

			// mark all pieces of the file with this file's priority
			// but only if the priority is higher than the pieces
			// already set (to avoid problems with overlapping pieces)
			auto const [start, end] = file_piece_range_inclusive(fs, i);

			// if one piece spans several files, we might
			// come here several times with the same start_piece, end_piece
			for (piece_index_t p = start; p < end; ++p)
				pieces[p] = std::max(pieces[p], file_prio);

			need_update = true;
		}
		if (need_update) prioritize_pieces(pieces);
	}

	// this is called when piece priorities have been updated
	// updates the interested flag in peers
	void torrent::update_peer_interest(bool const was_finished)
	{
		for (auto i = begin(); i != end();)
		{
			peer_connection* p = *i;
			// update_interest may disconnect the peer and
			// invalidate the iterator
			++i;
			p->update_interest();
		}

		if (!is_downloading_state(m_state))
		{
#ifndef TORRENT_DISABLE_LOGGING
			debug_log("*** UPDATE_PEER_INTEREST [ skipping, state: %d ]"
				, int(m_state));
#endif
			return;
		}

#ifndef TORRENT_DISABLE_LOGGING
		if (should_log())
		{
			debug_log("*** UPDATE_PEER_INTEREST [ finished: %d was_finished %d ]"
				, is_finished(), was_finished);
		}
#endif

		// the torrent just became finished
		if (!was_finished && is_finished())
		{
			finished();
		}
		else if (was_finished && !is_finished())
		{
			// if we used to be finished, but we aren't anymore
			// we may need to connect to peers again
			resume_download();
		}
	}

	void torrent::post_trackers()
	{
		auto t = trackers();
		m_ses.alerts().emplace_alert<tracker_list_alert>(get_handle(), std::move(t));
	}

	std::vector<lt::announce_entry> torrent::trackers() const
	{
		std::vector<lt::announce_entry> ret;
		ret.reserve(m_trackers.size());
		for (auto const& t : m_trackers)
		{
			ret.emplace_back(t.url);
			auto& tr = ret.back();
			tr.source = t.source;
			tr.trackerid = t.trackerid;
			tr.verified = t.verified;
			tr.tier = t.tier;
			tr.fail_limit = t.fail_limit;
			tr.endpoints.reserve(t.endpoints.size());
			for (auto const& ep : t.endpoints)
			{
				tr.endpoints.emplace_back();
				auto& aep = tr.endpoints.back();
				aep.local_endpoint = ep.local_endpoint;
				aep.enabled = ep.enabled;

				for (protocol_version v : {protocol_version::V1, protocol_version::V2})
				{
					aep.info_hashes[v].message = ep.info_hashes[v].message;
					aep.info_hashes[v].last_error = ep.info_hashes[v].last_error;
					aep.info_hashes[v].next_announce = ep.info_hashes[v].next_announce;
					aep.info_hashes[v].min_announce = ep.info_hashes[v].min_announce;
					aep.info_hashes[v].scrape_incomplete = ep.info_hashes[v].scrape_incomplete;
					aep.info_hashes[v].scrape_complete = ep.info_hashes[v].scrape_complete;
					aep.info_hashes[v].scrape_downloaded = ep.info_hashes[v].scrape_downloaded;
					aep.info_hashes[v].fails = ep.info_hashes[v].fails;
					aep.info_hashes[v].updating = ep.info_hashes[v].updating;
					aep.info_hashes[v].start_sent = ep.info_hashes[v].start_sent;
					aep.info_hashes[v].complete_sent = ep.info_hashes[v].complete_sent;
					aep.info_hashes[v].triggered_manually = ep.info_hashes[v].triggered_manually;
#if TORRENT_ABI_VERSION == 1
					tr.complete_sent |= ep.info_hashes[v].complete_sent;
#endif
				}
#if TORRENT_ABI_VERSION <= 2
#include "libtorrent/aux_/disable_warnings_push.hpp"
				aep.message = aep.info_hashes[protocol_version::V1].message;
				aep.scrape_incomplete = ep.info_hashes[protocol_version::V1].scrape_incomplete;
				aep.scrape_complete = ep.info_hashes[protocol_version::V1].scrape_complete;
				aep.scrape_downloaded = ep.info_hashes[protocol_version::V1].scrape_downloaded;
				aep.complete_sent = ep.info_hashes[protocol_version::V1].complete_sent;
				aep.last_error = ep.info_hashes[protocol_version::V1].last_error;
				aep.fails = ep.info_hashes[protocol_version::V1].fails;
				aep.next_announce = ep.info_hashes[protocol_version::V1].next_announce;
				aep.min_announce = ep.info_hashes[protocol_version::V1].min_announce;
				aep.updating = ep.info_hashes[protocol_version::V1].updating;
#include "libtorrent/aux_/disable_warnings_pop.hpp"
#endif
			}
		}
		return ret;
	}

	void torrent::replace_trackers(std::vector<lt::announce_entry> const& urls)
	{
		m_trackers.replace(urls);

		if (settings().get_bool(settings_pack::prefer_udp_trackers))
			m_trackers.prioritize_udp_trackers();

		if (m_announcing && !m_trackers.empty()) announce_with_tracker();

		set_need_save_resume(torrent_handle::if_metadata_changed);
	}

	bool torrent::add_tracker(lt::announce_entry const& url)
	{
		bool const added = m_trackers.add_tracker(aux::announce_entry(url));
		if (added) set_need_save_resume(torrent_handle::if_metadata_changed);
		if (m_announcing && added) announce_with_tracker();
		return added;
	}

	bool torrent::choke_peer(peer_connection& c)
	{
		INVARIANT_CHECK;

		TORRENT_ASSERT(!c.is_choked());
		TORRENT_ASSERT(!c.ignore_unchoke_slots());
		TORRENT_ASSERT(m_num_uploads > 0);
		if (!c.send_choke()) return false;
		--m_num_uploads;
		state_updated();
		return true;
	}

	bool torrent::unchoke_peer(peer_connection& c, bool optimistic)
	{
		INVARIANT_CHECK;

		TORRENT_ASSERT(!m_graceful_pause_mode);
		TORRENT_ASSERT(c.is_choked());
		TORRENT_ASSERT(!c.ignore_unchoke_slots());
		// when we're unchoking the optimistic slots, we might
		// exceed the limit temporarily while we're iterating
		// over the peers
		if (m_num_uploads >= m_max_uploads && !optimistic) return false;
		if (!c.send_unchoke()) return false;
		++m_num_uploads;
		state_updated();
		return true;
	}

	void torrent::trigger_unchoke() noexcept
	{
		m_ses.trigger_unchoke();
	}

	void torrent::trigger_optimistic_unchoke() noexcept
	{
		m_ses.trigger_optimistic_unchoke();
	}

	void torrent::cancel_block(piece_block block)
	{
		INVARIANT_CHECK;

<<<<<<< HEAD
		for (auto* p : m_connections)
=======
		TORRENT_ASSERT(has_picker());

		for (auto p : m_connections)
>>>>>>> 4b4003d0
		{
			TORRENT_INCREMENT(m_iterating_connections);
			p->cancel_request(block);
		}
	}

#ifdef TORRENT_SSL_PEERS
	// certificate is a filename to a .pem file which is our
	// certificate. The certificate must be signed by the root
	// cert of the torrent file. any peer we connect to or that
	// connect to use must present a valid certificate signed
	// by the torrent root cert as well
	void torrent::set_ssl_cert(std::string const& certificate
		, std::string const& private_key
		, std::string const& dh_params
		, std::string const& passphrase)
	{
		if (!m_ssl_ctx)
		{
			if (alerts().should_post<torrent_error_alert>())
				alerts().emplace_alert<torrent_error_alert>(get_handle()
					, errors::not_an_ssl_torrent, "");
			return;
		}

		error_code ec;
		m_ssl_ctx->set_password_callback(
				[passphrase](std::size_t, ssl::context::password_purpose purpose)
				{
					return purpose == ssl::context::for_reading ? passphrase : "";
				}
				, ec);
		if (ec)
		{
			if (alerts().should_post<torrent_error_alert>())
				alerts().emplace_alert<torrent_error_alert>(get_handle(), ec, "");
		}
		m_ssl_ctx->use_certificate_file(certificate, ssl::context::pem, ec);
		if (ec)
		{
			if (alerts().should_post<torrent_error_alert>())
				alerts().emplace_alert<torrent_error_alert>(get_handle(), ec, certificate);
		}
#ifndef TORRENT_DISABLE_LOGGING
		if (should_log())
			debug_log("*** use certificate file: %s", ec.message().c_str());
#endif
		m_ssl_ctx->use_private_key_file(private_key, ssl::context::pem, ec);
		if (ec)
		{
			if (alerts().should_post<torrent_error_alert>())
				alerts().emplace_alert<torrent_error_alert>(get_handle(), ec, private_key);
		}
#ifndef TORRENT_DISABLE_LOGGING
		if (should_log())
			debug_log("*** use private key file: %s", ec.message().c_str());
#endif
		m_ssl_ctx->use_tmp_dh_file(dh_params, ec);
		if (ec)
		{
			if (alerts().should_post<torrent_error_alert>())
				alerts().emplace_alert<torrent_error_alert>(get_handle(), ec, dh_params);
		}
#ifndef TORRENT_DISABLE_LOGGING
		if (should_log())
			debug_log("*** use DH file: %s", ec.message().c_str());
#endif
	}

	void torrent::set_ssl_cert_buffer(std::string const& certificate
		, std::string const& private_key
		, std::string const& dh_params)
	{
		if (!m_ssl_ctx) return;

		boost::asio::const_buffer certificate_buf(certificate.c_str(), certificate.size());

		error_code ec;
		m_ssl_ctx->use_certificate(certificate_buf, ssl::context::pem, ec);
		if (ec)
		{
			if (alerts().should_post<torrent_error_alert>())
				alerts().emplace_alert<torrent_error_alert>(get_handle(), ec, "[certificate]");
		}

		boost::asio::const_buffer private_key_buf(private_key.c_str(), private_key.size());
		m_ssl_ctx->use_private_key(private_key_buf, ssl::context::pem, ec);
		if (ec)
		{
			if (alerts().should_post<torrent_error_alert>())
				alerts().emplace_alert<torrent_error_alert>(get_handle(), ec, "[private key]");
		}

		boost::asio::const_buffer dh_params_buf(dh_params.c_str(), dh_params.size());
		m_ssl_ctx->use_tmp_dh(dh_params_buf, ec);
		if (ec)
		{
			if (alerts().should_post<torrent_error_alert>())
				alerts().emplace_alert<torrent_error_alert>(get_handle(), ec, "[dh params]");
		}
	}

#endif

	void torrent::on_exception(std::exception const&)
	{
		set_error(errors::no_memory, torrent_status::error_file_none);
	}

	void torrent::on_error(error_code const& ec)
	{
		set_error(ec, torrent_status::error_file_none);
	}

#if TORRENT_USE_RTC
	void torrent::generate_rtc_offers(int const count
		, std::function<void(error_code const&, std::vector<aux::rtc_offer>)> handler)
	{
		// rtc_signaling is created lazily
		if (!m_rtc_signaling)
		{
			TORRENT_ASSERT(count > 0);
			m_rtc_signaling = std::make_shared<aux::rtc_signaling>(m_ses.get_context()
				, this
				, std::bind(&torrent::on_rtc_stream, this, _1));
		}

		m_rtc_signaling->generate_offers(count, std::move(handler));
	}

	void torrent::on_rtc_offer(aux::rtc_offer const& offer)
	{
		TORRENT_ASSERT(m_rtc_signaling);
		if(m_rtc_signaling) m_rtc_signaling->process_offer(offer);
	}

	void torrent::on_rtc_answer(aux::rtc_answer const& answer)
	{
		TORRENT_ASSERT(m_rtc_signaling);
		if(m_rtc_signaling) m_rtc_signaling->process_answer(answer);
	}

	void torrent::on_rtc_stream(aux::rtc_stream_init stream_init)
	{
		aux::socket_type s(aux::rtc_stream(m_ses.get_context(), stream_init));

		error_code ec;
		auto endpoint = s.remote_endpoint(ec);
		if(ec)
		{
			// This can happen if the peer immediately disconnects
#ifndef TORRENT_DISABLE_LOGGING
			debug_log("failed to get RTC stream remote endpoint: %s", ec.message().c_str());
#endif
			return;
		}

		need_peer_list();
		torrent_state st = get_peer_list_state();
		if(torrent_peer* peerinfo = m_peer_list->add_rtc_peer(endpoint, peer_source_flags_t{}, {}, &st))
			create_peer_connection(peerinfo, std::move(s), std::move(endpoint));
	}
#endif

	void torrent::remove_connection(peer_connection const* p)
	{
		TORRENT_ASSERT(m_iterating_connections == 0);
		auto const i = sorted_find(m_connections, p);
		if (i != m_connections.end())
			m_connections.erase(i);
	}

	void torrent::remove_peer(std::shared_ptr<peer_connection> p) noexcept
	{
		TORRENT_ASSERT(p);
		TORRENT_ASSERT(is_single_thread());
		TORRENT_ASSERT(std::count(m_peers_to_disconnect.begin()
			, m_peers_to_disconnect.end(), p) == 0);

		auto it = m_outgoing_pids.find(p->our_pid());
		if (it != m_outgoing_pids.end())
		{
			m_outgoing_pids.erase(it);
		}

		// only schedule the peer for actual removal if in fact
		// we can be sure peer_connection will be kept alive until
		// the deferred function is called. If a peer_connection
		// has not associated torrent, the session_impl object may
		// remove it at any time, which may be while the non-owning
		// pointer in m_peers_to_disconnect (if added to it) is
		// waiting for the deferred function to be called.
		//
		// one example of this situation is if for example, this
		// function is called from the attach_peer path and fail to
		// do so because of too many connections.
		bool const is_attached = p->associated_torrent().lock().get() == this;
		if (is_attached)
		{
			std::weak_ptr<torrent> weak_t = shared_from_this();
			TORRENT_ASSERT_VAL(m_peers_to_disconnect.capacity() > m_peers_to_disconnect.size()
				, m_peers_to_disconnect.capacity());
			m_peers_to_disconnect.push_back(p);

			using deferred_handler_type = aux::handler<
				torrent
				, decltype(&torrent::on_remove_peers)
				, &torrent::on_remove_peers
				, &torrent::on_error
				, &torrent::on_exception
				, decltype(m_deferred_handler_storage)
				, &torrent::m_deferred_handler_storage
				>;
			static_assert(sizeof(deferred_handler_type) == sizeof(std::shared_ptr<peer_connection>)
				, "deferred handler does not have the expected size");
			m_deferred_disconnect.post_deferred(m_ses.get_context(), deferred_handler_type(shared_from_this()));
		}
		else
		{
			// if the peer was inserted in m_connections but instructed to
			// be removed from this torrent, just remove it from it, see
			// attach_peer logic.
			remove_connection(p.get());
		}

		torrent_peer* pp = p->peer_info_struct();
		if (ready_for_connections())
		{
			TORRENT_ASSERT(p->associated_torrent().lock().get() == nullptr
				|| p->associated_torrent().lock().get() == this);

			if (has_picker())
			{
				if (p->is_seed())
				{
					m_picker->dec_refcount_all(pp);
				}
				else
				{
					auto const& pieces = p->get_bitfield();
					TORRENT_ASSERT(pieces.count() <= pieces.size());
					m_picker->dec_refcount(pieces, pp);
				}
			}
		}

		if (!p->is_choked() && !p->ignore_unchoke_slots())
		{
			--m_num_uploads;
			trigger_unchoke();
		}

		if (pp)
		{
			if (pp->optimistically_unchoked)
			{
				pp->optimistically_unchoked = false;
				m_stats_counters.inc_stats_counter(
					counters::num_peers_up_unchoked_optimistic, -1);
				trigger_optimistic_unchoke();
			}

			TORRENT_ASSERT(pp->prev_amount_upload == 0);
			TORRENT_ASSERT(pp->prev_amount_download == 0);
			pp->prev_amount_download += aux::numeric_cast<std::uint32_t>(p->statistics().total_payload_download() / 1024);
			pp->prev_amount_upload += aux::numeric_cast<std::uint32_t>(p->statistics().total_payload_upload() / 1024);

			// only decrement the seed count if the peer completed attaching to the torrent
			// otherwise the seed count did not get incremented for this peer
			if (is_attached && pp->seed)
			{
				TORRENT_ASSERT(m_num_seeds > 0);
				--m_num_seeds;
			}

			if (pp->connection && m_peer_list)
			{
				torrent_state st = get_peer_list_state();
				m_peer_list->connection_closed(*p, m_ses.session_time(), &st);
				peers_erased(st.erased);
			}
		}

		p->set_peer_info(nullptr);

		update_want_peers();
		update_want_tick();
	}

	void torrent::on_remove_peers() noexcept
	{
		TORRENT_ASSERT(is_single_thread());
		INVARIANT_CHECK;

#if TORRENT_USE_ASSERTS
		auto const num = m_peers_to_disconnect.size();
#endif
		for (auto const& p : m_peers_to_disconnect)
		{
			TORRENT_ASSERT(p);
			TORRENT_ASSERT(p->associated_torrent().lock().get() == this);

			remove_connection(p.get());
			m_ses.close_connection(p.get());
		}
		TORRENT_ASSERT_VAL(m_peers_to_disconnect.size() == num, m_peers_to_disconnect.size() - num);
		m_peers_to_disconnect.clear();

		if (m_graceful_pause_mode && m_connections.empty())
		{
			// we're in graceful pause mode and this was the last peer we
			// disconnected. This will clear the graceful_pause_mode and post the
			// torrent_paused_alert.
			TORRENT_ASSERT(is_paused());

			// this will post torrent_paused alert
			set_paused(true);
		}

		update_want_peers();
		update_want_tick();
	}

	void torrent::remove_web_seed_iter(std::list<web_seed_t>::iterator web)
	{
		if (web->resolving)
		{
			web->removed = true;
		}
		else
		{
#ifndef TORRENT_DISABLE_LOGGING
			debug_log("removing web seed: \"%s\"", web->url.c_str());
#endif

			auto* peer = static_cast<peer_connection*>(web->peer_info.connection);
			if (peer != nullptr)
			{
				// if we have a connection for this web seed, we also need to
				// disconnect it and clear its reference to the peer_info object
				// that's part of the web_seed_t we're about to remove
				TORRENT_ASSERT(peer->m_in_use == 1337);
				peer->disconnect(boost::asio::error::operation_aborted, operation_t::bittorrent);
				peer->set_peer_info(nullptr);
			}
			if (has_picker()) picker().clear_peer(&web->peer_info);

			m_web_seeds.erase(web);
		}

		update_want_tick();
	}

	void torrent::connect_to_url_seed(std::list<web_seed_t>::iterator web)
	{
		TORRENT_ASSERT(is_single_thread());
		INVARIANT_CHECK;

		TORRENT_ASSERT(!web->resolving);
		if (web->resolving) return;

		if (num_peers() >= int(m_max_connections)
			|| m_ses.num_connections() >= settings().get_int(settings_pack::connections_limit))
			return;

		std::string protocol;
		std::string auth;
		std::string hostname;
		int port;
		std::string path;
		error_code ec;
		std::tie(protocol, auth, hostname, port, path)
			= parse_url_components(web->url, ec);

		if (!settings().get_bool(settings_pack::allow_idna) && is_idna(hostname))
		{
#ifndef TORRENT_DISABLE_LOGGING
			if (should_log())
				debug_log("IDNA disallowed in web seeds: %s", web->url.c_str());
#endif
			if (m_ses.alerts().should_post<url_seed_alert>())
			{
				m_ses.alerts().emplace_alert<url_seed_alert>(get_handle()
					, web->url, error_code(errors::blocked_by_idna));
			}
			// never try it again
			web->disabled = true;
			return;
		}

		if (port == -1)
		{
			port = protocol == "http" ? 80 : 443;
		}

		if (ec)
		{
#ifndef TORRENT_DISABLE_LOGGING
			if (should_log())
				debug_log("failed to parse web seed url: %s", ec.message().c_str());
#endif
			if (m_ses.alerts().should_post<url_seed_alert>())
			{
				m_ses.alerts().emplace_alert<url_seed_alert>(get_handle()
					, web->url, ec);
			}
			// never try it again
			remove_web_seed_iter(web);
			return;
		}

		if (web->peer_info.banned)
		{
#ifndef TORRENT_DISABLE_LOGGING
			debug_log("banned web seed: %s", web->url.c_str());
#endif
			if (m_ses.alerts().should_post<url_seed_alert>())
			{
				m_ses.alerts().emplace_alert<url_seed_alert>(get_handle(), web->url
					, libtorrent::errors::peer_banned);
			}
			// never try it again
			web->disabled = true;
			return;
		}

#if TORRENT_USE_SSL
		if (protocol != "http" && protocol != "https")
#else
		if (protocol != "http")
#endif
		{
			if (m_ses.alerts().should_post<url_seed_alert>())
			{
				m_ses.alerts().emplace_alert<url_seed_alert>(get_handle(), web->url, errors::unsupported_url_protocol);
			}
			// never try it again for this session
			web->disabled = true;
			return;
		}

		if (hostname.empty())
		{
			if (m_ses.alerts().should_post<url_seed_alert>())
			{
				m_ses.alerts().emplace_alert<url_seed_alert>(get_handle(), web->url
					, errors::invalid_hostname);
			}
			// never try it again
			remove_web_seed_iter(web);
			return;
		}

		if (port == 0)
		{
			if (m_ses.alerts().should_post<url_seed_alert>())
			{
				m_ses.alerts().emplace_alert<url_seed_alert>(get_handle(), web->url
					, errors::invalid_port);
			}
			// never try it again
			remove_web_seed_iter(web);
			return;
		}

		if (m_ses.get_port_filter().access(std::uint16_t(port)) & port_filter::blocked)
		{
			if (m_ses.alerts().should_post<url_seed_alert>())
			{
				m_ses.alerts().emplace_alert<url_seed_alert>(get_handle()
					, web->url, errors::port_blocked);
			}
			// never try it again
			web->disabled = true;
			return;
		}

		if (!web->endpoints.empty())
		{
			connect_web_seed(web, web->endpoints.front());
			return;
		}

		aux::proxy_settings const& ps = m_ses.proxy();
		if ((ps.type == settings_pack::http
			|| ps.type == settings_pack::http_pw)
			&& ps.proxy_peer_connections)
		{
#ifndef TORRENT_DISABLE_LOGGING
			debug_log("resolving proxy for web seed: %s", web->url.c_str());
#endif

			std::uint16_t const proxy_port = ps.port;

			// use proxy
			web->resolving = true;
			m_ses.get_resolver().async_resolve(ps.hostname, aux::resolver_interface::abort_on_shutdown
				, [self = shared_from_this(), web, proxy_port](error_code const& e, std::vector<address> const& addrs)
				{ self->wrap(&torrent::on_proxy_name_lookup, e, addrs, web, proxy_port); });
		}
		else if (ps.proxy_hostnames
			&& (ps.type == settings_pack::socks5
				|| ps.type == settings_pack::socks5_pw)
			&& ps.proxy_peer_connections)
		{
			connect_web_seed(web, {address(), std::uint16_t(port)});
		}
		else
		{
#ifndef TORRENT_DISABLE_LOGGING
			debug_log("resolving web seed: \"%s\" %s", hostname.c_str(), web->url.c_str());
#endif

			auto self = shared_from_this();
			web->resolving = true;

			m_ses.get_resolver().async_resolve(hostname, aux::resolver_interface::abort_on_shutdown
				, [self, web, port](error_code const& e, std::vector<address> const& addrs)
				{
					self->wrap(&torrent::on_name_lookup, e, addrs, port, web);
				});
		}
	}

	void torrent::on_proxy_name_lookup(error_code const& e
		, std::vector<address> const& addrs
		, std::list<web_seed_t>::iterator web, int port) try
	{
		TORRENT_ASSERT(is_single_thread());

		INVARIANT_CHECK;

		TORRENT_ASSERT(web->resolving);
#ifndef TORRENT_DISABLE_LOGGING
		debug_log("completed resolve proxy hostname for: %s", web->url.c_str());
		if (e && should_log())
			debug_log("proxy name lookup error: %s", e.message().c_str());
#endif
		web->resolving = false;

		if (web->removed)
		{
#ifndef TORRENT_DISABLE_LOGGING
			debug_log("removed web seed");
#endif
			remove_web_seed_iter(web);
			return;
		}

		if (m_abort) return;
		if (m_ses.is_aborted()) return;

		if (e || addrs.empty())
		{
			if (m_ses.alerts().should_post<url_seed_alert>())
			{
				m_ses.alerts().emplace_alert<url_seed_alert>(get_handle()
					, web->url, e);
			}

			// the name lookup failed for the http host. Don't try
			// this host again
			web->disabled = true;
			return;
		}

		if (num_peers() >= int(m_max_connections)
			|| m_ses.num_connections() >= settings().get_int(settings_pack::connections_limit))
			return;

		tcp::endpoint a(addrs[0], std::uint16_t(port));

		std::string hostname;
		error_code ec;
		std::string protocol;
		std::tie(protocol, std::ignore, hostname, port, std::ignore)
			= parse_url_components(web->url, ec);
		if (port == -1) port = protocol == "http" ? 80 : 443;

		if (ec)
		{
			if (m_ses.alerts().should_post<url_seed_alert>())
			{
				m_ses.alerts().emplace_alert<url_seed_alert>(get_handle()
					, web->url, ec);
			}
			remove_web_seed_iter(web);
			return;
		}

		if (m_ip_filter && m_ip_filter->access(a.address()) & ip_filter::blocked)
		{
			if (m_ses.alerts().should_post<peer_blocked_alert>())
				m_ses.alerts().emplace_alert<peer_blocked_alert>(get_handle()
					, a, peer_blocked_alert::ip_filter);
			return;
		}

		auto self = shared_from_this();
		web->resolving = true;
		m_ses.get_resolver().async_resolve(hostname, aux::resolver_interface::abort_on_shutdown
			, [self, web, port](error_code const& err, std::vector<address> const& addr)
			{
				self->wrap(&torrent::on_name_lookup, err, addr, port, web);
			});
	}
	catch (...) { handle_exception(); }

	void torrent::on_name_lookup(error_code const& e
		, std::vector<address> const& addrs
		, int const port
		, std::list<web_seed_t>::iterator web) try
	{
		TORRENT_ASSERT(is_single_thread());

		INVARIANT_CHECK;

		TORRENT_ASSERT(web->resolving);
#ifndef TORRENT_DISABLE_LOGGING
		debug_log("completed resolve: %s", web->url.c_str());
#endif
		web->resolving = false;
		if (web->removed)
		{
#ifndef TORRENT_DISABLE_LOGGING
			debug_log("removed web seed");
#endif
			remove_web_seed_iter(web);
			return;
		}

		if (m_abort) return;

		if (e || addrs.empty())
		{
			if (m_ses.alerts().should_post<url_seed_alert>())
				m_ses.alerts().emplace_alert<url_seed_alert>(get_handle(), web->url, e);
#ifndef TORRENT_DISABLE_LOGGING
			if (should_log())
			{
				debug_log("*** HOSTNAME LOOKUP FAILED: %s: (%d) %s"
					, web->url.c_str(), e.value(), e.message().c_str());
			}
#endif

			// unavailable, retry in `settings_pack::web_seed_name_lookup_retry` seconds
			web->retry = aux::time_now32()
				+ seconds32(settings().get_int(settings_pack::web_seed_name_lookup_retry));
			return;
		}

		for (auto const& addr : addrs)
		{
			// if this is set, we don't allow this web seed to have resolved to a
			// local IP
			if (web->no_local_ips && !aux::is_global(addr)) continue;

			// fill in the peer struct's address field
			web->endpoints.emplace_back(addr, std::uint16_t(port));

#ifndef TORRENT_DISABLE_LOGGING
			if (should_log())
				debug_log("  -> %s", print_endpoint(tcp::endpoint(addr, std::uint16_t(port))).c_str());
#endif
		}

		if (web->endpoints.empty())
		{
			if (m_ses.alerts().should_post<url_seed_alert>())
			{
				m_ses.alerts().emplace_alert<url_seed_alert>(get_handle()
					, web->url, errors::banned_by_ip_filter);
			}

			// the name lookup failed for the http host. Don't try
			// this host again
			web->disabled = true;
			return;
		}

		if (num_peers() >= int(m_max_connections)
			|| m_ses.num_connections() >= settings().get_int(settings_pack::connections_limit))
			return;

		connect_web_seed(web, web->endpoints.front());
	}
	catch (...) { handle_exception(); }

	void torrent::connect_web_seed(std::list<web_seed_t>::iterator web, tcp::endpoint a)
	{
		INVARIANT_CHECK;

		TORRENT_ASSERT(is_single_thread());
		if (m_abort) return;

		if (m_ip_filter && m_ip_filter->access(a.address()) & ip_filter::blocked)
		{
			if (m_ses.alerts().should_post<peer_blocked_alert>())
				m_ses.alerts().emplace_alert<peer_blocked_alert>(get_handle()
					, a, peer_blocked_alert::ip_filter);
			return;
		}

		TORRENT_ASSERT(!web->resolving);
		TORRENT_ASSERT(web->peer_info.connection == nullptr);

		if (aux::is_v4(a))
		{
			web->peer_info.addr = a.address().to_v4();
			web->peer_info.port = a.port();
		}

		if (is_paused()) return;
		if (m_ses.is_aborted()) return;
		if (is_upload_only()) return;

		// this web seed may have redirected all files to other URLs, leaving it
		// having no file left, and there's no longer any point in connecting to
		// it.
		if (!web->have_files.empty()
			&& web->have_files.none_set()) return;

		void* userdata = nullptr;
#if TORRENT_USE_SSL
		const bool ssl = string_begins_no_case("https://", web->url.c_str());
		if (ssl)
		{
#ifdef TORRENT_SSL_PEERS
			userdata = m_ssl_ctx.get();
#endif
			if (!userdata) userdata = m_ses.ssl_ctx();
		}
#endif
		aux::socket_type s = instantiate_connection(m_ses.get_context()
			, m_ses.proxy(), userdata, nullptr, true, false);

		if (std::get_if<http_stream>(&s))
		{
			// the web seed connection will talk immediately to
			// the proxy, without requiring CONNECT support
			std::get<http_stream>(s).set_no_connect(true);
		}

		std::string hostname;
		std::string path;
		error_code ec;
		using std::ignore;
		std::tie(ignore, ignore, hostname, ignore, path)
			= parse_url_components(web->url, ec);
		if (ec)
		{
			if (m_ses.alerts().should_post<url_seed_alert>())
				m_ses.alerts().emplace_alert<url_seed_alert>(get_handle(), web->url, ec);
			return;
		}

		if (!settings().get_bool(settings_pack::allow_idna) && is_idna(hostname))
		{
#ifndef TORRENT_DISABLE_LOGGING
			if (should_log())
				debug_log("IDNA disallowed in web seeds: %s", web->url.c_str());
#endif
			if (m_ses.alerts().should_post<url_seed_alert>())
			{
				m_ses.alerts().emplace_alert<url_seed_alert>(get_handle()
					, web->url, error_code(errors::blocked_by_idna));
			}
			// never try it again
			web->disabled = true;
			return;
		}

		// The SSRF mitigation for web seeds is that any HTTP server on the
		// local network may not use any query string parameters
		if (settings().get_bool(settings_pack::ssrf_mitigation)
			&& aux::is_local(web->peer_info.addr)
			&& path.find('?') != std::string::npos)
		{
#ifndef TORRENT_DISABLE_LOGGING
			if (should_log())
			{
				debug_log("*** SSRF MITIGATION BLOCKED WEB SEED: %s"
					, web->url.c_str());
			}
#endif
			if (m_ses.alerts().should_post<url_seed_alert>())
				m_ses.alerts().emplace_alert<url_seed_alert>(get_handle()
					, web->url, errors::ssrf_mitigation);
			if (m_ses.alerts().should_post<peer_blocked_alert>())
				m_ses.alerts().emplace_alert<peer_blocked_alert>(get_handle()
					, a, peer_blocked_alert::ssrf_mitigation);
			// never try it again
			web->disabled = true;
			return;
		}

		bool const is_ip = aux::is_ip_address(hostname);
		if (is_ip) a.address(make_address(hostname, ec));
		bool const proxy_hostnames = settings().get_bool(settings_pack::proxy_hostnames)
			&& !is_ip;

		if (proxy_hostnames
			&& (std::get_if<socks5_stream>(&s)
#if TORRENT_USE_SSL
				|| std::get_if<ssl_stream<socks5_stream>>(&s)
#endif
				))
		{
			// we're using a socks proxy and we're resolving
			// hostnames through it
			auto& str =
#if TORRENT_USE_SSL
				ssl ? std::get<ssl_stream<socks5_stream>>(s).next_layer() :
#endif
			std::get<socks5_stream>(s);

			str.set_dst_name(hostname);
		}

		setup_ssl_hostname(s, hostname, ec);
		if (ec)
		{
			if (m_ses.alerts().should_post<url_seed_alert>())
				m_ses.alerts().emplace_alert<url_seed_alert>(get_handle(), web->url, ec);
			return;
		}

		peer_connection_args pack{
			&m_ses
			, &settings()
			, &m_ses.stats_counters()
			, &m_ses.disk_thread()
			, &m_ses.get_context()
			, shared_from_this()
			, std::move(s)
			, a
			, &web->peer_info
			, aux::generate_peer_id(settings())
		};

		auto c = std::make_shared<web_peer_connection>(pack, *web);
		if (!c) return;

#if TORRENT_USE_ASSERTS
		c->m_in_constructor = false;
#endif

#ifndef TORRENT_DISABLE_EXTENSIONS
		for (auto const& ext : m_extensions)
		{
			std::shared_ptr<peer_plugin>
				pp(ext->new_connection(peer_connection_handle(c->self())));
			if (pp) c->add_extension(pp);
		}
#endif

		TORRENT_ASSERT(!c->m_in_constructor);
		// add the newly connected peer to this torrent's peer list
		TORRENT_ASSERT(m_iterating_connections == 0);

		// we don't want to have to allocate memory to disconnect this peer, so
		// make sure there's enough memory allocated in the deferred_disconnect
		// list up-front
		m_peers_to_disconnect.reserve(m_connections.size() + 1);

		sorted_insert(m_connections, c.get());
		update_want_peers();
		update_want_tick();
		m_ses.insert_peer(c);

		if (web->peer_info.seed)
		{
			TORRENT_ASSERT(m_num_seeds < 0xffff);
			++m_num_seeds;
		}

		TORRENT_ASSERT(!web->peer_info.connection);
		web->peer_info.connection = c.get();
#if TORRENT_USE_ASSERTS
		web->peer_info.in_use = true;
#endif

		c->add_stat(std::int64_t(web->peer_info.prev_amount_download) * 1024
			, std::int64_t(web->peer_info.prev_amount_upload) * 1024);
		web->peer_info.prev_amount_download = 0;
		web->peer_info.prev_amount_upload = 0;
#ifndef TORRENT_DISABLE_LOGGING
		if (should_log())
		{
			debug_log("web seed connection started: [%s] %s"
				, print_endpoint(a).c_str(), web->url.c_str());
		}
#endif

		c->start();

		if (c->is_disconnecting()) return;

#ifndef TORRENT_DISABLE_LOGGING
		debug_log("START queue peer [%p] (%d)", static_cast<void*>(c.get())
			, num_peers());
#endif
	}

	hash_request torrent::pick_hashes(peer_connection* peer)
	{
		need_hash_picker();
		if (!m_hash_picker) return {};
		return m_hash_picker->pick_hashes(peer->get_bitfield());
	}

	std::vector<sha256_hash> torrent::get_hashes(hash_request const& req) const
	{
		TORRENT_ASSERT(m_torrent_file->is_valid());
		if (!m_torrent_file->is_valid()) return {};
		TORRENT_ASSERT(validate_hash_request(req, m_torrent_file->files()));

		auto const& f = m_merkle_trees[req.file];

		return f.get_hashes(req.base, req.index, req.count, req.proof_layers);
	}

	bool torrent::add_hashes(hash_request const& req, span<sha256_hash> hashes)
	{
		need_hash_picker();
		if (!m_hash_picker) return true;
		add_hashes_result const result = m_hash_picker->add_hashes(req, hashes);
		for (auto& p : result.hash_failed)
		{
			if (torrent_file().info_hashes().has_v1() && have_piece(p.first))
			{
				handle_inconsistent_hashes(p.first);
				return result.valid;
			}

			TORRENT_ASSERT(!have_piece(p.first));

			// the piece may not have been downloaded in this session
			// it should be open for downloading so nothing needs to be done here
			if (!m_picker || !m_picker->is_downloading(p.first)) continue;
			piece_failed(p.first, p.second);
		}
		for (piece_index_t p : result.hash_passed)
		{
			if (torrent_file().info_hashes().has_v1() && !have_piece(p))
			{
				handle_inconsistent_hashes(p);
				return result.valid;
			}

			if (m_picker && m_picker->is_downloading(p) && m_picker->is_piece_finished(p)
				&& !m_picker->is_hashing(p))
			{
				piece_passed(p);
			}
		}
		return result.valid;
	}

	void torrent::hashes_rejected(hash_request const& req)
	{
		if (!m_hash_picker) return;
		m_hash_picker->hashes_rejected(req);
		// we need to poke all of the v2 peers in case there are no other
		// outstanding hash requests
		for (auto* peer : m_connections)
		{
			if (peer->type() != connection_type::bittorrent) continue;
			auto* const btpeer = static_cast<bt_peer_connection*>(peer);
			btpeer->maybe_send_hash_request();
		}
	}

	void torrent::verify_block_hashes(piece_index_t index)
	{
		need_hash_picker();
		if (!m_hash_picker) return;
#ifndef TORRENT_DISABLE_LOGGING
		if (should_log())
		{
			debug_log("Piece %d hash failure, requesting block hashes", int(index));
		}
#endif
		m_hash_picker->verify_block_hashes(index);
	}

	std::shared_ptr<const torrent_info> torrent::get_torrent_file() const
	{
		if (!m_torrent_file->is_valid()) return {};
		return m_torrent_file;
	}

	std::shared_ptr<torrent_info> torrent::get_torrent_copy_with_hashes() const
	{
		if (!m_torrent_file->is_valid()) return {};
		auto ret = std::make_shared<torrent_info>(*m_torrent_file);

		if (ret->v2())
		{
			aux::vector<aux::vector<char>, file_index_t> v2_hashes;
			for (auto const& tree : m_merkle_trees)
			{
				auto const& layer = tree.get_piece_layer();
				std::vector<char> out_layer;
				out_layer.reserve(layer.size() * sha256_hash::size());
				for (auto const& h : layer)
				{
					// we're missing a piece layer. We can't return a valid
					// torrent
					if (h.is_all_zeros()) return {};
					out_layer.insert(out_layer.end(), h.data(), h.data() + sha256_hash::size());
				}
				v2_hashes.emplace_back(std::move(out_layer));
			}
			ret->set_piece_layers(std::move(v2_hashes));
		}

		return ret;
	}

	std::vector<std::vector<sha256_hash>> torrent::get_piece_layers() const
	{
		std::vector<std::vector<sha256_hash>> ret;
		for (auto const& tree : m_merkle_trees)
			ret.emplace_back(tree.get_piece_layer());
		return ret;
	}

	void torrent::enable_all_trackers()
	{
		m_trackers.enable_all();
	}

	void torrent::write_resume_data(resume_data_flags_t const flags, add_torrent_params& ret) const
	{
		ret.version = LIBTORRENT_VERSION_NUM;
		ret.storage_mode = storage_mode();
		ret.total_uploaded = m_total_uploaded;
		ret.total_downloaded = m_total_downloaded;

		// cast to seconds in case that internal values doesn't have ratio<1>
		ret.active_time = static_cast<int>(total_seconds(active_time()));
		ret.finished_time = static_cast<int>(total_seconds(finished_time()));
		ret.seeding_time = static_cast<int>(total_seconds(seeding_time()));
		ret.last_seen_complete = m_last_seen_complete;
		ret.last_upload = aux::to_time_t(m_last_upload);
		ret.last_download = aux::to_time_t(m_last_download);

		ret.num_complete = m_complete;
		ret.num_incomplete = m_incomplete;
		ret.num_downloaded = m_downloaded;

		ret.flags = this->flags();

		ret.added_time = m_added_time;
		ret.completed_time = m_completed_time;

		ret.save_path = m_save_path;

		ret.comment = torrent_file().comment();
		ret.created_by = torrent_file().creator();
		ret.creation_date = torrent_file().creation_date();
		ret.info_hashes = torrent_file().info_hashes();
		if (valid_metadata()) ret.name = m_torrent_file->name();
		else if (m_name) ret.name = *m_name;

#if TORRENT_ABI_VERSION < 3
		ret.info_hash = ret.info_hashes.get_best();
#endif

		if (valid_metadata() && (flags & torrent_handle::save_info_dict))
		{
			ret.ti = m_torrent_file;
		}

		// if this torrent is a seed, we won't have a piece picker
		// if we don't have anything, we may also not have a picker
		// in either case; there will be no half-finished pieces.
		if (has_picker())
		{
			int const num_blocks_per_piece = torrent_file().blocks_per_piece();

			std::vector<piece_picker::downloading_piece> const q
				= m_picker->get_download_queue();

			// info for each unfinished piece
			for (auto const& dp : q)
			{
				if (dp.finished == 0 && dp.writing == 0)
					continue;

				bitfield bitmask;
				bitmask.resize(num_blocks_per_piece, false);

				auto const info = m_picker->blocks_for_piece(dp);
				for (int i = 0; i < int(info.size()); ++i)
				{
					if (info[i].state == piece_picker::block_info::state_finished)
						bitmask.set_bit(i);
				}
				ret.unfinished_pieces.emplace(dp.index, std::move(bitmask));
			}
		}

		// save trackers
		for (auto const& tr : m_trackers)
		{
			ret.trackers.push_back(tr.url);
			ret.tracker_tiers.push_back(tr.tier);
		}

		// save web seeds
		for (auto const& ws : m_web_seeds)
		{
			if (ws.removed || ws.ephemeral) continue;
			ret.url_seeds.push_back(ws.url);
		}

		ret.dht_nodes = m_torrent_file->nodes();

		// write have bitmask
		// the pieces string has one byte per piece. Each
		// byte is a bitmask representing different properties
		// for the piece
		// bit 0: set if we have the piece
		// bit 1: set if we have verified the piece (in seed mode)
		bool const is_checking = state() == torrent_status::checking_files;

		// if we are checking, only save the have_pieces bitfield up to the piece
		// we have actually checked. This allows us to resume the checking when we
		// load this torrent up again. If we have not completed checking nor is
		// currently checking, don't save any pieces from the have_pieces
		// bitfield.
		piece_index_t const max_piece
			= is_checking ? m_num_checked_pieces
			: m_files_checked ? m_torrent_file->end_piece()
			: piece_index_t(0);

		TORRENT_ASSERT(ret.have_pieces.empty());
		if (max_piece > piece_index_t(0))
		{
			if (is_seed())
			{
				ret.have_pieces.resize(static_cast<int>(max_piece), true);
			}
			else if (has_picker())
			{
				ret.have_pieces.resize(static_cast<int>(max_piece), false);
				for (auto const i : ret.have_pieces.range())
					if (m_picker->is_piece_flushed(i)) ret.have_pieces.set_bit(i);
			}

			if (m_seed_mode)
				ret.verified_pieces = m_verified;
		}

		// write renamed files
		if (valid_metadata()
			&& &m_torrent_file->files() != &m_torrent_file->orig_files()
			&& m_torrent_file->files().num_files() == m_torrent_file->orig_files().num_files())
		{
			file_storage const& fs = m_torrent_file->files();
			file_storage const& orig_fs = m_torrent_file->orig_files();
			for (auto const i : fs.file_range())
			{
				if (fs.file_path(i) != orig_fs.file_path(i))
					ret.renamed_files[i] = fs.file_path(i);
			}
		}

		// write local peers
		std::vector<torrent_peer const*> deferred_peers;
		if (m_peer_list)
		{
			for (auto* p : *m_peer_list)
			{
#if TORRENT_USE_I2P
				if (p->is_i2p_addr) continue;
#endif
				if (p->banned)
				{
					ret.banned_peers.push_back(p->ip());
					continue;
				}

				// we cannot save remote connection
				// since we don't know their listen port
				// unless they gave us their listen port
				// through the extension handshake
				// so, if the peer is not connectable (i.e. we
				// don't know its listen port) or if it has
				// been banned, don't save it.
				if (!p->connectable) continue;

				// don't save peers that don't work
				if (int(p->failcount) > 0) continue;

				// don't save peers that appear to send corrupt data
				if (int(p->trust_points) < 0) continue;

				if (p->last_connected == 0)
				{
					// we haven't connected to this peer. It might still
					// be useful to save it, but only save it if we
					// don't have enough peers that we actually did connect to
					if (int(deferred_peers.size()) < 100)
						deferred_peers.push_back(p);
					continue;
				}

				ret.peers.push_back(p->ip());
			}
		}

		// if we didn't save 100 peers, fill in with second choice peers
		if (int(ret.peers.size()) < 100)
		{
			aux::random_shuffle(deferred_peers);
			for (auto const* p : deferred_peers)
			{
				ret.peers.push_back(p->ip());
				if (int(ret.peers.size()) >= 100) break;
			}
		}

		ret.upload_limit = upload_limit();
		ret.download_limit = download_limit();
		ret.max_connections = max_connections();
		ret.max_uploads = max_uploads();

		// piece priorities and file priorities are mutually exclusive. If there
		// are file priorities set, don't save piece priorities.
		// when in seed mode (i.e. the client promises that we have all files)
		// it does not make sense to save file priorities.
		if (!m_file_priority.empty() && !m_seed_mode)
		{
			// write file priorities
			ret.file_priorities = m_file_priority;
		}

		if (valid_metadata() && has_picker())
		{
			// write piece priorities
			// but only if they are not set to the default
			bool default_prio = true;
			for (auto const i : m_torrent_file->piece_range())
			{
				if (m_picker->piece_priority(i) == default_priority) continue;
				default_prio = false;
				break;
			}

			if (!default_prio)
			{
				ret.piece_priorities.clear();
				ret.piece_priorities.reserve(static_cast<std::size_t>(m_torrent_file->num_pieces()));

				for (auto const i : m_torrent_file->piece_range())
					ret.piece_priorities.push_back(m_picker->piece_priority(i));
			}
		}

		if (m_torrent_file->info_hashes().has_v2())
		{
			auto const num_files = m_merkle_trees.size();
			ret.merkle_trees.clear();
			ret.merkle_trees.reserve(num_files);
			ret.merkle_tree_mask.clear();
			ret.merkle_tree_mask.reserve(num_files);
			ret.verified_leaf_hashes.clear();
			ret.verified_leaf_hashes.reserve(num_files);
			for (auto const& t : m_merkle_trees)
			{
				auto [sparse_tree, mask] = t.build_sparse_vector();
				ret.merkle_trees.emplace_back(std::move(sparse_tree));
				ret.merkle_tree_mask.emplace_back(std::move(mask));
				ret.verified_leaf_hashes.emplace_back(t.verified_leafs());
			}

			if (!has_hash_picker() && !m_have_all)
			{
				file_storage const& fs = m_torrent_file->files();
				ret.verified_leaf_hashes.reserve(fs.num_files());
				for (file_index_t f(0); f != fs.end_file(); ++f)
				{
					if (fs.pad_file_at(f) || fs.file_size(f) == 0)
					{
						ret.verified_leaf_hashes.emplace_back();
						continue;
					}
					ret.verified_leaf_hashes.emplace_back(
						fs.file_num_blocks(f), false);
				}
			}
		}
	}

#if TORRENT_ABI_VERSION == 1
	void torrent::get_full_peer_list(std::vector<peer_list_entry>* v) const
	{
		v->clear();
		if (!m_peer_list) return;

		v->reserve(aux::numeric_cast<std::size_t>(m_peer_list->num_peers()));
		for (auto const* p : *m_peer_list)
		{
			peer_list_entry e;
			e.ip = p->ip();
			e.flags = p->banned ? peer_list_entry::banned : 0;
			e.failcount = p->failcount;
			e.source = p->source;
			v->push_back(e);
		}
	}
#endif

	void torrent::get_peer_info(std::vector<peer_info>* v)
	{
		v->clear();
		for (auto const* peer : *this)
		{
			TORRENT_ASSERT(peer->m_in_use == 1337);

			// incoming peers that haven't finished the handshake should
			// not be included in this list
			if (peer->associated_torrent().expired()) continue;

			v->emplace_back();
			peer_info& p = v->back();

			peer->get_peer_info(p);
		}
	}

	void torrent::post_peer_info()
	{
		std::vector<peer_info> v;
		get_peer_info(&v);
		alerts().emplace_alert<peer_info_alert>(get_handle(), std::move(v));
	}

namespace {
	void initialize_piece_info(piece_picker const& p
		, torrent_info const& ti
		, int const block_size
		, std::vector<block_info>& blk
		, span<piece_picker::downloading_piece const> q
		, std::vector<partial_piece_info>* queue)
	{
		const int blocks_per_piece = p.blocks_in_piece(piece_index_t(0));
		int counter = 0;
		for (auto i = q.begin(); i != q.end(); ++i, ++counter)
		{
			partial_piece_info pi;
			pi.blocks_in_piece = p.blocks_in_piece(i->index);
			pi.finished = int(i->finished);
			pi.writing = int(i->writing);
			pi.requested = int(i->requested);
#if TORRENT_ABI_VERSION == 1
			pi.piece_state = partial_piece_info::none;
#endif
			TORRENT_ASSERT(counter * blocks_per_piece + pi.blocks_in_piece <= int(blk.size()));
			block_info* blocks = &blk[std::size_t(counter * blocks_per_piece)];
			pi.blocks = blocks;
			int const piece_size = ti.piece_size(i->index);
			int idx = -1;
			for (auto const& info : p.blocks_for_piece(*i))
			{
				++idx;
				block_info& bi = blocks[idx];
				bi.state = info.state;
				bi.block_size = idx < pi.blocks_in_piece - 1
					? aux::numeric_cast<std::uint32_t>(block_size)
					: aux::numeric_cast<std::uint32_t>(piece_size - (idx * block_size));
				bool const complete = bi.state == block_info::writing
					|| bi.state == block_info::finished;
				if (info.peer == nullptr)
				{
					bi.set_peer(tcp::endpoint());
					bi.bytes_progress = complete ? bi.block_size : 0;
				}
				else
				{
					torrent_peer* tp = info.peer;
					TORRENT_ASSERT(tp->in_use);
					if (tp->connection)
					{
						auto* peer = static_cast<peer_connection*>(tp->connection);
						TORRENT_ASSERT(peer->m_in_use);
						bi.set_peer(peer->remote());
						if (bi.state == block_info::requested)
						{
							auto pbp = peer->downloading_piece_progress();
							if (pbp.piece_index == i->index && pbp.block_index == idx)
							{
								bi.bytes_progress = aux::numeric_cast<std::uint32_t>(pbp.bytes_downloaded);
								TORRENT_ASSERT(bi.bytes_progress <= bi.block_size);
							}
							else
							{
								bi.bytes_progress = 0;
							}
						}
						else
						{
							bi.bytes_progress = complete ? bi.block_size : 0;
						}
					}
					else
					{
						bi.set_peer(tp->ip());
						bi.bytes_progress = complete ? bi.block_size : 0;
					}
				}

				bi.num_peers = info.num_peers;
			}
			pi.piece_index = i->index;
			queue->push_back(pi);
		}
	}
}

	void torrent::post_download_queue()
	{
		std::vector<block_info> blk;
		if (!valid_metadata() || !has_picker()) return;
		piece_picker const& p = picker();
		std::vector<piece_picker::downloading_piece> const q = p.get_download_queue();
		std::vector<partial_piece_info> queue;
		if (!q.empty())
		{
			const int blocks_per_piece = m_picker->blocks_in_piece(piece_index_t(0));
			blk.resize(q.size() * aux::numeric_cast<std::size_t>(blocks_per_piece));
			initialize_piece_info(p, torrent_file(), block_size(), blk, q, &queue);
		}
		alerts().emplace_alert<piece_info_alert>(get_handle(), std::move(queue), std::move(blk));
	}

	void torrent::get_download_queue(std::vector<partial_piece_info>* queue) const
	{
		TORRENT_ASSERT(is_single_thread());
		queue->clear();
		std::vector<block_info>& blk = m_ses.block_info_storage();
		blk.clear();

		if (!valid_metadata() || !has_picker()) return;
		piece_picker const& p = picker();
		std::vector<piece_picker::downloading_piece> q
			= p.get_download_queue();
		if (q.empty()) return;

		const int blocks_per_piece = m_picker->blocks_in_piece(piece_index_t(0));
		blk.resize(q.size() * aux::numeric_cast<std::size_t>(blocks_per_piece));

		initialize_piece_info(p, torrent_file(), block_size(), blk, q, queue);
	}

#if defined TORRENT_SSL_PEERS
	struct hostname_visitor
	{
		explicit hostname_visitor(std::string const& h) : hostname_(h) {}
		template <typename T>
		void operator()(T&) {}
		template <typename T>
		void operator()(ssl_stream<T>& s) { s.set_host_name(hostname_); }
		std::string const& hostname_;
	};

	struct ssl_handle_visitor
	{
		template <typename T>
		ssl::stream_handle_type operator()(T&)
		{ return nullptr; }

		template <typename T>
		ssl::stream_handle_type operator()(ssl_stream<T>& s)
		{ return s.handle(); }
	};
#endif

	bool torrent::connect_to_peer(torrent_peer* peerinfo, bool const ignore_limit)
	{
		TORRENT_ASSERT(is_single_thread());
		INVARIANT_CHECK;
		TORRENT_UNUSED(ignore_limit);

		TORRENT_ASSERT(peerinfo);
		TORRENT_ASSERT(peerinfo->connection == nullptr);

#if TORRENT_USE_RTC
		if (peerinfo->is_rtc_addr)
		{
			// unsolicited connection is not possible
			TORRENT_ASSERT_FAIL();
			return false;
		}
#endif

		if (m_abort) return false;

		peerinfo->last_connected = m_ses.session_time();
#if TORRENT_USE_ASSERTS
		if (!settings().get_bool(settings_pack::allow_multiple_connections_per_ip)
#if TORRENT_USE_I2P
			&& !peerinfo->is_i2p_addr
#endif
		)
		{
			// this asserts that we don't have duplicates in the peer_list's peer list
			peer_iterator i_ = std::find_if(m_connections.begin(), m_connections.end()
				, [peerinfo] (peer_connection const* p)
				{
					return !p->is_disconnecting() && p->remote() == peerinfo->ip();
				});

			TORRENT_ASSERT(i_ == m_connections.end()
				|| (*i_)->type() != connection_type::bittorrent);
		}
#endif // TORRENT_USE_ASSERTS

		TORRENT_ASSERT(want_peers() || ignore_limit);
		TORRENT_ASSERT(m_ses.num_connections()
			< settings().get_int(settings_pack::connections_limit) || ignore_limit);

		tcp::endpoint a(peerinfo->ip());
		TORRENT_ASSERT(!m_apply_ip_filter
			|| !m_ip_filter
			|| (m_ip_filter->access(peerinfo->address()) & ip_filter::blocked) == 0);

		// this is where we determine if we open a regular TCP connection
		// or a uTP connection. If the utp_socket_manager pointer is not passed in
		// we'll instantiate a TCP connection
		aux::utp_socket_manager* sm = nullptr;

#if TORRENT_USE_I2P
		if (peerinfo->is_i2p_addr)
		{
			if (settings().get_str(settings_pack::i2p_hostname).empty())
			{
				// we have an i2p torrent, but we're not connected to an i2p
				// SAM proxy.
				if (alerts().should_post<i2p_alert>())
					alerts().emplace_alert<i2p_alert>(errors::no_i2p_router);
				return false;
			}
		}
		else
#endif
		{
			if (settings().get_bool(settings_pack::enable_outgoing_utp)
				&& (!settings().get_bool(settings_pack::enable_outgoing_tcp)
					|| peerinfo->supports_utp
					|| peerinfo->confirmed_supports_utp))
			{
				sm = m_ses.utp_socket_manager();
			}

			// don't make a TCP connection if it's disabled
			if (sm == nullptr && !settings().get_bool(settings_pack::enable_outgoing_tcp))
			{
#ifndef TORRENT_DISABLE_LOGGING
				if (should_log())
				{
					debug_log("discarding peer \"%s\": TCP connections disabled "
						"[ supports-utp: %d ]", peerinfo->to_string().c_str()
						, peerinfo->supports_utp);
				}
#endif
				return false;
			}
		}

		// TODO: come up with a better way of doing this, instead of an
		// immediately invoked lambda expression.
		aux::socket_type s = [&] {

#if TORRENT_USE_I2P
		if (peerinfo->is_i2p_addr)
		{
			// It's not entirely obvious why this peer connection is not marked as
			// one. The main feature of a peer connection is that whether or not we
			// proxy it is configurable. When we use i2p, we want to always prox
			// everything via i2p.

			aux::proxy_settings proxy;
			proxy.hostname = settings().get_str(settings_pack::i2p_hostname);
			proxy.port = std::uint16_t(settings().get_int(settings_pack::i2p_port));
			proxy.type = settings_pack::i2p_proxy;

			aux::socket_type ret = instantiate_connection(m_ses.get_context()
				, proxy, nullptr, nullptr, false, false);
			auto& str = std::get<i2p_stream>(ret);
			str.set_local_i2p_endpoint(m_ses.local_i2p_endpoint());
			str.set_destination(static_cast<i2p_peer*>(peerinfo)->dest());
			str.set_command(i2p_stream::cmd_connect);
			str.set_session_id(m_ses.i2p_session());
			return ret;
		}
		else
#endif
		{
			void* userdata = nullptr;
#ifdef TORRENT_SSL_PEERS
			if (is_ssl_torrent())
			{
				userdata = m_ssl_ctx.get();
				// if we're creating a uTP socket, since this is SSL now, make sure
				// to pass in the corresponding utp socket manager
				if (sm) sm = m_ses.ssl_utp_socket_manager();
			}
#endif

			aux::socket_type ret = instantiate_connection(m_ses.get_context()
				, m_ses.proxy(), userdata, sm, true, false);

#if defined TORRENT_SSL_PEERS
			if (is_ssl_torrent())
			{
				// for ssl sockets, set the hostname
				std::string const host_name = aux::to_hex(
					m_torrent_file->info_hashes().get(peerinfo->protocol()));

				std::visit(hostname_visitor{host_name}, ret.var());
			}
#endif
			return ret;
		}
		}();

		if(!create_peer_connection(peerinfo, std::move(s), std::move(a)))
			return false;

		return peerinfo->connection != nullptr;
	}

	bool torrent::create_peer_connection(torrent_peer* peerinfo, aux::socket_type socket, tcp::endpoint endpoint)
	{
		peer_id const our_pid = aux::generate_peer_id(settings());
		peer_connection_args pack{
			&m_ses
			, &settings()
			, &m_ses.stats_counters()
			, &m_ses.disk_thread()
			, &m_ses.get_context()
			, shared_from_this()
			, std::move(socket)
			, std::move(endpoint)
			, peerinfo
			, our_pid
		};

		auto c = std::make_shared<bt_peer_connection>(pack);

#if TORRENT_USE_ASSERTS
		c->m_in_constructor = false;
#endif

		c->add_stat(std::int64_t(peerinfo->prev_amount_download) * 1024
			, std::int64_t(peerinfo->prev_amount_upload) * 1024);
		peerinfo->prev_amount_download = 0;
		peerinfo->prev_amount_upload = 0;

#ifndef TORRENT_DISABLE_EXTENSIONS
		for (auto const& ext : m_extensions)
		{
			std::shared_ptr<peer_plugin> pp(ext->new_connection(
					peer_connection_handle(c->self())));
			if (pp) c->add_extension(pp);
		}
#endif

		// add the newly connected peer to this torrent's peer list
		TORRENT_ASSERT(m_iterating_connections == 0);

		// we don't want to have to allocate memory to disconnect this peer, so
		// make sure there's enough memory allocated in the deferred_disconnect
		// list up-front
		m_peers_to_disconnect.reserve(m_connections.size() + 1);

		sorted_insert(m_connections, c.get());
		try
		{
			m_outgoing_pids.insert(our_pid);
			m_ses.insert_peer(c);
			need_peer_list();
			m_peer_list->set_connection(peerinfo, c.get());
			if (peerinfo->seed)
			{
				TORRENT_ASSERT(m_num_seeds < 0xffff);
				++m_num_seeds;
			}
			update_want_peers();
			update_want_tick();
			c->start();

			if (c->is_disconnecting()) return false;
		}
		catch (std::exception const&)
		{
			TORRENT_ASSERT(m_iterating_connections == 0);
			c->disconnect(errors::no_error, operation_t::bittorrent, peer_connection_interface::failure);
			return false;
		}

#ifndef TORRENT_DISABLE_SHARE_MODE
		if (m_share_mode)
			recalc_share_mode();
#endif
		return true;
	}

	error_code torrent::initialize_merkle_trees()
	{
		if (!info_hash().has_v2()) return {};

		bool valid = m_torrent_file->v2_piece_hashes_verified();

		file_storage const& fs = m_torrent_file->orig_files();
		m_merkle_trees.reserve(fs.num_files());
		for (file_index_t i : fs.file_range())
		{
			if (fs.pad_file_at(i) || fs.file_size(i) == 0)
			{
				m_merkle_trees.emplace_back();
				continue;
			}
			m_merkle_trees.emplace_back(fs.file_num_blocks(i)
				, fs.blocks_per_piece(), fs.root_ptr(i));
			auto const piece_layer = m_torrent_file->piece_layer(i);
			if (piece_layer.empty())
			{
				valid = false;
				continue;
			}

			if (!m_merkle_trees[i].load_piece_layer(piece_layer))
			{
				m_merkle_trees[i] = aux::merkle_tree();
				m_v2_piece_layers_validated = false;
				return errors::torrent_invalid_piece_layer;
			}
		}

		m_v2_piece_layers_validated = valid;

		m_torrent_file->free_piece_layers();
		return {};
	}

	bool torrent::set_metadata(span<char const> metadata_buf)
	{
		TORRENT_ASSERT(is_single_thread());
		INVARIANT_CHECK;

		if (m_torrent_file->is_valid()) return false;

		if (m_torrent_file->info_hashes().has_v1())
		{
			sha1_hash const info_hash = hasher(metadata_buf).final();
			if (info_hash != m_torrent_file->info_hashes().v1)
			{
				// check if the v1 hash is a truncated v2 hash
				sha256_hash const info_hash2 = hasher256(metadata_buf).final();
				if (sha1_hash(info_hash2.data()) != m_torrent_file->info_hashes().v1)
				{
					if (alerts().should_post<metadata_failed_alert>())
					{
						alerts().emplace_alert<metadata_failed_alert>(get_handle()
							, errors::mismatching_info_hash);
					}
					return false;
				}
			}
		}
		if (m_torrent_file->info_hashes().has_v2())
		{
			// we don't have to worry about computing the v2 hash twice because
			// if the v1 hash was a truncated v2 hash then the torrent_file should
			// not have a v2 hash and we shouldn't get here
			sha256_hash const info_hash = hasher256(metadata_buf).final();
			if (info_hash != m_torrent_file->info_hashes().v2)
			{
				if (alerts().should_post<metadata_failed_alert>())
				{
					alerts().emplace_alert<metadata_failed_alert>(get_handle()
						, errors::mismatching_info_hash);
				}
				return false;
			}
		}

		// the torrent's info hash might change
		// e.g. it could be a hybrid torrent which we only had one of the hashes for
		// so remove the existing entry
		info_hash_t const old_ih = m_torrent_file->info_hashes();

		error_code ec;
		int pos = 0;
		bdecode_node const metadata = bdecode(metadata_buf, ec, &pos, 200
			, settings().get_int(settings_pack::metadata_token_limit));

		auto info = std::make_shared<torrent_info>(*m_torrent_file);
		if (ec || !info->parse_info_section(metadata, ec
			, settings().get_int(settings_pack::max_piece_count)))
		{
			update_gauge();
			// this means the metadata is correct, since we
			// verified it against the info-hash, but we
			// failed to parse it. Pause the torrent
			if (alerts().should_post<metadata_failed_alert>())
			{
				alerts().emplace_alert<metadata_failed_alert>(get_handle(), ec);
			}
			set_error(errors::invalid_swarm_metadata, torrent_status::error_file_none);
			pause();
			return false;
		}

		// we might already have this torrent in the session.
		bool failed = false;
		info->info_hashes().for_each([&](sha1_hash const& ih, protocol_version)
		{
			if (failed) return;

			auto t = m_ses.find_torrent(info_hash_t(ih)).lock();
			if (t && t != shared_from_this())
			{
				TORRENT_ASSERT(!t->valid_metadata());

				// if we get a collision, both torrents fail and have to be
				// removed. This is because updating the info_hash_t for this
				// torrent would conflict with torrent "t". That would violate
				// the invariants:
				//   1. an info-hash can only refer to a single torrent
				//   2. every torrent needs at least one info-hash.
				t->set_error(errors::duplicate_torrent, torrent_status::error_file_metadata);
				t->pause();

				set_error(errors::duplicate_torrent, torrent_status::error_file_metadata);
				pause();
				failed = true;

				if (alerts().should_post<torrent_conflict_alert>())
				{
					alerts().emplace_alert<torrent_conflict_alert>(get_handle()
						, torrent_handle(std::move(t)), std::move(info));
				}
			}
		});

		if (failed) return true;
		if (m_abort) return true;

		m_torrent_file = info;
		m_info_hash = m_torrent_file->info_hashes();

		m_size_on_disk = m_torrent_file->files().size_on_disk();

		m_ses.update_torrent_info_hash(shared_from_this(), old_ih);

		ec = initialize_merkle_trees();
		if (ec)
		{
			set_error(ec, torrent_status::error_file_metadata);
			pause();
			return false;
		}

		update_gauge();
		update_want_tick();

		if (m_ses.alerts().should_post<metadata_received_alert>())
		{
			m_ses.alerts().emplace_alert<metadata_received_alert>(
				get_handle());
		}

		// we have to initialize the torrent before we start
		// disconnecting redundant peers, otherwise we'll think
		// we're a seed, because we have all 0 pieces
		init();

		inc_stats_counter(counters::num_total_pieces_added
			, m_torrent_file->num_pieces());

		// disconnect redundant peers
		for (auto* p : m_connections)
			p->disconnect_if_redundant();

		set_need_save_resume(torrent_handle::if_metadata_changed);

		return true;
	}

	namespace {

	bool connecting_time_compare(peer_connection const* lhs, peer_connection const* rhs)
	{
		bool const lhs_connecting = lhs->is_connecting() && !lhs->is_disconnecting();
		bool const rhs_connecting = rhs->is_connecting() && !rhs->is_disconnecting();
		if (lhs_connecting != rhs_connecting) return (int(lhs_connecting) < int(rhs_connecting));

		// a lower value of connected_time means it's been waiting
		// longer. This is a less-than comparison, so if lhs has
		// waited longer than rhs, we should return false.
		return lhs->connected_time() > rhs->connected_time();
	}

	} // anonymous namespace

	bool torrent::attach_peer(peer_connection* p) try
	{
//		INVARIANT_CHECK;

#ifdef TORRENT_SSL_PEERS
		if (is_ssl_torrent())
		{
			// if this is an SSL torrent, don't allow non SSL peers on it
			aux::socket_type& s = p->get_socket();

			ssl::stream_handle_type stream_handle = std::visit(ssl_handle_visitor{}, s.var());

			if (!stream_handle)
			{
				// don't allow non SSL peers on SSL torrents
				p->disconnect(errors::requires_ssl_connection, operation_t::bittorrent);
				return false;
			}

			if (!m_ssl_ctx)
			{
				// we don't have a valid cert, don't accept any connection!
				p->disconnect(errors::invalid_ssl_cert, operation_t::ssl_handshake);
				return false;
			}

			if (!ssl::has_context(stream_handle, ssl::get_handle(*m_ssl_ctx)))
			{
				// if the SSL context associated with this connection is
				// not the one belonging to this torrent, the SSL handshake
				// connected to one torrent, and the BitTorrent protocol
				// to a different one. This is probably an attempt to circumvent
				// access control. Don't allow it.
				p->disconnect(errors::invalid_ssl_cert, operation_t::bittorrent);
				return false;
			}
		}
#else // TORRENT_SSL_PEERS
		if (is_ssl_torrent())
		{
			// Don't accidentally allow seeding of SSL torrents, just
			// because libtorrent wasn't built with SSL support
			p->disconnect(errors::requires_ssl_connection, operation_t::ssl_handshake);
			return false;
		}
#endif // TORRENT_SSL_PEERS

		TORRENT_ASSERT(p != nullptr);
		TORRENT_ASSERT(!p->is_outgoing());

		m_has_incoming = true;

		if (m_apply_ip_filter
			&& m_ip_filter
			&& m_ip_filter->access(p->remote().address()) & ip_filter::blocked)
		{
			if (m_ses.alerts().should_post<peer_blocked_alert>())
				m_ses.alerts().emplace_alert<peer_blocked_alert>(get_handle()
					, p->remote(), peer_blocked_alert::ip_filter);
			p->disconnect(errors::banned_by_ip_filter, operation_t::bittorrent);
			return false;
		}

		if (!is_downloading_state(m_state) && valid_metadata())
		{
			p->disconnect(errors::torrent_not_ready, operation_t::bittorrent);
			return false;
		}

		if (!m_ses.has_connection(p))
		{
			p->disconnect(errors::peer_not_constructed, operation_t::bittorrent);
			return false;
		}

		if (m_ses.is_aborted())
		{
			p->disconnect(errors::session_closing, operation_t::bittorrent);
			return false;
		}

		int connection_limit_factor = 0;
		for (int i = 0; i < p->num_classes(); ++i)
		{
			peer_class_t pc = p->class_at(i);
			if (m_ses.peer_classes().at(pc) == nullptr) continue;
			int f = m_ses.peer_classes().at(pc)->connection_limit_factor;
			if (connection_limit_factor < f) connection_limit_factor = f;
		}
		if (connection_limit_factor == 0) connection_limit_factor = 100;

		std::int64_t const limit = std::int64_t(m_max_connections) * 100 / connection_limit_factor;

		bool maybe_replace_peer = false;

		if (m_connections.end_index() >= limit)
		{
			// if more than 10% of the connections are outgoing
			// connection attempts that haven't completed yet,
			// disconnect one of them and let this incoming
			// connection through.
			if (m_num_connecting > m_max_connections / 10)
			{
				// find one of the connecting peers and disconnect it
				// find any peer that's connecting (i.e. a half-open TCP connection)
				// that's also not disconnecting
				// disconnect the peer that's been waiting to establish a connection
				// the longest
				auto i = std::max_element(begin(), end(), &connecting_time_compare);

				if (i == end() || !(*i)->is_connecting() || (*i)->is_disconnecting())
				{
					// this seems odd, but we might as well handle it
					p->disconnect(errors::too_many_connections, operation_t::bittorrent);
					return false;
				}
				(*i)->disconnect(errors::too_many_connections, operation_t::bittorrent);

				// if this peer was let in via connections slack,
				// it has done its duty of causing the disconnection
				// of another peer
				p->peer_disconnected_other();
			}
			else
			{
				maybe_replace_peer = true;
			}
		}

#ifndef TORRENT_DISABLE_EXTENSIONS
		for (auto& ext : m_extensions)
		{
			std::shared_ptr<peer_plugin> pp(ext->new_connection(
					peer_connection_handle(p->self())));
			if (pp) p->add_extension(pp);
		}
#endif
		torrent_state st = get_peer_list_state();
		need_peer_list();
		if (!m_peer_list->new_connection(*p, m_ses.session_time(), &st))
		{
			peers_erased(st.erased);
#ifndef TORRENT_DISABLE_LOGGING
			if (should_log())
			{
				debug_log("CLOSING CONNECTION \"%s\" peer list full "
					"connections: %d limit: %d"
					, print_endpoint(p->remote()).c_str()
					, num_peers()
					, m_max_connections);
			}
#endif
			p->disconnect(errors::too_many_connections, operation_t::bittorrent);
			return false;
		}
		peers_erased(st.erased);

		m_peers_to_disconnect.reserve(m_connections.size() + 1);
		m_connections.reserve(m_connections.size() + 1);

#if TORRENT_USE_ASSERTS
		error_code ec;
		TORRENT_ASSERT(p->remote() == p->get_socket().remote_endpoint(ec) || ec);
#endif

		TORRENT_ASSERT(p->peer_info_struct() != nullptr);

		// we need to do this after we've added the peer to the peer_list
		// since that's when the peer is assigned its peer_info object,
		// which holds the rank
		if (maybe_replace_peer)
		{
			// now, find the lowest rank peer and disconnect that
			// if it's lower rank than the incoming connection
			peer_connection* peer = find_lowest_ranking_peer();

			// TODO: 2 if peer is a really good peer, maybe we shouldn't disconnect it
			// perhaps this logic should be disabled if we have too many idle peers
			// (with some definition of idle)
			if (peer != nullptr && peer->peer_rank() < p->peer_rank())
			{
#ifndef TORRENT_DISABLE_LOGGING
				if (should_log())
				{
					debug_log("CLOSING CONNECTION \"%s\" peer list full (low peer rank) "
						"connections: %d limit: %d"
						, print_endpoint(peer->remote()).c_str()
						, num_peers()
						, m_max_connections);
				}
#endif
				peer->disconnect(errors::too_many_connections, operation_t::bittorrent);
				p->peer_disconnected_other();
			}
			else
			{
#ifndef TORRENT_DISABLE_LOGGING
				if (should_log())
				{
					debug_log("CLOSING CONNECTION \"%s\" peer list full (low peer rank) "
						"connections: %d limit: %d"
						, print_endpoint(p->remote()).c_str()
						, num_peers()
						, m_max_connections);
				}
#endif
				p->disconnect(errors::too_many_connections, operation_t::bittorrent);
				// we have to do this here because from the peer's point of view
				// it wasn't really attached to the torrent, but we do need
				// to let peer_list know we're removing it
				remove_peer(p->self());
				return false;
			}
		}

#if TORRENT_USE_INVARIANT_CHECKS
		if (m_peer_list) m_peer_list->check_invariant();
#endif

#ifndef TORRENT_DISABLE_SHARE_MODE
		if (m_share_mode)
			recalc_share_mode();
#endif

		// once we add the peer to our m_connections list, we can't throw an
		// exception. That will end up violating an invariant between the session,
		// torrent and peers
		TORRENT_ASSERT(sorted_find(m_connections, p) == m_connections.end());
		TORRENT_ASSERT(m_iterating_connections == 0);
		sorted_insert(m_connections, p);
		update_want_peers();
		update_want_tick();

		if (p->peer_info_struct() && p->peer_info_struct()->seed)
		{
			TORRENT_ASSERT(m_num_seeds < 0xffff);
			++m_num_seeds;
		}

#ifndef TORRENT_DISABLE_LOGGING
		if (should_log()) try
		{
			debug_log("ATTACHED CONNECTION \"%s\" connections: %d limit: %d num-peers: %d"
				, print_endpoint(p->remote()).c_str(), num_peers()
				, m_max_connections
				, num_peers());
		}
		catch (std::exception const&) {}
#endif

		return true;
	}
	catch (...)
	{
		p->disconnect(errors::torrent_not_ready, operation_t::bittorrent);
		// from the peer's point of view it was never really added to the torrent.
		// So we need to clean it up here before propagating the error
		remove_peer(p->self());
		return false;
	}

	bool torrent::want_tick() const
	{
		if (m_abort) return false;

		if (!m_connections.empty()) return true;

		// we might want to connect web seeds
		if (!is_finished() && !m_web_seeds.empty() && m_files_checked)
			return true;

		if (m_stat.low_pass_upload_rate() > 0 || m_stat.low_pass_download_rate() > 0)
			return true;

		// if we don't get ticks we won't become inactive
		if (!m_paused && !m_inactive) return true;

		return false;
	}

	void torrent::update_want_tick()
	{
		update_list(aux::session_interface::torrent_want_tick, want_tick());
	}

	// this function adjusts which lists this torrent is part of (checking,
	// seeding or downloading)
	void torrent::update_state_list()
	{
		bool is_checking = false;
		bool is_downloading = false;
		bool is_seeding = false;

		if (is_auto_managed() && !has_error())
		{
			if (m_state == torrent_status::checking_files)
			{
				is_checking = true;
			}
			else if (m_state == torrent_status::downloading_metadata
				|| m_state == torrent_status::downloading
				|| m_state == torrent_status::finished
				|| m_state == torrent_status::seeding)
			{
				// torrents that are started (not paused) and
				// inactive are not part of any list. They will not be touched because
				// they are inactive
				if (is_finished())
					is_seeding = true;
				else
					is_downloading = true;
			}
		}

		update_list(aux::session_interface::torrent_downloading_auto_managed
			, is_downloading);
		update_list(aux::session_interface::torrent_seeding_auto_managed
			, is_seeding);
		update_list(aux::session_interface::torrent_checking_auto_managed
			, is_checking);
	}

	// returns true if this torrent is interested in connecting to more peers
	bool torrent::want_peers() const
	{
		// if all our connection slots are taken, we can't connect to more
		if (num_peers() >= int(m_max_connections)) return false;

		// if we're paused, obviously we're not connecting to peers
		if (is_paused() || m_abort || m_graceful_pause_mode) return false;

		// if metadata are valid and we are either checking files or checking resume data without no_verify_files flag,
		// we don't want peers
		if ((m_state == torrent_status::checking_files
			|| (m_state == torrent_status::checking_resume_data
				&& !(m_add_torrent_params && m_add_torrent_params->flags & torrent_flags::no_verify_files)))
			&& valid_metadata())
			return false;

		// if we don't know of any more potential peers to connect to, there's
		// no point in trying
		if (!m_peer_list || m_peer_list->num_connect_candidates() == 0)
			return false;

		// if the user disabled outgoing connections for seeding torrents,
		// don't make any
		if (!settings().get_bool(settings_pack::seeding_outgoing_connections)
			&& (m_state == torrent_status::seeding
				|| m_state == torrent_status::finished))
			return false;

		if (!settings().get_bool(settings_pack::enable_outgoing_tcp)
			&& !settings().get_bool(settings_pack::enable_outgoing_utp))
			return false;

		return true;
	}

	bool torrent::want_peers_download() const
	{
		return (m_state == torrent_status::downloading
			|| m_state == torrent_status::downloading_metadata)
			&& want_peers();
	}

	bool torrent::want_peers_finished() const
	{
		return (m_state == torrent_status::finished
			|| m_state == torrent_status::seeding)
			&& want_peers();
	}

	void torrent::update_want_peers()
	{
		update_list(aux::session_interface::torrent_want_peers_download, want_peers_download());
		update_list(aux::session_interface::torrent_want_peers_finished, want_peers_finished());
	}

	void torrent::update_want_scrape()
	{
		update_list(aux::session_interface::torrent_want_scrape
			, m_paused && m_auto_managed && !m_abort);
	}

	namespace {

#ifndef TORRENT_DISABLE_LOGGING
	char const* list_name(torrent_list_index_t const idx)
	{
#define TORRENT_LIST_NAME(n) case static_cast<int>(aux::session_interface:: n): return #n
		switch (static_cast<int>(idx))
		{
			TORRENT_LIST_NAME(torrent_state_updates);
			TORRENT_LIST_NAME(torrent_want_tick);
			TORRENT_LIST_NAME(torrent_want_peers_download);
			TORRENT_LIST_NAME(torrent_want_peers_finished);
			TORRENT_LIST_NAME(torrent_want_scrape);
			TORRENT_LIST_NAME(torrent_downloading_auto_managed);
			TORRENT_LIST_NAME(torrent_seeding_auto_managed);
			TORRENT_LIST_NAME(torrent_checking_auto_managed);
			default: TORRENT_ASSERT_FAIL_VAL(idx);
		}
#undef TORRENT_LIST_NAME
		return "";
	}
#endif // TORRENT_DISABLE_LOGGING

	} // anonymous namespace

	void torrent::update_list(torrent_list_index_t const list, bool in)
	{
		link& l = m_links[list];
		aux::vector<torrent*>& v = m_ses.torrent_list(list);

		if (in)
		{
			if (l.in_list()) return;
			l.insert(v, this);
		}
		else
		{
			if (!l.in_list()) return;
			l.unlink(v, list);
		}

#ifndef TORRENT_DISABLE_LOGGING
		if (should_log())
			debug_log("*** UPDATE LIST [ %s : %d ]", list_name(list), int(in));
#endif
	}

	void torrent::disconnect_all(error_code const& ec, operation_t op)
	{
		TORRENT_ASSERT(m_iterating_connections == 0);
		for (auto const& p : m_connections)
		{
			TORRENT_INCREMENT(m_iterating_connections);
			TORRENT_ASSERT(p->associated_torrent().lock().get() == this);
			p->disconnect(ec, op);
		}

		update_want_peers();
		update_want_tick();
	}

	namespace {

	// this returns true if lhs is a better disconnect candidate than rhs
	bool compare_disconnect_peer(peer_connection const* lhs, peer_connection const* rhs)
	{
		// prefer to disconnect peers that are already disconnecting
		if (lhs->is_disconnecting() != rhs->is_disconnecting())
			return lhs->is_disconnecting();

		// prefer to disconnect peers we're not interested in
		if (lhs->is_interesting() != rhs->is_interesting())
			return rhs->is_interesting();

		// prefer to disconnect peers that are not seeds
		if (lhs->is_seed() != rhs->is_seed())
			return rhs->is_seed();

		// prefer to disconnect peers that are on parole
		if (lhs->on_parole() != rhs->on_parole())
			return lhs->on_parole();

		// prefer to disconnect peers that send data at a lower rate
		std::int64_t lhs_transferred = lhs->statistics().total_payload_download();
		std::int64_t rhs_transferred = rhs->statistics().total_payload_download();

		time_point const now = aux::time_now();
		std::int64_t const lhs_time_connected = total_seconds(now - lhs->connected_time());
		std::int64_t const rhs_time_connected = total_seconds(now - rhs->connected_time());

		lhs_transferred /= lhs_time_connected + 1;
		rhs_transferred /= (rhs_time_connected + 1);
		if (lhs_transferred != rhs_transferred)
			return lhs_transferred < rhs_transferred;

		// prefer to disconnect peers that chokes us
		if (lhs->is_choked() != rhs->is_choked())
			return lhs->is_choked();

		return lhs->last_received() < rhs->last_received();
	}

	} // anonymous namespace

	int torrent::disconnect_peers(int const num, error_code const& ec)
	{
		INVARIANT_CHECK;

#if TORRENT_USE_ASSERTS
		// make sure we don't have any dangling pointers
		for (auto p : m_connections)
		{
			TORRENT_INCREMENT(m_iterating_connections);
			TORRENT_ASSERT(m_ses.has_peer(p));
		}
#endif
		aux::vector<peer_connection*> to_disconnect;
		to_disconnect.resize(num);
		auto end = std::partial_sort_copy(m_connections.begin(), m_connections.end()
			, to_disconnect.begin(), to_disconnect.end(), compare_disconnect_peer);
		for (auto* p : aux::range(to_disconnect.begin(), end))
		{
			TORRENT_ASSERT(p->associated_torrent().lock().get() == this);
			p->disconnect(ec, operation_t::bittorrent);
		}
		return static_cast<int>(end - to_disconnect.begin());
	}

	// called when torrent is finished (all interesting
	// pieces have been downloaded)
	void torrent::finished()
	{
		update_want_tick();
		update_state_list();

		INVARIANT_CHECK;

		TORRENT_ASSERT(is_finished());

		set_state(torrent_status::finished);
		set_queue_position(no_pos);

		m_became_finished = aux::time_now32();

		// we have to call completed() before we start
		// disconnecting peers, since there's an assert
		// to make sure we're cleared the piece picker
		if (is_seed()) completed();

		send_upload_only();
		state_updated();

		if (m_completed_time == 0)
			m_completed_time = time(nullptr);

		// disconnect all seeds
		if (settings().get_bool(settings_pack::close_redundant_connections))
		{
			// TODO: 1 should disconnect all peers that have the pieces we have
			// not just seeds. It would be pretty expensive to check all pieces
			// for all peers though
			std::vector<peer_connection*> seeds;
			for (auto* p : m_connections)
			{
				TORRENT_INCREMENT(m_iterating_connections);
				TORRENT_ASSERT(p->associated_torrent().lock().get() == this);
				if (p->upload_only() && p->can_disconnect(errors::torrent_finished))
				{
#ifndef TORRENT_DISABLE_LOGGING
					p->peer_log(peer_log_alert::info, "SEED", "CLOSING CONNECTION");
#endif
					seeds.push_back(p);
				}
			}
			for (auto& p : seeds)
				p->disconnect(errors::torrent_finished, operation_t::bittorrent
					, peer_connection_interface::normal);
		}

		if (m_abort) return;

		update_want_peers();

		if (m_storage)
		{
			// we need to keep the object alive during this operation
			m_ses.disk_thread().async_release_files(m_storage
				, std::bind(&torrent::on_cache_flushed, shared_from_this(), false));
			m_ses.deferred_submit_jobs();
		}

		// this torrent just completed downloads, which means it will fall
		// under a different limit with the auto-manager. Make sure we
		// update auto-manage torrents in that case
		if (m_auto_managed)
			m_ses.trigger_auto_manage();
	}

	// this is called when we were finished, but some files were
	// marked for downloading, and we are no longer finished
	void torrent::resume_download()
	{
		// the invariant doesn't hold here, because it expects the torrent
		// to be in downloading state (which it will be set to shortly)
//		INVARIANT_CHECK;

		TORRENT_ASSERT(m_state != torrent_status::checking_resume_data
			&& m_state != torrent_status::checking_files);

		// we're downloading now, which means we're no longer in seed mode
		if (m_seed_mode)
			leave_seed_mode(seed_mode_t::check_files);

		TORRENT_ASSERT(!is_finished());
		set_state(torrent_status::downloading);
		set_queue_position(last_pos);

		m_completed_time = 0;

#ifndef TORRENT_DISABLE_LOGGING
		debug_log("*** RESUME_DOWNLOAD");
#endif
		send_upload_only();
		update_want_tick();
		update_state_list();
	}

	void torrent::maybe_done_flushing()
	{
		if (!has_picker()) return;

		if (m_picker->is_seeding())
		{
			// no need for the piece picker anymore
			// when we're suggesting read cache pieces, we
			// still need the piece picker, to keep track
			// of availability counts for pieces
			if (settings().get_int(settings_pack::suggest_mode)
				!= settings_pack::suggest_read_cache)
			{
				m_picker.reset();
				m_hash_picker.reset();
				m_file_progress.clear();
			}
			m_have_all = true;
		}
		update_gauge();
	}

	// called when torrent is complete. i.e. all pieces downloaded
	// not necessarily flushed to disk
	void torrent::completed()
	{
		maybe_done_flushing();

		set_state(torrent_status::seeding);
		m_became_seed = aux::time_now32();

		if (!m_announcing) return;

		m_trackers.completed(m_became_seed);
		announce_with_tracker();
	}

	void torrent::files_checked()
	{
		TORRENT_ASSERT(is_single_thread());
		TORRENT_ASSERT(m_torrent_file->is_valid());

		if (m_abort)
		{
#ifndef TORRENT_DISABLE_LOGGING
			debug_log("files_checked(), paused");
#endif
			return;
		}

		// calling pause will also trigger the auto managed
		// recalculation
		// if we just got here by downloading the metadata,
		// just keep going, no need to disconnect all peers just
		// to restart the torrent in a second
		if (m_auto_managed)
		{
			// if this is an auto managed torrent, force a recalculation
			// of which torrents to have active
			m_ses.trigger_auto_manage();
		}

		if (!is_seed())
		{
#ifndef TORRENT_DISABLE_SUPERSEEDING
			// turn off super seeding if we're not a seed
			if (m_super_seeding)
			{
				m_super_seeding = false;
				set_need_save_resume(torrent_handle::if_state_changed);
				state_updated();
			}
#endif

			if (m_state != torrent_status::finished && is_finished())
				finished();
		}
		else
		{
			// we just added this torrent as a seed, or force-rechecked it, and we
			// have all of it. Assume that we sent the event=completed when we
			// finished downloading it, and don't send any more.
			m_complete_sent = true;
			m_trackers.set_complete_sent();

			if (m_state != torrent_status::finished
				&& m_state != torrent_status::seeding)
				finished();
		}

		// we might be finished already, in which case we should
		// not switch to downloading mode. If all files are
		// filtered, we're finished when we start.
		if (m_state != torrent_status::finished
			&& m_state != torrent_status::seeding
			&& !m_seed_mode)
		{
			set_state(torrent_status::downloading);
		}

		INVARIANT_CHECK;

		if (m_ses.alerts().should_post<torrent_checked_alert>())
		{
			m_ses.alerts().emplace_alert<torrent_checked_alert>(
				get_handle());
		}

#ifndef TORRENT_DISABLE_EXTENSIONS
		for (auto& ext : m_extensions)
		{
			ext->on_files_checked();
		}
#endif

		bool const notify_initialized = !m_connections_initialized;
		m_connections_initialized = true;
		m_files_checked = true;

		update_want_tick();

		for (auto* pc : m_connections)
		{
			TORRENT_INCREMENT(m_iterating_connections);
			// all peer connections have to initialize themselves now that the metadata
			// is available
			if (notify_initialized)
			{
				if (pc->is_disconnecting()) continue;
				pc->on_metadata_impl();
				if (pc->is_disconnecting()) continue;
				pc->init();
			}

#ifndef TORRENT_DISABLE_LOGGING
			pc->peer_log(peer_log_alert::info, "ON_FILES_CHECKED");
#endif
			if (pc->is_interesting() && !pc->has_peer_choked())
			{
				if (request_a_block(*this, *pc))
				{
					inc_stats_counter(counters::unchoke_piece_picks);
					pc->send_block_requests();
				}
			}
		}

		start_announcing();

		maybe_connect_web_seeds();
	}

	aux::alert_manager& torrent::alerts() const
	{
		TORRENT_ASSERT(is_single_thread());
		return m_ses.alerts();
	}

	bool torrent::is_seed() const
	{
		if (!valid_metadata()) return false;
		if (m_seed_mode) return true;
		if (m_have_all) return true;
		if (m_picker && m_picker->is_seeding()) return true;
		return m_state == torrent_status::seeding;
	}

	bool torrent::is_finished() const
	{
		if (is_seed()) return true;
		return valid_metadata() && has_picker() && m_picker->is_finished();
	}

	bool torrent::is_inactive() const
	{
		if (!settings().get_bool(settings_pack::dont_count_slow_torrents))
			return false;
		return m_inactive;
	}

	std::string torrent::save_path() const
	{
		return m_save_path;
	}

	void torrent::rename_file(file_index_t const index, std::string name)
	{
		INVARIANT_CHECK;

		file_storage const& fs = m_torrent_file->files();
		TORRENT_ASSERT(index >= file_index_t(0));
		TORRENT_ASSERT(index < fs.end_file());
		TORRENT_UNUSED(fs);

		// storage may be nullptr during shutdown
		if (!m_storage)
		{
			if (alerts().should_post<file_rename_failed_alert>())
				alerts().emplace_alert<file_rename_failed_alert>(get_handle()
					, index, errors::session_is_closing);
			return;
		}

		m_ses.disk_thread().async_rename_file(m_storage, index, std::move(name)
			, std::bind(&torrent::on_file_renamed, shared_from_this(), _1, _2, _3));
		m_ses.deferred_submit_jobs();
	}

	void torrent::move_storage(std::string const& save_path, move_flags_t const flags)
	{
		TORRENT_ASSERT(is_single_thread());
		INVARIANT_CHECK;

		if (m_abort)
		{
			if (alerts().should_post<storage_moved_failed_alert>())
				alerts().emplace_alert<storage_moved_failed_alert>(get_handle()
					, boost::asio::error::operation_aborted
					, "", operation_t::unknown);
			return;
		}

		// if we don't have metadata yet, we don't know anything about the file
		// structure and we have to assume we don't have any file.
		if (!valid_metadata())
		{
			if (alerts().should_post<storage_moved_alert>())
				alerts().emplace_alert<storage_moved_alert>(get_handle(), save_path, m_save_path);
#if TORRENT_USE_UNC_PATHS
			std::string path = canonicalize_path(save_path);
#else
			std::string const& path = save_path;
#endif
			m_save_path = complete(path);
			return;
		}

		// storage may be nullptr during shutdown
		if (m_storage)
		{
#if TORRENT_USE_UNC_PATHS
			std::string path = canonicalize_path(save_path);
#else
			std::string path = save_path;
#endif
			m_ses.disk_thread().async_move_storage(m_storage, std::move(path), flags
				, std::bind(&torrent::on_storage_moved, shared_from_this(), _1, _2, _3));
			m_moving_storage = true;
			m_ses.deferred_submit_jobs();
		}
		else
		{
			if (alerts().should_post<storage_moved_alert>())
				alerts().emplace_alert<storage_moved_alert>(get_handle(), save_path, m_save_path);

#if TORRENT_USE_UNC_PATHS
			m_save_path = canonicalize_path(save_path);
#else

			m_save_path = save_path;
#endif
			set_need_save_resume(torrent_handle::if_config_changed);
		}
	}

	void torrent::on_storage_moved(status_t const status, std::string const& path
		, storage_error const& error) try
	{
		TORRENT_ASSERT(is_single_thread());

		m_moving_storage = false;
		bool const has_error_status
			= (status & disk_status::fatal_disk_error)
			|| (status & disk_status::file_exist);

		if (!has_error_status)
		{
			if (alerts().should_post<storage_moved_alert>())
				alerts().emplace_alert<storage_moved_alert>(get_handle(), path, m_save_path);
			m_save_path = path;
			set_need_save_resume(torrent_handle::if_config_changed);
			if (status & disk_status::need_full_check)
				force_recheck();
		}
		else
		{
			if (alerts().should_post<storage_moved_failed_alert>())
				alerts().emplace_alert<storage_moved_failed_alert>(get_handle(), error.ec
					, resolve_filename(error.file()), error.operation);
		}
	}
	catch (...) { handle_exception(); }

	torrent_handle torrent::get_handle()
	{
		TORRENT_ASSERT(is_single_thread());
		return torrent_handle(shared_from_this());
	}

	aux::session_settings const& torrent::settings() const
	{
		TORRENT_ASSERT(is_single_thread());
		return m_ses.settings();
	}

#if TORRENT_USE_INVARIANT_CHECKS
	void torrent::check_invariant() const
	{
		TORRENT_ASSERT(m_connections.size() >= m_outgoing_pids.size());

		// the piece picker and the file progress states are supposed to be
		// created in sync
		TORRENT_ASSERT(has_picker() == !m_file_progress.empty());
		TORRENT_ASSERT(current_stats_state() == int(m_current_gauge_state + counters::num_checking_torrents)
			|| m_current_gauge_state == no_gauge_state);

		TORRENT_ASSERT(m_sequence_number == no_pos
			|| m_ses.verify_queue_position(this, m_sequence_number));

#ifndef TORRENT_DISABLE_STREAMING
		for (auto const& i : m_time_critical_pieces)
		{
			TORRENT_ASSERT(!is_seed());
			TORRENT_ASSERT(!has_picker() || !m_picker->have_piece(i.piece));
		}
#endif

		switch (current_stats_state())
		{
			case counters::num_error_torrents: TORRENT_ASSERT(has_error()); break;
			case counters::num_checking_torrents:
#if TORRENT_ABI_VERSION == 1
				TORRENT_ASSERT(state() == torrent_status::checking_files
					|| state() == torrent_status::queued_for_checking);
#else
				TORRENT_ASSERT(state() == torrent_status::checking_files);
#endif
				break;
			case counters::num_seeding_torrents: TORRENT_ASSERT(is_seed()); break;
			case counters::num_upload_only_torrents: TORRENT_ASSERT(is_upload_only()); break;
			case counters::num_stopped_torrents: TORRENT_ASSERT(!is_auto_managed()
				&& (m_paused || m_graceful_pause_mode));
				break;
			case counters::num_queued_seeding_torrents:
				TORRENT_ASSERT((m_paused || m_graceful_pause_mode) && is_seed()); break;
		}

		if (m_torrent_file)
		{
			TORRENT_ASSERT(m_info_hash.v1 == m_torrent_file->info_hashes().v1);
			TORRENT_ASSERT(m_info_hash.v2 == m_torrent_file->info_hashes().v2);
		}

		for (torrent_list_index_t i{}; i != m_links.end_index(); ++i)
		{
			if (!m_links[i].in_list()) continue;
			int const index = m_links[i].index;

			TORRENT_ASSERT(index >= 0);
			TORRENT_ASSERT(index < int(m_ses.torrent_list(i).size()));
		}

		TORRENT_ASSERT(want_peers_download() == m_links[aux::session_interface::torrent_want_peers_download].in_list());
		TORRENT_ASSERT(want_peers_finished() == m_links[aux::session_interface::torrent_want_peers_finished].in_list());
		TORRENT_ASSERT(want_tick() == m_links[aux::session_interface::torrent_want_tick].in_list());
		TORRENT_ASSERT((m_paused && m_auto_managed && !m_abort) == m_links[aux::session_interface::torrent_want_scrape].in_list());

		bool is_checking = false;
		bool is_downloading = false;
		bool is_seeding = false;

		if (is_auto_managed() && !has_error())
		{
			if (m_state == torrent_status::checking_files)
			{
				is_checking = true;
			}
			else if (m_state == torrent_status::downloading_metadata
				|| m_state == torrent_status::downloading
				|| m_state == torrent_status::finished
				|| m_state == torrent_status::seeding)
			{
				if (is_finished())
					is_seeding = true;
				else
					is_downloading = true;
			}
		}

		TORRENT_ASSERT(m_links[aux::session_interface::torrent_checking_auto_managed].in_list()
			== is_checking);
		TORRENT_ASSERT(m_links[aux::session_interface::torrent_downloading_auto_managed].in_list()
			== is_downloading);
		TORRENT_ASSERT(m_links[aux::session_interface::torrent_seeding_auto_managed].in_list()
			== is_seeding);

		if (m_seed_mode)
		{
			TORRENT_ASSERT(is_seed());
		}

		TORRENT_ASSERT(is_single_thread());
		// this fires during disconnecting peers
		if (is_paused()) TORRENT_ASSERT(num_peers() == 0 || m_graceful_pause_mode);

		int seeds = 0;
		int num_uploads = 0;
		int num_connecting = 0;
		int num_connecting_seeds = 0;
		std::map<piece_block, int> num_requests;
		for (peer_connection const* peer : *this)
		{
			peer_connection const& p = *peer;

			if (p.is_connecting()) ++num_connecting;

			if (p.is_connecting() && p.peer_info_struct()->seed)
				++num_connecting_seeds;

			if (p.peer_info_struct())
			{
				if (p.peer_info_struct()->seed)
				{
					++seeds;
				}
				else
				{
					TORRENT_ASSERT(!p.is_seed());
				}
			}

			for (auto const& j : p.request_queue())
			{
				if (!j.not_wanted && !j.timed_out) ++num_requests[j.block];
			}

			for (auto const& j : p.download_queue())
			{
				if (!j.not_wanted && !j.timed_out) ++num_requests[j.block];
			}

			if (!p.is_choked() && !p.ignore_unchoke_slots()) ++num_uploads;
			torrent* associated_torrent = p.associated_torrent().lock().get();
			if (associated_torrent != this && associated_torrent != nullptr)
				TORRENT_ASSERT_FAIL();
		}
		TORRENT_ASSERT_VAL(num_uploads == int(m_num_uploads), int(m_num_uploads) - num_uploads);
		TORRENT_ASSERT_VAL(seeds == int(m_num_seeds), int(m_num_seeds) - seeds);
		TORRENT_ASSERT_VAL(num_connecting == int(m_num_connecting), int(m_num_connecting) - num_connecting);
		TORRENT_ASSERT_VAL(num_connecting_seeds == int(m_num_connecting_seeds)
			, int(m_num_connecting_seeds) - num_connecting_seeds);
		TORRENT_ASSERT_VAL(int(m_num_uploads) <= num_peers(), m_num_uploads - num_peers());
		TORRENT_ASSERT_VAL(int(m_num_seeds) <= num_peers(), m_num_seeds - num_peers());
		TORRENT_ASSERT_VAL(int(m_num_connecting) <= num_peers(), int(m_num_connecting) - num_peers());
		TORRENT_ASSERT_VAL(int(m_num_connecting_seeds) <= num_peers(), int(m_num_connecting_seeds) - num_peers());
		TORRENT_ASSERT_VAL(int(m_num_connecting) + int(m_num_seeds) >= int(m_num_connecting_seeds)
			, int(m_num_connecting_seeds) - (int(m_num_connecting) + int(m_num_seeds)));
		TORRENT_ASSERT_VAL(int(m_num_connecting) + int(m_num_seeds) - int(m_num_connecting_seeds) <= num_peers()
			, num_peers() - (int(m_num_connecting) + int(m_num_seeds) - int(m_num_connecting_seeds)));

		if (has_picker())
		{
			for (std::map<piece_block, int>::iterator i = num_requests.begin()
				, end(num_requests.end()); i != end; ++i)
			{
				piece_block const b = i->first;
				int const count = i->second;
				int const picker_count = m_picker->num_peers(b);
				// if we're no longer downloading the piece
				// (for instance, it may be fully downloaded and waiting
				// for the hash check to return), the piece picker always
				// returns 0 requests, regardless of how many peers may still
				// have the block in their queue
				if (!m_picker->is_downloaded(b) && m_picker->is_downloading(b.piece_index))
				{
					if (picker_count != count)
					{
						std::fprintf(stderr, "picker count discrepancy: "
							"picker peer-count: %d != "
							"peers download queue count: %d "
							"block: (%d, %d)\n", picker_count, count, int(b.piece_index), int(b.block_index));

						for (const_peer_iterator j = this->begin(); j != this->end(); ++j)
						{
							peer_connection const& p = *(*j);
							std::fprintf(stderr, "peer: %s\n", print_endpoint(p.remote()).c_str());
							std::fprintf(stderr, "  rq: ");
							for (auto const& k : p.request_queue())
							{
								std::fprintf(stderr, "(%d, %d)%s%s%s | "
									, static_cast<int>(k.block.piece_index)
									, k.block.block_index, k.not_wanted ? " not-wanted" : ""
									, k.timed_out ? " timed-out" : "", k.busy ? " busy": "");
							}
							std::fprintf(stderr, "\n  dq: ");
							for (auto const& k : p.download_queue())
							{
								std::fprintf(stderr, "(%d, %d)%s%s%s | "
									, static_cast<int>(k.block.piece_index)
									, k.block.block_index, k.not_wanted ? " not-wanted" : ""
									, k.timed_out ? " timed-out" : "", k.busy ? " busy": "");
							}
							std::fprintf(stderr, "\n");
						}

						piece_picker::downloading_piece dp;
						m_picker->piece_info(b.piece_index, dp);
						std::fprintf(stderr, "picker piece: %d "
							"finished: %d writing: %d "
							"requested: %d hashing: %d "
							"locked: %d passed-hash-check: %d (info-idx: %d)\n"
							, int(b.piece_index)
							, int(dp.finished), int(dp.writing)
							, int(dp.requested), int(dp.hashing)
							, int(dp.locked), int(dp.passed_hash_check)
							, int(dp.info_idx));

						if (dp.writing + dp.finished + dp.requested > 0)
						{
							span<piece_picker::block_info const> blocks = m_picker->blocks_for_piece(dp);
							std::fprintf(stderr, "blocks:\n");
							int marker = b.block_index;
							int counter = 0;
							for (auto const& bi : blocks)
							{
								if (marker == 0)
									std::fprintf(stderr, "\x1b[7m");
								static const char state_chars[4] = {'.', 'r', 'w', 'f'};
								std::fprintf(stderr, "%c", state_chars[bi.state]);
								if (marker == 0)
									std::fprintf(stderr, "\x1b[0m");
								if (++counter == 64)
								{
									std::fprintf(stderr, "\n");
									counter = 0;
								}
								--marker;
							}
							if (counter != 0)
								std::fprintf(stderr, "\n");
						}
						TORRENT_ASSERT_FAIL();
					}
				}
			}
		}

		if (valid_metadata())
		{
			TORRENT_ASSERT(m_abort || m_error || !m_picker || m_picker->num_pieces() == m_torrent_file->num_pieces());
		}
		else
		{
			TORRENT_ASSERT(m_abort || m_error || !m_picker || m_picker->num_pieces() == 0);
		}

#ifdef TORRENT_EXPENSIVE_INVARIANT_CHECKS
		// make sure we haven't modified the peer object
		// in a way that breaks the sort order
		if (m_peer_list && m_peer_list->begin() != m_peer_list->end())
		{
			auto i = m_peer_list->begin();
			auto p = i++;
			auto end(m_peer_list->end());
			peer_address_compare cmp;
			for (; i != end; ++i, ++p)
			{
				TORRENT_ASSERT(!cmp(*i, *p));
			}
		}
#endif

/*
		if (m_picker && !m_abort)
		{
			// make sure that pieces that have completed the download
			// of all their blocks are in the disk io thread's queue
			// to be checked.
			std::vector<piece_picker::downloading_piece> dl_queue
				= m_picker->get_download_queue();
			for (std::vector<piece_picker::downloading_piece>::const_iterator i =
				dl_queue.begin(); i != dl_queue.end(); ++i)
			{
				const int blocks_per_piece = m_picker->blocks_in_piece(i->index);

				bool complete = true;
				for (int j = 0; j < blocks_per_piece; ++j)
				{
					if (i->info[j].state == piece_picker::block_info::state_finished)
						continue;
					complete = false;
					break;
				}
				TORRENT_ASSERT(complete);
			}
		}
*/
		if (m_files_checked && valid_metadata())
		{
			TORRENT_ASSERT(block_size() > 0);
		}
	}
#endif

	void torrent::set_sequential_download(bool const sd)
	{
		TORRENT_ASSERT(is_single_thread());
		if (m_sequential_download == sd) return;
		if (!sd && m_picker) m_picker->set_sequential_range(piece_index_t(0), m_torrent_file->last_piece());
		m_sequential_download = sd;
#ifndef TORRENT_DISABLE_LOGGING
		debug_log("*** set-sequential-download: %d", sd);
#endif

		set_need_save_resume(torrent_handle::if_config_changed);

		state_updated();
	}

	void torrent::queue_up()
	{
		// finished torrents may not change their queue positions, as it's set to
		// -1
		if (m_abort || is_finished()) return;

		set_queue_position(queue_position() == queue_position_t{0}
			? queue_position() : prev(queue_position()));
	}

	void torrent::queue_down()
	{
		set_queue_position(next(queue_position()));
	}

	void torrent::set_queue_position(queue_position_t const p)
	{
		TORRENT_ASSERT(is_single_thread());

		// finished torrents may not change their queue positions, as it's set to
		// -1
		if ((m_abort || is_finished()) && p != no_pos) return;

		TORRENT_ASSERT((p == no_pos) == is_finished()
			|| (!m_auto_managed && p == no_pos)
			|| (m_abort && p == no_pos)
			|| (!m_added && p == no_pos));
		if (p == m_sequence_number) return;

		TORRENT_ASSERT(p >= no_pos);

		state_updated();

		m_ses.set_queue_position(this, p);
	}

	void torrent::set_max_uploads(int limit, bool const state_update)
	{
		TORRENT_ASSERT(is_single_thread());
		// TODO: perhaps 0 should actually mean 0
		if (limit <= 0) limit = (1 << 24) - 1;
		if (int(m_max_uploads) == limit) return;
		if (state_update) state_updated();
		m_max_uploads = aux::numeric_cast<std::uint32_t>(limit);
#ifndef TORRENT_DISABLE_LOGGING
		if (should_log() && state_update)
			debug_log("*** set-max-uploads: %d", m_max_uploads);
#endif

		if (state_update)
			set_need_save_resume(torrent_handle::if_config_changed);
	}

	void torrent::set_max_connections(int limit, bool const state_update)
	{
		TORRENT_ASSERT(is_single_thread());
		// TODO: perhaps 0 should actually mean 0
		if (limit <= 0) limit = (1 << 24) - 1;
		if (int(m_max_connections) == limit) return;
		if (state_update) state_updated();
		m_max_connections = aux::numeric_cast<std::uint32_t>(limit);
		update_want_peers();

#ifndef TORRENT_DISABLE_LOGGING
		if (should_log() && state_update)
			debug_log("*** set-max-connections: %d", m_max_connections);
#endif

		if (num_peers() > int(m_max_connections))
		{
			disconnect_peers(num_peers() - m_max_connections
				, errors::too_many_connections);
		}

		if (state_update)
			set_need_save_resume(torrent_handle::if_config_changed);
	}

	void torrent::set_upload_limit(int const limit)
	{
		set_limit_impl(limit, peer_connection::upload_channel);
#ifndef TORRENT_DISABLE_LOGGING
		debug_log("*** set-upload-limit: %d", limit);
#endif
	}

	void torrent::set_download_limit(int const limit)
	{
		set_limit_impl(limit, peer_connection::download_channel);
#ifndef TORRENT_DISABLE_LOGGING
		debug_log("*** set-download-limit: %d", limit);
#endif
	}

	void torrent::set_limit_impl(int limit, int const channel, bool const state_update)
	{
		TORRENT_ASSERT(is_single_thread());
		if (limit <= 0 || limit == aux::bandwidth_channel::inf) limit = 0;

		if (m_peer_class == peer_class_t{0})
		{
			if (limit == 0) return;
			setup_peer_class();
		}

		struct peer_class* tpc = m_ses.peer_classes().at(m_peer_class);
		TORRENT_ASSERT(tpc);
		if (tpc->channel[channel].throttle() == limit) return;
		if (state_update)
		{
			state_updated();
			set_need_save_resume(torrent_handle::if_config_changed);
		}
		tpc->channel[channel].throttle(limit);
	}

	void torrent::setup_peer_class()
	{
		TORRENT_ASSERT(m_peer_class == peer_class_t{0});
		m_peer_class = m_ses.peer_classes().new_peer_class(name());
		add_class(m_ses.peer_classes(), m_peer_class);
	}

	int torrent::limit_impl(int const channel) const
	{
		TORRENT_ASSERT(is_single_thread());

		if (m_peer_class == peer_class_t{0}) return -1;
		int limit = m_ses.peer_classes().at(m_peer_class)->channel[channel].throttle();
		if (limit == std::numeric_limits<int>::max()) limit = -1;
		return limit;
	}

	int torrent::upload_limit() const
	{
		return limit_impl(peer_connection::upload_channel);
	}

	int torrent::download_limit() const
	{
		return limit_impl(peer_connection::download_channel);
	}

	bool torrent::delete_files(remove_flags_t const options)
	{
		TORRENT_ASSERT(is_single_thread());

#ifndef TORRENT_DISABLE_LOGGING
		log_to_all_peers("deleting files");
#endif

		disconnect_all(errors::torrent_removed, operation_t::bittorrent);
		stop_announcing();

		// storage may be nullptr during shutdown
		if (m_storage)
		{
			TORRENT_ASSERT(m_storage);
			m_ses.disk_thread().async_delete_files(m_storage, options
				, std::bind(&torrent::on_files_deleted, shared_from_this(), _1));
			m_deleted = true;
			m_ses.deferred_submit_jobs();
			return true;
		}
		return false;
	}

	void torrent::clear_error()
	{
		TORRENT_ASSERT(is_single_thread());
		if (!m_error) return;
		bool const checking_files = should_check_files();
		m_ses.trigger_auto_manage();
		m_error.clear();
		m_error_file = torrent_status::error_file_none;

		update_gauge();
		state_updated();
		update_want_peers();
		update_state_list();

		// if the error happened during initialization, try again now
		if (!m_torrent_initialized && valid_metadata()) init();
		if (!checking_files && should_check_files())
			start_checking();
	}
	std::string torrent::resolve_filename(file_index_t const file) const
	{
		if (file == torrent_status::error_file_none) return "";
		if (file == torrent_status::error_file_ssl_ctx) return "SSL Context";
		if (file == torrent_status::error_file_exception) return "exception";
		if (file == torrent_status::error_file_partfile) return "partfile";
		if (file == torrent_status::error_file_metadata) return "metadata";

		if (m_storage && file >= file_index_t(0))
		{
			file_storage const& st = m_torrent_file->files();
			return st.file_path(file, m_save_path);
		}
		else
		{
			return m_save_path;
		}
	}

	void torrent::set_error(error_code const& ec, file_index_t const error_file)
	{
		TORRENT_ASSERT(is_single_thread());
		m_error = ec;
		m_error_file = error_file;

		update_gauge();

		if (alerts().should_post<torrent_error_alert>())
			alerts().emplace_alert<torrent_error_alert>(get_handle(), ec
				, resolve_filename(error_file));

#ifndef TORRENT_DISABLE_LOGGING
		if (ec)
		{
			char buf[1024];
			std::snprintf(buf, sizeof(buf), "error %s: %s", ec.message().c_str()
				, resolve_filename(error_file).c_str());
			log_to_all_peers(buf);
		}
#endif

		state_updated();
		update_state_list();
	}

	void torrent::auto_managed(bool a)
	{
		TORRENT_ASSERT(is_single_thread());
		INVARIANT_CHECK;

		if (m_auto_managed == a) return;
		bool const checking_files = should_check_files();
		m_auto_managed = a;
		update_gauge();
		update_want_scrape();
		update_state_list();

		state_updated();

		// we need to save this new state as well
		set_need_save_resume(torrent_handle::if_config_changed);

		// recalculate which torrents should be
		// paused
		m_ses.trigger_auto_manage();

		if (!checking_files && should_check_files())
		{
			start_checking();
		}
	}

	namespace {

	std::uint16_t clamped_subtract_u16(int const a, int const b)
	{
		if (a < b) return 0;
		return std::uint16_t(a - b);
	}

	} // anonymous namespace

	// this is called every time the session timer takes a step back. Since the
	// session time is meant to fit in 16 bits, it only covers a range of
	// about 18 hours. This means every few hours the whole epoch of this
	// clock is shifted forward. All timestamp in this clock must then be
	// shifted backwards to remain the same. Anything that's shifted back
	// beyond the new epoch is clamped to 0 (to represent the oldest timestamp
	// currently representable by the session_time)
	void torrent::step_session_time(int const seconds)
	{
		if (!m_peer_list) return;
		for (auto* pe : *m_peer_list)
		{
			pe->last_optimistically_unchoked
				= clamped_subtract_u16(pe->last_optimistically_unchoked, seconds);
			pe->last_connected = clamped_subtract_u16(pe->last_connected, seconds);
		}
	}

	// the higher seed rank, the more important to seed
	int torrent::seed_rank(aux::session_settings const& s) const
	{
		TORRENT_ASSERT(is_single_thread());
		enum flags
		{
			seed_ratio_not_met = 0x40000000,
			no_seeds           = 0x20000000,
			recently_started   = 0x10000000,
			prio_mask          = 0x0fffffff
		};

		if (!is_finished()) return 0;

		int scale = 1000;
		if (!is_seed()) scale = 500;

		int ret = 0;

		seconds32 const act_time = active_time();
		seconds32 const fin_time = finished_time();
		seconds32 const download_time = act_time - fin_time;

		// if we haven't yet met the seed limits, set the seed_ratio_not_met
		// flag. That will make this seed prioritized
		// downloaded may be 0 if the torrent is 0-sized
		std::int64_t const downloaded = std::max(m_total_downloaded, m_torrent_file->total_size());
		if (fin_time < seconds(s.get_int(settings_pack::seed_time_limit))
			&& (download_time.count() > 1
				&& fin_time * 100 / download_time < s.get_int(settings_pack::seed_time_ratio_limit))
			&& downloaded > 0
			&& m_total_uploaded * 100 / downloaded < s.get_int(settings_pack::share_ratio_limit))
			ret |= seed_ratio_not_met;

		// if this torrent is running, and it was started less
		// than 30 minutes ago, give it priority, to avoid oscillation
		if (!is_paused() && act_time < minutes(30))
			ret |= recently_started;

		// if we have any scrape data, use it to calculate
		// seed rank
		int seeds = 0;
		int downloaders = 0;

		// If we're currently seeding and using tracker supplied scrape
		// data, we should remove ourselves from the seed count
		int const self_seed = is_seed() && !is_paused() ? 1 : 0;

		if (m_complete != 0xffffff) seeds = std::max(0, int(m_complete) - self_seed);
		else seeds = m_peer_list ? m_peer_list->num_seeds() : 0;

		if (m_incomplete != 0xffffff) downloaders = m_incomplete;
		else downloaders = m_peer_list ? m_peer_list->num_peers() - m_peer_list->num_seeds() : 0;

		if (seeds == 0)
		{
			ret |= no_seeds;
			ret |= downloaders & prio_mask;
		}
		else
		{
			ret |= ((1 + downloaders) * scale / seeds) & prio_mask;
		}

		return ret;
	}

	// this is an async operation triggered by the client
	void torrent::save_resume_data(resume_data_flags_t const flags)
	{
		TORRENT_ASSERT(is_single_thread());
		INVARIANT_CHECK;

		if (m_abort)
		{
			alerts().emplace_alert<save_resume_data_failed_alert>(get_handle()
				, errors::torrent_removed);
			return;
		}

		auto conditions = flags & (
			torrent_handle::if_counters_changed
			| torrent_handle::if_download_progress
			| torrent_handle::if_config_changed
			| torrent_handle::if_state_changed
			| torrent_handle::if_metadata_changed
			);

		if (conditions && !(m_need_save_resume_data & conditions))
		{
			// if conditions were specified, but none of those conditions are
			// met (i.e. none of them have been updated since last
			// save_resume_data()), we don't save it.
			alerts().emplace_alert<save_resume_data_failed_alert>(get_handle()
				, errors::resume_data_not_modified);
			return;
		}

		m_need_save_resume_data = resume_data_flags_t{};
		state_updated();

		if ((flags & torrent_handle::flush_disk_cache) && m_storage)
		{
			m_ses.disk_thread().async_release_files(m_storage);
			m_ses.deferred_submit_jobs();
		}

		state_updated();

		add_torrent_params atp;
		write_resume_data(flags, atp);
		alerts().emplace_alert<save_resume_data_alert>(std::move(atp), get_handle());
	}

	bool torrent::should_check_files() const
	{
		TORRENT_ASSERT(is_single_thread());
		return m_state == torrent_status::checking_files
			&& !m_paused
			&& !has_error()
			&& !m_abort
			&& !m_session_paused;
	}

	void torrent::flush_cache()
	{
		TORRENT_ASSERT(is_single_thread());

		// storage may be nullptr during shutdown
		if (!m_storage)
		{
			TORRENT_ASSERT(m_abort);
			return;
		}
		m_ses.disk_thread().async_release_files(m_storage
			, std::bind(&torrent::on_cache_flushed, shared_from_this(), true));
		m_ses.deferred_submit_jobs();
	}

	void torrent::on_cache_flushed(bool const manually_triggered) try
	{
		TORRENT_ASSERT(is_single_thread());

		if (m_ses.is_aborted()) return;

		if (manually_triggered || alerts().should_post<cache_flushed_alert>())
			alerts().emplace_alert<cache_flushed_alert>(get_handle());
	}
	catch (...) { handle_exception(); }

	void torrent::on_torrent_aborted()
	{
		TORRENT_ASSERT(is_single_thread());

		// there should be no more disk activity for this torrent now, we can
		// release the disk io handle
		m_storage.reset();

		alerts().emplace_alert<torrent_removed_alert>(get_handle()
			, info_hash(), get_userdata());
	}

	bool torrent::is_paused() const
	{
		return m_paused || m_session_paused;
	}

	void torrent::pause(pause_flags_t const flags)
	{
		TORRENT_ASSERT(is_single_thread());
		INVARIANT_CHECK;

		if (!m_paused)
		{
			// we need to save this new state
			set_need_save_resume(torrent_handle::if_state_changed);
		}

		set_paused(true, flags);
	}

	void torrent::do_pause(bool const was_paused)
	{
		TORRENT_ASSERT(is_single_thread());
		if (!is_paused()) return;

		// this torrent may be about to consider itself inactive. If so, we want
		// to prevent it from doing so, since it's being paused unconditionally
		// now. An illustrative example of this is a torrent that completes
		// downloading when active_seeds = 0. It completes, it gets paused and it
		// should not come back to life again.
		if (m_pending_active_change)
		{
			m_inactivity_timer.cancel();
		}

#ifndef TORRENT_DISABLE_EXTENSIONS
		for (auto& ext : m_extensions)
		{
			if (ext->on_pause()) return;
		}
#endif

		m_connect_boost_counter
			= static_cast<std::uint8_t>(settings().get_int(settings_pack::torrent_connect_boost));
		m_inactive = false;

		update_state_list();
		update_want_tick();

		// do_paused() may be called twice, if the first time is to enter
		// graceful pause, and the second time proper pause. We can only update
		// these timers once, otherwise they'll be inflated
		if (!was_paused)
		{
			const time_point now = aux::time_now();

			m_active_time +=
				duration_cast<seconds32>(now - m_started);

			if (is_seed()) m_seeding_time +=
				duration_cast<seconds32>(now - m_became_seed);

			if (is_finished()) m_finished_time +=
				duration_cast<seconds32>(now - m_became_finished);
		}

		m_announce_to_dht = false;
		m_announce_to_trackers = false;
		m_announce_to_lsd = false;

		state_updated();
		update_want_peers();
		update_want_scrape();
		update_gauge();
		update_state_list();

#ifndef TORRENT_DISABLE_LOGGING
		log_to_all_peers("pausing");
#endif

		// when checking and being paused in graceful pause mode, we
		// post the paused alert when the last outstanding disk job completes
		if (m_state == torrent_status::checking_files)
		{
			if (m_checking_piece == m_num_checked_pieces)
			{
				if (alerts().should_post<torrent_paused_alert>())
					alerts().emplace_alert<torrent_paused_alert>(get_handle());
			}
			disconnect_all(errors::torrent_paused, operation_t::bittorrent);
			return;
		}

		if (!m_graceful_pause_mode)
		{
			// this will make the storage close all
			// files and flush all cached data
			if (m_storage)
			{
				// the torrent_paused alert will be posted from on_torrent_paused
				m_ses.disk_thread().async_stop_torrent(m_storage
					, [self = shared_from_this()] { self->on_torrent_paused(); });
				m_ses.deferred_submit_jobs();
			}
			else
			{
				if (alerts().should_post<torrent_paused_alert>())
					alerts().emplace_alert<torrent_paused_alert>(get_handle());
			}

			disconnect_all(errors::torrent_paused, operation_t::bittorrent);
		}
		else
		{
			// disconnect all peers with no outstanding data to receive
			// and choke all remaining peers to prevent responding to new
			// requests
			for (auto* p : m_connections)
			{
				TORRENT_INCREMENT(m_iterating_connections);
				TORRENT_ASSERT(p->associated_torrent().lock().get() == this);

				if (p->is_disconnecting()) continue;

				if (p->outstanding_bytes() > 0)
				{
#ifndef TORRENT_DISABLE_LOGGING
					p->peer_log(peer_log_alert::info, "CHOKING_PEER", "torrent graceful paused");
#endif
					// remove any un-sent requests from the queue
					p->clear_request_queue();
					// don't accept new requests from the peer
					p->choke_this_peer();
					continue;
				}

				// since we're currently in graceful pause mode, the last peer to
				// disconnect (assuming all peers end up begin disconnected here)
				// will post the torrent_paused_alert
#ifndef TORRENT_DISABLE_LOGGING
				p->peer_log(peer_log_alert::info, "CLOSING_CONNECTION", "torrent_paused");
#endif
				p->disconnect(errors::torrent_paused, operation_t::bittorrent);
			}
		}

		stop_announcing();
	}

#ifndef TORRENT_DISABLE_LOGGING
	void torrent::log_to_all_peers(char const* message)
	{
		TORRENT_ASSERT(is_single_thread());

		bool const log_peers = !m_connections.empty()
			&& m_connections.front()->should_log(peer_log_alert::info);

		if (log_peers)
		{
			for (auto const* p : m_connections)
			{
				TORRENT_INCREMENT(m_iterating_connections);
				p->peer_log(peer_log_alert::info, "TORRENT", "%s", message);
			}
		}

		debug_log("%s", message);
	}
#endif

	// add or remove a url that will be attempted for
	// finding the file(s) in this torrent.
	web_seed_t* torrent::add_web_seed(std::string const& url
		, std::string const& auth
		, web_seed_entry::headers_t const& extra_headers
		, web_seed_flag_t const flags)
	{
		web_seed_t ent(url, auth, extra_headers);
		ent.ephemeral = bool(flags & ephemeral);
		ent.no_local_ips = bool(flags & no_local_ips);

		// don't add duplicates
		auto const it = std::find(m_web_seeds.begin(), m_web_seeds.end(), ent);
		if (it != m_web_seeds.end())
		{
			// if we're adding a web seed (as non-ephemeral) and we have an
			// ephemeral web seed already, promote it to non-ephemeral
			if (it->ephemeral && !ent.ephemeral)
			{
				set_need_save_resume(torrent_handle::if_metadata_changed);
				it->ephemeral = false;
			}
			return &*it;
		}
		m_web_seeds.emplace_back(std::move(ent));

		// ephemeral web seeds are not saved in the resume data
		if (!ent.ephemeral)
			set_need_save_resume(torrent_handle::if_metadata_changed);

		update_want_tick();
		return &m_web_seeds.back();
	}

	void torrent::set_session_paused(bool const b)
	{
		if (m_session_paused == b) return;
		bool const paused_before = is_paused();
		m_session_paused = b;

		if (paused_before == is_paused()) return;

		if (b) do_pause();
		else do_resume();
	}

	void torrent::set_paused(bool const b, pause_flags_t flags)
	{
		TORRENT_ASSERT(is_single_thread());

		// if there are no peers, there is no point in a graceful pause mode. In
		// fact, the promise to post the torrent_paused_alert exactly once is
		// maintained by the last peer to be disconnected in graceful pause mode,
		// if there are no peers, we must not enter graceful pause mode, and post
		// the torrent_paused_alert immediately instead.
		if (num_peers() == 0)
			flags &= ~torrent_handle::graceful_pause;

		if (m_paused == b)
		{
			// there is one special case here. If we are
			// currently in graceful pause mode, and we just turned into regular
			// paused mode, we need to actually pause the torrent properly
			if (m_paused == true
				&& m_graceful_pause_mode == true
				&& !(flags & torrent_handle::graceful_pause))
			{
				m_graceful_pause_mode = false;
				update_gauge();
				do_pause(true);
			}
			return;
		}

		bool const paused_before = is_paused();

		m_paused = b;

		// the session may still be paused, in which case
		// the effective state of the torrent did not change
		if (paused_before == is_paused()) return;

		m_graceful_pause_mode = bool(flags & torrent_handle::graceful_pause);

		if (b) do_pause();
		else do_resume();
	}

	void torrent::resume()
	{
		TORRENT_ASSERT(is_single_thread());
		INVARIANT_CHECK;

		if (!m_paused
			&& m_announce_to_dht
			&& m_announce_to_trackers
			&& m_announce_to_lsd) return;

		m_paused = false;
		if (!m_session_paused) m_graceful_pause_mode = false;

		update_gauge();

		// we need to save this new state
		set_need_save_resume(torrent_handle::if_state_changed);

		do_resume();
	}

	void torrent::do_resume()
	{
		TORRENT_ASSERT(is_single_thread());
		if (is_paused())
		{
			update_want_tick();
			return;
		}

#ifndef TORRENT_DISABLE_EXTENSIONS
		for (auto& ext : m_extensions)
		{
			if (ext->on_resume()) return;
		}
#endif

		if (alerts().should_post<torrent_resumed_alert>())
			alerts().emplace_alert<torrent_resumed_alert>(get_handle());

		m_announce_to_dht = true;
		m_announce_to_trackers = true;
		m_announce_to_lsd = true;

		m_started = aux::time_now32();
		if (is_seed()) m_became_seed = m_started;
		if (is_finished()) m_became_finished = m_started;

		clear_error();

		if (m_state == torrent_status::checking_files
			&& m_auto_managed)
		{
			m_ses.trigger_auto_manage();
		}

		if (should_check_files()) start_checking();

		state_updated();
		update_want_peers();
		update_want_tick();
		update_want_scrape();
		update_gauge();

		if (m_state == torrent_status::checking_files) return;

		start_announcing();

		do_connect_boost();
	}

	namespace
	{
		struct timer_state
		{
			explicit timer_state(aux::listen_socket_handle s)
				: socket(std::move(s)) {}

			aux::listen_socket_handle socket;

			struct state_t
			{
				int tier = INT_MAX;
				bool found_working = false;
				bool done = false;
			};
			aux::array<state_t, num_protocols, protocol_version> state;
		};
	}

	void torrent::update_tracker_timer(time_point32 const now)
	{
		TORRENT_ASSERT(is_single_thread());
		if (!m_announcing)
		{
#ifndef TORRENT_DISABLE_LOGGING
			debug_log("*** update tracker timer: not announcing");
#endif
			return;
		}

#ifdef __clang__
#pragma clang diagnostic push
#pragma clang diagnostic ignored "-Wmissing-braces"
#endif
		aux::array<bool const, num_protocols, protocol_version> const supports_protocol{
		{
			m_info_hash.has_v1(),
			m_info_hash.has_v2()
		}};
#ifdef __clang__
#pragma clang diagnostic pop
#endif

		time_point32 next_announce = time_point32::max();

		std::vector<timer_state> listen_socket_states;

#ifndef TORRENT_DISABLE_LOGGING
		int idx = -1;
		if (should_log())
		{
			debug_log("*** update_tracker_timer: "
				"[ announce_to_all_tiers: %d announce_to_all_trackers: %d num_trackers: %d ]"
				, settings().get_bool(settings_pack::announce_to_all_tiers)
				, settings().get_bool(settings_pack::announce_to_all_trackers)
				, int(m_trackers.size()));
		}
#endif
		for (auto const& t : m_trackers)
		{
#ifndef TORRENT_DISABLE_LOGGING
			++idx;
#endif
			for (auto const& aep : t.endpoints)
			{
				auto aep_state_iter = std::find_if(listen_socket_states.begin(), listen_socket_states.end()
					, [&](timer_state const& s) { return s.socket == aep.socket; });
				if (aep_state_iter == listen_socket_states.end())
				{
					listen_socket_states.emplace_back(aep.socket);
					aep_state_iter = listen_socket_states.end() - 1;
				}
				timer_state& ep_state = *aep_state_iter;

				if (!aep.enabled) continue;
				for (protocol_version const ih : all_versions)
				{
					if (!supports_protocol[ih]) continue;

					auto& state = ep_state.state[ih];
					auto const& a = aep.info_hashes[ih];

					if (state.done) continue;

#ifndef TORRENT_DISABLE_LOGGING
					if (should_log())
					{
						debug_log("*** tracker: (%d) [ep: %s ] \"%s\" ["
							" found: %d i->tier: %d tier: %d"
							" working: %d fails: %d limit: %d upd: %d ]"
							, idx, print_endpoint(aep.local_endpoint).c_str(), t.url.c_str()
							, state.found_working, t.tier, state.tier, a.is_working()
							, a.fails, t.fail_limit, a.updating);
					}
#endif

					if (settings().get_bool(settings_pack::announce_to_all_tiers)
						&& !settings().get_bool(settings_pack::announce_to_all_trackers)
						&& state.found_working
						&& t.tier <= state.tier
						&& state.tier != INT_MAX)
						continue;

					if (t.tier > state.tier)
					{
						if (!settings().get_bool(settings_pack::announce_to_all_tiers)) break;
						state.found_working = false;
					}
					state.tier = t.tier;
					if (a.fails >= t.fail_limit && t.fail_limit != 0) continue;
					if (a.updating)
					{
						state.found_working = true;
					}
					else
					{
						time_point32 const next_tracker_announce = std::max(a.next_announce, a.min_announce);
						if (next_tracker_announce < next_announce)
							next_announce = next_tracker_announce;
					}
					if (a.is_working()) state.found_working = true;
					if (state.found_working
						&& !settings().get_bool(settings_pack::announce_to_all_trackers)
						&& !settings().get_bool(settings_pack::announce_to_all_tiers))
						state.done = true;
				}
			}

			if (std::all_of(listen_socket_states.begin(), listen_socket_states.end()
				, [supports_protocol](timer_state const& s) {
					for (protocol_version const ih : all_versions)
					{
						if (supports_protocol[ih] && !s.state[ih].done)
							return false;
					}
					return true;
				}))
				break;
		}

#ifndef TORRENT_DISABLE_LOGGING
		bool before_now = false;
		bool none_eligible = false;
#endif
		if (next_announce <= now)
		{
			next_announce = now;
#ifndef TORRENT_DISABLE_LOGGING
			before_now = true;
#endif
		}
		else if (next_announce == time_point32::max())
		{
			// if no tracker can be announced to, check again in a minute
			next_announce = now + minutes32(1);
#ifndef TORRENT_DISABLE_LOGGING
			none_eligible = true;
#endif
		}

#ifndef TORRENT_DISABLE_LOGGING
		debug_log("*** update tracker timer: "
			"before_now: %d "
			"none_eligible: %d "
			"m_waiting_tracker: %d "
			"next_announce_in: %d"
			, before_now
			, none_eligible
			, m_waiting_tracker
			, int(total_seconds(next_announce - now)));
#endif

		// don't re-issue the timer if it's the same expiration time as last time
		// if m_waiting_tracker is 0, expires_at() is undefined
		if (m_waiting_tracker && m_tracker_timer.expiry() == next_announce) return;

		m_tracker_timer.expires_at(next_announce);
		ADD_OUTSTANDING_ASYNC("tracker::on_tracker_announce");
		++m_waiting_tracker;
		m_tracker_timer.async_wait([self = shared_from_this()](error_code const& e)
			{ self->wrap(&torrent::on_tracker_announce, e); });
	}

	void torrent::start_announcing()
	{
		TORRENT_ASSERT(is_single_thread());
		TORRENT_ASSERT(state() != torrent_status::checking_files);
		if (is_paused())
		{
#ifndef TORRENT_DISABLE_LOGGING
			debug_log("start_announcing(), paused");
#endif
			return;
		}
		// if we don't have metadata, we need to announce
		// before checking files, to get peers to
		// request the metadata from
		if (!m_files_checked && valid_metadata())
		{
#ifndef TORRENT_DISABLE_LOGGING
			debug_log("start_announcing(), files not checked (with valid metadata)");
#endif
			return;
		}
		if (m_announcing) return;

		m_announcing = true;

#ifndef TORRENT_DISABLE_DHT
		if ((!m_peer_list || m_peer_list->num_peers() < 50) && m_ses.dht())
		{
			// we don't have any peers, prioritize
			// announcing this torrent with the DHT
			m_ses.prioritize_dht(shared_from_this());
		}
#endif

		// tell the tracker that we're back
		m_trackers.reset();

		// reset the stats, since from the tracker's
		// point of view, this is a new session
		m_total_failed_bytes = 0;
		m_total_redundant_bytes = 0;
		m_stat.clear();

		update_want_tick();

		announce_with_tracker();

		lsd_announce();
	}

	void torrent::stop_announcing()
	{
		TORRENT_ASSERT(is_single_thread());
		if (!m_announcing) return;

		m_tracker_timer.cancel();

		m_announcing = false;

		m_trackers.stop_announcing(aux::time_now32());

		announce_with_tracker(event_t::stopped);
	}

	seconds32 torrent::finished_time() const
	{
		if(!is_finished() || is_paused())
			return m_finished_time;

		return m_finished_time + duration_cast<seconds32>(
			aux::time_now() - m_became_finished);
	}

	seconds32 torrent::active_time() const
	{
		if (is_paused())
			return m_active_time;

		// m_active_time does not account for the current "session", just the
		// time before we last started this torrent. To get the current time, we
		// need to add the time since we started it
		return m_active_time + duration_cast<seconds32>(
			aux::time_now() - m_started);
	}

	seconds32 torrent::seeding_time() const
	{
		if(!is_seed() || is_paused())
			return m_seeding_time;
		// m_seeding_time does not account for the current "session", just the
		// time before we last started this torrent. To get the current time, we
		// need to add the time since we started it
		return m_seeding_time + duration_cast<seconds32>(
			aux::time_now() - m_became_seed);
	}

	seconds32 torrent::upload_mode_time() const
	{
		if(!m_upload_mode)
			return seconds32(0);

		return aux::time_now32() - m_upload_mode_time;
	}

	void torrent::second_tick(int const tick_interval_ms)
	{
		TORRENT_ASSERT(want_tick());
		TORRENT_ASSERT(is_single_thread());
		INVARIANT_CHECK;

		auto self = shared_from_this();

#ifndef TORRENT_DISABLE_EXTENSIONS
		for (auto const& ext : m_extensions)
		{
			ext->tick();
		}

		if (m_abort) return;
#endif

		// if we're in upload only mode and we're auto-managed
		// leave upload mode every 10 minutes hoping that the error
		// condition has been fixed
		if (m_upload_mode && m_auto_managed && upload_mode_time() >=
			seconds(settings().get_int(settings_pack::optimistic_disk_retry)))
		{
			set_upload_mode(false);
		}

		if (is_paused() && !m_graceful_pause_mode)
		{
			// let the stats fade out to 0
			// check the rate before ticking the stats so that the last update is sent
			// with the rate equal to zero
			if (m_stat.low_pass_upload_rate() > 0 || m_stat.low_pass_download_rate() > 0)
				state_updated();
			m_stat.second_tick(tick_interval_ms);

			// the low pass transfer rate may just have dropped to 0
			update_want_tick();

			return;
		}

		if (settings().get_bool(settings_pack::rate_limit_ip_overhead))
		{
			int const up_limit = upload_limit();
			int const down_limit = download_limit();

			if (down_limit > 0
				&& m_stat.download_ip_overhead() >= down_limit
				&& alerts().should_post<performance_alert>())
			{
				alerts().emplace_alert<performance_alert>(get_handle()
					, performance_alert::download_limit_too_low);
			}

			if (up_limit > 0
				&& m_stat.upload_ip_overhead() >= up_limit
				&& alerts().should_post<performance_alert>())
			{
				alerts().emplace_alert<performance_alert>(get_handle()
					, performance_alert::upload_limit_too_low);
			}
		}

#ifndef TORRENT_DISABLE_STREAMING
		// ---- TIME CRITICAL PIECES ----

#if TORRENT_DEBUG_STREAMING > 0
		std::vector<partial_piece_info> queue;
		get_download_queue(&queue);

		std::vector<peer_info> peer_list;
		get_peer_info(peer_list);

		std::sort(queue.begin(), queue.end(), [](partial_piece_info const& lhs, partial_piece_info const& rhs)
			{ return lhs.piece_index < rhs.piece_index;; });

		std::printf("average piece download time: %.2f s (+/- %.2f s)\n"
			, m_average_piece_time / 1000.f
			, m_piece_time_deviation / 1000.f);
		for (auto& i : queue)
		{
			extern void print_piece(libtorrent::partial_piece_info* pp
				, std::vector<libtorrent::peer_info> const& peers
				, std::vector<time_critical_piece> const& time_critical);

			print_piece(&i, peer_list, m_time_critical_pieces);
		}
#endif // TORRENT_DEBUG_STREAMING

		if (!m_time_critical_pieces.empty() && !upload_mode())
		{
			request_time_critical_pieces();
		}
#endif // TORRENT_DISABLE_STREAMING

		// ---- WEB SEEDS ----

		maybe_connect_web_seeds();

		m_swarm_last_seen_complete = m_last_seen_complete;
		for (auto* p : m_connections)
		{
			TORRENT_INCREMENT(m_iterating_connections);

			// look for the peer that saw a seed most recently
			m_swarm_last_seen_complete = std::max(p->last_seen_complete(), m_swarm_last_seen_complete);

			// updates the peer connection's ul/dl bandwidth
			// resource requests
			p->second_tick(tick_interval_ms);
		}
#if TORRENT_ABI_VERSION <= 2
		if (m_ses.alerts().should_post<stats_alert>())
			m_ses.alerts().emplace_alert<stats_alert>(get_handle(), tick_interval_ms, m_stat);
#endif

		m_total_uploaded += m_stat.last_payload_uploaded();
		m_total_downloaded += m_stat.last_payload_downloaded();
		m_stat.second_tick(tick_interval_ms);

		// these counters are saved in the resume data, since they updated
		// we need to save the resume data too
		set_need_save_resume(torrent_handle::if_counters_changed);

		// if the rate is 0, there's no update because of network transfers
		if (m_stat.low_pass_upload_rate() > 0 || m_stat.low_pass_download_rate() > 0)
			state_updated();

		// this section determines whether the torrent is active or not. When it
		// changes state, it may also trigger the auto-manage logic to reconsider
		// which torrents should be queued and started. There is a low pass
		// filter in order to avoid flapping (auto_manage_startup).
		bool is_inactive = is_inactive_internal();

		if (settings().get_bool(settings_pack::dont_count_slow_torrents))
		{
			if (is_inactive != m_inactive && !m_pending_active_change)
			{
				int const delay = settings().get_int(settings_pack::auto_manage_startup);
				m_inactivity_timer.expires_after(seconds(delay));
				m_inactivity_timer.async_wait([self](error_code const& ec) {
					self->wrap(&torrent::on_inactivity_tick, ec); });
				m_pending_active_change = true;
			}
			else if (is_inactive == m_inactive
				&& m_pending_active_change)
			{
				m_inactivity_timer.cancel();
			}
		}

		// want_tick depends on whether the low pass transfer rates are non-zero
		// or not. They may just have turned zero in this last tick.
		update_want_tick();
	}

	bool torrent::is_inactive_internal() const
	{
		if (is_finished())
			return m_stat.upload_payload_rate()
				< settings().get_int(settings_pack::inactive_up_rate);
		else
			return m_stat.download_payload_rate()
				< settings().get_int(settings_pack::inactive_down_rate);
	}

	void torrent::on_inactivity_tick(error_code const& ec) try
	{
		m_pending_active_change = false;

		if (ec) return;

		bool const is_inactive = is_inactive_internal();
		if (is_inactive == m_inactive) return;

		m_inactive = is_inactive;

		update_state_list();
		update_want_tick();

		if (settings().get_bool(settings_pack::dont_count_slow_torrents))
			m_ses.trigger_auto_manage();
	}
	catch (...) { handle_exception(); }

	namespace {
		int zero_or(int const val, int const def_val)
		{ return (val <= 0) ? def_val : val; }
	}

	void torrent::maybe_connect_web_seeds()
	{
		if (m_abort) return;

		// if we have everything we want we don't need to connect to any web-seed
		if (m_web_seeds.empty()
			|| is_finished()
			|| !m_files_checked
			|| num_peers() >= int(m_max_connections)
			|| m_ses.num_connections() >= settings().get_int(settings_pack::connections_limit))
		{
			return;
		}

		// when set to unlimited, use 100 as the limit
		int limit = zero_or(settings().get_int(settings_pack::max_web_seed_connections)
			, 100);

		auto const now = aux::time_now32();

		// keep trying web-seeds if there are any
		// first find out which web seeds we are connected to
		for (auto i = m_web_seeds.begin(); i != m_web_seeds.end() && limit > 0;)
		{
			auto const w = i++;
			if (w->disabled || w->removed || w->retry > now || !w->interesting)
				continue;

			--limit;
			if (w->peer_info.connection || w->resolving)
				continue;

			connect_to_url_seed(w);
		}
	}

#ifndef TORRENT_DISABLE_SHARE_MODE
	void torrent::recalc_share_mode()
	{
		TORRENT_ASSERT(share_mode());
		if (is_seed()) return;

		int const pieces_in_torrent = m_torrent_file->num_pieces();
		int num_seeds = 0;
		int num_peers = 0;
		int num_downloaders = 0;
		int missing_pieces = 0;
		for (auto const* const p : m_connections)
		{
			TORRENT_INCREMENT(m_iterating_connections);
			if (p->is_connecting()) continue;
			if (p->is_disconnecting()) continue;
			++num_peers;
			if (p->is_seed())
			{
				++num_seeds;
				continue;
			}

			if (p->share_mode()) continue;
			if (p->upload_only()) continue;

			++num_downloaders;
			missing_pieces += pieces_in_torrent - p->num_have_pieces();
		}

		if (num_peers == 0) return;

		if (num_seeds * 100 / num_peers > 50
			&& (num_peers * 100 / m_max_connections > 90
				|| num_peers > 20))
		{
			// we are connected to more than 50% seeds (and we're beyond
			// 90% of the max number of connections). That will
			// limit our ability to upload. We need more downloaders.
			// disconnect some seeds so that we don't have more than 50%
			int const to_disconnect = num_seeds - num_peers / 2;
			aux::vector<peer_connection*> seeds;
			seeds.reserve(num_seeds);
			std::copy_if(m_connections.begin(), m_connections.end(), std::back_inserter(seeds)
				, [](peer_connection const* p) { return p->is_seed(); });

			aux::random_shuffle(seeds);
			TORRENT_ASSERT(to_disconnect <= seeds.end_index());
			for (auto const& p : span<peer_connection*>(seeds).first(to_disconnect))
				p->disconnect(errors::upload_upload_connection, operation_t::bittorrent);
		}

		if (num_downloaders == 0) return;

		// assume that the seeds are about as fast as us. During the time
		// we can download one piece, and upload one piece, each seed
		// can upload two pieces.
		missing_pieces -= 2 * num_seeds;

		if (missing_pieces <= 0) return;

		// missing_pieces represents our opportunity to download pieces
		// and share them more than once each

		// now, download at least one piece, otherwise download one more
		// piece if our downloaded (and downloading) pieces is less than 50%
		// of the uploaded bytes
		int const num_downloaded_pieces = std::max(m_picker->have().num_pieces
			, m_picker->want().num_pieces);

		if (std::int64_t(num_downloaded_pieces) * m_torrent_file->piece_length()
			* settings().get_int(settings_pack::share_mode_target) > m_total_uploaded
			&& num_downloaded_pieces > 0)
			return;

		// don't have more pieces downloading in parallel than 5% of the total
		// number of pieces we have downloaded
		if (m_picker->get_download_queue_size() > num_downloaded_pieces / 20)
			return;

		// one more important property is that there are enough pieces
		// that more than one peer wants to download
		// make sure that there are enough downloaders for the rarest
		// piece. Go through all pieces, figure out which one is the rarest
		// and how many peers that has that piece

		aux::vector<piece_index_t> rarest_pieces;

		int const num_pieces = m_torrent_file->num_pieces();
		int rarest_rarity = INT_MAX;
		for (piece_index_t i(0); i < piece_index_t(num_pieces); ++i)
		{
			piece_picker::piece_stats_t ps = m_picker->piece_stats(i);
			if (ps.peer_count == 0) continue;
			if (ps.priority == 0 && (ps.have || ps.downloading))
			{
				m_picker->set_piece_priority(i, default_priority);
				continue;
			}
			// don't count pieces we already have or are trying to download
			if (ps.priority > 0 || ps.have) continue;
			if (ps.peer_count > rarest_rarity) continue;
			if (ps.peer_count == rarest_rarity)
			{
				rarest_pieces.push_back(i);
				continue;
			}

			rarest_pieces.clear();
			rarest_rarity = ps.peer_count;
			rarest_pieces.push_back(i);
		}

		update_gauge();
		update_want_peers();

		// now, rarest_pieces is a list of all pieces that are the rarest ones.
		// and rarest_rarity is the number of peers that have the rarest pieces

		// if there's only a single peer that doesn't have the rarest piece
		// it's impossible for us to download one piece and upload it
		// twice. i.e. we cannot get a positive share ratio
		if (num_peers - rarest_rarity
			< settings().get_int(settings_pack::share_mode_target))
			return;

		// now, pick one of the rarest pieces to download
		int const pick = int(random(aux::numeric_cast<std::uint32_t>(rarest_pieces.end_index() - 1)));
		bool const was_finished = is_finished();
		m_picker->set_piece_priority(rarest_pieces[pick], default_priority);
		update_gauge();
		update_peer_interest(was_finished);
		update_want_peers();
	}
#endif // TORRENT_DISABLE_SHARE_MODE

	void torrent::sent_bytes(int const bytes_payload, int const bytes_protocol)
	{
		m_stat.sent_bytes(bytes_payload, bytes_protocol);
		m_ses.sent_bytes(bytes_payload, bytes_protocol);
	}

	void torrent::received_bytes(int const bytes_payload, int const bytes_protocol)
	{
		m_stat.received_bytes(bytes_payload, bytes_protocol);
		m_ses.received_bytes(bytes_payload, bytes_protocol);
	}

	void torrent::trancieve_ip_packet(int const bytes, bool const ipv6)
	{
		m_stat.trancieve_ip_packet(bytes, ipv6);
		m_ses.trancieve_ip_packet(bytes, ipv6);
	}

	void torrent::sent_syn(bool const ipv6)
	{
		m_stat.sent_syn(ipv6);
		m_ses.sent_syn(ipv6);
	}

	void torrent::received_synack(bool const ipv6)
	{
		m_stat.received_synack(ipv6);
		m_ses.received_synack(ipv6);
	}

#ifndef TORRENT_DISABLE_STREAMING

#if TORRENT_DEBUG_STREAMING > 0
	char const* esc(char const* code)
	{
		// this is a silly optimization
		// to avoid copying of strings
		int const num_strings = 200;
		static char buf[num_strings][20];
		static int round_robin = 0;
		char* ret = buf[round_robin];
		++round_robin;
		if (round_robin >= num_strings) round_robin = 0;
		ret[0] = '\033';
		ret[1] = '[';
		int i = 2;
		int j = 0;
		while (code[j]) ret[i++] = code[j++];
		ret[i++] = 'm';
		ret[i++] = 0;
		return ret;
	}

	int peer_index(libtorrent::tcp::endpoint addr
		, std::vector<libtorrent::peer_info> const& peers)
	{
		std::vector<peer_info>::const_iterator i = std::find_if(peers.begin()
			, peers.end(), std::bind(&peer_info::ip, _1) == addr);
		if (i == peers.end()) return -1;

		return i - peers.begin();
	}

	void print_piece(libtorrent::partial_piece_info* pp
		, std::vector<libtorrent::peer_info> const& peers
		, std::vector<time_critical_piece> const& time_critical)
	{
		time_point const now = clock_type::now();

		float deadline = 0.f;
		float last_request = 0.f;
		int timed_out = -1;

		int piece = pp->piece_index;
		std::vector<time_critical_piece>::const_iterator i
			= std::find_if(time_critical.begin(), time_critical.end()
				, std::bind(&time_critical_piece::piece, _1) == piece);
		if (i != time_critical.end())
		{
			deadline = total_milliseconds(i->deadline - now) / 1000.f;
			if (i->last_requested == min_time())
				last_request = -1;
			else
				last_request = total_milliseconds(now - i->last_requested) / 1000.f;
			timed_out = i->timed_out;
		}

		int num_blocks = pp->blocks_in_piece;

		std::printf("%5d: [", piece);
		for (int j = 0; j < num_blocks; ++j)
		{
			int index = pp ? peer_index(pp->blocks[j].peer(), peers) % 36 : -1;
			char chr = '+';
			if (index >= 0)
				chr = (index < 10)?'0' + index:'A' + index - 10;

			char const* color = "";
			char const* multi_req = "";

			if (pp->blocks[j].num_peers > 1)
				multi_req = esc("1");

			if (pp->blocks[j].bytes_progress > 0
				&& pp->blocks[j].state == block_info::requested)
			{
				color = esc("33;7");
				chr = '0' + (pp->blocks[j].bytes_progress * 10 / pp->blocks[j].block_size);
			}
			else if (pp->blocks[j].state == block_info::finished) color = esc("32;7");
			else if (pp->blocks[j].state == block_info::writing) color = esc("36;7");
			else if (pp->blocks[j].state == block_info::requested) color = esc("0");
			else { color = esc("0"); chr = ' '; }

			std::printf("%s%s%c%s", color, multi_req, chr, esc("0"));
		}
		std::printf("%s]", esc("0"));
		if (deadline != 0.f)
			std::printf(" deadline: %f last-req: %f timed_out: %d\n"
				, deadline, last_request, timed_out);
		else
			std::printf("\n");
	}
#endif // TORRENT_DEBUG_STREAMING

	namespace {

	struct busy_block_t
	{
		int peers;
		int index;
		bool operator<(busy_block_t const& rhs) const { return peers < rhs.peers; }
	};

	void pick_busy_blocks(piece_picker const* picker
		, piece_index_t const piece
		, int const blocks_in_piece
		, int const timed_out
		, std::vector<piece_block>& interesting_blocks
		, piece_picker::downloading_piece const& pi)
	{
		// if there aren't any free blocks in the piece, and the piece is
		// old enough, we may switch into busy mode for this piece. In this
		// case busy_blocks and busy_count are set to contain the eligible
		// busy blocks we may pick
		// first, figure out which blocks are eligible for picking
		// in "busy-mode"
		TORRENT_ALLOCA(busy_blocks, busy_block_t, blocks_in_piece);
		int busy_count = 0;

		// pick busy blocks from the piece
		int idx = -1;
		for (auto const& info : picker->blocks_for_piece(pi))
		{
			++idx;
			// only consider blocks that have been requested
			// and we're still waiting for them
			if (info.state != piece_picker::block_info::state_requested)
				continue;

			piece_block b(piece, idx);

			// only allow a single additional request per block, in order
			// to spread it out evenly across all stalled blocks
			if (int(info.num_peers) > timed_out)
				continue;

			busy_blocks[busy_count].peers = info.num_peers;
			busy_blocks[busy_count].index = idx;
			++busy_count;

#if TORRENT_DEBUG_STREAMING > 1
			std::printf(" [%d (%d)]", b.block_index, info.num_peers);
#endif
		}
#if TORRENT_DEBUG_STREAMING > 1
		std::printf("\n");
#endif

		busy_blocks = busy_blocks.first(busy_count);

		// then sort blocks by the number of peers with requests
		// to the blocks (request the blocks with the fewest peers
		// first)
		std::sort(busy_blocks.begin(), busy_blocks.end());

		// then insert them into the interesting_blocks vector
		for (auto const& block : busy_blocks)
			interesting_blocks.emplace_back(piece, block.index);
	}

	void pick_time_critical_block(std::vector<peer_connection*>& peers
		, std::vector<peer_connection*>& ignore_peers
		, std::set<peer_connection*>& peers_with_requests
		, piece_picker::downloading_piece const& pi
		, time_critical_piece* i
		, piece_picker const* picker
		, int const blocks_in_piece
		, int const timed_out)
	{
		std::vector<piece_block> interesting_blocks;
		std::vector<piece_block> backup;
		std::vector<piece_index_t> ignore;

		time_point const now = aux::time_now();

		// loop until every block has been requested from this piece (i->piece)
		do
		{
			// if this peer's download time exceeds 2 seconds, we're done.
			// We don't want to build unreasonably long request queues
			if (!peers.empty() && peers[0]->download_queue_time() > milliseconds(2000))
			{
#if TORRENT_DEBUG_STREAMING > 1
				std::printf("queue time: %d ms, done\n"
					, int(total_milliseconds(peers[0]->download_queue_time())));
#endif
				break;
			}

			// pick the peer with the lowest download_queue_time that has i->piece
			auto p = std::find_if(peers.begin(), peers.end()
				, std::bind(&peer_connection::has_piece, _1, i->piece));

			// obviously we'll have to skip it if we don't have a peer that has
			// this piece
			if (p == peers.end())
			{
#if TORRENT_DEBUG_STREAMING > 1
				std::printf("out of peers, done\n");
#endif
				break;
			}
			peer_connection& c = **p;

			interesting_blocks.clear();
			backup.clear();

			// specifically request blocks with no affinity towards fast or slow
			// pieces. If we would, the picked block might end up in one of
			// the backup lists
			picker->add_blocks(i->piece, c.get_bitfield(), interesting_blocks
				, backup, blocks_in_piece, 0, c.peer_info_struct()
				, ignore, {});

			interesting_blocks.insert(interesting_blocks.end()
				, backup.begin(), backup.end());

			bool busy_mode = false;

			if (interesting_blocks.empty())
			{
				busy_mode = true;

#if TORRENT_DEBUG_STREAMING > 1
				std::printf("interesting_blocks.empty()\n");
#endif

				// there aren't any free blocks to pick, and the piece isn't
				// old enough to pick busy blocks yet. break to continue to
				// the next piece.
				if (timed_out == 0)
				{
#if TORRENT_DEBUG_STREAMING > 1
					std::printf("not timed out, moving on to next piece\n");
#endif
					break;
				}

#if TORRENT_DEBUG_STREAMING > 1
				std::printf("pick busy blocks\n");
#endif

				pick_busy_blocks(picker, i->piece, blocks_in_piece, timed_out
					, interesting_blocks, pi);
			}

			// we can't pick anything from this piece, we're done with it.
			// move on to the next one
			if (interesting_blocks.empty()) break;

			piece_block const b = interesting_blocks.front();

			// in busy mode we need to make sure we don't do silly
			// things like requesting the same block twice from the
			// same peer
			std::vector<pending_block> const& dq = c.download_queue();

			bool const already_requested = std::find_if(dq.begin(), dq.end()
				, aux::has_block(b)) != dq.end();

			if (already_requested)
			{
				// if the piece is stalled, we may end up picking a block
				// that we've already requested from this peer. If so, we should
				// simply disregard this peer from this piece, since this peer
				// is likely to be causing the stall. We should request it
				// from the next peer in the list
				// the peer will be put back in the set for the next piece
				ignore_peers.push_back(*p);
				peers.erase(p);
#if TORRENT_DEBUG_STREAMING > 1
				std::printf("piece already requested by peer, try next peer\n");
#endif
				// try next peer
				continue;
			}

			std::vector<pending_block> const& rq = c.request_queue();

			bool const already_in_queue = std::find_if(rq.begin(), rq.end()
				, aux::has_block(b)) != rq.end();

			if (already_in_queue)
			{
				if (!c.make_time_critical(b))
				{
#if TORRENT_DEBUG_STREAMING > 1
					std::printf("piece already time-critical and in queue for peer, trying next peer\n");
#endif
					ignore_peers.push_back(*p);
					peers.erase(p);
					continue;
				}
				i->last_requested = now;

#if TORRENT_DEBUG_STREAMING > 1
				std::printf("piece already in queue for peer, making time-critical\n");
#endif

				// we inserted a new block in the request queue, this
				// makes us actually send it later
				peers_with_requests.insert(peers_with_requests.begin(), &c);
			}
			else
			{
				if (!c.add_request(b, peer_connection::time_critical
					| (busy_mode ? peer_connection::busy : request_flags_t{})))
				{
#if TORRENT_DEBUG_STREAMING > 1
					std::printf("failed to request block [%d, %d]\n"
						, b.piece_index, b.block_index);
#endif
					ignore_peers.push_back(*p);
					peers.erase(p);
					continue;
				}

#if TORRENT_DEBUG_STREAMING > 1
				std::printf("requested block [%d, %d]\n"
					, b.piece_index, b.block_index);
#endif
				peers_with_requests.insert(peers_with_requests.begin(), &c);
			}

			if (!busy_mode) i->last_requested = now;

			if (i->first_requested == min_time()) i->first_requested = now;

			if (!c.can_request_time_critical())
			{
#if TORRENT_DEBUG_STREAMING > 1
				std::printf("peer cannot pick time critical pieces\n");
#endif
				peers.erase(p);
				// try next peer
				continue;
			}

			// resort p, since it will have a higher download_queue_time now
			while (p != peers.end()-1 && (*p)->download_queue_time()
				> (*(p+1))->download_queue_time())
			{
				std::iter_swap(p, p+1);
				++p;
			}
		} while (!interesting_blocks.empty());
	}

	} // anonymous namespace

	void torrent::request_time_critical_pieces()
	{
		TORRENT_ASSERT(is_single_thread());
		TORRENT_ASSERT(!upload_mode());

		// build a list of peers and sort it by download_queue_time
		// we use this sorted list to determine which peer we should
		// request a block from. The earlier a peer is in the list,
		// the sooner we will fully download the block we request.
		aux::vector<peer_connection*> peers;
		peers.reserve(num_peers());

		// some peers are marked as not being able to request time critical
		// blocks from. For instance, peers that have choked us, peers that are
		// on parole (i.e. they are believed to have sent us bad data), peers
		// that are being disconnected, in upload mode etc.
		std::remove_copy_if(m_connections.begin(), m_connections.end()
			, std::back_inserter(peers), [] (peer_connection* p)
			{ return !p->can_request_time_critical(); });

		// sort by the time we believe it will take this peer to send us all
		// blocks we've requested from it. The shorter time, the better candidate
		// it is to request a time critical block from.
		std::sort(peers.begin(), peers.end()
			, [] (peer_connection const* lhs, peer_connection const* rhs)
			{ return lhs->download_queue_time(16*1024) < rhs->download_queue_time(16*1024); });

		// remove the bottom 10% of peers from the candidate set.
		// this is just to remove outliers that might stall downloads
		int const new_size = (peers.end_index() * 9 + 9) / 10;
		TORRENT_ASSERT(new_size <= peers.end_index());
		peers.resize(new_size);

		// remember all the peers we issued requests to, so we can commit them
		// at the end of this function. Instead of sending the requests right
		// away, we batch them up and send them in a single write to the TCP
		// socket, increasing the chance that they will all be sent in the same
		// packet.
		std::set<peer_connection*> peers_with_requests;

		// peers that should be temporarily ignored for a specific piece
		// in order to give priority to other peers. They should be used for
		// subsequent pieces, so they are stored in this vector until the
		// piece is done
		std::vector<peer_connection*> ignore_peers;

		time_point const now = clock_type::now();

		// now, iterate over all time critical pieces, in order of importance, and
		// request them from the peers, in order of responsiveness. i.e. request
		// the most time critical pieces from the fastest peers.
		bool first_piece{true};
		for (auto& i : m_time_critical_pieces)
		{
#if TORRENT_DEBUG_STREAMING > 1
			std::printf("considering %d\n", i->piece);
#endif

			if (peers.empty())
			{
#if TORRENT_DEBUG_STREAMING > 1
				std::printf("out of peers, done\n");
#endif
				break;
			}

			// the +1000 is to compensate for the fact that we only call this
			// function once per second, so if we need to request it 500 ms from
			// now, we should request it right away
			if (!first_piece && i.deadline > now
				+ milliseconds(m_average_piece_time + m_piece_time_deviation * 4 + 1000))
			{
				// don't request pieces whose deadline is too far in the future
				// this is one of the termination conditions. We don't want to
				// send requests for all pieces in the torrent right away
#if TORRENT_DEBUG_STREAMING > 0
				std::printf("reached deadline horizon [%f + %f * 4 + 1]\n"
					, m_average_piece_time / 1000.f
					, m_piece_time_deviation / 1000.f);
#endif
				break;
			}
			first_piece = false;

			piece_picker::downloading_piece pi;
			m_picker->piece_info(i.piece, pi);

			// the number of "times" this piece has timed out.
			int timed_out = 0;

			int const blocks_in_piece = m_picker->blocks_in_piece(i.piece);

#if TORRENT_DEBUG_STREAMING > 0
			i.timed_out = timed_out;
#endif
			int const free_to_request = blocks_in_piece
				- pi.finished - pi.writing - pi.requested;

			if (free_to_request == 0)
			{
				if (i.last_requested == min_time())
					i.last_requested = now;

				// if it's been more than half of the typical download time
				// of a piece since we requested the last block, allow
				// one more request per block
				if (m_average_piece_time > 0)
					timed_out = int(total_milliseconds(now - i.last_requested)
						/ std::max(int(m_average_piece_time + m_piece_time_deviation / 2), 1));

#if TORRENT_DEBUG_STREAMING > 0
				i.timed_out = timed_out;
#endif
				// every block in this piece is already requested
				// there's no need to consider this piece, unless it
				// appears to be stalled.
				if (pi.requested == 0 || timed_out == 0)
				{
#if TORRENT_DEBUG_STREAMING > 1
					std::printf("skipping %d (full) [req: %d timed_out: %d ]\n"
						, i.piece, pi.requested
						, timed_out);
#endif

					// if requested is 0, it means all blocks have been received, and
					// we're just waiting for it to flush them to disk.
					// if last_requested is recent enough, we should give it some
					// more time
					// skip to the next piece
					continue;
				}

				// it's been too long since we requested the last block from
				// this piece. Allow re-requesting blocks from this piece
#if TORRENT_DEBUG_STREAMING > 1
				std::printf("timed out [average-piece-time: %d ms ]\n"
					, m_average_piece_time);
#endif
			}

			// pick all blocks for this piece. the peers list is kept up to date
			// and sorted. when we issue a request to a peer, its download queue
			// time will increase and it may need to be bumped in the peers list,
			// since it's ordered by download queue time
			pick_time_critical_block(peers, ignore_peers
				, peers_with_requests
				, pi, &i, m_picker.get()
				, blocks_in_piece, timed_out);

			// put back the peers we ignored into the peer list for the next piece
			if (!ignore_peers.empty())
			{
				peers.insert(peers.begin(), ignore_peers.begin(), ignore_peers.end());
				ignore_peers.clear();

				// TODO: instead of resorting the whole list, insert the peers
				// directly into the right place
				std::sort(peers.begin(), peers.end()
					, [] (peer_connection const* lhs, peer_connection const* rhs)
					{ return lhs->download_queue_time(16*1024) < rhs->download_queue_time(16*1024); });
			}

			// if this peer's download time exceeds 2 seconds, we're done.
			// We don't want to build unreasonably long request queues
			if (!peers.empty() && peers[0]->download_queue_time() > milliseconds(2000))
				break;
		}

		// commit all the time critical requests
		for (auto* p : peers_with_requests)
		{
			p->send_block_requests();
		}
	}
#endif // TORRENT_DISABLE_STREAMING

	std::set<std::string> torrent::web_seeds() const
	{
		TORRENT_ASSERT(is_single_thread());
		std::set<std::string> ret;
		for (auto const& s : m_web_seeds)
		{
			if (s.peer_info.banned) continue;
			if (s.removed) continue;
			ret.insert(s.url);
		}
		return ret;
	}

	void torrent::remove_web_seed(std::string const& url)
	{
		auto const i = std::find_if(m_web_seeds.begin(), m_web_seeds.end()
			, [&] (web_seed_t const& w) { return w.url == url; });

		if (i != m_web_seeds.end())
		{
			if (!i->ephemeral)
				set_need_save_resume(torrent_handle::if_metadata_changed);
			remove_web_seed_iter(i);
		}
	}

	void torrent::remove_web_seed_conn(peer_connection* p)
	{
		auto const i = std::find_if(m_web_seeds.begin(), m_web_seeds.end()
			, [p] (web_seed_t const& ws) { return ws.peer_info.connection == p; });

		TORRENT_ASSERT(i != m_web_seeds.end());
		if (i == m_web_seeds.end()) return;
		remove_web_seed_iter(i);
	}

	void torrent::retry_web_seed(peer_connection* p, std::optional<seconds32> const retry)
	{
		TORRENT_ASSERT(is_single_thread());
		auto const i = std::find_if(m_web_seeds.begin(), m_web_seeds.end()
			, [p] (web_seed_t const& ws) { return ws.peer_info.connection == p; });

		TORRENT_ASSERT(i != m_web_seeds.end());
		if (i == m_web_seeds.end()) return;
		if (i->removed || i->disabled) return;
		i->retry = aux::time_now32() + retry.value_or(seconds32(
			settings().get_int(settings_pack::urlseed_wait_retry)));
	}

	torrent_state torrent::get_peer_list_state()
	{
		torrent_state ret;
		ret.is_finished = is_finished();
		ret.allow_multiple_connections_per_ip = settings().get_bool(settings_pack::allow_multiple_connections_per_ip);
		ret.max_peerlist_size = is_paused()
			? settings().get_int(settings_pack::max_paused_peerlist_size)
			: settings().get_int(settings_pack::max_peerlist_size);
		ret.min_reconnect_time = settings().get_int(settings_pack::min_reconnect_time);

		ret.ip = m_ses.external_address();
		ret.port = m_ses.listen_port();
		ret.max_failcount = settings().get_int(settings_pack::max_failcount);
		return ret;
	}

	bool torrent::try_connect_peer()
	{
		TORRENT_ASSERT(is_single_thread());
		TORRENT_ASSERT(want_peers());

		torrent_state st = get_peer_list_state();
		need_peer_list();
		torrent_peer* p = m_peer_list->connect_one_peer(m_ses.session_time(), &st);
		peers_erased(st.erased);
		inc_stats_counter(counters::connection_attempt_loops, st.loop_counter);

		if (p == nullptr)
		{
			m_stats_counters.inc_stats_counter(counters::no_peer_connection_attempts);
			update_want_peers();
			return false;
		}

		if (!connect_to_peer(p))
		{
			m_stats_counters.inc_stats_counter(counters::missed_connection_attempts);
			m_peer_list->inc_failcount(p);
			update_want_peers();
			return false;
		}
		update_want_peers();

		return true;
	}

	torrent_peer* torrent::add_peer(tcp::endpoint const& adr
		, peer_source_flags_t const source, pex_flags_t flags)
	{
		TORRENT_ASSERT(is_single_thread());

		TORRENT_ASSERT(info_hash().has_v2() || !(flags & pex_lt_v2));

#ifndef TORRENT_DISABLE_DHT
		if (source != peer_info::resume_data)
		{
			// try to send a DHT ping to this peer
			// as well, to figure out if it supports
			// DHT (uTorrent and BitComet don't
			// advertise support)
			session().add_dht_node({adr.address(), adr.port()});
		}
#endif

		if (m_apply_ip_filter
			&& m_ip_filter
			&& m_ip_filter->access(adr.address()) & ip_filter::blocked)
		{
			if (alerts().should_post<peer_blocked_alert>())
				alerts().emplace_alert<peer_blocked_alert>(get_handle()
					, adr, peer_blocked_alert::ip_filter);

#ifndef TORRENT_DISABLE_EXTENSIONS
			notify_extension_add_peer(adr, source, torrent_plugin::filtered);
#endif
			return nullptr;
		}

		if (m_ses.get_port_filter().access(adr.port()) & port_filter::blocked)
		{
			if (alerts().should_post<peer_blocked_alert>())
				alerts().emplace_alert<peer_blocked_alert>(get_handle()
					, adr, peer_blocked_alert::port_filter);
#ifndef TORRENT_DISABLE_EXTENSIONS
			notify_extension_add_peer(adr, source, torrent_plugin::filtered);
#endif
			return nullptr;
		}

#if TORRENT_USE_I2P
		// if this is an i2p torrent, and we don't allow mixed mode
		// no regular peers should ever be added!
		if (!settings().get_bool(settings_pack::allow_i2p_mixed) && is_i2p())
		{
			if (alerts().should_post<peer_blocked_alert>())
				alerts().emplace_alert<peer_blocked_alert>(get_handle()
					, adr, peer_blocked_alert::i2p_mixed);
			return nullptr;
		}
#endif

		if (settings().get_bool(settings_pack::no_connect_privileged_ports) && adr.port() < 1024)
		{
			if (alerts().should_post<peer_blocked_alert>())
				alerts().emplace_alert<peer_blocked_alert>(get_handle()
					, adr, peer_blocked_alert::privileged_ports);
#ifndef TORRENT_DISABLE_EXTENSIONS
			notify_extension_add_peer(adr, source, torrent_plugin::filtered);
#endif
			return nullptr;
		}

		if (!torrent_file().info_hashes().has_v1())
			flags |= pex_lt_v2;

		need_peer_list();
		torrent_state st = get_peer_list_state();
		torrent_peer* p = m_peer_list->add_peer(adr, source, flags, &st);
		peers_erased(st.erased);

		if (p)
		{
			state_updated();
#ifndef TORRENT_DISABLE_EXTENSIONS
			notify_extension_add_peer(adr, source
				, st.first_time_seen
					? torrent_plugin::first_time
					: add_peer_flags_t{});
#endif
		}
		else
		{
#ifndef TORRENT_DISABLE_EXTENSIONS
			notify_extension_add_peer(adr, source, torrent_plugin::filtered);
#endif
		}
		update_want_peers();
		state_updated();
		return p;
	}

	bool torrent::ban_peer(torrent_peer* tp)
	{
		if (!settings().get_bool(settings_pack::ban_web_seeds) && tp->web_seed)
			return false;

		need_peer_list();
		if (!m_peer_list->ban_peer(tp)) return false;
		update_want_peers();

		inc_stats_counter(counters::num_banned_peers);
		return true;
	}

	void torrent::set_seed(torrent_peer* p, bool const s)
	{
		if (bool(p->seed) == s) return;
		if (s)
		{
			TORRENT_ASSERT(m_num_seeds < 0xffff);
			++m_num_seeds;
		}
		else
		{
			TORRENT_ASSERT(m_num_seeds > 0);
			--m_num_seeds;
		}

		need_peer_list();
		m_peer_list->set_seed(p, s);
		update_auto_sequential();
	}

	void torrent::clear_failcount(torrent_peer* p)
	{
		need_peer_list();
		m_peer_list->set_failcount(p, 0);
		update_want_peers();
	}

	std::pair<peer_list::iterator, peer_list::iterator> torrent::find_peers(address const& a)
	{
		need_peer_list();
		return m_peer_list->find_peers(a);
	}

	void torrent::update_peer_port(int const port, torrent_peer* p
		, peer_source_flags_t const src)
	{
		need_peer_list();
		torrent_state st = get_peer_list_state();
		m_peer_list->update_peer_port(port, p, src, &st);
		peers_erased(st.erased);
		update_want_peers();
	}

	// verify piece is used when checking resume data or when the user
	// adds a piece
	void torrent::verify_piece(piece_index_t const piece)
	{
		TORRENT_ASSERT(m_storage);
		TORRENT_ASSERT(!m_picker->is_hashing(piece));

		// we just completed the piece, it should be flushed to disk
		disk_job_flags_t flags{};

		auto const write_mode = settings().get_int(settings_pack::disk_io_write_mode);
		if (write_mode == settings_pack::write_through)
			flags |= disk_interface::flush_piece;
		else if (write_mode == settings_pack::disable_os_cache)
			flags |= disk_interface::flush_piece | disk_interface::volatile_read;
		if (torrent_file().info_hashes().has_v1())
			flags |= disk_interface::v1_hash;

		aux::vector<sha256_hash> hashes;
		if (torrent_file().info_hashes().has_v2())
		{
			hashes.resize(torrent_file().orig_files().blocks_in_piece2(piece));
		}

		if (settings().get_bool(settings_pack::disable_hash_checks))
		{
			// short-circuit the hash check if it's disabled
			m_picker->started_hash_job(piece);
			on_piece_verified(std::move(hashes), piece, sha1_hash(), storage_error{});
			return;
		}

		span<sha256_hash> v2_span(hashes);
		m_ses.disk_thread().async_hash(m_storage, piece, v2_span, flags
			, [self = shared_from_this(), hashes1 = std::move(hashes)]
			(piece_index_t p, sha1_hash const& h, storage_error const& error) mutable
			{ self->on_piece_verified(std::move(hashes1), p, h, error); });
		m_picker->started_hash_job(piece);
		m_ses.deferred_submit_jobs();
	}

	void torrent::ip_filter_updated()
	{
		if (!m_apply_ip_filter) return;
		if (!m_peer_list) return;
		if (!m_ip_filter) return;

		torrent_state st = get_peer_list_state();
		std::vector<address> banned;
		m_peer_list->apply_ip_filter(*m_ip_filter, &st, banned);

		if (alerts().should_post<peer_blocked_alert>())
		{
			for (auto const& addr : banned)
				alerts().emplace_alert<peer_blocked_alert>(get_handle()
					, tcp::endpoint(addr, 0)
					, peer_blocked_alert::ip_filter);
		}

		peers_erased(st.erased);
	}

	// this call will disconnect any peers whose remote port is < 1024
	void torrent::privileged_port_updated()
	{
		if (!m_peer_list) return;

		port_filter ports;
		ports.add_rule(0, 1023, port_filter::blocked);

		torrent_state st = get_peer_list_state();
		std::vector<tcp::endpoint> banned;
		m_peer_list->apply_port_filter(ports, &st, banned);

		if (alerts().should_post<peer_blocked_alert>())
		{
			for (auto const& ep : banned)
				alerts().emplace_alert<peer_blocked_alert>(get_handle()
					, ep, peer_blocked_alert::privileged_ports);
		}

		peers_erased(st.erased);
	}

	void torrent::port_filter_updated()
	{
		if (!m_peer_list) return;

		torrent_state st = get_peer_list_state();
		std::vector<tcp::endpoint> banned;
		m_peer_list->apply_port_filter(m_ses.get_port_filter(), &st, banned);

		if (alerts().should_post<peer_blocked_alert>())
		{
			for (auto const& ep : banned)
				alerts().emplace_alert<peer_blocked_alert>(get_handle()
					, ep, peer_blocked_alert::port_filter);
		}

		peers_erased(st.erased);
	}

	// this is called when torrent_peers are removed from the peer_list
	// (peer-list). It removes any references we may have to those torrent_peers,
	// so we don't leave then dangling
	void torrent::peers_erased(std::vector<torrent_peer*> const& peers)
	{
		if (!has_picker()) return;

		for (auto* const p : peers)
		{
			m_picker->clear_peer(p);
		}
#if TORRENT_USE_INVARIANT_CHECKS
		m_picker->check_peers();
#endif
	}

#if TORRENT_ABI_VERSION == 1
#if !TORRENT_NO_FPU
	void torrent::file_progress_float(aux::vector<float, file_index_t>& fp)
	{
		TORRENT_ASSERT(is_single_thread());
		if (!valid_metadata())
		{
			fp.clear();
			return;
		}

		fp.resize(m_torrent_file->num_files(), 1.f);
		if (is_seed()) return;

		aux::vector<std::int64_t, file_index_t> progress;
		file_progress(progress, {});
		file_storage const& fs = m_torrent_file->files();
		for (auto const i : fs.file_range())
		{
			std::int64_t file_size = m_torrent_file->files().file_size(i);
			if (file_size == 0) fp[i] = 1.f;
			else fp[i] = float(progress[i]) / float(file_size);
		}
	}
#endif
#endif // TORRENT_ABI_VERSION

	void torrent::post_file_progress(file_progress_flags_t const flags)
	{
		aux::vector<std::int64_t, file_index_t> fp;
		file_progress(fp, flags);
		alerts().emplace_alert<file_progress_alert>(get_handle(), std::move(fp));
	}

	void torrent::file_progress(aux::vector<std::int64_t, file_index_t>& fp
		, file_progress_flags_t const flags)
	{
		TORRENT_ASSERT(is_single_thread());
		if (!valid_metadata())
		{
			fp.clear();
			return;
		}

		// if we're a seed, we don't have an m_file_progress anyway
		// since we don't need one. We know we have all files
		// just fill in the full file sizes as a shortcut
		if (is_seed())
		{
			fp.resize(m_torrent_file->num_files());
			file_storage const& fs = m_torrent_file->files();
			for (auto const i : fs.file_range())
				fp[i] = fs.file_size(i);
			return;
		}

		if (num_have() == 0 || m_file_progress.empty())
		{
			// if we don't have any pieces, just return zeroes
			fp.clear();
			fp.resize(m_torrent_file->num_files(), 0);
		}
		else
		{
			m_file_progress.export_progress(fp);
		}

		if (flags & torrent_handle::piece_granularity)
			return;

		if (!has_picker())
			return;

		std::vector<piece_picker::downloading_piece> q = m_picker->get_download_queue();

		file_storage const& fs = m_torrent_file->files();
		for (auto const& dp : q)
		{
			if (have_piece(dp.index))
			{
				// in this case this piece has already been accounted for in fp
				continue;
			}

			std::int64_t offset = std::int64_t(static_cast<int>(dp.index))
				* m_torrent_file->piece_length();
			file_index_t file = fs.file_index_at_offset(offset);
			int idx = -1;
			for (auto const& info : m_picker->blocks_for_piece(dp))
			{
				++idx;
				TORRENT_ASSERT(file < fs.end_file());
				TORRENT_ASSERT(offset == std::int64_t(static_cast<int>(dp.index))
					* m_torrent_file->piece_length()
					+ idx * block_size());
				TORRENT_ASSERT(offset < m_torrent_file->total_size());
				while (offset >= fs.file_offset(file) + fs.file_size(file))
				{
					++file;
				}
				TORRENT_ASSERT(file < fs.end_file());

				std::int64_t block = block_size();

				if (info.state == piece_picker::block_info::state_none)
				{
					offset += block;
					continue;
				}

				if (info.state == piece_picker::block_info::state_requested)
				{
					block = 0;
					torrent_peer* p = info.peer;
					if (p != nullptr && p->connection)
					{
						auto* peer = static_cast<peer_connection*>(p->connection);
						auto pbp = peer->downloading_piece_progress();
						if (pbp.piece_index == dp.index && pbp.block_index == idx)
							block = pbp.bytes_downloaded;
						TORRENT_ASSERT(block <= block_size());
					}

					if (block == 0)
					{
						offset += block_size();
						continue;
					}
				}

				if (offset + block > fs.file_offset(file) + fs.file_size(file))
				{
					std::int64_t left_over = block_size() - block;
					// split the block on multiple files
					while (block > 0)
					{
						TORRENT_ASSERT(offset <= fs.file_offset(file) + fs.file_size(file));
						std::int64_t const slice = std::min(fs.file_offset(file) + fs.file_size(file) - offset
							, block);
						TORRENT_ASSERT(fp[file] <= fs.file_size(file) - slice);
						fp[file] += slice;
						offset += slice;
						block -= slice;
						TORRENT_ASSERT(offset <= fs.file_offset(file) + fs.file_size(file));
						if (offset == fs.file_offset(file) + fs.file_size(file))
						{
							++file;
							if (file == fs.end_file())
							{
								offset += block;
								break;
							}
						}
					}
					offset += left_over;
					TORRENT_ASSERT(offset == std::int64_t(static_cast<int>(dp.index))
						* m_torrent_file->piece_length()
						+ (idx + 1) * block_size());
				}
				else
				{
					TORRENT_ASSERT(fp[file] <= fs.file_size(file) - block);
					fp[file] += block;
					offset += block_size();
				}
				TORRENT_ASSERT(file <= fs.end_file());
			}
		}
	}

	void torrent::new_external_ip()
	{
		if (m_peer_list) m_peer_list->clear_peer_prio();
	}

	void torrent::stop_when_ready(bool const b)
	{
		m_stop_when_ready = b;

		// to avoid race condition, if we're already in a downloading state,
		// trigger the stop-when-ready logic immediately.
		if (m_stop_when_ready && is_downloading_state(m_state))
		{
#ifndef TORRENT_DISABLE_LOGGING
			debug_log("stop_when_ready triggered");
#endif
			auto_managed(false);
			pause();
			m_stop_when_ready = false;
		}
	}

	void torrent::set_state(torrent_status::state_t const s)
	{
		TORRENT_ASSERT(is_single_thread());
		TORRENT_ASSERT(s != 0); // this state isn't used anymore

#if TORRENT_USE_ASSERTS

		if (s == torrent_status::seeding)
		{
			TORRENT_ASSERT(is_seed());
			TORRENT_ASSERT(is_finished());
		}
		if (s == torrent_status::finished)
			TORRENT_ASSERT(is_finished());
		if (s == torrent_status::downloading && m_state == torrent_status::finished)
			TORRENT_ASSERT(!is_finished());
#endif

		if (int(m_state) == s) return;

		if (m_ses.alerts().should_post<state_changed_alert>())
		{
			m_ses.alerts().emplace_alert<state_changed_alert>(get_handle()
				, s, static_cast<torrent_status::state_t>(m_state));
		}

		if (s == torrent_status::finished
			&& alerts().should_post<torrent_finished_alert>())
		{
			alerts().emplace_alert<torrent_finished_alert>(
				get_handle());
		}

		bool const trigger_stop = m_stop_when_ready
			&& !is_downloading_state(m_state)
			&& is_downloading_state(s);

		// we need to update the state before calling pause(), because otherwise
		// it may think we're still checking files, even though we're just
		// leaving that state
		m_state = s;

		update_gauge();
		update_want_peers();
		update_want_tick();
		update_state_list();

		state_updated();

#ifndef TORRENT_DISABLE_LOGGING
		debug_log("set_state() %d", m_state);
#endif

		if (trigger_stop)
		{
#ifndef TORRENT_DISABLE_LOGGING
			debug_log("stop_when_ready triggered");
#endif
			// stop_when_ready is set, and we're transitioning from a downloading
			// state to a non-downloading state. pause the torrent. Note that
			// "downloading" is defined broadly to include any state where we
			// either upload or download (for the purpose of this flag).
			auto_managed(false);
			pause();
			m_stop_when_ready = false;
		}

#ifndef TORRENT_DISABLE_EXTENSIONS
		for (auto& ext : m_extensions)
		{
			ext->on_state(state());
		}
#endif
	}

#ifndef TORRENT_DISABLE_EXTENSIONS
	void torrent::notify_extension_add_peer(tcp::endpoint const& ip
		, peer_source_flags_t const src, add_peer_flags_t const flags)
	{
		for (auto& ext : m_extensions)
		{
			ext->on_add_peer(ip, src, flags);
		}
	}
#endif

	void torrent::state_updated()
	{
		// if this fails, this function is probably called
		// from within the torrent constructor, which it
		// shouldn't be. Whichever function ends up calling
		// this should probably be moved to torrent::start()
		TORRENT_ASSERT(shared_from_this());

		// we can't call state_updated() while the session
		// is building the status update alert
		TORRENT_ASSERT(!m_ses.is_posting_torrent_updates());

		// we're not subscribing to this torrent, don't add it
		if (!m_state_subscription) return;

		aux::vector<torrent*>& list = m_ses.torrent_list(aux::session_interface::torrent_state_updates);

		// if it has already been updated this round, no need to
		// add it to the list twice
		if (m_links[aux::session_interface::torrent_state_updates].in_list())
		{
#ifdef TORRENT_EXPENSIVE_INVARIANT_CHECKS
			TORRENT_ASSERT(find(list.begin(), list.end(), this) != list.end());
#endif
			return;
		}

#ifdef TORRENT_EXPENSIVE_INVARIANT_CHECKS
		TORRENT_ASSERT(find(list.begin(), list.end(), this) == list.end());
#endif

		m_links[aux::session_interface::torrent_state_updates].insert(list, this);
	}

	void torrent::post_status(status_flags_t const flags)
	{
		std::vector<torrent_status> s;
		s.resize(1);
		status(&s.front(), flags);
		m_ses.alerts().emplace_alert<state_update_alert>(std::move(s));
	}

	void torrent::status(torrent_status* st, status_flags_t const flags)
	{
		INVARIANT_CHECK;

		time_point32 const now = aux::time_now32();

		st->handle = get_handle();
		st->info_hashes = info_hash();
#if TORRENT_ABI_VERSION < 3
		st->info_hash = info_hash().get_best();
#endif
#if TORRENT_ABI_VERSION == 1
		st->is_loaded = true;
#endif

		if (flags & torrent_handle::query_name)
			st->name = name();

		if (flags & torrent_handle::query_save_path)
			st->save_path = save_path();

		if (flags & torrent_handle::query_torrent_file)
			st->torrent_file = m_torrent_file;

		st->has_incoming = m_has_incoming;
		st->errc = m_error;
		st->error_file = m_error_file;

#if TORRENT_ABI_VERSION == 1
		if (m_error) st->error = m_error.message()
			+ ": " + resolve_filename(m_error_file);
		st->seed_mode = m_seed_mode;
#endif
		st->moving_storage = m_moving_storage;

		st->announcing_to_trackers = m_announce_to_trackers;
		st->announcing_to_lsd = m_announce_to_lsd;
		st->announcing_to_dht = m_announce_to_dht;
#if TORRENT_ABI_VERSION == 1
		st->stop_when_ready = m_stop_when_ready;
#endif

		st->added_time = m_added_time;
		st->completed_time = m_completed_time;

#if TORRENT_ABI_VERSION == 1
		st->last_scrape = static_cast<int>(total_seconds(now - m_last_scrape));
#endif

#if TORRENT_ABI_VERSION == 1
#ifndef TORRENT_DISABLE_SHARE_MODE
		st->share_mode = m_share_mode;
#else
		st->share_mode = false;
#endif
		st->upload_mode = m_upload_mode;
#endif
		st->up_bandwidth_queue = 0;
		st->down_bandwidth_queue = 0;
#if TORRENT_ABI_VERSION == 1
		st->priority = priority();
#endif

		st->num_peers = num_peers() - m_num_connecting;

		st->list_peers = m_peer_list ? m_peer_list->num_peers() : 0;
		st->list_seeds = m_peer_list ? m_peer_list->num_seeds() : 0;
		st->connect_candidates = m_peer_list ? m_peer_list->num_connect_candidates() : 0;
		TORRENT_ASSERT(st->connect_candidates >= 0);
		st->seed_rank = seed_rank(settings());

		st->all_time_upload = m_total_uploaded;
		st->all_time_download = m_total_downloaded;

		// activity time
#if TORRENT_ABI_VERSION == 1
		st->finished_time = int(total_seconds(finished_time()));
		st->active_time = int(total_seconds(active_time()));
		st->seeding_time = int(total_seconds(seeding_time()));

		time_point32 const unset{seconds32(0)};

		st->time_since_upload = m_last_upload == unset ? -1
			: static_cast<int>(total_seconds(now - m_last_upload));
		st->time_since_download = m_last_download == unset ? -1
			: static_cast<int>(total_seconds(now - m_last_download));
#endif

		st->finished_duration = finished_time();
		st->active_duration = active_time();
		st->seeding_duration = seeding_time();

		st->last_upload = m_last_upload;
		st->last_download = m_last_download;

		st->storage_mode = static_cast<storage_mode_t>(m_storage_mode);

		st->num_complete = (m_complete == 0xffffff) ? -1 : m_complete;
		st->num_incomplete = (m_incomplete == 0xffffff) ? -1 : m_incomplete;
#if TORRENT_ABI_VERSION == 1
		st->paused = is_torrent_paused();
		st->auto_managed = m_auto_managed;
		st->sequential_download = m_sequential_download;
#endif
		st->is_seeding = is_seed();
		st->is_finished = is_finished();
#if TORRENT_ABI_VERSION == 1
#ifndef TORRENT_DISABLE_SUPERSEEDING
		st->super_seeding = m_super_seeding;
#endif
#endif
		st->has_metadata = valid_metadata();
		bytes_done(*st, flags);
		TORRENT_ASSERT(st->total_wanted_done >= 0);
		TORRENT_ASSERT(st->total_done >= st->total_wanted_done);

		// payload transfer
		st->total_payload_download = m_stat.total_payload_download();
		st->total_payload_upload = m_stat.total_payload_upload();

		// total transfer
		st->total_download = m_stat.total_payload_download()
			+ m_stat.total_protocol_download();
		st->total_upload = m_stat.total_payload_upload()
			+ m_stat.total_protocol_upload();

		// failed bytes
		st->total_failed_bytes = m_total_failed_bytes;
		st->total_redundant_bytes = m_total_redundant_bytes;

		// transfer rate
		st->download_rate = m_stat.download_rate();
		st->upload_rate = m_stat.upload_rate();
		st->download_payload_rate = m_stat.download_payload_rate();
		st->upload_payload_rate = m_stat.upload_payload_rate();

		if (is_paused() || m_tracker_timer.expiry() < now)
			st->next_announce = seconds(0);
		else
			st->next_announce = m_tracker_timer.expiry() - now;

		if (st->next_announce.count() < 0)
			st->next_announce = seconds(0);

#if TORRENT_ABI_VERSION == 1
		st->announce_interval = seconds(0);
#endif

		st->current_tracker = m_trackers.last_working_url();
		if (st->current_tracker.empty())
		{
#ifdef __clang__
#pragma clang diagnostic push
#pragma clang diagnostic ignored "-Wmissing-braces"
#endif
			aux::array<bool const, num_protocols, protocol_version> const supports_protocol{
			{
				m_info_hash.has_v1(),
				m_info_hash.has_v2()
			}};
#ifdef __clang__
#pragma clang diagnostic pop
#endif

			for (auto const& t : m_trackers)
			{
				if (!t.verified) continue;
				if (std::any_of(t.endpoints.begin(), t.endpoints.end()
					, [supports_protocol](aux::announce_endpoint const& aep) {
						for (protocol_version const ih : all_versions)
						{
							if (supports_protocol[ih] && aep.info_hashes[ih].updating)
								return false;
						}
						return true;
					})) continue;
				st->current_tracker = t.url;
				break;
			}
		}

		if ((flags & torrent_handle::query_verified_pieces))
		{
			st->verified_pieces = m_verified;
		}

		st->num_uploads = m_num_uploads;
		st->uploads_limit = m_max_uploads == (1 << 24) - 1 ? -1 : m_max_uploads;
		st->num_connections = num_peers();
		st->connections_limit = m_max_connections == (1 << 24) - 1 ? -1 : m_max_connections;
		// if we don't have any metadata, stop here

		st->queue_position = queue_position();
#if TORRENT_ABI_VERSION < 4
		st->need_save_resume = bool(m_need_save_resume_data);
#endif
		st->need_save_resume_data = m_need_save_resume_data;
#if TORRENT_ABI_VERSION == 1
		st->ip_filter_applies = m_apply_ip_filter;
#endif

		st->state = static_cast<torrent_status::state_t>(m_state);
		st->flags = this->flags();

#if TORRENT_USE_ASSERTS
		if (st->state == torrent_status::finished
			|| st->state == torrent_status::seeding)
		{
			// it may be tempting to assume that st->is_finished == true here, but
			// this assumption does not always hold. We transition to "finished"
			// when we receive the last block of the last piece, which is before
			// the hash check comes back. "is_finished" is set to true once all the
			// pieces have been hash checked. So, there's a short window where it
			// doesn't hold.
		}
#endif

		if (!valid_metadata())
		{
			st->state = torrent_status::downloading_metadata;
			st->progress_ppm = m_progress_ppm;
#if !TORRENT_NO_FPU
			st->progress = m_progress_ppm / 1000000.f;
#endif
			st->block_size = 0;
			return;
		}

		st->block_size = block_size();

		if (m_state == torrent_status::checking_files)
		{
			st->progress_ppm = m_progress_ppm;
#if !TORRENT_NO_FPU
			st->progress = m_progress_ppm / 1000000.f;
#endif
		}
		else if (st->total_wanted == 0)
		{
			st->progress_ppm = 1000000;
			st->progress = 1.f;
		}
		else
		{
			st->progress_ppm = int(st->total_wanted_done * 1000000
				/ st->total_wanted);
#if !TORRENT_NO_FPU
			st->progress = float(st->progress_ppm) / 1000000.f;
#endif
		}

		if (flags & torrent_handle::query_pieces)
		{
			int const num_pieces = m_torrent_file->num_pieces();
			if (has_picker())
			{
				st->pieces.resize(num_pieces, false);
				for (auto const i : st->pieces.range())
					if (m_picker->have_piece(i)) st->pieces.set_bit(i);
			}
			else if (m_have_all)
			{
				st->pieces.resize(num_pieces, true);
			}
			else
			{
				st->pieces.resize(num_pieces, false);
			}
		}
		st->num_pieces = num_have();
#if TORRENT_USE_INVARIANT_CHECKS
		{
			// The documentation states that `num_pieces` is the count of number
			// of bits set in `pieces`. Ensure that invariant holds.
			int num_have_pieces = 0;
			if (m_seed_mode)
			{
				num_have_pieces = m_torrent_file->num_pieces();
			}
			else if (has_picker())
			{
				for (auto const i : m_torrent_file->piece_range())
					if (m_picker->have_piece(i)) ++num_have_pieces;
			}
			else if (m_have_all)
			{
				num_have_pieces = m_torrent_file->num_pieces();
			}
			TORRENT_ASSERT(num_have_pieces == st->num_pieces);
		}
#endif
		st->num_seeds = num_seeds();
		if ((flags & torrent_handle::query_distributed_copies) && m_picker.get())
		{
			std::tie(st->distributed_full_copies, st->distributed_fraction) =
				m_picker->distributed_copies();
#if TORRENT_NO_FPU
			st->distributed_copies = -1.f;
#else
			st->distributed_copies = float(st->distributed_full_copies)
				+ float(st->distributed_fraction) / 1000;
#endif
		}
		else
		{
			st->distributed_full_copies = -1;
			st->distributed_fraction = -1;
			st->distributed_copies = -1.f;
		}

		st->last_seen_complete = m_swarm_last_seen_complete;
	}

	int torrent::priority() const
	{
		int priority = 0;
		for (int i = 0; i < num_classes(); ++i)
		{
			span<int const> prio = m_ses.peer_classes().at(class_at(i))->priority;
			priority = std::max(priority, prio[peer_connection::upload_channel]);
			priority = std::max(priority, prio[peer_connection::download_channel]);
		}
		return priority;
	}

#if TORRENT_ABI_VERSION == 1
	void torrent::set_priority(int const prio)
	{
		// priority 1 is default
		if (prio == 1 && m_peer_class == peer_class_t{}) return;

		if (m_peer_class == peer_class_t{})
			setup_peer_class();

		struct peer_class* tpc = m_ses.peer_classes().at(m_peer_class);
		TORRENT_ASSERT(tpc);
		tpc->priority[peer_connection::download_channel] = prio;
		tpc->priority[peer_connection::upload_channel] = prio;

		state_updated();
	}
#endif

	void torrent::add_redundant_bytes(int const b, waste_reason const reason)
	{
		TORRENT_ASSERT(is_single_thread());
		TORRENT_ASSERT(b > 0);
		TORRENT_ASSERT(static_cast<int>(reason) >= 0);
		TORRENT_ASSERT(static_cast<int>(reason) < static_cast<int>(waste_reason::max));

		if (m_total_redundant_bytes <= std::numeric_limits<std::int64_t>::max() - b)
			m_total_redundant_bytes += b;
		else
			m_total_redundant_bytes = std::numeric_limits<std::int64_t>::max();

		// the stats counters are 64 bits, so we don't check for overflow there
		m_stats_counters.inc_stats_counter(counters::recv_redundant_bytes, b);
		m_stats_counters.inc_stats_counter(counters::waste_piece_timed_out + static_cast<int>(reason), b);
	}

	void torrent::add_failed_bytes(int const b)
	{
		TORRENT_ASSERT(is_single_thread());
		TORRENT_ASSERT(b > 0);
		if (m_total_failed_bytes <= std::numeric_limits<std::int64_t>::max() - b)
			m_total_failed_bytes += b;
		else
			m_total_failed_bytes = std::numeric_limits<std::int64_t>::max();

		// the stats counters are 64 bits, so we don't check for overflow there
		m_stats_counters.inc_stats_counter(counters::recv_failed_bytes, b);
	}

	// the number of connected peers that are seeds
	int torrent::num_seeds() const
	{
		TORRENT_ASSERT(is_single_thread());
		INVARIANT_CHECK;

		return int(m_num_seeds) - int(m_num_connecting_seeds);
	}

	// the number of connected peers that are not seeds
	int torrent::num_downloaders() const
	{
		TORRENT_ASSERT(is_single_thread());
		INVARIANT_CHECK;

		int const ret = num_peers()
			- m_num_seeds
			- m_num_connecting
			+ m_num_connecting_seeds;
		TORRENT_ASSERT(ret >= 0);
		return ret;
	}

	void torrent::tracker_request_error(tracker_request const& r
		, error_code const& ec, operation_t const op, std::string const& msg
		, seconds32 const retry_interval)
	{
		TORRENT_ASSERT(is_single_thread());

		INVARIANT_CHECK;

// some older versions of clang had a bug where it would fire this warning here
#ifdef __clang__
#pragma clang diagnostic push
#pragma clang diagnostic ignored "-Wmissing-braces"
#endif
		aux::array<bool const, num_protocols, protocol_version> const supports_protocol
		{ {
			m_info_hash.has_v1(),
			m_info_hash.has_v2()
		} };
#ifdef __clang__
#pragma clang diagnostic pop
#endif

#ifndef TORRENT_DISABLE_LOGGING
		if (should_log())
		{
			debug_log("*** tracker error: (%d) %s [%s] %s", ec.value()
				, ec.message().c_str(), operation_name(op), msg.c_str());
		}
#endif
		if (!(r.kind & tracker_request::scrape_request))
		{
			// announce request
			aux::announce_entry* ae = m_trackers.find_tracker(r.url);
			int fails = 0;
			tcp::endpoint local_endpoint;
			protocol_version hash_version = protocol_version::V1;
			if (ae)
			{
				auto* aep = ae->find_endpoint(r.outgoing_socket);
				if (aep)
				{
					hash_version = r.info_hash == m_info_hash.v1
						? protocol_version::V1 : protocol_version::V2;
					auto& a = aep->info_hashes[hash_version];
					local_endpoint = aep->local_endpoint;
					a.failed(settings().get_int(settings_pack::tracker_backoff)
						, retry_interval);
					a.last_error = ec;
					a.message = msg;
					fails = a.fails;

#ifndef TORRENT_DISABLE_LOGGING
					debug_log("*** increment tracker fail count [ep: %s url: %s %d]"
						, print_endpoint(aep->local_endpoint).c_str(), r.url.c_str(), a.fails);
#endif
					if (ec == boost::system::errc::address_family_not_supported)
					{
						// don't try to announce from this endpoint again
						aep->enabled = false;
#ifndef TORRENT_DISABLE_LOGGING
						debug_log("*** disabling endpoint [ep: %s url: %s ]"
							, print_endpoint(aep->local_endpoint).c_str(), r.url.c_str());
#endif
					}
				}
				else if (r.outgoing_socket)
				{
#ifndef TORRENT_DISABLE_LOGGING
					debug_log("*** no matching endpoint for request [%s, %s]"
						, r.url.c_str(), print_endpoint(r.outgoing_socket.get_local_endpoint()).c_str());
#endif
				}

				// never talk to this tracker again
				if (ec == error_code(410, http_category())) m_trackers.dont_try_again(ae);

				// if all endpoints fail, then we de-prioritize the tracker and try
				// the next one in the tier
				if (std::all_of(ae->endpoints.begin(), ae->endpoints.end()
					, [&](aux::announce_endpoint const& ep)
					{
						for (protocol_version const ih : all_versions)
							if (supports_protocol[ih] && ep.info_hashes[ih].is_working())
								return false;
						return true;
					}))
				{
					m_trackers.deprioritize_tracker(ae);
				}
			}
			if (m_ses.alerts().should_post<tracker_error_alert>()
				|| r.triggered_manually)
			{
				m_ses.alerts().emplace_alert<tracker_error_alert>(get_handle()
					, local_endpoint, fails, hash_version, r.url, op, ec, msg);
			}
		}
		else
		{
			aux::announce_entry* ae = m_trackers.find_tracker(r.url);

			// scrape request
			if (ec == error_code(410, http_category()) && ae)
				m_trackers.dont_try_again(ae);

			// if this was triggered manually we need to post this unconditionally,
			// since the client expects a response from its action, regardless of
			// whether all tracker events have been enabled by the alert mask
			if (m_ses.alerts().should_post<scrape_failed_alert>()
				|| r.triggered_manually)
			{
				tcp::endpoint local_endpoint;
				if (ae)
				{
					auto const* aep = ae->find_endpoint(r.outgoing_socket);
					if (aep != nullptr) local_endpoint = aep->local_endpoint;
				}

				protocol_version hash_version = r.info_hash == m_info_hash.v1
					? protocol_version::V1 : protocol_version::V2;

				m_ses.alerts().emplace_alert<scrape_failed_alert>(get_handle()
					, local_endpoint, hash_version, r.url, ec);
			}
		}
		// announce to the next working tracker
		// We may have changed state into checking by now, in which case we
		// shouldn't keep trying to announce
		if ((!m_abort && !is_paused() && state() != torrent_status::checking_files)
			|| r.event == event_t::stopped)
		{
			announce_with_tracker(r.event);
		}
		update_tracker_timer(aux::time_now32());
	}

#ifndef TORRENT_DISABLE_LOGGING
	bool torrent::should_log() const
	{
		return alerts().should_post<torrent_log_alert>();
	}

	TORRENT_FORMAT(2,3)
	void torrent::debug_log(char const* fmt, ...) const noexcept try
	{
		if (!alerts().should_post<torrent_log_alert>()) return;

		va_list v;
		va_start(v, fmt);
		alerts().emplace_alert<torrent_log_alert>(
			const_cast<torrent*>(this)->get_handle(), fmt, v);
		va_end(v);
	}
	catch (std::exception const&) {}
#endif

}<|MERGE_RESOLUTION|>--- conflicted
+++ resolved
@@ -6021,13 +6021,9 @@
 	{
 		INVARIANT_CHECK;
 
-<<<<<<< HEAD
+		TORRENT_ASSERT(has_picker());
+
 		for (auto* p : m_connections)
-=======
-		TORRENT_ASSERT(has_picker());
-
-		for (auto p : m_connections)
->>>>>>> 4b4003d0
 		{
 			TORRENT_INCREMENT(m_iterating_connections);
 			p->cancel_request(block);

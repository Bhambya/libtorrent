/*

Copyright (c) 2003-2018, Arvid Norberg
All rights reserved.

Redistribution and use in source and binary forms, with or without
modification, are permitted provided that the following conditions
are met:

    * Redistributions of source code must retain the above copyright
      notice, this list of conditions and the following disclaimer.
    * Redistributions in binary form must reproduce the above copyright
      notice, this list of conditions and the following disclaimer in
      the documentation and/or other materials provided with the distribution.
    * Neither the name of the author nor the names of its
      contributors may be used to endorse or promote products derived
      from this software without specific prior written permission.

THIS SOFTWARE IS PROVIDED BY THE COPYRIGHT HOLDERS AND CONTRIBUTORS "AS IS"
AND ANY EXPRESS OR IMPLIED WARRANTIES, INCLUDING, BUT NOT LIMITED TO, THE
IMPLIED WARRANTIES OF MERCHANTABILITY AND FITNESS FOR A PARTICULAR PURPOSE
ARE DISCLAIMED. IN NO EVENT SHALL THE COPYRIGHT OWNER OR CONTRIBUTORS BE
LIABLE FOR ANY DIRECT, INDIRECT, INCIDENTAL, SPECIAL, EXEMPLARY, OR
CONSEQUENTIAL DAMAGES (INCLUDING, BUT NOT LIMITED TO, PROCUREMENT OF
SUBSTITUTE GOODS OR SERVICES; LOSS OF USE, DATA, OR PROFITS; OR BUSINESS
INTERRUPTION) HOWEVER CAUSED AND ON ANY THEORY OF LIABILITY, WHETHER IN
CONTRACT, STRICT LIABILITY, OR TORT (INCLUDING NEGLIGENCE OR OTHERWISE)
ARISING IN ANY WAY OUT OF THE USE OF THIS SOFTWARE, EVEN IF ADVISED OF THE
POSSIBILITY OF SUCH DAMAGE.

*/

#include "libtorrent/config.hpp"

#include <cstdarg> // for va_list
#include <ctime>
#include <algorithm>
#include <set>
#include <map>
#include <vector>
#include <cctype>
#include <numeric>
#include <limits> // for numeric_limits
#include <cstdio> // for snprintf
#include <functional>

#ifdef TORRENT_USE_OPENSSL
#include "libtorrent/ssl_stream.hpp"
#include "libtorrent/aux_/disable_warnings_push.hpp"
#include <boost/asio/ssl/context.hpp>
#include <boost/asio/ssl/verify_context.hpp>
#include "libtorrent/aux_/disable_warnings_pop.hpp"
#endif // TORRENT_USE_OPENSSL

#include "libtorrent/torrent.hpp"
#include "libtorrent/torrent_handle.hpp"
#include "libtorrent/announce_entry.hpp"
#include "libtorrent/torrent_info.hpp"
#include "libtorrent/tracker_manager.hpp"
#include "libtorrent/parse_url.hpp"
#include "libtorrent/bencode.hpp"
#include "libtorrent/hasher.hpp"
#include "libtorrent/entry.hpp"
#include "libtorrent/peer.hpp"
#include "libtorrent/peer_connection.hpp"
#include "libtorrent/bt_peer_connection.hpp"
#include "libtorrent/web_peer_connection.hpp"
#include "libtorrent/http_seed_connection.hpp"
#include "libtorrent/peer_connection_handle.hpp"
#include "libtorrent/peer_id.hpp"
#include "libtorrent/identify_client.hpp"
#include "libtorrent/alert_types.hpp"
#include "libtorrent/extensions.hpp"
#include "libtorrent/aux_/session_interface.hpp"
#include "libtorrent/aux_/instantiate_connection.hpp"
#include "libtorrent/assert.hpp"
#include "libtorrent/broadcast_socket.hpp"
#include "libtorrent/kademlia/dht_tracker.hpp"
#include "libtorrent/peer_info.hpp"
#include "libtorrent/http_connection.hpp"
#include "libtorrent/random.hpp"
#include "libtorrent/peer_class.hpp" // for peer_class
#include "libtorrent/socket_io.hpp" // for read_*_endpoint
#include "libtorrent/ip_filter.hpp"
#include "libtorrent/request_blocks.hpp"
#include "libtorrent/performance_counters.hpp" // for counters
#include "libtorrent/resolver_interface.hpp"
#include "libtorrent/aux_/alloca.hpp"
#include "libtorrent/resolve_links.hpp"
#include "libtorrent/aux_/file_progress.hpp"
#include "libtorrent/aux_/has_block.hpp"
#include "libtorrent/alert_manager.hpp"
#include "libtorrent/disk_interface.hpp"
#include "libtorrent/broadcast_socket.hpp" // for is_ip_address
#include "libtorrent/download_priority.hpp"
#include "libtorrent/hex.hpp" // to_hex
#include "libtorrent/aux_/range.hpp"
// TODO: factor out cache_status to its own header
#include "libtorrent/disk_io_thread.hpp" // for cache_status
#include "libtorrent/aux_/numeric_cast.hpp"
#include "libtorrent/aux_/path.hpp"
#include "libtorrent/aux_/generate_peer_id.hpp"

#ifndef TORRENT_DISABLE_LOGGING
#include "libtorrent/aux_/session_impl.hpp" // for tracker_logger
#endif

#include "libtorrent/aux_/torrent_impl.hpp"

using namespace std::placeholders;

namespace libtorrent {
namespace {

bool is_downloading_state(int const st)
{
	switch (st)
	{
		case torrent_status::checking_files:
		case torrent_status::allocating:
		case torrent_status::checking_resume_data:
			return false;
		case torrent_status::downloading_metadata:
		case torrent_status::downloading:
		case torrent_status::finished:
		case torrent_status::seeding:
			return true;
		default:
			// unexpected state
			TORRENT_ASSERT_FAIL_VAL(st);
			return false;
	}
}
} // anonymous namespace

	constexpr web_seed_flag_t torrent::ephemeral;

	web_seed_t::web_seed_t(web_seed_entry const& wse)
		: web_seed_entry(wse)
	{
		peer_info.web_seed = true;
	}

	web_seed_t::web_seed_t(std::string const& url_, web_seed_entry::type_t type_
		, std::string const& auth_
		, web_seed_entry::headers_t const& extra_headers_)
		: web_seed_entry(url_, type_, auth_, extra_headers_)
	{
		peer_info.web_seed = true;
	}

	torrent_hot_members::torrent_hot_members(aux::session_interface& ses
		, add_torrent_params const& p, bool const session_paused)
		: m_ses(ses)
		, m_complete(0xffffff)
		, m_upload_mode(p.flags & torrent_flags::upload_mode)
		, m_connections_initialized(false)
		, m_abort(false)
		, m_paused(p.flags & torrent_flags::paused)
		, m_session_paused(session_paused)
		, m_share_mode(p.flags & torrent_flags::share_mode)
		, m_have_all(false)
		, m_graceful_pause_mode(false)
		, m_state_subscription(p.flags & torrent_flags::update_subscribe)
		, m_max_connections(0xffffff)
		, m_state(torrent_status::checking_resume_data)
	{}

	torrent::torrent(
		aux::session_interface& ses
		, bool const session_paused
		, add_torrent_params const& p)
		: torrent_hot_members(ses, p, session_paused)
		, m_total_uploaded(p.total_uploaded)
		, m_total_downloaded(p.total_downloaded)
		, m_tracker_timer(ses.get_io_service())
		, m_inactivity_timer(ses.get_io_service())
		, m_trackerid(p.trackerid)
		, m_save_path(complete(p.save_path))
#if TORRENT_ABI_VERSION == 1
		// deprecated in 1.2
		, m_url(p.url)
		, m_uuid(p.uuid)
#endif
		, m_stats_counters(ses.stats_counters())
		, m_storage_constructor(p.storage)
		, m_added_time(p.added_time ? p.added_time : std::time(nullptr))
		, m_completed_time(p.completed_time)
		, m_info_hash(p.info_hash)
		, m_error_file(torrent_status::error_file_none)
		, m_sequence_number(-1)
		, m_peer_id(aux::generate_peer_id(settings()))
		, m_announce_to_trackers(!(p.flags & torrent_flags::paused))
		, m_announce_to_lsd(!(p.flags & torrent_flags::paused))
		, m_has_incoming(false)
		, m_files_checked(false)
		, m_storage_mode(p.storage_mode)
		, m_announcing(false)
		, m_added(false)
		, m_sequential_download(p.flags & torrent_flags::sequential_download)
		, m_auto_sequential(false)
		, m_seed_mode(false)
		, m_super_seeding(p.flags & torrent_flags::super_seeding)
		, m_stop_when_ready(p.flags & torrent_flags::stop_when_ready)
		, m_need_save_resume_data(p.flags & torrent_flags::need_save_resume)
		, m_max_uploads((1 << 24) - 1)
		, m_save_resume_flags()
		, m_num_uploads(0)
		, m_lsd_seq(0)
		, m_magnet_link(false)
		, m_apply_ip_filter(p.flags & torrent_flags::apply_ip_filter)
		, m_pending_active_change(false)
		, m_connect_boost_counter(static_cast<std::uint8_t>(settings().get_int(settings_pack::torrent_connect_boost)))
		, m_incomplete(0xffffff)
		, m_announce_to_dht(!(p.flags & torrent_flags::paused))
		, m_ssl_torrent(false)
		, m_deleted(false)
		, m_last_download(seconds32(p.last_download))
		, m_last_upload(seconds32(p.last_upload))
		, m_auto_managed(p.flags & torrent_flags::auto_managed)
		, m_current_gauge_state(static_cast<std::uint32_t>(no_gauge_state))
		, m_moving_storage(false)
		, m_inactive(false)
		, m_downloaded(0xffffff)
		, m_progress_ppm(0)
	{
		// we cannot log in the constructor, because it relies on shared_from_this
		// being initialized, which happens after the constructor returns.

		// TODO: 3 we could probably get away with just saving a few fields here
		// TODO: 2 p should probably be moved in here
		m_add_torrent_params.reset(new add_torrent_params(p));

#if TORRENT_USE_UNC_PATHS
		m_save_path = canonicalize_path(m_save_path);
#endif

		if (!m_apply_ip_filter)
		{
			inc_stats_counter(counters::non_filter_torrents);
		}

		if (!p.ti || !p.ti->is_valid())
		{
			// we don't have metadata for this torrent. We'll download
			// it either through the URL passed in, or through a metadata
			// extension. Make sure that when we save resume data for this
			// torrent, we also save the metadata
			m_magnet_link = true;
		}

		if (!m_torrent_file)
			m_torrent_file = (p.ti ? p.ti : std::make_shared<torrent_info>(m_info_hash));

		// --- WEB SEEDS ---

		// if override web seed flag is set, don't load any web seeds from the
		// torrent file.
		std::vector<web_seed_t> ws;
		if (!(p.flags & torrent_flags::override_web_seeds))
		{
			for (auto const& e : m_torrent_file->web_seeds())
				ws.emplace_back(e);
		}

		// add web seeds from add_torrent_params
		bool const multi_file = m_torrent_file->is_valid()
				&& m_torrent_file->num_files() > 1;

		for (auto const& u : p.url_seeds)
		{
			ws.emplace_back(web_seed_t(u, web_seed_entry::url_seed));

			// correct URLs to end with a "/" for multi-file torrents
			if (multi_file)
				ensure_trailing_slash(ws.back().url);
		}

		for (auto const& e : p.http_seeds)
			ws.emplace_back(e, web_seed_entry::http_seed);

		aux::random_shuffle(ws.begin(), ws.end());
		for (auto& w : ws) m_web_seeds.emplace_back(std::move(w));

		// --- TRACKERS ---

		// if override trackers flag is set, don't load trackers from torrent file
		if (!(p.flags & torrent_flags::override_trackers))
		{
			auto const& trackers = m_torrent_file->trackers();
			m_trackers = {trackers.begin(), trackers.end()};
		}

		int tier = 0;
		auto tier_iter = p.tracker_tiers.begin();
		for (auto const& url : p.trackers)
		{
			announce_entry e(url);
			if (tier_iter != p.tracker_tiers.end())
				tier = *tier_iter++;

			e.fail_limit = 0;
			e.source = announce_entry::source_magnet_link;
			e.tier = std::uint8_t(tier);
			if (!find_tracker(e.url))
			{
				m_trackers.push_back(e);
			}
		}

		std::sort(m_trackers.begin(), m_trackers.end()
			, [] (announce_entry const& lhs, announce_entry const& rhs)
			{ return lhs.tier < rhs.tier; });

		if (settings().get_bool(settings_pack::prefer_udp_trackers))
			prioritize_udp_trackers();

		// --- MERKLE TREE ---

		if (m_torrent_file->is_valid()
			&& m_torrent_file->is_merkle_torrent())
		{
			if (p.merkle_tree.size() == m_torrent_file->merkle_tree().size())
			{
				// TODO: 2 set_merkle_tree should probably take the vector as &&
				std::vector<sha1_hash> tree(p.merkle_tree);
				m_torrent_file->set_merkle_tree(tree);
			}
			else
			{
				// TODO: 0 if this is a merkle torrent and we can't
				// restore the tree, we need to wipe all the
				// bits in the have array, but not necessarily
				// we might want to do a full check to see if we have
				// all the pieces. This is low priority since almost
				// no one uses merkle torrents
				TORRENT_ASSERT_FAIL();
			}
		}

		if (m_torrent_file->is_valid())
		{
			// setting file- or piece priorities for seed mode makes no sense. If a
			// torrent ends up in seed mode by accident, it can be very confusing,
			// so assume the seed mode flag is not intended and don't enable it in
			// that case. Also, if the resume data says we're missing a piece, we
			// can't be in seed-mode.
			m_seed_mode = (p.flags & torrent_flags::seed_mode)
				&& std::find(p.file_priorities.begin(), p.file_priorities.end(), dont_download) == p.file_priorities.end()
				&& std::find(p.piece_priorities.begin(), p.piece_priorities.end(), dont_download) == p.piece_priorities.end()
				&& std::find(p.have_pieces.begin(), p.have_pieces.end(), false) == p.have_pieces.end();

			m_connections_initialized = true;
		}
		else
		{
			if (!p.name.empty()) m_name.reset(new std::string(p.name));
		}

#if TORRENT_ABI_VERSION == 1
		// deprecated in 1.2
		if (!m_url.empty() && m_uuid.empty()) m_uuid = m_url;
#endif

		TORRENT_ASSERT(is_single_thread());
		m_file_priority.assign(p.file_priorities.begin(), p.file_priorities.end());

		if (m_seed_mode)
		{
			m_verified.resize(m_torrent_file->num_pieces(), false);
			m_verifying.resize(m_torrent_file->num_pieces(), false);
		}

		m_total_uploaded = p.total_uploaded;
		m_total_downloaded = p.total_downloaded;

		// the number of seconds this torrent has spent in started, finished and
		// seeding state so far, respectively.
		m_active_time = seconds(p.active_time);
		m_finished_time = seconds(p.finished_time);
		m_seeding_time = seconds(p.seeding_time);

		if (m_completed_time != 0 && m_completed_time < m_added_time)
			m_completed_time = m_added_time;

#if TORRENT_ABI_VERSION == 1
		if (!m_name && !m_url.empty()) m_name.reset(new std::string(m_url));
#endif

		if (valid_metadata())
		{
			inc_stats_counter(counters::num_total_pieces_added
				, m_torrent_file->num_pieces());
		}
	}

	void torrent::inc_stats_counter(int c, int value)
	{ m_ses.stats_counters().inc_stats_counter(c, value); }

#if TORRENT_ABI_VERSION == 1
	// deprecated in 1.2
	void torrent::on_torrent_download(error_code const& ec
		, http_parser const& parser, span<char const> data) try
	{
		if (m_abort) return;

		if (ec && ec != boost::asio::error::eof)
		{
			set_error(ec, torrent_status::error_file_url);
			pause();
			return;
		}

		if (parser.status_code() != 200)
		{
			set_error(error_code(parser.status_code(), http_category()), torrent_status::error_file_url);
			pause();
			return;
		}

		error_code e;
		auto tf = std::make_shared<torrent_info>(data, std::ref(e), from_span);
		if (e)
		{
			set_error(e, torrent_status::error_file_url);
			pause();
			return;
		}

		// update our torrent_info object and move the
		// torrent from the old info-hash to the new one
		// as we replace the torrent_info object
		// we're about to erase the session's reference to this
		// torrent, create another reference
		auto me = shared_from_this();

		m_ses.remove_torrent_impl(me, {});

		if (alerts().should_post<torrent_update_alert>())
			alerts().emplace_alert<torrent_update_alert>(get_handle(), info_hash(), tf->info_hash());

		m_torrent_file = tf;
		m_info_hash = tf->info_hash();

		// now, we might already have this torrent in the session.
		std::shared_ptr<torrent> t = m_ses.find_torrent(m_torrent_file->info_hash()).lock();
		if (t)
		{
			if (!m_uuid.empty() && t->uuid().empty())
				t->set_uuid(m_uuid);
			if (!m_url.empty() && t->url().empty())
				t->set_url(m_url);

			// insert this torrent in the uuid index
			if (!m_uuid.empty() || !m_url.empty())
			{
				m_ses.insert_uuid_torrent(m_uuid.empty() ? m_url : m_uuid, t);
			}

			// TODO: if the existing torrent doesn't have metadata, insert
			// the metadata we just downloaded into it.

			set_error(errors::duplicate_torrent, torrent_status::error_file_url);
			abort();
			return;
		}

		m_ses.insert_torrent(m_torrent_file->info_hash(), me, m_uuid);

		// if the user added any trackers while downloading the
		// .torrent file, merge them into the new tracker list
		std::vector<announce_entry> new_trackers = m_torrent_file->trackers();
		for (auto const& tr : m_trackers)
		{
			// if we already have this tracker, ignore it
			if (std::any_of(new_trackers.begin(), new_trackers.end()
				, [&tr] (announce_entry const& ae) { return ae.url == tr.url; }))
				continue;

			// insert the tracker ordered by tier
			new_trackers.insert(std::find_if(new_trackers.begin(), new_trackers.end()
				, [&tr] (announce_entry const& ae) { return ae.tier >= tr.tier; }), tr);
		}
		m_trackers.swap(new_trackers);

		// add the web seeds from the .torrent file
		std::vector<web_seed_entry> const& web_seeds = m_torrent_file->web_seeds();
		std::vector<web_seed_t> ws(web_seeds.begin(), web_seeds.end());
		aux::random_shuffle(ws.begin(), ws.end());
		for (auto& w : ws) m_web_seeds.push_back(std::move(w));

#if !defined TORRENT_DISABLE_ENCRYPTION
		static char const req2[4] = {'r', 'e', 'q', '2'};
		hasher h(req2);
		h.update(m_torrent_file->info_hash());
		m_ses.add_obfuscated_hash(h.final(), shared_from_this());
#endif

		if (m_ses.alerts().should_post<metadata_received_alert>())
		{
			m_ses.alerts().emplace_alert<metadata_received_alert>(
				get_handle());
		}

		state_updated();

		set_state(torrent_status::downloading);

		init();
	}
	catch (...) { handle_exception(); }

#endif // TORRENT_ABI_VERSION

	int torrent::current_stats_state() const
	{
		if (m_abort || !m_added)
			return counters::num_checking_torrents + no_gauge_state;

		if (has_error()) return counters::num_error_torrents;
		if (m_paused || m_graceful_pause_mode)
		{
			if (!is_auto_managed()) return counters::num_stopped_torrents;
			if (is_seed()) return counters::num_queued_seeding_torrents;
			return counters::num_queued_download_torrents;
		}
		if (state() == torrent_status::checking_files
#if TORRENT_ABI_VERSION == 1
			|| state() == torrent_status::queued_for_checking
#endif
			)
			return counters::num_checking_torrents;
		else if (is_seed()) return counters::num_seeding_torrents;
		else if (is_upload_only()) return counters::num_upload_only_torrents;
		return counters::num_downloading_torrents;
	}

	void torrent::update_gauge()
	{
		int const new_gauge_state = current_stats_state() - counters::num_checking_torrents;
		TORRENT_ASSERT(new_gauge_state >= 0);
		TORRENT_ASSERT(new_gauge_state <= no_gauge_state);

		if (new_gauge_state == int(m_current_gauge_state)) return;

		if (m_current_gauge_state != no_gauge_state)
			inc_stats_counter(m_current_gauge_state + counters::num_checking_torrents, -1);
		if (new_gauge_state != no_gauge_state)
			inc_stats_counter(new_gauge_state + counters::num_checking_torrents, 1);

		TORRENT_ASSERT(new_gauge_state >= 0);
		TORRENT_ASSERT(new_gauge_state <= no_gauge_state);
		m_current_gauge_state = static_cast<std::uint32_t>(new_gauge_state);
	}

	void torrent::leave_seed_mode(seed_mode_t const checking)
	{
		if (!m_seed_mode) return;

		if (checking == seed_mode_t::check_files)
		{
			// this means the user promised we had all the
			// files, but it turned out we didn't. This is
			// an error.

			// TODO: 2 post alert

#ifndef TORRENT_DISABLE_LOGGING
			debug_log("*** FAILED SEED MODE, rechecking");
#endif
		}

#ifndef TORRENT_DISABLE_LOGGING
		debug_log("*** LEAVING SEED MODE (%s)"
			, checking == seed_mode_t::skip_checking ? "as seed" : "as non-seed");
#endif
		m_seed_mode = false;
		// seed is false if we turned out not
		// to be a seed after all
		if (checking == seed_mode_t::check_files
			&& state() != torrent_status::checking_resume_data)
		{
			m_have_all = false;
			set_state(torrent_status::downloading);
			force_recheck();
		}
		m_num_verified = 0;
		m_verified.clear();
		m_verifying.clear();

		set_need_save_resume();
	}

	void torrent::verified(piece_index_t const piece)
	{
		TORRENT_ASSERT(!m_verified.get_bit(piece));
		++m_num_verified;
		m_verified.set_bit(piece);
	}

	void torrent::start()
	{
		TORRENT_ASSERT(is_single_thread());
		TORRENT_ASSERT(m_was_started == false);
#if TORRENT_USE_ASSERTS
		m_was_started = true;
#endif

		// Some of these calls may log to the torrent debug log, which requires a
		// call to get_handle(), which requires the torrent object to be fully
		// constructed, as it relies on get_shared_from_this()
		if (m_add_torrent_params)
		{
#if TORRENT_ABI_VERSION == 1
			if (m_add_torrent_params->internal_resume_data_error
				&& m_ses.alerts().should_post<fastresume_rejected_alert>())
			{
				m_ses.alerts().emplace_alert<fastresume_rejected_alert>(get_handle()
					, m_add_torrent_params->internal_resume_data_error, ""
					, operation_t::unknown);
			}
#endif

			add_torrent_params const& p = *m_add_torrent_params;

			set_max_uploads(p.max_uploads, false);
			set_max_connections(p.max_connections, false);
			set_limit_impl(p.upload_limit, peer_connection::upload_channel, false);
			set_limit_impl(p.download_limit, peer_connection::download_channel, false);

			for (auto const& peer : p.peers)
			{
				add_peer(peer, peer_info::resume_data);
			}

#ifndef TORRENT_DISABLE_LOGGING
			if (should_log())
			{
				std::string str;
				for (auto const& peer : p.peers)
				{
					error_code ec;
					str += peer.address().to_string(ec);
					str += ' ';
				}
				debug_log("add_torrent add_peer() [ %s] connect-candidates: %d"
					, str.c_str(), m_peer_list
					? m_peer_list->num_connect_candidates() : -1);
			}
#endif
		}

#ifndef TORRENT_DISABLE_LOGGING
		if (should_log())
		{
			debug_log("creating torrent: %s max-uploads: %d max-connections: %d "
				"upload-limit: %d download-limit: %d flags: %s%s%s%s%s%s%s%s%s%s%s "
				"save-path: %s"
				, torrent_file().name().c_str()
				, int(m_max_uploads)
				, int(m_max_connections)
				, upload_limit()
				, download_limit()
				, m_seed_mode ? "seed-mode " : ""
				, m_upload_mode ? "upload-mode " : ""
				, m_share_mode ? "share-mode " : ""
				, m_apply_ip_filter ? "apply-ip-filter " : ""
				, m_paused ? "paused " : ""
				, m_auto_managed ? "auto-managed " : ""
				, m_state_subscription ? "update-subscribe " : ""
				, m_super_seeding ? "super-seeding " : ""
				, m_sequential_download ? "sequential-download " : ""
				, (m_add_torrent_params && m_add_torrent_params->flags & torrent_flags::override_trackers)
					? "override-trackers"  : ""
				, (m_add_torrent_params && m_add_torrent_params->flags & torrent_flags::override_web_seeds)
					? "override-web-seeds " : ""
				, m_save_path.c_str()
				);
		}
#endif

		update_gauge();

		update_want_peers();
		update_want_scrape();
		update_want_tick();
		update_state_list();

#if TORRENT_ABI_VERSION == 1
		// deprecated in 1.2
		if (!m_torrent_file->is_valid() && !m_url.empty())
		{
			// we need to download the .torrent file from m_url
			start_download_url();
		}
		else
#endif
		if (m_torrent_file->is_valid())
		{
			init();
		}
		else
		{
			// we need to start announcing since we don't have any
			// metadata. To receive peers to ask for it.
			set_state(torrent_status::downloading_metadata);
			start_announcing();
		}

#if TORRENT_USE_INVARIANT_CHECKS
		check_invariant();
#endif
	}

#if TORRENT_ABI_VERSION == 1
	// deprecated in 1.2
	void torrent::start_download_url()
	{
		TORRENT_ASSERT(!m_url.empty());
		TORRENT_ASSERT(!m_torrent_file->is_valid());
		std::shared_ptr<http_connection> conn(
			new http_connection(m_ses.get_io_service()
				, m_ses.get_resolver()
				, std::bind(&torrent::on_torrent_download, shared_from_this()
					, _1, _2, _3)
				, true // bottled
				//bottled buffer size
				, settings().get_int(settings_pack::max_http_recv_buffer_size)
				, http_connect_handler()
				, http_filter_handler()
#ifdef TORRENT_USE_OPENSSL
				, m_ssl_ctx.get()
#endif
				));
		aux::proxy_settings ps = m_ses.proxy();
		conn->get(m_url, seconds(30), 0, &ps
			, 5
			, settings().get_bool(settings_pack::anonymous_mode)
				? "" : settings().get_str(settings_pack::user_agent));
		set_state(torrent_status::downloading_metadata);
	}
#endif

	void torrent::set_apply_ip_filter(bool b)
	{
		if (b == m_apply_ip_filter) return;
		if (b)
		{
			inc_stats_counter(counters::non_filter_torrents, -1);
		}
		else
		{
			inc_stats_counter(counters::non_filter_torrents);
		}
		m_apply_ip_filter = b;
		ip_filter_updated();
		state_updated();
	}

	void torrent::set_ip_filter(std::shared_ptr<const ip_filter> ipf)
	{
		m_ip_filter = std::move(ipf);
		if (!m_apply_ip_filter) return;
		ip_filter_updated();
	}

#ifndef TORRENT_DISABLE_DHT
	bool torrent::should_announce_dht() const
	{
		TORRENT_ASSERT(is_single_thread());
		if (!m_ses.announce_dht()) return false;

		if (!m_ses.dht()) return false;
		if (m_torrent_file->is_valid() && !m_files_checked) return false;
		if (!m_announce_to_dht) return false;
		if (m_paused) return false;

#if TORRENT_ABI_VERSION == 1
		// deprecated in 1.2
		// if we don't have the metadata, and we're waiting
		// for a web server to serve it to us, no need to announce
		// because the info-hash is just the URL hash
		if (!m_torrent_file->is_valid() && !m_url.empty()) return false;
#endif

		// don't announce private torrents
		if (m_torrent_file->is_valid() && m_torrent_file->priv()) return false;
		if (m_trackers.empty()) return true;
		if (!settings().get_bool(settings_pack::use_dht_as_fallback)) return true;

		return std::none_of(m_trackers.begin(), m_trackers.end()
			, [](announce_entry const& tr) { return bool(tr.verified); });
	}

#endif

	torrent::~torrent()
	{
		// TODO: 3 assert there are no outstanding async operations on this
		// torrent

#if TORRENT_USE_ASSERTS
		for (torrent_list_index_t i{}; i != m_links.end_index(); ++i)
		{
			if (!m_links[i].in_list()) continue;
			m_links[i].unlink(m_ses.torrent_list(i), i);
		}
#endif

		// The invariant can't be maintained here, since the torrent
		// is being destructed, all weak references to it have been
		// reset, which means that all its peers already have an
		// invalidated torrent pointer (so it cannot be verified to be correct)

		// i.e. the invariant can only be maintained if all connections have
		// been closed by the time the torrent is destructed. And they are
		// supposed to be closed. So we can still do the invariant check.

		// however, the torrent object may be destructed from the main
		// thread when shutting down, if the disk cache has references to it.
		// this means that the invariant check that this is called from the
		// network thread cannot be maintained

		TORRENT_ASSERT(m_peer_class == peer_class_t{0});
		TORRENT_ASSERT(m_connections.empty());
		// just in case, make sure the session accounting is kept right
		for (auto p : m_connections)
			m_ses.close_connection(p);
	}

	void torrent::read_piece(piece_index_t const piece)
	{
		error_code ec;
		if (m_abort || m_deleted)
		{
			ec.assign(boost::system::errc::operation_canceled, generic_category());
		}
		else if (!valid_metadata())
		{
			ec.assign(errors::no_metadata, libtorrent_category());
		}
		else if (piece < piece_index_t{0} || piece >= m_torrent_file->end_piece())
		{
			ec.assign(errors::invalid_piece_index, libtorrent_category());
		}

		if (ec)
		{
			m_ses.alerts().emplace_alert<read_piece_alert>(get_handle(), piece, ec);
			return;
		}

		const int piece_size = m_torrent_file->piece_size(piece);
		const int blocks_in_piece = (piece_size + block_size() - 1) / block_size();

		TORRENT_ASSERT(blocks_in_piece > 0);
		TORRENT_ASSERT(piece_size > 0);

		if (blocks_in_piece == 0)
		{
			// this shouldn't actually happen
			boost::shared_array<char> buf;
			m_ses.alerts().emplace_alert<read_piece_alert>(
				get_handle(), piece, buf, 0);
			return;
		}

		std::shared_ptr<read_piece_struct> rp = std::make_shared<read_piece_struct>();
		rp->piece_data.reset(new (std::nothrow) char[std::size_t(piece_size)]);
		if (!rp->piece_data)
		{
			m_ses.alerts().emplace_alert<read_piece_alert>(
				get_handle(), piece, error_code(boost::system::errc::not_enough_memory, generic_category()));
			return;
		}
		rp->blocks_left = blocks_in_piece;
		rp->fail = false;

		peer_request r;
		r.piece = piece;
		r.start = 0;
		for (int i = 0; i < blocks_in_piece; ++i, r.start += block_size())
		{
			r.length = std::min(piece_size - r.start, block_size());
			m_ses.disk_thread().async_read(m_storage, r
				, std::bind(&torrent::on_disk_read_complete
				, shared_from_this(), _1, _2, _3, r, rp));
		}
		m_ses.disk_thread().submit_jobs();
	}

	void torrent::send_share_mode()
	{
#ifndef TORRENT_DISABLE_EXTENSIONS
		for (auto const pc : m_connections)
		{
			TORRENT_INCREMENT(m_iterating_connections);
			if (pc->type() != connection_type::bittorrent) continue;
			auto* p = static_cast<bt_peer_connection*>(pc);
			p->write_share_mode();
		}
#endif
	}

	void torrent::send_upload_only()
	{
#ifndef TORRENT_DISABLE_EXTENSIONS
		if (share_mode()) return;
		if (super_seeding()) return;

		// if we send upload-only, the other end is very likely to disconnect
		// us, at least if it's a seed. If we don't want to close redundant
		// connections, don't sent upload-only
		if (!settings().get_bool(settings_pack::close_redundant_connections)) return;

		// if we're super seeding, we don't want to make peers
		// think that we only have a single piece and is upload
		// only, since they might disconnect immediately when
		// they have downloaded a single piece, although we'll
		// make another piece available
		bool const upload_only_enabled = is_upload_only() && !super_seeding();

		for (auto p : m_connections)
		{
			TORRENT_INCREMENT(m_iterating_connections);

			p->send_not_interested();
			p->send_upload_only(upload_only_enabled);
		}
#endif
	}

	torrent_flags_t torrent::flags() const
	{
		torrent_flags_t ret = torrent_flags_t{};
		if (m_seed_mode)
			ret |= torrent_flags::seed_mode;
		if (m_upload_mode)
			ret |= torrent_flags::upload_mode;
		if (m_share_mode)
			ret |= torrent_flags::share_mode;
		if (m_apply_ip_filter)
			ret |= torrent_flags::apply_ip_filter;
		if (is_torrent_paused())
			ret |= torrent_flags::paused;
		if (m_auto_managed)
			ret |= torrent_flags::auto_managed;
		if (m_super_seeding)
			ret |= torrent_flags::super_seeding;
		if (m_sequential_download)
			ret |= torrent_flags::sequential_download;
		if (m_stop_when_ready)
			ret |= torrent_flags::stop_when_ready;
		return ret;
	}

	void torrent::set_flags(torrent_flags_t const flags
		, torrent_flags_t const mask)
	{
		if ((mask & torrent_flags::seed_mode)
			&& !(flags & torrent_flags::seed_mode))
		{
			leave_seed_mode(seed_mode_t::check_files);
		}
		if (mask & torrent_flags::upload_mode)
			set_upload_mode(bool(flags & torrent_flags::upload_mode));
		if (mask & torrent_flags::share_mode)
			set_share_mode(bool(flags & torrent_flags::share_mode));
		if (mask & torrent_flags::apply_ip_filter)
			set_apply_ip_filter(bool(flags & torrent_flags::apply_ip_filter));
		if (mask & torrent_flags::paused)
		{
			if (flags & torrent_flags::paused)
				pause(torrent_handle::graceful_pause);
			else
				resume();
		}
		if (mask & torrent_flags::auto_managed)
			auto_managed(bool(flags & torrent_flags::auto_managed));
		if (mask & torrent_flags::super_seeding)
			set_super_seeding(bool(flags & torrent_flags::super_seeding));
		if (mask & torrent_flags::sequential_download)
			set_sequential_download(bool(flags & torrent_flags::sequential_download));
		if (mask & torrent_flags::stop_when_ready)
			stop_when_ready(bool(flags & torrent_flags::stop_when_ready));
	}

	void torrent::set_share_mode(bool s)
	{
		if (s == m_share_mode) return;

		m_share_mode = s;
#ifndef TORRENT_DISABLE_LOGGING
		debug_log("*** set-share-mode: %d", s);
#endif
		if (m_share_mode)
		{
			std::size_t const num_files = valid_metadata()
				? std::size_t(m_torrent_file->num_files())
				: m_file_priority.size();
			// in share mode, all pieces have their priorities initialized to
			// dont_download
			prioritize_files(aux::vector<download_priority_t, file_index_t>(num_files, dont_download));
		}
	}

	void torrent::set_upload_mode(bool b)
	{
		if (b == m_upload_mode) return;

		m_upload_mode = b;
#ifndef TORRENT_DISABLE_LOGGING
		debug_log("*** set-upload-mode: %d", b);
#endif

		update_gauge();
		state_updated();
		send_upload_only();

		if (m_upload_mode)
		{
			// clear request queues of all peers
			for (auto p : m_connections)
			{
				TORRENT_INCREMENT(m_iterating_connections);
				// we may want to disconnect other upload-only peers
				if (p->upload_only())
					p->update_interest();
				p->cancel_all_requests();
			}
			// this is used to try leaving upload only mode periodically
			m_upload_mode_time = aux::time_now32();
		}
		else if (m_peer_list)
		{
			// reset last_connected, to force fast reconnect after leaving upload mode
			for (auto pe : *m_peer_list)
			{
				pe->last_connected = 0;
			}

			// send_block_requests on all peers
			for (auto p : m_connections)
			{
				TORRENT_INCREMENT(m_iterating_connections);
				// we may be interested now, or no longer interested
				p->update_interest();
				p->send_block_requests();
			}
		}
	}

	void torrent::need_peer_list()
	{
		if (m_peer_list) return;
		m_peer_list.reset(new peer_list(m_ses.get_peer_allocator()));
	}

	void torrent::handle_exception()
	{
		try
		{
			throw;
		}
		catch (system_error const& err)
		{
#ifndef TORRENT_DISABLE_LOGGING
			if (should_log())
			{
				debug_log("torrent exception: (%d) %s: %s"
					, err.code().value(), err.code().message().c_str()
					, err.what());
			}
#endif
			set_error(err.code(), torrent_status::error_file_exception);
		}
		catch (std::exception const& err)
		{
			TORRENT_UNUSED(err);
			set_error(error_code(), torrent_status::error_file_exception);
#ifndef TORRENT_DISABLE_LOGGING
			if (should_log())
			{
				debug_log("torrent exception: %s", err.what());
			}
#endif
		}
		catch (...)
		{
			set_error(error_code(), torrent_status::error_file_exception);
#ifndef TORRENT_DISABLE_LOGGING
			if (should_log())
			{
				debug_log("torrent exception: unknown");
			}
#endif
		}
	}

	void torrent::handle_disk_error(string_view job_name
		, storage_error const& error
		, peer_connection* c
		, disk_class rw)
	{
		TORRENT_UNUSED(job_name);
		TORRENT_ASSERT(is_single_thread());
		TORRENT_ASSERT(error);

#ifndef TORRENT_DISABLE_LOGGING
		if (should_log())
		{
			debug_log("disk error: (%d) %s [%*s : %s] in file: %s"
				, error.ec.value(), error.ec.message().c_str()
				, int(job_name.size()), job_name.data()
				, operation_name(error.operation)
				, resolve_filename(error.file()).c_str());
		}
#endif

		if (error.ec == boost::system::errc::not_enough_memory)
		{
			if (alerts().should_post<file_error_alert>())
				alerts().emplace_alert<file_error_alert>(error.ec
					, resolve_filename(error.file()), error.operation, get_handle());
			if (c) c->disconnect(errors::no_memory, error.operation);
			return;
		}

		if (error.ec == boost::asio::error::operation_aborted) return;

		// notify the user of the error
		if (alerts().should_post<file_error_alert>())
			alerts().emplace_alert<file_error_alert>(error.ec
				, resolve_filename(error.file()), error.operation, get_handle());

		// if a write operation failed, and future writes are likely to
		// fail, while reads may succeed, just set the torrent to upload mode
		// if we make an incorrect assumption here, it's not the end of the
		// world, if we ever issue a read request and it fails as well, we
		// won't get in here and we'll actually end up pausing the torrent
		if (rw == disk_class::write
			&& (error.ec == boost::system::errc::read_only_file_system
			|| error.ec == boost::system::errc::permission_denied
			|| error.ec == boost::system::errc::operation_not_permitted
			|| error.ec == boost::system::errc::no_space_on_device
			|| error.ec == boost::system::errc::file_too_large))
		{
			// if we failed to write, stop downloading and just
			// keep seeding.
			// TODO: 1 make this depend on the error and on the filesystem the
			// files are being downloaded to. If the error is no_space_left_on_device
			// and the filesystem doesn't support sparse files, only zero the priorities
			// of the pieces that are at the tails of all files, leaving everything
			// up to the highest written piece in each file
			set_upload_mode(true);
			return;
		}

		// put the torrent in an error-state
		set_error(error.ec, error.file());

		// if the error appears to be more serious than a full disk, just pause the torrent
		pause();
	}

	void torrent::on_piece_fail_sync(piece_index_t, piece_block) try
	{
		if (m_abort) return;

		update_gauge();
		// some peers that previously was no longer interesting may
		// now have become interesting, since we lack this one piece now.
		for (auto i = begin(); i != end();)
		{
			peer_connection* p = *i;
			// update_interest may disconnect the peer and
			// invalidate the iterator
			++i;
			// no need to do anything with peers that
			// already are interested. Gaining a piece may
			// only make uninteresting peers interesting again.
			if (p->is_interesting()) continue;
			p->update_interest();
			if (!m_abort)
			{
				if (request_a_block(*this, *p))
					inc_stats_counter(counters::hash_fail_piece_picks);
				p->send_block_requests();
			}
		}
	}
	catch (...) { handle_exception(); }

	void torrent::on_disk_read_complete(disk_buffer_holder buffer
		, disk_job_flags_t, storage_error const& se
		, peer_request const&  r, std::shared_ptr<read_piece_struct> rp) try
	{
		// hold a reference until this function returns
		TORRENT_ASSERT(is_single_thread());

		--rp->blocks_left;
		if (se)
		{
			rp->fail = true;
			rp->error = se.ec;
			handle_disk_error("read", se);
		}
		else
		{
			std::memcpy(rp->piece_data.get() + r.start, buffer.get(), aux::numeric_cast<std::size_t>(r.length));
		}

		if (rp->blocks_left == 0)
		{
			int size = m_torrent_file->piece_size(r.piece);
			if (rp->fail)
			{
				m_ses.alerts().emplace_alert<read_piece_alert>(
					get_handle(), r.piece, rp->error);
			}
			else
			{
				m_ses.alerts().emplace_alert<read_piece_alert>(
					get_handle(), r.piece, rp->piece_data, size);
			}
		}
	}
	catch (...) { handle_exception(); }

	storage_mode_t torrent::storage_mode() const
	{ return storage_mode_t(m_storage_mode); }

	storage_interface* torrent::get_storage_impl() const
	{
		return m_ses.disk_thread().get_torrent(m_storage);
	}

	void torrent::need_picker()
	{
		if (m_picker) return;

		TORRENT_ASSERT(valid_metadata());
		TORRENT_ASSERT(m_connections_initialized);

		INVARIANT_CHECK;

		// if we have all pieces we should not have a picker
		// unless we're in suggest mode
		TORRENT_ASSERT(!m_have_all
			|| settings().get_int(settings_pack::suggest_mode)
			== settings_pack::suggest_read_cache);

		int const blocks_per_piece
			= (m_torrent_file->piece_length() + block_size() - 1) / block_size();
		int const blocks_in_last_piece
			= ((m_torrent_file->total_size() % m_torrent_file->piece_length())
			+ block_size() - 1) / block_size();

		std::unique_ptr<piece_picker> pp(new piece_picker(blocks_per_piece
			, blocks_in_last_piece
			, m_torrent_file->num_pieces()));

		// initialize the file progress too
		if (m_file_progress.empty())
			m_file_progress.init(*pp, m_torrent_file->files());

		m_picker = std::move(pp);

		update_gauge();

		for (auto const p : m_connections)
		{
			TORRENT_INCREMENT(m_iterating_connections);
			if (p->is_disconnecting()) continue;
			peer_has(p->get_bitfield(), p);
		}
	}

	struct piece_refcount
	{
		piece_refcount(piece_picker& p, piece_index_t piece)
			: m_picker(p)
			, m_piece(piece)
		{
			m_picker.inc_refcount(m_piece, nullptr);
		}

		piece_refcount(piece_refcount const&) = delete;
		piece_refcount& operator=(piece_refcount const&) = delete;

		~piece_refcount()
		{
			m_picker.dec_refcount(m_piece, nullptr);
		}

	private:
		piece_picker& m_picker;
		piece_index_t m_piece;
	};

	// TODO: 3 there's some duplication between this function and
	// peer_connection::incoming_piece(). is there a way to merge something?
	void torrent::add_piece(piece_index_t const piece, char const* data
		, add_piece_flags_t const flags)
	{
		TORRENT_ASSERT(is_single_thread());
		int const piece_size = m_torrent_file->piece_size(piece);
		int const blocks_in_piece = (piece_size + block_size() - 1) / block_size();

		if (m_deleted) return;

		// avoid crash trying to access the picker when there is none
		if (m_have_all && !has_picker()) return;

		need_picker();

		if (picker().have_piece(piece)
			&& !(flags & torrent_handle::overwrite_existing))
			return;

		peer_request p;
		p.piece = piece;
		p.start = 0;
		piece_refcount refcount{picker(), piece};
		for (int i = 0; i < blocks_in_piece; ++i, p.start += block_size())
		{
			piece_block const block(piece, i);
			if (!(flags & torrent_handle::overwrite_existing)
				&& picker().is_finished(block))
				continue;

			p.length = std::min(piece_size - p.start, block_size());

			m_stats_counters.inc_stats_counter(counters::queued_write_bytes, p.length);
			m_ses.disk_thread().async_write(m_storage, p, data + p.start, nullptr
				, std::bind(&torrent::on_disk_write_complete
				, shared_from_this(), _1, p));

			bool const was_finished = picker().is_piece_finished(p.piece);
			bool const multi = picker().num_peers(block) > 1;

			picker().mark_as_downloading(block, nullptr);
			picker().mark_as_writing(block, nullptr);

			if (multi) cancel_block(block);

			// did we just finish the piece?
			// this means all blocks are either written
			// to disk or are in the disk write cache
			if (picker().is_piece_finished(p.piece) && !was_finished)
			{
				verify_piece(p.piece);
			}
		}
	}

	void torrent::on_disk_write_complete(storage_error const& error
		, peer_request const& p) try
	{
		TORRENT_ASSERT(is_single_thread());

		m_stats_counters.inc_stats_counter(counters::queued_write_bytes, -p.length);

//		std::fprintf(stderr, "torrent::on_disk_write_complete ret:%d piece:%d block:%d\n"
//			, j->ret, j->piece, j->offset/0x4000);

		INVARIANT_CHECK;
		if (m_abort) return;
		piece_block const block_finished(p.piece, p.start / block_size());

		if (error)
		{
			handle_disk_error("write", error);
			return;
		}

		if (!has_picker()) return;

		// if we already have this block, just ignore it.
		// this can happen if the same block is passed in through
		// add_piece() multiple times
		if (picker().is_finished(block_finished)) return;

		picker().mark_as_finished(block_finished, nullptr);
		maybe_done_flushing();

		if (alerts().should_post<block_finished_alert>())
		{
			alerts().emplace_alert<block_finished_alert>(get_handle(),
				tcp::endpoint(), peer_id(), block_finished.block_index
				, block_finished.piece_index);
		}
	}
	catch (...) { handle_exception(); }

	bool torrent::add_merkle_nodes(std::map<int, sha1_hash> const& nodes
		, piece_index_t const piece)
	{
		return m_torrent_file->add_merkle_nodes(nodes, piece);
	}

	peer_request torrent::to_req(piece_block const& p) const
	{
		int block_offset = p.block_index * block_size();
		int block = std::min(torrent_file().piece_size(
			p.piece_index) - block_offset, block_size());
		TORRENT_ASSERT(block > 0);
		TORRENT_ASSERT(block <= block_size());

		peer_request r;
		r.piece = p.piece_index;
		r.start = block_offset;
		r.length = block;
		return r;
	}

	std::string torrent::name() const
	{
		if (valid_metadata()) return m_torrent_file->name();
		if (m_name) return *m_name;
		return "";
	}

#ifndef TORRENT_DISABLE_EXTENSIONS

	void torrent::add_extension(std::shared_ptr<torrent_plugin> ext)
	{
		m_extensions.push_back(ext);
	}

	void torrent::remove_extension(std::shared_ptr<torrent_plugin> ext)
	{
		auto const i = std::find(m_extensions.begin(), m_extensions.end(), ext);
		if (i == m_extensions.end()) return;
		m_extensions.erase(i);
	}

	void torrent::add_extension_fun(std::function<std::shared_ptr<torrent_plugin>(torrent_handle const&, void*)> const& ext
		, void* userdata)
	{
		std::shared_ptr<torrent_plugin> tp(ext(get_handle(), userdata));
		if (!tp) return;

		add_extension(tp);

		for (auto p : m_connections)
		{
			TORRENT_INCREMENT(m_iterating_connections);
			std::shared_ptr<peer_plugin> pp(tp->new_connection(peer_connection_handle(p->self())));
			if (pp) p->add_extension(std::move(pp));
		}

		// if files are checked for this torrent, call the extension
		// to let it initialize itself
		if (m_connections_initialized)
			tp->on_files_checked();
	}

#endif

#ifdef TORRENT_USE_OPENSSL
#ifdef TORRENT_MACOS_DEPRECATED_LIBCRYPTO
#pragma clang diagnostic push
#pragma clang diagnostic ignored "-Wdeprecated-declarations"
#endif

	bool torrent::verify_peer_cert(bool const preverified, boost::asio::ssl::verify_context& ctx)
	{
		// if the cert wasn't signed by the correct CA, fail the verification
		if (!preverified) return false;

		// we're only interested in checking the certificate at the end of the chain.
		// TODO: is verify_peer_cert called once per certificate in the chain, and
		// this function just tells us which depth we're at right now? If so, the comment
		// makes sense.
		// any certificate that isn't the leaf (i.e. the one presented by the peer)
		// should be accepted automatically, given preverified is true. The leaf certificate
		// need to be verified to make sure its DN matches the info-hash
		int depth = X509_STORE_CTX_get_error_depth(ctx.native_handle());
		if (depth > 0) return true;

		X509* cert = X509_STORE_CTX_get_current_cert(ctx.native_handle());

		// Go through the alternate names in the certificate looking for matching DNS entries
		auto* gens = static_cast<GENERAL_NAMES*>(
			X509_get_ext_d2i(cert, NID_subject_alt_name, nullptr, nullptr));

#ifndef TORRENT_DISABLE_LOGGING
		std::string names;
		bool match = false;
#endif
		for (int i = 0; i < aux::openssl_num_general_names(gens); ++i)
		{
			GENERAL_NAME* gen = aux::openssl_general_name_value(gens, i);
			if (gen->type != GEN_DNS) continue;
			ASN1_IA5STRING* domain = gen->d.dNSName;
			if (domain->type != V_ASN1_IA5STRING || !domain->data || !domain->length) continue;
			auto const* torrent_name = reinterpret_cast<char const*>(domain->data);
			std::size_t const name_length = aux::numeric_cast<std::size_t>(domain->length);

#ifndef TORRENT_DISABLE_LOGGING
			if (i > 1) names += " | n: ";
			names.append(torrent_name, name_length);
#endif
			if (std::strncmp(torrent_name, "*", name_length) == 0
				|| std::strncmp(torrent_name, m_torrent_file->name().c_str(), name_length) == 0)
			{
#ifndef TORRENT_DISABLE_LOGGING
				match = true;
				// if we're logging, keep looping over all names,
				// for completeness of the log
				continue;
#else
				return true;
#endif
			}
		}

		// no match in the alternate names, so try the common names. We should only
		// use the "most specific" common name, which is the last one in the list.
		X509_NAME* name = X509_get_subject_name(cert);
		int i = -1;
		ASN1_STRING* common_name = nullptr;
		while ((i = X509_NAME_get_index_by_NID(name, NID_commonName, i)) >= 0)
		{
			X509_NAME_ENTRY* name_entry = X509_NAME_get_entry(name, i);
			common_name = X509_NAME_ENTRY_get_data(name_entry);
		}
		if (common_name && common_name->data && common_name->length)
		{
			auto const* torrent_name = reinterpret_cast<char const*>(common_name->data);
			std::size_t const name_length = aux::numeric_cast<std::size_t>(common_name->length);

#ifndef TORRENT_DISABLE_LOGGING
			if (!names.empty()) names += " | n: ";
			names.append(torrent_name, name_length);
#endif

			if (std::strncmp(torrent_name, "*", name_length) == 0
				|| std::strncmp(torrent_name, m_torrent_file->name().c_str(), name_length) == 0)
			{
#ifdef TORRENT_DISABLE_LOGGING
				return true;
#else
				match = true;
#endif
			}
		}

#ifndef TORRENT_DISABLE_LOGGING
		debug_log("<== incoming SSL CONNECTION [ n: %s | match: %s ]"
			, names.c_str(), match?"yes":"no");
		return match;
#else
		return false;
#endif
	}

	void torrent::init_ssl(string_view cert)
	{
		using boost::asio::ssl::context;

		// this is needed for openssl < 1.0 to decrypt keys created by openssl 1.0+
#if !defined(OPENSSL_API_COMPAT) || (OPENSSL_API_COMPAT < 0x10100000L)
		OpenSSL_add_all_algorithms();
#else
		OPENSSL_init_crypto(OPENSSL_INIT_ADD_ALL_CIPHERS | OPENSSL_INIT_ADD_ALL_DIGESTS, nullptr);
#endif

		// create the SSL context for this torrent. We need to
		// inject the root certificate, and no other, to
		// verify other peers against
		std::shared_ptr<context> ctx = std::make_shared<context>(context::sslv23);

		if (!ctx)
		{
			error_code ec(int(::ERR_get_error()),
				boost::asio::error::get_ssl_category());
			set_error(ec, torrent_status::error_file_ssl_ctx);
			pause();
			return;
		}

		ctx->set_options(context::default_workarounds
			| boost::asio::ssl::context::no_sslv2
			| boost::asio::ssl::context::single_dh_use);

		error_code ec;
		ctx->set_verify_mode(context::verify_peer
			| context::verify_fail_if_no_peer_cert
			| context::verify_client_once, ec);
		if (ec)
		{
			set_error(ec, torrent_status::error_file_ssl_ctx);
			pause();
			return;
		}

		// the verification function verifies the distinguished name
		// of a peer certificate to make sure it matches the info-hash
		// of the torrent, or that it's a "star-cert"
		ctx->set_verify_callback(std::bind(&torrent::verify_peer_cert, this, _1, _2), ec);
		if (ec)
		{
			set_error(ec, torrent_status::error_file_ssl_ctx);
			pause();
			return;
		}

		SSL_CTX* ssl_ctx = ctx->native_handle();
		// create a new x.509 certificate store
		X509_STORE* cert_store = X509_STORE_new();
		if (!cert_store)
		{
			ec.assign(int(::ERR_get_error()),
				boost::asio::error::get_ssl_category());
			set_error(ec, torrent_status::error_file_ssl_ctx);
			pause();
			return;
		}

		// wrap the PEM certificate in a BIO, for openssl to read
		BIO* bp = BIO_new_mem_buf(
			const_cast<void*>(static_cast<void const*>(cert.data()))
			, int(cert.size()));

		// parse the certificate into OpenSSL's internal
		// representation
		X509* certificate = PEM_read_bio_X509_AUX(bp, nullptr, nullptr, nullptr);

		BIO_free(bp);

		if (!certificate)
		{
			ec.assign(int(::ERR_get_error()),
				boost::asio::error::get_ssl_category());
			X509_STORE_free(cert_store);
			set_error(ec, torrent_status::error_file_ssl_ctx);
			pause();
			return;
		}

		// add cert to cert_store
		X509_STORE_add_cert(cert_store, certificate);

		X509_free(certificate);

		// and lastly, replace the default cert store with ours
		SSL_CTX_set_cert_store(ssl_ctx, cert_store);
#if 0
		char filename[100];
		std::snprintf(filename, sizeof(filename), "/tmp/%u.pem", random());
		FILE* f = fopen(filename, "w+");
		fwrite(cert.c_str(), cert.size(), 1, f);
		fclose(f);
		ctx->load_verify_file(filename);
#endif
		// if all went well, set the torrent ssl context to this one
		m_ssl_ctx = ctx;
		// tell the client we need a cert for this torrent
		alerts().emplace_alert<torrent_need_cert_alert>(get_handle());
	}
#ifdef TORRENT_MACOS_DEPRECATED_LIBCRYPTO
#pragma clang diagnostic pop
#endif
#endif // TORRENT_OPENSSL

	void torrent::construct_storage()
	{
		storage_params params{
			m_torrent_file->orig_files(),
			&m_torrent_file->orig_files() != &m_torrent_file->files()
				? &m_torrent_file->files() : nullptr,
			m_save_path,
			static_cast<storage_mode_t>(m_storage_mode),
			m_file_priority,
			m_info_hash
		};

		TORRENT_ASSERT(m_storage_constructor);

		m_storage = m_ses.disk_thread().new_torrent(m_storage_constructor
			, params, shared_from_this());
	}

	peer_connection* torrent::find_lowest_ranking_peer() const
	{
		auto lowest_rank = end();
		for (auto i = begin(); i != end(); ++i)
		{
			// disconnecting peers don't count
			if ((*i)->is_disconnecting()) continue;
			if (lowest_rank == end() || (*lowest_rank)->peer_rank() > (*i)->peer_rank())
				lowest_rank = i;
		}

		if (lowest_rank == end()) return nullptr;
		return *lowest_rank;
	}

	// this may not be called from a constructor because of the call to
	// shared_from_this(). It's either called when we start() the torrent, or at a
	// later time if it's a magnet link, once the metadata is downloaded
	void torrent::init()
	{
		INVARIANT_CHECK;

		TORRENT_ASSERT(is_single_thread());

#ifndef TORRENT_DISABLE_LOGGING
		debug_log("init torrent: %s", torrent_file().name().c_str());
#endif

		TORRENT_ASSERT(valid_metadata());
		TORRENT_ASSERT(m_torrent_file->num_files() > 0);
		TORRENT_ASSERT(m_torrent_file->total_size() >= 0);

		if (int(m_file_priority.size()) > m_torrent_file->num_files())
			m_file_priority.resize(m_torrent_file->num_files());

		auto cert = m_torrent_file->ssl_cert();
		if (!cert.empty())
		{
			m_ssl_torrent = true;
#ifdef TORRENT_USE_OPENSSL
			init_ssl(cert);
#endif
		}

		if (m_torrent_file->num_pieces() > piece_picker::max_pieces)
		{
			set_error(errors::too_many_pieces_in_torrent, torrent_status::error_file_none);
			pause();
			return;
		}

		if (m_torrent_file->num_pieces() == 0)
		{
			set_error(errors::torrent_invalid_length, torrent_status::error_file_none);
			pause();
			return;
		}

		// --- MAPPED FILES ---
		file_storage const& fs = m_torrent_file->files();
		if (m_add_torrent_params)
		{
			for (auto const& f : m_add_torrent_params->renamed_files)
			{
				if (f.first < file_index_t(0) || f.first >= fs.end_file()) continue;
				m_torrent_file->rename_file(file_index_t(f.first), f.second);
			}
		}

		construct_storage();

		if (m_share_mode && valid_metadata())
		{
			// in share mode, all pieces have their priorities initialized to 0
			m_file_priority.clear();
			m_file_priority.resize(m_torrent_file->num_files(), dont_download);
		}

		// it's important to initialize the peers early, because this is what will
		// fix up their have-bitmasks to have the correct size
		// TODO: 2 add a unit test where we don't have metadata, connect to a peer
		// that sends a bitfield that's too large, then we get the metadata
		if (!m_connections_initialized)
		{
			m_connections_initialized = true;
			// all peer connections have to initialize themselves now that the metadata
			// is available
			// copy the peer list since peers may disconnect and invalidate
			// m_connections as we initialize them
			for (auto c : m_connections)
			{
				auto pc = c->self();
				if (pc->is_disconnecting()) continue;
				pc->on_metadata_impl();
				if (pc->is_disconnecting()) continue;
				pc->init();
			}
		}

		// in case file priorities were passed in via the add_torrent_params
		// and also in the case of share mode, we need to update the priorities
		// this has to be applied before piece priority
		if (!m_file_priority.empty()) update_piece_priorities(m_file_priority);

		if (m_add_torrent_params)
		{
			piece_index_t idx(0);
			for (auto prio : m_add_torrent_params->piece_priorities)
			{
				if (has_picker() || prio != default_priority)
				{
					need_picker();
					m_picker->set_piece_priority(idx, prio);
				}
				++idx;
			}
			update_gauge();
		}


		if (m_seed_mode)
		{
			m_have_all = true;
			update_gauge();
			update_state_list();
		}
		else
		{
			need_picker();

			TORRENT_ASSERT(block_size() > 0);

			for (auto const i : fs.file_range())
			{
				if (!fs.pad_file_at(i) || fs.file_size(i) == 0) continue;

				peer_request pr = m_torrent_file->map_file(i, 0, int(fs.file_size(i)));
				int off = pr.start & (block_size() - 1);
				if (off != 0) { pr.length -= block_size() - off; pr.start += block_size() - off; }
				TORRENT_ASSERT((pr.start & (block_size() - 1)) == 0);

				int block = block_size();
				int blocks_per_piece = m_torrent_file->piece_length() / block;
				piece_block pb(pr.piece, pr.start / block);
				for (; pr.length >= block; pr.length -= block, ++pb.block_index)
				{
					if (pb.block_index == blocks_per_piece) { pb.block_index = 0; ++pb.piece_index; }
					m_picker->mark_as_pad(pb);
					++m_padding_blocks;
				}
				// ugly edge case where padfiles are not used they way they're
				// supposed to be. i.e. added back-to back or at the end
				if (pb.block_index == blocks_per_piece) { pb.block_index = 0; ++pb.piece_index; }
				if (pr.length > 0 && ((next(i) != fs.end_file() && fs.pad_file_at(next(i)))
					|| next(i) == fs.end_file()))
				{
					m_picker->mark_as_finished(pb, nullptr);
				}
			}

			if (m_padding_blocks > 0)
			{
				// if we marked an entire piece as finished, we actually
				// need to consider it finished

				std::vector<piece_picker::downloading_piece> dq
					= m_picker->get_download_queue();

				std::vector<piece_index_t> have_pieces;

				for (auto const& p : dq)
				{
					int const num_blocks = m_picker->blocks_in_piece(p.index);
					if (p.finished < num_blocks) continue;
					have_pieces.push_back(p.index);
				}

				for (auto i : have_pieces)
				{
					picker().piece_passed(i);
					TORRENT_ASSERT(picker().have_piece(i));
					we_have(i);
				}
			}
		}

		set_state(torrent_status::checking_resume_data);

		aux::vector<std::string, file_index_t> links;
#ifndef TORRENT_DISABLE_MUTABLE_TORRENTS
		if (!m_torrent_file->similar_torrents().empty()
			|| !m_torrent_file->collections().empty())
		{
			resolve_links res(m_torrent_file);

			for (auto const& ih : m_torrent_file->similar_torrents())
			{
				std::shared_ptr<torrent> t = m_ses.find_torrent(ih).lock();
				if (!t) continue;

				// Only attempt to reuse files from torrents that are seeding.
				// TODO: this could be optimized by looking up which files are
				// complete and just look at those
				if (!t->is_seed()) continue;

				res.match(t->get_torrent_copy(), t->save_path());
			}
			for (auto const& c : m_torrent_file->collections())
			{
				std::vector<std::shared_ptr<torrent>> ts = m_ses.find_collection(c);

				for (auto const& t : ts)
				{
					// Only attempt to reuse files from torrents that are seeding.
					// TODO: this could be optimized by looking up which files are
					// complete and just look at those
					if (!t->is_seed()) continue;

					res.match(t->get_torrent_copy(), t->save_path());
				}
			}

			std::vector<resolve_links::link_t> const& l = res.get_links();
			if (!l.empty())
			{
				for (auto const& i : l)
				{
					if (!i.ti) continue;
					links.push_back(combine_path(i.save_path
						, i.ti->files().file_path(i.file_idx)));
				}
			}
		}
#endif // TORRENT_DISABLE_MUTABLE_TORRENTS

#if TORRENT_USE_ASSERTS
		TORRENT_ASSERT(m_outstanding_check_files == false);
		m_outstanding_check_files = true;
#endif
		m_ses.disk_thread().async_check_files(
			m_storage, m_add_torrent_params ? m_add_torrent_params.get() : nullptr
			, links, std::bind(&torrent::on_resume_data_checked
			, shared_from_this(), _1, _2));
		// async_check_files will gut links
#ifndef TORRENT_DISABLE_LOGGING
		debug_log("init, async_check_files");
#endif

		update_want_peers();

		// this will remove the piece picker, if we're done with it
		maybe_done_flushing();
	}

	bt_peer_connection* torrent::find_introducer(tcp::endpoint const& ep) const
	{
#ifndef TORRENT_DISABLE_EXTENSIONS
		for (auto pe : m_connections)
		{
			TORRENT_INCREMENT(m_iterating_connections);
			if (pe->type() != connection_type::bittorrent) continue;
			auto* p = static_cast<bt_peer_connection*>(pe);
			if (!p->supports_holepunch()) continue;
			if (p->was_introduced_by(ep)) return p;
		}
#else
		TORRENT_UNUSED(ep);
#endif
		return nullptr;
	}

	bt_peer_connection* torrent::find_peer(tcp::endpoint const& ep) const
	{
		for (auto p : m_connections)
		{
			TORRENT_INCREMENT(m_iterating_connections);
			if (p->type() != connection_type::bittorrent) continue;
			if (p->remote() == ep) return static_cast<bt_peer_connection*>(p);
		}
		return nullptr;
	}

	peer_connection* torrent::find_peer(peer_id const& pid)
	{
		for (auto p : m_connections)
		{
			if (p->pid() == pid) return p;
		}
		return nullptr;
	}

	bool torrent::is_self_connection(peer_id const& pid) const
	{
		return m_outgoing_pids.count(pid) > 0;
	}

	void torrent::on_resume_data_checked(status_t const status
		, storage_error const& error) try
	{
#if TORRENT_USE_ASSERTS
		TORRENT_ASSERT(m_outstanding_check_files);
		m_outstanding_check_files = false;
#endif

		// when applying some of the resume data to the torrent, we will
		// trigger calls that set m_need_save_resume_data, even though we're
		// just applying the state of the resume data we loaded with. We don't
		// want anything in this function to affect the state of
		// m_need_save_resume_data, so we save it in a local variable and reset
		// it at the end of the function.
		bool const need_save_resume_data = m_need_save_resume_data;

		TORRENT_ASSERT(is_single_thread());

		if (m_abort) return;

		if (status == status_t::fatal_disk_error)
		{
			TORRENT_ASSERT(m_outstanding_check_files == false);
			m_add_torrent_params.reset();
			handle_disk_error("check_resume_data", error);
			auto_managed(false);
			pause();
			set_state(torrent_status::checking_files);
			if (should_check_files()) start_checking();
			return;
		}

		state_updated();

		if (m_add_torrent_params)
		{
			// --- PEERS ---

			for (auto const& p : m_add_torrent_params->peers)
			{
				add_peer(p , peer_info::resume_data);
			}

#ifndef TORRENT_DISABLE_LOGGING
			if (should_log())
			{
				error_code ec;
				std::string str;
				for (auto const& peer : m_add_torrent_params->peers)
				{
					str += peer.address().to_string(ec);
					str += ' ';
				}
				debug_log("resume-checked add_peer() [ %s] connect-candidates: %d"
					, str.c_str(), m_peer_list
					? m_peer_list->num_connect_candidates() : -1);
			}
#endif

			for (auto const& p : m_add_torrent_params->banned_peers)
			{
				torrent_peer* peer = add_peer(p, peer_info::resume_data);
				if (peer) ban_peer(peer);
			}

			if (!m_add_torrent_params->peers.empty()
				|| !m_add_torrent_params->banned_peers.empty())
			{
				update_want_peers();
			}

#ifndef TORRENT_DISABLE_LOGGING
			if (m_peer_list && m_peer_list->num_peers() > 0)
				debug_log("resume added peers (total peers: %d)"
					, m_peer_list->num_peers());
#endif
		}

		// only report this error if the user actually provided resume data
		// (i.e. m_add_torrent_params->have_pieces)
		if ((error || status != status_t::no_error)
			&& m_add_torrent_params
			&& !m_add_torrent_params->have_pieces.empty()
			&& m_ses.alerts().should_post<fastresume_rejected_alert>())
		{
			m_ses.alerts().emplace_alert<fastresume_rejected_alert>(get_handle()
				, error.ec
				, resolve_filename(error.file())
				, error.operation);
		}

#ifndef TORRENT_DISABLE_LOGGING
		if (should_log())
		{
			if (status != status_t::no_error || error)
			{
				debug_log("fastresume data rejected: ret: %d (%d) %s"
					, static_cast<int>(status), error.ec.value(), error.ec.message().c_str());
			}
			else
			{
				debug_log("fastresume data accepted");
			}
		}
#endif

		bool should_start_full_check = status != status_t::no_error;

		// if we got a partial pieces bitfield, it means we were in the middle of
		// checking this torrent. pick it up where we left off
		if (!should_start_full_check
			&& m_add_torrent_params
			&& !m_add_torrent_params->have_pieces.empty()
			&& m_add_torrent_params->have_pieces.size() < m_torrent_file->num_pieces())
		{
			m_checking_piece = m_num_checked_pieces
				= m_add_torrent_params->have_pieces.end_index();
			should_start_full_check = true;
		}

		// if ret != 0, it means we need a full check. We don't necessarily need
		// that when the resume data check fails. For instance, if the resume data
		// is incorrect, but we don't have any files, we skip the check and initialize
		// the storage to not have anything.
		if (m_seed_mode)
		{
			m_have_all = true;
			update_gauge();
			update_state_list();
		}
		else if (status == status_t::no_error)
		{
			// there are either no files for this torrent
			// or the resume_data was accepted

			if (!error && m_add_torrent_params)
			{
				// --- PIECES ---

				int const num_pieces = std::min(m_add_torrent_params->have_pieces.size()
					, torrent_file().num_pieces());
				for (piece_index_t i = piece_index_t(0); i < piece_index_t(num_pieces); ++i)
				{
					if (!m_add_torrent_params->have_pieces[i]) continue;
					need_picker();
					m_picker->we_have(i);
					inc_stats_counter(counters::num_piece_passed);
					update_gauge();
					we_have(i);
				}

				if (m_seed_mode)
				{
					int const num_pieces2 = std::min(m_add_torrent_params->verified_pieces.size()
						, torrent_file().num_pieces());
					for (piece_index_t i = piece_index_t(0);
						i < piece_index_t(num_pieces2); ++i)
					{
						if (!m_add_torrent_params->verified_pieces[i]) continue;
						m_verified.set_bit(i);
					}
				}

				// --- UNFINISHED PIECES ---

				int const num_blocks_per_piece = torrent_file().piece_length() / block_size();

				for (auto const& p : m_add_torrent_params->unfinished_pieces)
				{
					piece_index_t const piece = p.first;
					bitfield const& blocks = p.second;

					if (piece < piece_index_t(0) || piece >= torrent_file().end_piece())
					{
						continue;
					}

					// being in seed mode and missing a piece is not compatible.
					// Leave seed mode if that happens
					if (m_seed_mode) leave_seed_mode(seed_mode_t::skip_checking);

					if (has_picker() && m_picker->have_piece(piece))
					{
						m_picker->we_dont_have(piece);
						update_gauge();
					}

					need_picker();

					const int num_bits = std::min(num_blocks_per_piece, int(blocks.size()));
					for (int k = 0; k < num_bits; ++k)
					{
						if (blocks.get_bit(k))
						{
							m_picker->mark_as_finished(piece_block(piece, k), nullptr);
						}
					}
					if (m_picker->is_piece_finished(piece))
					{
						verify_piece(piece);
					}
				}
			}
		}

		if (should_start_full_check)
		{
			// either the fastresume data was rejected or there are
			// some files
			set_state(torrent_status::checking_files);
			if (should_check_files()) start_checking();

			// start the checking right away (potentially)
			m_ses.trigger_auto_manage();
		}
		else
		{
			files_checked();
		}

		// this will remove the piece picker, if we're done with it
		maybe_done_flushing();
		TORRENT_ASSERT(m_outstanding_check_files == false);
		m_add_torrent_params.reset();

		// restore m_need_save_resume_data to its state when we entered this
		// function.
		m_need_save_resume_data = need_save_resume_data;
	}
	catch (...) { handle_exception(); }

	void torrent::force_recheck()
	{
		INVARIANT_CHECK;

		if (!valid_metadata()) return;

		// if the torrent is already queued to check its files
		// don't do anything
		if (should_check_files()
			|| m_state == torrent_status::checking_resume_data)
			return;

		clear_error();

		disconnect_all(errors::stopping_torrent, operation_t::bittorrent);
		stop_announcing();

		// we're checking everything anyway, no point in assuming we are a seed
		// now.
		leave_seed_mode(seed_mode_t::skip_checking);

		m_ses.disk_thread().async_release_files(m_storage);

		// forget that we have any pieces
		m_have_all = false;

// removing the piece picker will clear the user priorities
// instead, just clear which pieces we have
		if (m_picker)
		{
			int const blocks_per_piece = (m_torrent_file->piece_length() + block_size() - 1) / block_size();
			int const blocks_in_last_piece = ((m_torrent_file->total_size() % m_torrent_file->piece_length())
				+ block_size() - 1) / block_size();
			m_picker->resize(blocks_per_piece, blocks_in_last_piece, m_torrent_file->num_pieces());

			m_file_progress.clear();
			m_file_progress.init(picker(), m_torrent_file->files());
		}


		// assume that we don't have anything
		m_files_checked = false;

		update_gauge();
		update_want_tick();
		set_state(torrent_status::checking_resume_data);

		if (m_auto_managed && !is_finished())
			set_queue_position(last_pos);

		TORRENT_ASSERT(m_outstanding_check_files == false);
		m_add_torrent_params.reset();

		// this will clear the stat cache, to make us actually query the
		// filesystem for files again
		m_ses.disk_thread().async_release_files(m_storage);

		aux::vector<std::string, file_index_t> links;
		m_ses.disk_thread().async_check_files(m_storage, nullptr
			, links, std::bind(&torrent::on_force_recheck
			, shared_from_this(), _1, _2));
	}

	void torrent::on_force_recheck(status_t const status, storage_error const& error) try
	{
		TORRENT_ASSERT(is_single_thread());

		// hold a reference until this function returns
		state_updated();

		if (m_abort) return;

		if (error)
		{
			handle_disk_error("force_recheck", error);
			return;
		}
		if (status == status_t::no_error)
		{
			// if there are no files, just start
			files_checked();
		}
		else
		{
			m_progress_ppm = 0;
			m_checking_piece = piece_index_t(0);
			m_num_checked_pieces = piece_index_t(0);

			set_state(torrent_status::checking_files);
			if (m_auto_managed) pause(torrent_handle::graceful_pause);
			if (should_check_files()) start_checking();
			else m_ses.trigger_auto_manage();
		}
	}
	catch (...) { handle_exception(); }

	void torrent::start_checking()
	{
		TORRENT_ASSERT(should_check_files());

		int num_outstanding = settings().get_int(settings_pack::checking_mem_usage) * block_size()
			/ m_torrent_file->piece_length();
		// if we only keep a single read operation in-flight at a time, we suffer
		// significant performance degradation. Always keep at least 4 jobs
		// outstanding per hasher thread
		int const min_outstanding = 4
			* std::max(1, settings().get_int(settings_pack::aio_threads)
				/ disk_io_thread::hasher_thread_divisor);
		if (num_outstanding < min_outstanding) num_outstanding = min_outstanding;

		// we might already have some outstanding jobs, if we were paused and
		// resumed quickly, before the outstanding jobs completed
		if (m_checking_piece >= m_torrent_file->end_piece())
		{
#ifndef TORRENT_DISABLE_LOGGING
			debug_log("start_checking, checking_piece >= num_pieces. %d >= %d"
				, static_cast<int>(m_checking_piece), m_torrent_file->num_pieces());
#endif
			return;
		}

		// subtract the number of pieces we already have outstanding
		num_outstanding -= (static_cast<int>(m_checking_piece)
			- static_cast<int>(m_num_checked_pieces));
		if (num_outstanding < 0) num_outstanding = 0;

		for (int i = 0; i < num_outstanding; ++i)
		{
			m_ses.disk_thread().async_hash(m_storage, m_checking_piece
				, disk_interface::sequential_access | disk_interface::volatile_read
				, std::bind(&torrent::on_piece_hashed
					, shared_from_this(), _1, _2, _3));
			++m_checking_piece;
			if (m_checking_piece >= m_torrent_file->end_piece()) break;
		}
#ifndef TORRENT_DISABLE_LOGGING
		debug_log("start_checking, m_checking_piece: %d"
			, static_cast<int>(m_checking_piece));
#endif
	}

	// This is only used for checking of torrents. i.e. force-recheck or initial checking
	// of existing files
	void torrent::on_piece_hashed(piece_index_t const piece
		, sha1_hash const& piece_hash, storage_error const& error) try
	{
		TORRENT_ASSERT(is_single_thread());
		INVARIANT_CHECK;

		if (m_abort) return;
		if (m_deleted) return;

		state_updated();

		++m_num_checked_pieces;

		if (error)
		{
			if (error.ec == boost::system::errc::no_such_file_or_directory
				|| error.ec == boost::asio::error::eof
#ifdef TORRENT_WINDOWS
				|| error.ec == error_code(ERROR_HANDLE_EOF, system_category())
#endif
				)
			{
				TORRENT_ASSERT(error.file() >= file_index_t(0));

				// skip this file by updating m_checking_piece to the first piece following it
				file_storage const& st = m_torrent_file->files();
				std::int64_t file_size = st.file_size(error.file());
				piece_index_t last = st.map_file(error.file(), file_size, 0).piece;
				if (m_checking_piece < last)
				{
					int diff = static_cast<int>(last) - static_cast<int>(m_checking_piece);
					m_num_checked_pieces = piece_index_t(static_cast<int>(m_num_checked_pieces) + diff);
					m_checking_piece = last;
				}
			}
			else
			{
				m_checking_piece = piece_index_t{0};
				m_num_checked_pieces = piece_index_t{0};
				if (m_ses.alerts().should_post<file_error_alert>())
					m_ses.alerts().emplace_alert<file_error_alert>(error.ec,
						resolve_filename(error.file()), error.operation, get_handle());

#ifndef TORRENT_DISABLE_LOGGING
				if (should_log())
				{
					debug_log("on_piece_hashed, fatal disk error: (%d) %s", error.ec.value()
						, error.ec.message().c_str());
				}
#endif
				auto_managed(false);
				pause();
				set_error(error.ec, error.file());

				// recalculate auto-managed torrents sooner
				// in order to start checking the next torrent
				m_ses.trigger_auto_manage();
				return;
			}
		}

		m_progress_ppm = std::uint32_t(std::int64_t(static_cast<int>(m_num_checked_pieces))
			* 1000000 / torrent_file().num_pieces());

		if (settings().get_bool(settings_pack::disable_hash_checks)
			|| piece_hash == m_torrent_file->hash_for_piece(piece))
		{
			if (has_picker() || !m_have_all)
			{
				need_picker();
				m_picker->we_have(piece);
				update_gauge();
			}
			we_have(piece);
		}
		else
		{
			// if the hash failed, remove it from the cache
			if (m_storage)
				m_ses.disk_thread().clear_piece(m_storage, piece);
		}

		if (m_num_checked_pieces < m_torrent_file->end_piece())
		{
			// we're not done yet, issue another job
			if (m_checking_piece >= m_torrent_file->end_piece())
			{
				// actually, we already have outstanding jobs for
				// the remaining pieces. We just need to wait for them
				// to finish
				return;
			}

			// we paused the checking
			if (!should_check_files())
			{
#ifndef TORRENT_DISABLE_LOGGING
				debug_log("on_piece_hashed, checking paused");
#endif
				if (m_checking_piece == m_num_checked_pieces)
				{
					// we are paused, and we just completed the last outstanding job.
					// now we can be considered paused
					if (alerts().should_post<torrent_paused_alert>())
						alerts().emplace_alert<torrent_paused_alert>(get_handle());
				}
				return;
			}

			m_ses.disk_thread().async_hash(m_storage, m_checking_piece
				, disk_interface::sequential_access | disk_interface::volatile_read
				, std::bind(&torrent::on_piece_hashed
					, shared_from_this(), _1, _2, _3));
			++m_checking_piece;
#ifndef TORRENT_DISABLE_LOGGING
			debug_log("on_piece_hashed, m_checking_piece: %d"
				, static_cast<int>(m_checking_piece));
#endif
			return;
		}

#ifndef TORRENT_DISABLE_LOGGING
		debug_log("on_piece_hashed, completed");
#endif
		if (m_auto_managed)
		{
			// if we're auto managed. assume we need to be paused until the auto
			// managed logic runs again (which is triggered further down)
			// setting flags to 0 prevents the disk cache from being evicted as a
			// result of this
			set_paused(true, {});
		}

		// we're done checking! (this should cause a call to trigger_auto_manage)
		files_checked();

		// reset the checking state
		m_checking_piece = piece_index_t(0);
		m_num_checked_pieces = piece_index_t(0);
	}
	catch (...) { handle_exception(); }

#if TORRENT_ABI_VERSION == 1
	void torrent::use_interface(std::string net_interfaces)
	{
		std::shared_ptr<settings_pack> p = std::make_shared<settings_pack>();
		p->set_str(settings_pack::outgoing_interfaces, std::move(net_interfaces));
		m_ses.apply_settings_pack(p);
	}
#endif

	void torrent::on_tracker_announce(error_code const& ec) try
	{
		COMPLETE_ASYNC("tracker::on_tracker_announce");
		TORRENT_ASSERT(is_single_thread());
		TORRENT_ASSERT(m_waiting_tracker > 0);
		--m_waiting_tracker;
		if (ec) return;
		if (m_abort) return;
		announce_with_tracker();
	}
	catch (...) { handle_exception(); }

	void torrent::lsd_announce()
	{
		if (m_abort) return;

		// if the files haven't been checked yet, we're
		// not ready for peers. Except, if we don't have metadata,
		// we need peers to download from
		if (!m_files_checked && valid_metadata()) return;

		if (!m_announce_to_lsd) return;

		// private torrents are never announced on LSD
		if (m_torrent_file->is_valid() && m_torrent_file->priv()) return;

		// i2p torrents are also never announced on LSD
		// unless we allow mixed swarms
		if (m_torrent_file->is_valid()
			&& (torrent_file().is_i2p() && !settings().get_bool(settings_pack::allow_i2p_mixed)))
			return;

		if (is_paused()) return;

		if (!m_ses.has_lsd()) return;

		// TODO: this pattern is repeated in a few places. Factor this into
		// a function and generalize the concept of a torrent having a
		// dedicated listen port
#ifdef TORRENT_USE_OPENSSL
		int port = is_ssl_torrent() ? m_ses.ssl_listen_port() : m_ses.listen_port();
#else
		int port = m_ses.listen_port();
#endif

		// announce with the local discovery service
		m_ses.announce_lsd(m_torrent_file->info_hash(), port
			, settings().get_bool(settings_pack::broadcast_lsd) && m_lsd_seq == 0);
		++m_lsd_seq;
	}

#ifndef TORRENT_DISABLE_DHT

	void torrent::dht_announce()
	{
		TORRENT_ASSERT(is_single_thread());
		if (!m_ses.dht())
		{
#ifndef TORRENT_DISABLE_LOGGING
			debug_log("DHT: no dht initialized");
#endif
			return;
		}
		if (!should_announce_dht())
		{
#ifndef TORRENT_DISABLE_LOGGING
			if (should_log())
			{
				if (!m_ses.announce_dht())
					debug_log("DHT: no listen sockets");

				if (m_torrent_file->is_valid() && !m_files_checked)
					debug_log("DHT: files not checked, skipping DHT announce");

				if (!m_announce_to_dht)
					debug_log("DHT: queueing disabled DHT announce");

				if (m_paused)
					debug_log("DHT: torrent paused, no DHT announce");

#if TORRENT_ABI_VERSION == 1
				// deprecated in 1.2
				if (!m_torrent_file->is_valid() && !m_url.empty())
					debug_log("DHT: no info-hash, waiting for \"%s\"", m_url.c_str());
#endif

				if (m_torrent_file->is_valid() && m_torrent_file->priv())
					debug_log("DHT: private torrent, no DHT announce");

				if (settings().get_bool(settings_pack::use_dht_as_fallback))
				{
					int const verified_trackers = static_cast<int>(std::count_if(
						m_trackers.begin(), m_trackers.end()
						, [](announce_entry const& t) { return t.verified; }));

					if (verified_trackers > 0)
						debug_log("DHT: only using DHT as fallback, and there are %d working trackers", verified_trackers);
				}
			}
#endif
			return;
		}

		TORRENT_ASSERT(!m_paused);

#ifndef TORRENT_DISABLE_LOGGING
		debug_log("START DHT announce");
		m_dht_start_time = aux::time_now();
#endif

		// if we're a seed, we tell the DHT for better scrape stats
		dht::announce_flags_t flags = is_seed() ? dht::announce::seed : dht::announce_flags_t{};

		// If this is an SSL torrent the announce needs to specify an SSL
		// listen port. DHT nodes only operate on non-SSL ports so SSL
		// torrents cannot use implied_port.
		// if we allow incoming uTP connections, set the implied_port
		// argument in the announce, this will make the DHT node use
		// our source port in the packet as our listen port, which is
		// likely more accurate when behind a NAT
		if (is_ssl_torrent())
		{
			flags |= dht::announce::ssl_torrent;
		}
		else if (settings().get_bool(settings_pack::enable_incoming_utp))
		{
			flags |= dht::announce::implied_port;
		}

		std::weak_ptr<torrent> self(shared_from_this());
		m_ses.dht()->announce(m_torrent_file->info_hash(), 0, flags
			, std::bind(&torrent::on_dht_announce_response_disp, self, _1));
	}

	void torrent::on_dht_announce_response_disp(std::weak_ptr<torrent> t
		, std::vector<tcp::endpoint> const& peers)
	{
		std::shared_ptr<torrent> tor = t.lock();
		if (!tor) return;
		tor->on_dht_announce_response(peers);
	}

	void torrent::on_dht_announce_response(std::vector<tcp::endpoint> const& peers) try
	{
		TORRENT_ASSERT(is_single_thread());

#ifndef TORRENT_DISABLE_LOGGING
		debug_log("END DHT announce (%d ms) (%d peers)"
			, int(total_milliseconds(clock_type::now() - m_dht_start_time))
			, int(peers.size()));
#endif

		if (m_abort) return;
		if (peers.empty()) return;

		if (m_ses.alerts().should_post<dht_reply_alert>())
		{
			m_ses.alerts().emplace_alert<dht_reply_alert>(
				get_handle(), int(peers.size()));
		}

		if (torrent_file().priv() || (torrent_file().is_i2p()
			&& !settings().get_bool(settings_pack::allow_i2p_mixed))) return;

		for (auto& p : peers)
			add_peer(p, peer_info::dht);

#ifndef TORRENT_DISABLE_LOGGING
		if (should_log())
		{
			error_code ec;
			std::string str;
			for (auto const& peer : peers)
			{
				str += peer.address().to_string(ec);
				str += ' ';
			}
			debug_log("DHT add_peer() [ %s] connect-candidates: %d"
				, str.c_str(), m_peer_list
				? m_peer_list->num_connect_candidates() : -1);
		}
#endif

		do_connect_boost();

		update_want_peers();
	}
	catch (...) { handle_exception(); }

#endif

	namespace
	{
		struct announce_state
		{
			explicit announce_state(aux::listen_socket_handle const& s)
				: socket(s) {}

			aux::listen_socket_handle socket;

			// the tier is kept as INT_MAX until we find the first
			// tracker that works, then it's set to that tracker's
			// tier.
			int tier = INT_MAX;

			// have we sent an announce in this tier yet?
			bool sent_announce = false;

			// have we finished sending announces on this listen socket?
			bool done = false;
		};
	}

	void torrent::announce_with_tracker(std::uint8_t e)
	{
		TORRENT_ASSERT(is_single_thread());
		TORRENT_ASSERT(e == tracker_request::stopped || state() != torrent_status::checking_files);
		INVARIANT_CHECK;

		if (m_trackers.empty())
		{
#ifndef TORRENT_DISABLE_LOGGING
			debug_log("*** announce: no trackers");
#endif
			return;
		}

		if (m_abort) e = tracker_request::stopped;

		// having stop_tracker_timeout <= 0 means that there is
		// no need to send any request to trackers or trigger any
		// related logic when the event is stopped
		if (e == tracker_request::stopped
			&& settings().get_int(settings_pack::stop_tracker_timeout) <= 0)
		{
#ifndef TORRENT_DISABLE_LOGGING
			debug_log("*** announce: event == stopped && stop_tracker_timeout <= 0");
#endif
			return;
		}

		// if we're not announcing to trackers, only allow
		// stopping
		if (e != tracker_request::stopped && !m_announce_to_trackers)
		{
#ifndef TORRENT_DISABLE_LOGGING
			debug_log("*** announce: event != stopped && !m_announce_to_trackers");
#endif
			return;
		}

		// if we're not allowing peers, there's no point in announcing
		if (e != tracker_request::stopped && m_paused)
		{
#ifndef TORRENT_DISABLE_LOGGING
			debug_log("*** announce: event != stopped && m_paused");
#endif
			return;
		}

		TORRENT_ASSERT(!m_paused || e == tracker_request::stopped);

		if (e == tracker_request::none && is_finished() && !is_seed())
			e = tracker_request::paused;

		tracker_request req;
		if (settings().get_bool(settings_pack::apply_ip_filter_to_trackers)
			&& m_apply_ip_filter)
		{
			req.filter = m_ip_filter;
		}

		req.private_torrent = m_torrent_file->priv();

		req.info_hash = m_torrent_file->info_hash();
		req.pid = m_peer_id;
		req.downloaded = m_stat.total_payload_download() - m_total_failed_bytes;
		req.uploaded = m_stat.total_payload_upload();
		req.corrupt = m_total_failed_bytes;
		req.left = value_or(bytes_left(), 16*1024);
#ifdef TORRENT_USE_OPENSSL
		// if this torrent contains an SSL certificate, make sure
		// any SSL tracker presents a certificate signed by it
		req.ssl_ctx = m_ssl_ctx.get();
#endif

		req.redundant = m_total_redundant_bytes;
		// exclude redundant bytes if we should
		if (!settings().get_bool(settings_pack::report_true_downloaded))
		{
			req.downloaded -= m_total_redundant_bytes;

			// if the torrent is complete we know that all incoming pieces will be
			// marked redundant so add them to the redundant count
			// this is mainly needed to cover the case where a torrent has just completed
			// but still has partially downloaded pieces
			// if the incoming pieces are not accounted for it could cause the downloaded
			// amount to exceed the total size of the torrent which upsets some trackers
			if (is_seed())
			{
				for (auto c : m_connections)
				{
					TORRENT_INCREMENT(m_iterating_connections);
					auto const pbp = c->downloading_piece_progress();
					if (pbp.bytes_downloaded > 0)
					{
						req.downloaded -= pbp.bytes_downloaded;
						req.redundant += pbp.bytes_downloaded;
					}
				}
			}
		}
		if (req.downloaded < 0) req.downloaded = 0;

		req.event = e;

		// since sending our IPv4/v6 address to the tracker may be sensitive. Only
		// do that if we're not in anonymous mode and if it's a private torrent
		if (!settings().get_bool(settings_pack::anonymous_mode)
			&& m_torrent_file
			&& m_torrent_file->priv())
		{
<<<<<<< HEAD
			m_ses.for_each_listen_socket([&](aux::listen_socket_handle const& s)
			{
				if (s.is_ssl() != is_ssl_torrent()) return;
				tcp::endpoint const ep = s.get_local_endpoint();
				if (is_any(ep.address())) return;
				if (is_v6(ep))
					req.ipv6.push_back(ep.address().to_v6());
				else
					req.ipv4.push_back(ep.address().to_v4());
			});
=======
			boost::optional<tcp::endpoint> ep4 = m_ses.get_ipv4_interface();
			if (ep4 && !is_local(ep4->address()) && !is_loopback(ep4->address()))
				req.ipv4 = ep4->address().to_v4();
#if TORRENT_USE_IPV6
			boost::optional<tcp::endpoint> ep6 = m_ses.get_ipv6_interface();
			if (ep6 && !is_local(ep6->address()) && !is_loopback(ep6->address()))
				req.ipv6 = ep6->address().to_v6();
#endif
>>>>>>> b443d334
		}

		// if we are aborting. we don't want any new peers
		req.num_want = (req.event == tracker_request::stopped)
			? 0 : settings().get_int(settings_pack::num_want);

		time_point32 const now = aux::time_now32();

		// each listen socket gets it's own announce state
		// so that each one should get at least one announce
		std::vector<announce_state> listen_socket_states;

		for (auto& ae : m_trackers)
		{
			// update the endpoint list by adding entries for new listen sockets
			// and removing entries for non-existent ones
			std::size_t valid_endpoints = 0;
			m_ses.for_each_listen_socket([&](aux::listen_socket_handle const& s) {
				if (s.is_ssl() != is_ssl_torrent())
					return;
				for (auto& aep : ae.endpoints)
				{
					if (aep.socket != s) continue;
					std::swap(ae.endpoints[valid_endpoints], aep);
					valid_endpoints++;
					return;
				}

				ae.endpoints.emplace_back(s);
				std::swap(ae.endpoints[valid_endpoints], ae.endpoints.back());
				valid_endpoints++;
			});

			TORRENT_ASSERT(valid_endpoints <= ae.endpoints.size());
			ae.endpoints.erase(ae.endpoints.begin() + int(valid_endpoints), ae.endpoints.end());

			// if trackerid is not specified for tracker use default one, probably set explicitly
			req.trackerid = ae.trackerid.empty() ? m_trackerid : ae.trackerid;
			req.url = ae.url;

			for (auto& aep : ae.endpoints)
			{
				auto aep_state_iter = std::find_if(listen_socket_states.begin(), listen_socket_states.end()
					, [&](announce_state const& s) { return s.socket == aep.socket; });
				if (aep_state_iter == listen_socket_states.end())
				{
					listen_socket_states.emplace_back(aep.socket);
					aep_state_iter = listen_socket_states.end() - 1;
				}
				announce_state& state = *aep_state_iter;

				if (state.done) continue;

#ifndef TORRENT_DISABLE_LOGGING
				if (should_log())
				{
					debug_log("*** tracker: \"%s\" "
						"[ tiers: %d trackers: %d"
						" i->tier: %d tier: %d"
						" working: %d limit: %d"
						" can: %d sent: %d ]"
						, ae.url.c_str(), settings().get_bool(settings_pack::announce_to_all_tiers)
						, settings().get_bool(settings_pack::announce_to_all_trackers)
						, ae.tier, state.tier, aep.is_working(), ae.fail_limit
						, aep.can_announce(now, is_seed(), ae.fail_limit), state.sent_announce);
				}
#endif

				if (settings().get_bool(settings_pack::announce_to_all_tiers)
					&& !settings().get_bool(settings_pack::announce_to_all_trackers)
					&& state.sent_announce
					&& ae.tier <= state.tier
					&& state.tier != INT_MAX)
					continue;

				if (ae.tier > state.tier && state.sent_announce
					&& !settings().get_bool(settings_pack::announce_to_all_tiers)) continue;
				if (aep.is_working()) { state.tier = ae.tier; state.sent_announce = false; }
				if (!aep.can_announce(now, is_seed(), ae.fail_limit))
				{
					// this counts
					if (aep.is_working()) state.sent_announce = true;
					continue;
				}

				req.event = e;
				if (req.event == tracker_request::none)
				{
					if (!aep.start_sent) req.event = tracker_request::started;
					else if (!aep.complete_sent && is_seed()) req.event = tracker_request::completed;
				}

				req.triggered_manually = aep.triggered_manually;
				aep.triggered_manually = false;

#if TORRENT_ABI_VERSION == 1
				req.auth = tracker_login();
#endif
				req.key = tracker_key();

#if TORRENT_USE_I2P
				if (is_i2p())
				{
					req.kind |= tracker_request::i2p;
				}
#endif

				req.outgoing_socket = aep.socket;

#ifndef TORRENT_DISABLE_LOGGING
				if (should_log())
				{
					debug_log("==> TRACKER REQUEST \"%s\" event: %s abort: %d ssl: %p "
						"port: %d ssl-port: %d fails: %d upd: %d"
						, req.url.c_str()
						, (req.event == tracker_request::stopped ? "stopped"
							: req.event == tracker_request::started ? "started" : "")
						, m_abort
#ifdef TORRENT_USE_OPENSSL
						, static_cast<void*>(req.ssl_ctx)
#else
						, static_cast<void*>(nullptr)
#endif
						, m_ses.listen_port()
						, m_ses.ssl_listen_port()
						, aep.fails
						, aep.updating);
				}

				// if we're not logging session logs, don't bother creating an
				// observer object just for logging
				if (m_abort && m_ses.should_log())
				{
					auto tl = std::make_shared<aux::tracker_logger>(m_ses);
					m_ses.queue_tracker_request(tracker_request(req), tl);
				}
				else
#endif
				{
					m_ses.queue_tracker_request(tracker_request(req), shared_from_this());
				}

				aep.updating = true;
				aep.next_announce = now;
				aep.min_announce = now;

				if (m_ses.alerts().should_post<tracker_announce_alert>())
				{
					m_ses.alerts().emplace_alert<tracker_announce_alert>(
						get_handle(), aep.local_endpoint, req.url, req.event);
				}

				state.sent_announce = true;
				if (aep.is_working()
					&& !settings().get_bool(settings_pack::announce_to_all_trackers)
					&& !settings().get_bool(settings_pack::announce_to_all_tiers))
				{
					state.done = true;
				}
			}

			if (std::all_of(listen_socket_states.begin(), listen_socket_states.end()
				, [](announce_state const& s) { return s.done; }))
				break;
		}
		update_tracker_timer(now);
	}

	void torrent::scrape_tracker(int idx, bool const user_triggered)
	{
		TORRENT_ASSERT(is_single_thread());
#if TORRENT_ABI_VERSION == 1
		m_last_scrape = aux::time_now32();
#endif

		if (m_trackers.empty()) return;

		if (idx < 0 || idx >= int(m_trackers.size())) idx = m_last_working_tracker;
		if (idx < 0) idx = 0;

		tracker_request req;
		if (settings().get_bool(settings_pack::apply_ip_filter_to_trackers)
			&& m_apply_ip_filter)
			req.filter = m_ip_filter;

		req.info_hash = m_torrent_file->info_hash();
		req.kind |= tracker_request::scrape_request;
		req.url = m_trackers[idx].url;
		req.private_torrent = m_torrent_file->priv();
#if TORRENT_ABI_VERSION == 1
		req.auth = tracker_login();
#endif
		req.key = tracker_key();
		req.triggered_manually = user_triggered;
		m_ses.queue_tracker_request(std::move(req), shared_from_this());
	}

	void torrent::tracker_warning(tracker_request const& req, std::string const& msg)
	{
		TORRENT_ASSERT(is_single_thread());

		INVARIANT_CHECK;

		announce_entry* ae = find_tracker(req.url);
		tcp::endpoint local_endpoint;
		if (ae)
		{
			for (auto& aep : ae->endpoints)
			{
				if (aep.socket != req.outgoing_socket) continue;
				local_endpoint = aep.local_endpoint;
				aep.message = msg;
				break;
			}
		}

		if (m_ses.alerts().should_post<tracker_warning_alert>())
			m_ses.alerts().emplace_alert<tracker_warning_alert>(get_handle()
				, local_endpoint, req.url, msg);
	}

	void torrent::tracker_scrape_response(tracker_request const& req
		, int const complete, int const incomplete, int const downloaded, int /* downloaders */)
	{
		TORRENT_ASSERT(is_single_thread());

		INVARIANT_CHECK;
		TORRENT_ASSERT(0 != (req.kind & tracker_request::scrape_request));

		announce_entry* ae = find_tracker(req.url);
		tcp::endpoint local_endpoint;
		if (ae)
		{
			announce_endpoint* aep = ae->find_endpoint(req.outgoing_socket);
			if (aep)
			{
				local_endpoint = aep->local_endpoint;
				if (incomplete >= 0) aep->scrape_incomplete = incomplete;
				if (complete >= 0) aep->scrape_complete = complete;
				if (downloaded >= 0) aep->scrape_downloaded = downloaded;

				update_scrape_state();
			}
		}

		// if this was triggered manually we need to post this unconditionally,
		// since the client expects a response from its action, regardless of
		// whether all tracker events have been enabled by the alert mask
		if (m_ses.alerts().should_post<scrape_reply_alert>()
			|| req.triggered_manually)
		{
			m_ses.alerts().emplace_alert<scrape_reply_alert>(
				get_handle(), local_endpoint, incomplete, complete, req.url);
		}
	}

	void torrent::update_scrape_state()
	{
		// loop over all trackers and find the largest numbers for each scrape field
		// then update the torrent-wide understanding of number of downloaders and seeds
		int complete = -1;
		int incomplete = -1;
		int downloaded = -1;
		for (auto const& t : m_trackers)
		{
			for (auto const& aep : t.endpoints)
			{
				complete = std::max(aep.scrape_complete, complete);
				incomplete = std::max(aep.scrape_incomplete, incomplete);
				downloaded = std::max(aep.scrape_downloaded, downloaded);
			}
		}

		if ((complete >= 0 && int(m_complete) != complete)
			|| (incomplete >= 0 && int(m_incomplete) != incomplete)
			|| (downloaded >= 0 && int(m_downloaded) != downloaded))
			state_updated();

		if (int(m_complete) != complete
			|| int(m_incomplete) != incomplete
			|| int(m_downloaded) != downloaded)
		{
			m_complete = std::uint32_t(complete);
			m_incomplete = std::uint32_t(incomplete);
			m_downloaded = std::uint32_t(downloaded);

			update_auto_sequential();

			// these numbers are cached in the resume data
			set_need_save_resume();
		}
	}

	void torrent::tracker_response(
		tracker_request const& r
		, address const& tracker_ip // this is the IP we connected to
		, std::list<address> const& tracker_ips // these are all the IPs it resolved to
		, struct tracker_response const& resp)
	{
		TORRENT_ASSERT(is_single_thread());

		INVARIANT_CHECK;
		TORRENT_ASSERT(0 == (r.kind & tracker_request::scrape_request));

		// if the tracker told us what our external IP address is, record it with
		// out external IP counter (and pass along the IP of the tracker to know
		// who to attribute this vote to)
		if (resp.external_ip != address() && !is_any(tracker_ip))
			m_ses.set_external_address(r.outgoing_socket.get_local_endpoint()
				, resp.external_ip
				, aux::session_interface::source_tracker, tracker_ip);

		time_point32 const now = aux::time_now32();

		auto const interval = std::max(resp.interval, seconds32(
			settings().get_int(settings_pack::min_announce_interval)));

		announce_entry* ae = find_tracker(r.url);
		tcp::endpoint local_endpoint;
		if (ae)
		{
			announce_endpoint* aep = ae->find_endpoint(r.outgoing_socket);
			if (aep)
			{
				local_endpoint = aep->local_endpoint;
				if (resp.incomplete >= 0) aep->scrape_incomplete = resp.incomplete;
				if (resp.complete >= 0) aep->scrape_complete = resp.complete;
				if (resp.downloaded >= 0) aep->scrape_downloaded = resp.downloaded;
				if (!aep->start_sent && r.event == tracker_request::started)
					aep->start_sent = true;
				if (!aep->complete_sent && r.event == tracker_request::completed)
					aep->complete_sent = true;
				ae->verified = true;
				aep->next_announce = now + interval;
				aep->min_announce = now + resp.min_interval;
				aep->updating = false;
				aep->fails = 0;
				int tracker_index = int(ae - m_trackers.data());
				m_last_working_tracker = std::int8_t(prioritize_tracker(tracker_index));

				if ((!resp.trackerid.empty()) && (ae->trackerid != resp.trackerid))
				{
					ae->trackerid = resp.trackerid;
					if (m_ses.alerts().should_post<trackerid_alert>())
						m_ses.alerts().emplace_alert<trackerid_alert>(get_handle()
							, aep->local_endpoint, r.url, resp.trackerid);
				}

				update_scrape_state();
			}
		}
		update_tracker_timer(now);

#if TORRENT_ABI_VERSION == 1
		if (resp.complete >= 0 && resp.incomplete >= 0)
			m_last_scrape = aux::time_now32();
#endif

#ifndef TORRENT_DISABLE_LOGGING
		if (should_log())
		{
			std::string resolved_to;
			for (auto const& i : tracker_ips)
			{
				resolved_to += i.to_string();
				resolved_to += ", ";
			}
			debug_log("TRACKER RESPONSE [ interval: %d | min-interval: %d | "
				"external ip: %s | resolved to: %s | we connected to: %s ]"
				, interval.count()
				, resp.min_interval.count()
				, print_address(resp.external_ip).c_str()
				, resolved_to.c_str()
				, print_address(tracker_ip).c_str());
		}
#else
		TORRENT_UNUSED(tracker_ips);
#endif

		// for each of the peers we got from the tracker
		for (auto const& i : resp.peers)
		{
			// don't make connections to ourself
			if (i.pid == m_peer_id)
				continue;

#if TORRENT_USE_I2P
			if (r.i2pconn && string_ends_with(i.hostname, ".i2p"))
			{
				// this is an i2p name, we need to use the SAM connection
				// to do the name lookup
				if (string_ends_with(i.hostname, ".b32.i2p"))
				{
					ADD_OUTSTANDING_ASYNC("torrent::on_i2p_resolve");
					r.i2pconn->async_name_lookup(i.hostname.c_str()
						, std::bind(&torrent::on_i2p_resolve
						, shared_from_this(), _1, _2));
				}
				else
				{
					torrent_state st = get_peer_list_state();
					need_peer_list();
					if (m_peer_list->add_i2p_peer(i.hostname.c_str (), peer_info::tracker, {}, &st))
						state_updated();
					peers_erased(st.erased);
				}
			}
			else
#endif
			{
				ADD_OUTSTANDING_ASYNC("torrent::on_peer_name_lookup");
				m_ses.get_resolver().async_resolve(i.hostname, resolver_interface::abort_on_shutdown
					, std::bind(&torrent::on_peer_name_lookup, shared_from_this(), _1, _2, i.port));
			}
		}

		// there are 2 reasons to allow local IPs to be returned from a
		// non-local tracker
		// 1. retrackers are popular in russia, where an ISP runs a tracker within
		//    the AS (but not on the local network) giving out peers only from the
		//    local network
		// 2. it might make sense to have a tracker extension in the future where
		//    trackers records a peer's internal and external IP, and match up
		//    peers on the same local network

		bool need_update = false;
		for (auto const& i : resp.peers4)
		{
			tcp::endpoint a(address_v4(i.ip), i.port);
			need_update |= bool(add_peer(a, peer_info::tracker) != nullptr);
		}

		for (auto const& i : resp.peers6)
		{
			tcp::endpoint a(address_v6(i.ip), i.port);
			need_update |= bool(add_peer(a, peer_info::tracker) != nullptr);
		}

#ifndef TORRENT_DISABLE_LOGGING
		if (should_log())
		{
			error_code ec;
			std::string str;
			for (auto const& peer : resp.peers4)
			{
				str += address_v4(peer.ip).to_string(ec);
				str += ' ';
			}
			for (auto const& peer : resp.peers6)
			{
				str += address_v6(peer.ip).to_string(ec);
				str += ' ';
			}
			debug_log("tracker add_peer() [ %s] connect-candidates: %d"
				, str.c_str(), m_peer_list
				? m_peer_list->num_connect_candidates() : -1);
		}
#endif
		if (need_update) state_updated();

		update_want_peers();

		// post unconditionally if the announce was triggered manually
		if (m_ses.alerts().should_post<tracker_reply_alert>()
			|| r.triggered_manually)
		{
			m_ses.alerts().emplace_alert<tracker_reply_alert>(
				get_handle(), local_endpoint, int(resp.peers.size() + resp.peers4.size())
				+ int(resp.peers6.size())
				, r.url);
		}

		do_connect_boost();

		state_updated();
	}

	void torrent::update_auto_sequential()
	{
		if (!settings().get_bool(settings_pack::auto_sequential))
		{
			m_auto_sequential = false;
			return;
		}

		if (num_peers() - m_num_connecting < 10)
		{
			// there are too few peers. Be conservative and don't assume it's
			// well seeded until we can connect to more peers
			m_auto_sequential = false;
			return;
		}

		// if there are at least 10 seeds, and there are 10 times more
		// seeds than downloaders, enter sequential download mode
		// (for performance)
		int const downloaders = num_downloaders();
		int const seeds = num_seeds();
		m_auto_sequential = downloaders * 10 <= seeds
			&& seeds > 9;
	}

	void torrent::do_connect_boost()
	{
		if (m_connect_boost_counter == 0) return;

		// this is the first tracker response for this torrent
		// instead of waiting one second for session_impl::on_tick()
		// to be called, connect to a few peers immediately
		int conns = std::min(int(m_connect_boost_counter)
			, settings().get_int(settings_pack::connections_limit) - m_ses.num_connections());

		if (conns == 0) return;

		// if we don't know of any peers
		if (!m_peer_list) return;

		while (want_peers() && conns > 0)
		{
			TORRENT_ASSERT(m_connect_boost_counter > 0);
			--conns;
			--m_connect_boost_counter;
			torrent_state st = get_peer_list_state();
			torrent_peer* p = m_peer_list->connect_one_peer(m_ses.session_time(), &st);
			peers_erased(st.erased);
			inc_stats_counter(counters::connection_attempt_loops, st.loop_counter);
			if (p == nullptr)
			{
				update_want_peers();
				continue;
			}

#ifndef TORRENT_DISABLE_LOGGING
			if (should_log())
			{
				external_ip const& external = m_ses.external_address();
				debug_log(" *** FOUND CONNECTION CANDIDATE ["
					" ip: %s rank: %u external: %s t: %d ]"
					, print_endpoint(p->ip()).c_str()
					, p->rank(external, m_ses.listen_port())
					, print_address(external.external_address(p->address())).c_str()
					, int(m_ses.session_time() - p->last_connected));
			}
#endif

			if (!connect_to_peer(p))
			{
				m_peer_list->inc_failcount(p);
				update_want_peers();
			}
			else
			{
				// increase m_ses.m_boost_connections for each connection
				// attempt. This will be deducted from the connect speed
				// the next time session_impl::on_tick() is triggered
				m_ses.inc_boost_connections();
				update_want_peers();
			}
		}

		if (want_peers()) m_ses.prioritize_connections(shared_from_this());
	}

	// this is the entry point for the client to force a re-announce. It's
	// considered a client-initiated announce (as opposed to the regular ones,
	// issued by libtorrent)
	void torrent::force_tracker_request(time_point const t, int const tracker_idx
		, reannounce_flags_t const flags)
	{
		TORRENT_ASSERT_PRECOND((tracker_idx >= 0
			&& tracker_idx < int(m_trackers.size()))
			|| tracker_idx == -1);

		if (is_paused()) return;
		if (tracker_idx == -1)
		{
			for (auto& e : m_trackers)
			{
				for (auto& aep : e.endpoints)
				{
					aep.next_announce = (flags & torrent_handle::ignore_min_interval)
						? time_point_cast<seconds32>(t) + seconds32(1)
						: std::max(time_point_cast<seconds32>(t), aep.min_announce) + seconds32(1);
					aep.min_announce = aep.next_announce;
					aep.triggered_manually = true;
				}
			}
		}
		else
		{
			if (tracker_idx < 0 || tracker_idx >= int(m_trackers.size()))
				return;
			announce_entry& e = m_trackers[tracker_idx];
			for (auto& aep : e.endpoints)
			{
				aep.next_announce = (flags & torrent_handle::ignore_min_interval)
					? time_point_cast<seconds32>(t) + seconds32(1)
					: std::max(time_point_cast<seconds32>(t), aep.min_announce) + seconds32(1);
				aep.min_announce = aep.next_announce;
				aep.triggered_manually = true;
			}
		}
		update_tracker_timer(aux::time_now32());
	}

#if TORRENT_ABI_VERSION == 1
	void torrent::set_tracker_login(std::string const& name
		, std::string const& pw)
	{
		m_username = name;
		m_password = pw;
	}
#endif

#if TORRENT_USE_I2P
	void torrent::on_i2p_resolve(error_code const& ec, char const* dest) try
	{
		TORRENT_ASSERT(is_single_thread());

		INVARIANT_CHECK;

		COMPLETE_ASYNC("torrent::on_i2p_resolve");
#ifndef TORRENT_DISABLE_LOGGING
		if (ec && should_log())
			debug_log("i2p_resolve error: %s", ec.message().c_str());
#endif
		if (ec || m_abort || m_ses.is_aborted()) return;

		need_peer_list();
		torrent_state st = get_peer_list_state();
		if (m_peer_list->add_i2p_peer(dest, peer_info::tracker, {}, &st))
			state_updated();
		peers_erased(st.erased);
	}
	catch (...) { handle_exception(); }
#endif

	void torrent::on_peer_name_lookup(error_code const& e
		, std::vector<address> const& host_list, int const port) try
	{
		TORRENT_ASSERT(is_single_thread());

		INVARIANT_CHECK;

		COMPLETE_ASYNC("torrent::on_peer_name_lookup");

#ifndef TORRENT_DISABLE_LOGGING
		if (e && should_log())
			debug_log("peer name lookup error: %s", e.message().c_str());
#endif

		if (e || m_abort || host_list.empty() || m_ses.is_aborted()) return;

		// TODO: add one peer per IP the hostname resolves to
		tcp::endpoint host(host_list.front(), std::uint16_t(port));

		if (m_ip_filter && m_ip_filter->access(host.address()) & ip_filter::blocked)
		{
#ifndef TORRENT_DISABLE_LOGGING
			if (should_log())
			{
				error_code ec;
				debug_log("blocked ip from tracker: %s", host.address().to_string(ec).c_str());
			}
#endif
			if (m_ses.alerts().should_post<peer_blocked_alert>())
				m_ses.alerts().emplace_alert<peer_blocked_alert>(get_handle()
					, host, peer_blocked_alert::ip_filter);
			return;
		}

		if (add_peer(host, peer_info::tracker))
			state_updated();

#ifndef TORRENT_DISABLE_LOGGING
		if (should_log())
		{
			error_code ec;
			debug_log("name-lookup add_peer() [ %s ] connect-candidates: %d"
				, host.address().to_string(ec).c_str()
				, m_peer_list ? m_peer_list->num_connect_candidates() : -1);
		}
#endif
		update_want_peers();
	}
	catch (...) { handle_exception(); }

	boost::optional<std::int64_t> torrent::bytes_left() const
	{
		// if we don't have the metadata yet, we
		// cannot tell how big the torrent is.
		if (!valid_metadata()) return {};
		TORRENT_ASSERT(m_torrent_file->num_pieces() > 0);
		if (m_seed_mode) return std::int64_t(0);
		if (!has_picker()) return m_seed_mode ? std::int64_t(0) : m_torrent_file->total_size();

		std::int64_t left
			= m_torrent_file->total_size()
			- std::int64_t(m_picker->num_passed()) * m_torrent_file->piece_length();

		// if we have the last piece, we may have subtracted too much, as it can
		// be smaller than the normal piece size.
		// we have to correct it
		piece_index_t const last_piece = prev(m_torrent_file->end_piece());
		if (m_picker->has_piece_passed(last_piece))
		{
			left += m_torrent_file->piece_length() - m_torrent_file->piece_size(last_piece);
		}

		return left;
	}

	// we assume the last block is never a pad block. Should be a fairly
	// safe assumption, and you just get a few kiB off if it is
	std::int64_t calc_bytes(file_storage const& fs, piece_count const& pc)
	{
		// it's an impossible combination to have 0 pieces, but still have one of them be the last piece
		TORRENT_ASSERT(!(pc.num_pieces == 0 && pc.last_piece == true));

		// if we have 0 pieces, we can't have any pad blocks either
		TORRENT_ASSERT(!(pc.num_pieces == 0 && pc.pad_blocks > 0));

		// if we have all pieces, we must also have the last one
		TORRENT_ASSERT(!(pc.num_pieces == fs.num_pieces() && pc.last_piece == false));
		int const block_size = std::min(default_block_size, fs.piece_length());

		// every block should not be a pad block
		TORRENT_ASSERT(pc.pad_blocks <= std::int64_t(pc.num_pieces) * fs.piece_length() / block_size);

		return std::int64_t(pc.num_pieces) * fs.piece_length()
			- (pc.last_piece ? fs.piece_length() - fs.piece_size(fs.last_piece()) : 0)
			- std::int64_t(pc.pad_blocks) * block_size;
	}

	// fills in total_wanted, total_wanted_done and total_done
// TODO: 3 this could probably be pulled out into a free function
	void torrent::bytes_done(torrent_status& st, status_flags_t const flags) const
	{
		INVARIANT_CHECK;

		st.total_done = 0;
		st.total_wanted_done = 0;
		st.total_wanted = m_torrent_file->total_size();

		TORRENT_ASSERT(st.total_wanted >= m_padding_blocks * default_block_size);
		TORRENT_ASSERT(st.total_wanted >= 0);

		TORRENT_ASSERT(!valid_metadata() || m_torrent_file->num_pieces() > 0);
		if (!valid_metadata()) return;

		TORRENT_ASSERT(st.total_wanted >= std::int64_t(m_torrent_file->piece_length())
			* (m_torrent_file->num_pieces() - 1));

		// if any piece hash fails, we'll be taken out of seed mode
		// and m_seed_mode will be false
		if (m_seed_mode || is_seed())
		{
			st.total_done = m_torrent_file->total_size()
				- m_padding_blocks * default_block_size;
			st.total_wanted_done = st.total_done;
			st.total_wanted = st.total_done;
			return;
		}
		else if (!has_picker())
		{
			st.total_done = 0;
			st.total_wanted_done = 0;
			st.total_wanted = m_torrent_file->total_size()
				- m_padding_blocks * default_block_size;
			return;
		}

		TORRENT_ASSERT(has_picker());

		file_storage const& files = m_torrent_file->files();

		st.total_wanted = calc_bytes(files, m_picker->want());
		st.total_wanted_done = calc_bytes(files, m_picker->have_want());
		st.total_done = calc_bytes(files, m_picker->have());
		st.total = calc_bytes(files, m_picker->all_pieces());

		TORRENT_ASSERT(st.total_done <= calc_bytes(files, m_picker->all_pieces()));
		TORRENT_ASSERT(st.total_wanted <= calc_bytes(files, m_picker->all_pieces()));

		TORRENT_ASSERT(st.total_wanted_done >= 0);
		TORRENT_ASSERT(st.total_wanted >= 0);
		TORRENT_ASSERT(st.total_wanted >= st.total_wanted_done);
		TORRENT_ASSERT(st.total_done >= 0);
		TORRENT_ASSERT(st.total_done >= st.total_wanted_done);

		// this is expensive, we might not want to do it all the time
		if (!(flags & torrent_handle::query_accurate_download_counters)) return;

		// to get higher accuracy of the download progress, include
		// blocks from currently downloading pieces as well
		std::vector<piece_picker::downloading_piece> const dl_queue
			= m_picker->get_download_queue();

		// look at all unfinished pieces and add the completed
		// blocks to our 'done' counter
		for (auto i = dl_queue.begin(); i != dl_queue.end(); ++i)
		{
			piece_index_t const index = i->index;

			// completed pieces are already accounted for
			if (m_picker->have_piece(index)) continue;

			TORRENT_ASSERT(i->finished + i->writing <= m_picker->blocks_in_piece(index));
			TORRENT_ASSERT(i->finished + i->writing >= m_picker->pad_blocks_in_piece(index));

			int const blocks = i->finished + i->writing - m_picker->pad_blocks_in_piece(index);
			TORRENT_ASSERT(blocks >= 0);

			auto const additional_bytes = std::int64_t(blocks) * block_size();
			st.total_done += additional_bytes;
			if (m_picker->piece_priority(index) > dont_download)
				st.total_wanted_done += additional_bytes;
		}
	}

	void torrent::on_piece_verified(piece_index_t const piece
		, sha1_hash const& piece_hash, storage_error const& error) try
	{
		TORRENT_ASSERT(is_single_thread());

		if (m_abort) return;
		if (m_deleted) return;

		bool const passed = settings().get_bool(settings_pack::disable_hash_checks)
			|| (!error && sha1_hash(piece_hash) == m_torrent_file->hash_for_piece(piece));

		bool const disk_error = !passed && error;

		if (disk_error) handle_disk_error("piece_verified", error);

#ifndef TORRENT_DISABLE_LOGGING
		if (should_log())
		{
			debug_log("*** PIECE_FINISHED [ p: %d | chk: %s | size: %d ]"
				, static_cast<int>(piece), passed ? "passed" : disk_error ? "disk failed" : "failed"
				, m_torrent_file->piece_size(piece));
		}
#endif
		TORRENT_ASSERT(valid_metadata());

		// if we're a seed we don't have a picker
		// and we also don't have to do anything because
		// we already have this piece
		if (!has_picker() && m_have_all) return;

		need_picker();

		TORRENT_ASSERT(!m_picker->have_piece(piece));

		state_updated();

		// even though the piece passed the hash-check
		// it might still have failed being written to disk
		// if so, piece_picker::write_failed() has been
		// called, and the piece is no longer finished.
		// in this case, we have to ignore the fact that
		// it passed the check
		if (!m_picker->is_piece_finished(piece)) return;

		if (disk_error)
		{
			update_gauge();
		}
		else if (passed)
		{
			// the following call may cause picker to become invalid
			// in case we just became a seed
			piece_passed(piece);
			// if we're in seed mode, we just acquired this piece
			// mark it as verified
			if (m_seed_mode) verified(piece);
		}
		else
		{
			// piece_failed() will restore the piece
			piece_failed(piece);
		}
	}
	catch (...) { handle_exception(); }

	void torrent::add_suggest_piece(piece_index_t const index)
	{
		TORRENT_ASSERT(settings().get_int(settings_pack::suggest_mode)
			== settings_pack::suggest_read_cache);

		// when we care about suggest mode, we keep the piece picker
		// around to track piece availability
		need_picker();
		int const peers = std::max(num_peers(), 1);
		int const availability = m_picker->get_availability(index) * 100 / peers;

		m_suggest_pieces.add_piece(index, availability
			, settings().get_int(settings_pack::max_suggest_pieces));
	}

	// this is called once we have completely downloaded piece
	// 'index', its hash has been verified. It's also called
	// during initial file check when we find a piece whose hash
	// is correct
	void torrent::we_have(piece_index_t const index)
	{
		TORRENT_ASSERT(is_single_thread());
		TORRENT_ASSERT(!has_picker() || m_picker->has_piece_passed(index));

		inc_stats_counter(counters::num_have_pieces);

		// at this point, we have the piece for sure. It has been
		// successfully written to disk. We may announce it to peers
		// (unless it has already been announced through predictive_piece_announce
		// feature).
		bool announce_piece = true;
		auto const it = std::lower_bound(m_predictive_pieces.begin()
			, m_predictive_pieces.end(), index);
		if (it != m_predictive_pieces.end() && *it == index)
		{
			// this means we've already announced the piece
			announce_piece = false;
			m_predictive_pieces.erase(it);
		}

		// make a copy of the peer list since peers
		// may disconnect while looping
		for (auto c : m_connections)
		{
			auto p = c->self();

			// received_piece will check to see if we're still interested
			// in this peer, and if neither of us is interested in the other,
			// disconnect it.
			p->received_piece(index);
			if (p->is_disconnecting()) continue;

			// if we're not announcing the piece, it means we
			// already have, and that we might have received
			// a request for it, and not sending it because
			// we were waiting to receive the piece, now that
			// we have received it, try to send stuff (fill_send_buffer)
			if (announce_piece) p->announce_piece(index);
			else p->fill_send_buffer();
		}

#ifndef TORRENT_DISABLE_EXTENSIONS
		for (auto& ext : m_extensions)
		{
			ext->on_piece_pass(index);
		}
#endif

		// since this piece just passed, we might have
		// become uninterested in some peers where this
		// was the last piece we were interested in
		// update_interest may disconnect the peer and
		// invalidate the iterator
		for (auto p : m_connections)
		{
			TORRENT_INCREMENT(m_iterating_connections);
			// if we're not interested already, no need to check
			if (!p->is_interesting()) continue;
			// if the peer doesn't have the piece we just got, it
			// shouldn't affect our interest
			if (!p->has_piece(index)) continue;
			p->update_interest();
		}

		set_need_save_resume();
		state_updated();

		if (m_ses.alerts().should_post<piece_finished_alert>())
			m_ses.alerts().emplace_alert<piece_finished_alert>(get_handle(), index);

		// update m_file_progress (if we have one)
		m_file_progress.update(m_torrent_file->files(), index
			, &m_ses.alerts(), get_handle());

		remove_time_critical_piece(index, true);

		if (is_downloading_state(m_state))
		{
			if (m_state != torrent_status::finished
				&& m_state != torrent_status::seeding
				&& is_finished())
			{
				// torrent finished
				// i.e. all the pieces we're interested in have
				// been downloaded. Release the files (they will open
				// in read only mode if needed)
				finished();
				// if we just became a seed, picker is now invalid, since it
				// is deallocated by the torrent once it starts seeding
			}

			m_last_download = aux::time_now32();

			if (m_share_mode)
				recalc_share_mode();
		}
	}

	// this is called when the piece hash is checked as correct. Note
	// that the piece picker and the torrent won't necessarily consider
	// us to have this piece yet, since it might not have been flushed
	// to disk yet. Only if we have predictive_piece_announce on will
	// we announce this piece to peers at this point.
	void torrent::piece_passed(piece_index_t const index)
	{
//		INVARIANT_CHECK;
		TORRENT_ASSERT(is_single_thread());
		TORRENT_ASSERT(!m_picker->has_piece_passed(index));

#ifndef TORRENT_DISABLE_LOGGING
		if (should_log())
			debug_log("PIECE_PASSED (%d)", num_passed());
#endif

//		std::fprintf(stderr, "torrent::piece_passed piece:%d\n", index);

		TORRENT_ASSERT(index >= piece_index_t(0));
		TORRENT_ASSERT(index < m_torrent_file->end_piece());

		set_need_save_resume();

		inc_stats_counter(counters::num_piece_passed);

		remove_time_critical_piece(index, true);

		if (settings().get_int(settings_pack::suggest_mode)
			== settings_pack::suggest_read_cache)
		{
			// we just got a new piece. Chances are that it's actually the
			// rarest piece (since we're likely to download pieces rarest first)
			// if it's rarer than any other piece that we currently suggest, insert
			// it in the suggest set and pop the last one out
			add_suggest_piece(index);
		}

		std::vector<torrent_peer*> downloaders;
		m_picker->get_downloaders(downloaders, index);

		// increase the trust point of all peers that sent
		// parts of this piece.
		std::set<torrent_peer*> peers;

		// these torrent_peer pointers are owned by m_peer_list and they may be
		// invalidated if a peer disconnects. We cannot keep them across any
		// significant operations, but we should use them right away
		// ignore nullptrs
		std::remove_copy(downloaders.begin(), downloaders.end()
			, std::inserter(peers, peers.begin()), static_cast<torrent_peer*>(nullptr));

		for (auto p : peers)
		{
			TORRENT_ASSERT(p != nullptr);
			if (p == nullptr) continue;
			TORRENT_ASSERT(p->in_use);
			p->on_parole = false;
			int trust_points = p->trust_points;
			++trust_points;
			if (trust_points > 8) trust_points = 8;
			p->trust_points = trust_points;
			if (p->connection)
			{
				auto* peer = static_cast<peer_connection*>(p->connection);
				TORRENT_ASSERT(peer->m_in_use == 1337);
				peer->received_valid_data(index);
			}
		}
		// announcing a piece may invalidate the torrent_peer pointers
		// so we can't use them anymore

		downloaders.clear();
		peers.clear();

		// make the disk cache flush the piece to disk
		if (m_storage)
			m_ses.disk_thread().async_flush_piece(m_storage, index);
		m_picker->piece_passed(index);
		update_gauge();
		we_have(index);
	}

	// we believe we will complete this piece very soon
	// announce it to peers ahead of time to eliminate the
	// round-trip times involved in announcing it, requesting it
	// and sending it
	// TODO: 2 use chrono type for time duration
	void torrent::predicted_have_piece(piece_index_t const index, int const milliseconds)
	{
		auto const i = std::lower_bound(m_predictive_pieces.begin()
			, m_predictive_pieces.end(), index);
		if (i != m_predictive_pieces.end() && *i == index) return;

		for (auto p : m_connections)
		{
			TORRENT_INCREMENT(m_iterating_connections);
#ifndef TORRENT_DISABLE_LOGGING
			p->peer_log(peer_log_alert::outgoing, "PREDICTIVE_HAVE", "piece: %d expected in %d ms"
				, static_cast<int>(index), milliseconds);
#else
			TORRENT_UNUSED(milliseconds);
#endif
			p->announce_piece(index);
		}

		m_predictive_pieces.insert(i, index);
	}

	void torrent::piece_failed(piece_index_t const index)
	{
		// if the last piece fails the peer connection will still
		// think that it has received all of it until this function
		// resets the download queue. So, we cannot do the
		// invariant check here since it assumes:
		// (total_done == m_torrent_file->total_size()) => is_seed()
		INVARIANT_CHECK;
		TORRENT_ASSERT(is_single_thread());

		TORRENT_ASSERT(m_picker.get());
		TORRENT_ASSERT(index >= piece_index_t(0));
		TORRENT_ASSERT(index < m_torrent_file->end_piece());

		inc_stats_counter(counters::num_piece_failed);

		auto const it = std::lower_bound(m_predictive_pieces.begin()
			, m_predictive_pieces.end(), index);
		if (it != m_predictive_pieces.end() && *it == index)
		{
			for (auto p : m_connections)
			{
				TORRENT_INCREMENT(m_iterating_connections);
				// send reject messages for
				// potential outstanding requests to this piece
				p->reject_piece(index);
				// let peers that support the dont-have message
				// know that we don't actually have this piece
				p->write_dont_have(index);
			}
			m_predictive_pieces.erase(it);
		}
		// increase the total amount of failed bytes
		add_failed_bytes(m_torrent_file->piece_size(index));

#ifndef TORRENT_DISABLE_EXTENSIONS
		for (auto& ext : m_extensions)
		{
			ext->on_piece_failed(index);
		}
#endif

		std::vector<torrent_peer*> downloaders;
		if (m_picker)
			m_picker->get_downloaders(downloaders, index);

		// decrease the trust point of all peers that sent
		// parts of this piece.
		// first, build a set of all peers that participated
		std::set<torrent_peer*> peers;
		std::copy(downloaders.begin(), downloaders.end(), std::inserter(peers, peers.begin()));

#if TORRENT_USE_ASSERTS
		for (auto const& p : downloaders)
		{
			if (p && p->connection)
			{
				auto* peer = static_cast<peer_connection*>(p->connection);
				peer->piece_failed = true;
			}
		}
#endif

		// did we receive this piece from a single peer?
		bool const single_peer = peers.size() == 1;

		for (auto p : peers)
		{
			if (p == nullptr) continue;
			TORRENT_ASSERT(p->in_use);
			bool allow_disconnect = true;
			if (p->connection)
			{
				auto* peer = static_cast<peer_connection*>(p->connection);
				TORRENT_ASSERT(peer->m_in_use == 1337);

				// the peer implementation can ask not to be disconnected.
				// this is used for web seeds for instance, to instead of
				// disconnecting, mark the file as not being had.
				allow_disconnect = peer->received_invalid_data(index, single_peer);
			}

			if (settings().get_bool(settings_pack::use_parole_mode))
				p->on_parole = true;

			int hashfails = p->hashfails;
			int trust_points = p->trust_points;

			// we decrease more than we increase, to keep the
			// allowed failed/passed ratio low.
			trust_points -= 2;
			++hashfails;
			if (trust_points < -7) trust_points = -7;
			p->trust_points = trust_points;
			if (hashfails > 255) hashfails = 255;
			p->hashfails = std::uint8_t(hashfails);

			// either, we have received too many failed hashes
			// or this was the only peer that sent us this piece.
			// if we have failed more than 3 pieces from this peer,
			// don't trust it regardless.
			if (p->trust_points <= -7
				|| (single_peer && allow_disconnect))
			{
				// we don't trust this peer anymore
				// ban it.
				if (m_ses.alerts().should_post<peer_ban_alert>())
				{
					peer_id const pid = p->connection
						? p->connection->pid() : peer_id();
					m_ses.alerts().emplace_alert<peer_ban_alert>(
						get_handle(), p->ip(), pid);
				}

				// mark the peer as banned
				ban_peer(p);
				update_want_peers();
				inc_stats_counter(counters::banned_for_hash_failure);

				if (p->connection)
				{
					auto* peer = static_cast<peer_connection*>(p->connection);
#ifndef TORRENT_DISABLE_LOGGING
					if (should_log())
					{
						debug_log("*** BANNING PEER: \"%s\" Too many corrupt pieces"
							, print_endpoint(p->ip()).c_str());
					}
					peer->peer_log(peer_log_alert::info, "BANNING_PEER", "Too many corrupt pieces");
#endif
					peer->disconnect(errors::too_many_corrupt_pieces, operation_t::bittorrent);
				}
			}
		}

		// If m_storage isn't set here, it means we're shutting down
		if (m_storage)
		{
			// it doesn't make much sense to fail to hash a piece
			// without having a storage associated with the torrent.
			// restoring the piece in the piece picker without calling
			// clear piece on the disk thread will make them out of
			// sync, and if we try to write more blocks to this piece
			// the disk thread will barf, because it hasn't been cleared
			TORRENT_ASSERT(m_storage);

			// don't allow picking any blocks from this piece
			// until we're done synchronizing with the disk threads.
			m_picker->lock_piece(index);

			// don't do this until after the plugins have had a chance
			// to read back the blocks that failed, for blame purposes
			// this way they have a chance to hit the cache
			m_ses.disk_thread().async_clear_piece(m_storage, index
				, std::bind(&torrent::on_piece_sync, shared_from_this(), _1));
		}
		else
		{
			TORRENT_ASSERT(m_abort);
			// it doesn't really matter what we do
			// here, since we're about to destruct the
			// torrent anyway.
			on_piece_sync(index);
		}

#if TORRENT_USE_ASSERTS
		for (auto const& p : downloaders)
		{
			if (p && p->connection)
			{
				auto* peer = static_cast<peer_connection*>(p->connection);
				peer->piece_failed = false;
			}
		}
#endif
	}

	void torrent::peer_is_interesting(peer_connection& c)
	{
		INVARIANT_CHECK;

		// no peer should be interesting if we're finished
		TORRENT_ASSERT(!is_finished());

		if (c.in_handshake()) return;
		c.send_interested();
		if (c.has_peer_choked()
			&& c.allowed_fast().empty())
			return;

		if (request_a_block(*this, c))
			inc_stats_counter(counters::interesting_piece_picks);
		c.send_block_requests();
	}

	void torrent::on_piece_sync(piece_index_t const piece) try
	{
		// the user may have called force_recheck, which clears
		// the piece picker
		if (!has_picker()) return;

		// unlock the piece and restore it, as if no block was
		// ever downloaded for it.
		m_picker->restore_piece(piece);

		if (m_ses.alerts().should_post<hash_failed_alert>())
			m_ses.alerts().emplace_alert<hash_failed_alert>(get_handle(), piece);

		// we have to let the piece_picker know that
		// this piece failed the check as it can restore it
		// and mark it as being interesting for download
		TORRENT_ASSERT(!m_picker->have_piece(piece));

		// loop over all peers and re-request potential duplicate
		// blocks to this piece
		for (auto p : m_connections)
		{
			TORRENT_INCREMENT(m_iterating_connections);
			for (auto const& b : p->download_queue())
			{
				if (b.timed_out || b.not_wanted) continue;
				if (b.block.piece_index != piece) continue;
				m_picker->mark_as_downloading(b.block, p->peer_info_struct()
					, p->picker_options());
			}
			for (auto const& b : p->request_queue())
			{
				if (b.block.piece_index != piece) continue;
				m_picker->mark_as_downloading(b.block, p->peer_info_struct()
					, p->picker_options());
			}
		}
	}
	catch (...) { handle_exception(); }

	void torrent::peer_has(piece_index_t const index, peer_connection const* peer)
	{
		if (has_picker())
		{
			torrent_peer* pp = peer->peer_info_struct();
			m_picker->inc_refcount(index, pp);
		}
		else
		{
			TORRENT_ASSERT(is_seed() || !m_have_all);
		}
	}

	// when we get a bitfield message, this is called for that piece
	void torrent::peer_has(typed_bitfield<piece_index_t> const& bits
		, peer_connection const* peer)
	{
		if (has_picker())
		{
			TORRENT_ASSERT(bits.size() == torrent_file().num_pieces());
			torrent_peer* pp = peer->peer_info_struct();
			m_picker->inc_refcount(bits, pp);
		}
		else
		{
			TORRENT_ASSERT(is_seed() || !m_have_all);
		}
	}

	void torrent::peer_has_all(peer_connection const* peer)
	{
		if (has_picker())
		{
			torrent_peer* pp = peer->peer_info_struct();
			m_picker->inc_refcount_all(pp);
		}
		else
		{
			TORRENT_ASSERT(is_seed() || !m_have_all);
		}
	}

	void torrent::peer_lost(typed_bitfield<piece_index_t> const& bits
		, peer_connection const* peer)
	{
		if (has_picker())
		{
			TORRENT_ASSERT(bits.size() == torrent_file().num_pieces());
			torrent_peer* pp = peer->peer_info_struct();
			m_picker->dec_refcount(bits, pp);
		}
		else
		{
			TORRENT_ASSERT(is_seed() || !m_have_all);
		}
	}

	void torrent::peer_lost(piece_index_t const index, peer_connection const* peer)
	{
		if (m_picker)
		{
			torrent_peer* pp = peer->peer_info_struct();
			m_picker->dec_refcount(index, pp);
		}
		else
		{
			TORRENT_ASSERT(is_seed() || !m_have_all);
		}
	}

	void torrent::abort()
	{
		TORRENT_ASSERT(is_single_thread());

		if (m_abort) return;

		m_abort = true;
		update_want_peers();
		update_want_tick();
		update_want_scrape();
		update_gauge();
		stop_announcing();

		// remove from download queue
		m_ses.set_queue_position(this, queue_position_t{-1});

		if (m_peer_class > peer_class_t{0})
		{
			remove_class(m_ses.peer_classes(), m_peer_class);
			m_ses.peer_classes().decref(m_peer_class);
			m_peer_class = peer_class_t{0};
		}

		error_code ec;
		m_inactivity_timer.cancel(ec);

#ifndef TORRENT_DISABLE_LOGGING
		log_to_all_peers("aborting");
#endif

		// disconnect all peers and close all
		// files belonging to the torrents
		disconnect_all(errors::torrent_aborted, operation_t::bittorrent);

		// make sure to destruct the peers immediately
		on_remove_peers();
		TORRENT_ASSERT(m_connections.empty());

		// post a message to the main thread to destruct
		// the torrent object from there
		if (m_storage)
		{
			try {
				m_ses.disk_thread().async_stop_torrent(m_storage
					, std::bind(&torrent::on_torrent_aborted, shared_from_this()));
			}
			catch (std::exception const& e)
			{
				TORRENT_UNUSED(e);
				m_storage.reset();
#ifndef TORRENT_DISABLE_LOGGING
				debug_log("Failed to flush disk cache: %s", e.what());
#endif
				// clients may rely on this alert to be posted, so it's probably a
				// good idea to post it here, even though we failed
				// TODO: 3 should this alert have an error code in it?
				if (alerts().should_post<cache_flushed_alert>())
					alerts().emplace_alert<cache_flushed_alert>(get_handle());
			}
		}
		else
		{
			if (alerts().should_post<cache_flushed_alert>())
				alerts().emplace_alert<cache_flushed_alert>(get_handle());
		}

		// TODO: 2 abort lookups this torrent has made via the
		// session host resolver interface

		if (!m_apply_ip_filter)
		{
			inc_stats_counter(counters::non_filter_torrents, -1);
			m_apply_ip_filter = true;
		}

		m_paused = false;
		m_auto_managed = false;
		update_state_list();
		for (torrent_list_index_t i{}; i != m_links.end_index(); ++i)
		{
			if (!m_links[i].in_list()) continue;
			m_links[i].unlink(m_ses.torrent_list(i), i);
		}
		// don't re-add this torrent to the state-update list
		m_state_subscription = false;
	}

	// this is called when we're destructing non-gracefully. i.e. we're _just_
	// destructing everything.
	void torrent::panic()
	{
		m_storage.reset();
		// if there are any other peers allocated still, we need to clear them
		// now. They can't be cleared later because the allocator will already
		// have been destructed
		if (m_peer_list) m_peer_list->clear();
		m_connections.clear();
		m_outgoing_pids.clear();
		m_peers_to_disconnect.clear();
		m_num_uploads = 0;
		m_num_connecting = 0;
		m_num_connecting_seeds = 0;
	}

	void torrent::set_super_seeding(bool on)
	{
		if (on == m_super_seeding) return;

		m_super_seeding = on;
		set_need_save_resume();
		state_updated();

		if (m_super_seeding) return;

		// disable super seeding for all peers
		for (auto pc : *this)
		{
			pc->superseed_piece(piece_index_t(-1), piece_index_t(-1));
		}
	}

	// TODO: 3 this should return optional<>. piece index -1 should not be
	// allowed
	piece_index_t torrent::get_piece_to_super_seed(typed_bitfield<piece_index_t> const& bits)
	{
		// return a piece with low availability that is not in
		// the bitfield and that is not currently being super
		// seeded by any peer
		TORRENT_ASSERT(m_super_seeding);

		// do a linear search from the first piece
		int min_availability = 9999;
		std::vector<piece_index_t> avail_vec;
		for (auto const i : m_torrent_file->piece_range())
		{
			if (bits[i]) continue;

			int availability = 0;
			for (auto pc : *this)
			{
				if (pc->super_seeded_piece(i))
				{
					// avoid super-seeding the same piece to more than one
					// peer if we can avoid it. Do this by artificially
					// increase the availability
					availability = 999;
					break;
				}
				if (pc->has_piece(i)) ++availability;
			}
			if (availability > min_availability) continue;
			if (availability == min_availability)
			{
				avail_vec.push_back(i);
				continue;
			}
			TORRENT_ASSERT(availability < min_availability);
			min_availability = availability;
			avail_vec.clear();
			avail_vec.push_back(i);
		}

		if (avail_vec.empty()) return piece_index_t(-1);
		return avail_vec[random(std::uint32_t(avail_vec.size() - 1))];
	}

	void torrent::on_files_deleted(storage_error const& error) try
	{
		TORRENT_ASSERT(is_single_thread());

		if (error)
		{
			if (alerts().should_post<torrent_delete_failed_alert>())
				alerts().emplace_alert<torrent_delete_failed_alert>(get_handle()
					, error.ec, m_torrent_file->info_hash());
		}
		else
		{
			alerts().emplace_alert<torrent_deleted_alert>(get_handle(), m_torrent_file->info_hash());
		}
	}
	catch (...) { handle_exception(); }

	void torrent::on_file_renamed(std::string const& filename
		, file_index_t const file_idx
		, storage_error const& error) try
	{
		TORRENT_ASSERT(is_single_thread());

		if (error)
		{
			if (alerts().should_post<file_rename_failed_alert>())
				alerts().emplace_alert<file_rename_failed_alert>(get_handle()
					, file_idx, error.ec);
		}
		else
		{
			if (alerts().should_post<file_renamed_alert>())
				alerts().emplace_alert<file_renamed_alert>(get_handle()
					, filename, file_idx);
			m_torrent_file->rename_file(file_idx, filename);
		}
	}
	catch (...) { handle_exception(); }

	void torrent::on_torrent_paused() try
	{
		TORRENT_ASSERT(is_single_thread());

		if (alerts().should_post<torrent_paused_alert>())
			alerts().emplace_alert<torrent_paused_alert>(get_handle());
	}
	catch (...) { handle_exception(); }

#if TORRENT_ABI_VERSION == 1
	std::string torrent::tracker_login() const
	{
		if (m_username.empty() && m_password.empty()) return "";
		return m_username + ":" + m_password;
	}
#endif

	std::uint32_t torrent::tracker_key() const
	{
		uintptr_t const self = reinterpret_cast<uintptr_t>(this);
		uintptr_t const ses = reinterpret_cast<uintptr_t>(&m_ses);
		std::uint32_t const storage = m_storage
			? static_cast<std::uint32_t>(static_cast<storage_index_t>(m_storage))
			: 0;
		sha1_hash const h = hasher(reinterpret_cast<char const*>(&self), sizeof(self))
			.update(reinterpret_cast<char const*>(&storage), sizeof(storage))
			.update(reinterpret_cast<char const*>(&ses), sizeof(ses))
			.final();
		unsigned char const* ptr = &h[0];
		return detail::read_uint32(ptr);
	}

	void torrent::cancel_non_critical()
	{
		std::set<piece_index_t> time_critical;
		for (auto const& p : m_time_critical_pieces)
			time_critical.insert(p.piece);

		for (auto p : m_connections)
		{
			TORRENT_INCREMENT(m_iterating_connections);
			// for each peer, go through its download and request queue
			// and cancel everything, except pieces that are time critical

			// make a copy of the download queue since we may be cancelling entries
			// from it from within the loop
			std::vector<pending_block> dq = p->download_queue();
			for (auto const& k : dq)
			{
				if (time_critical.count(k.block.piece_index)) continue;
				if (k.not_wanted || k.timed_out) continue;
				p->cancel_request(k.block, true);
			}

			// make a copy of the download queue since we may be cancelling entries
			// from it from within the loop
			std::vector<pending_block> rq = p->request_queue();
			for (auto const& k : rq)
			{
				if (time_critical.count(k.block.piece_index)) continue;
				p->cancel_request(k.block, true);
			}
		}
	}

	void torrent::set_piece_deadline(piece_index_t const piece, int const t
		, deadline_flags_t const flags)
	{
		INVARIANT_CHECK;

		TORRENT_ASSERT_PRECOND(piece >= piece_index_t(0));
		TORRENT_ASSERT_PRECOND(valid_metadata());
		TORRENT_ASSERT_PRECOND(valid_metadata() && piece < m_torrent_file->end_piece());

		if (m_abort || !valid_metadata()
			|| piece < piece_index_t(0)
			|| piece >= m_torrent_file->end_piece())
		{
			// failed
			if (flags & torrent_handle::alert_when_available)
			{
				m_ses.alerts().emplace_alert<read_piece_alert>(
					get_handle(), piece, error_code(boost::system::errc::operation_canceled, generic_category()));
			}
			return;
		}

		time_point const deadline = aux::time_now() + milliseconds(t);

		// if we already have the piece, no need to set the deadline.
		// however, if the user asked to get the piece data back, we still
		// need to read it and post it back to the user
		if (is_seed() || (has_picker() && m_picker->has_piece_passed(piece)))
		{
			if (flags & torrent_handle::alert_when_available)
				read_piece(piece);
			return;
		}

		// if this is the first time critical piece we add. in order to make it
		// react quickly, cancel all the currently outstanding requests
		if (m_time_critical_pieces.empty())
		{
			// defer this by posting it to the end of the message queue.
			// this gives the client a chance to specify multiple time-critical
			// pieces before libtorrent cancels requests
			auto self = shared_from_this();
			m_ses.get_io_service().post([self] { self->wrap(&torrent::cancel_non_critical); });
		}

		for (auto i = m_time_critical_pieces.begin()
			, end(m_time_critical_pieces.end()); i != end; ++i)
		{
			if (i->piece != piece) continue;
			i->deadline = deadline;
			i->flags = flags;

			// resort i since deadline might have changed
			while (std::next(i) != m_time_critical_pieces.end() && i->deadline > std::next(i)->deadline)
			{
				std::iter_swap(i, std::next(i));
				++i;
			}
			while (i != m_time_critical_pieces.begin() && i->deadline < std::prev(i)->deadline)
			{
				std::iter_swap(i, std::prev(i));
				--i;
			}
			// just in case this piece had priority 0
			download_priority_t prev_prio = m_picker->piece_priority(piece);
			m_picker->set_piece_priority(piece, top_priority);
			if (prev_prio == dont_download) update_gauge();
			return;
		}

		need_picker();

		time_critical_piece p;
		p.first_requested = min_time();
		p.last_requested = min_time();
		p.flags = flags;
		p.deadline = deadline;
		p.peers = 0;
		p.piece = piece;
		auto const critical_piece_it = std::upper_bound(m_time_critical_pieces.begin()
			, m_time_critical_pieces.end(), p);
		m_time_critical_pieces.insert(critical_piece_it, p);

		// just in case this piece had priority 0
		download_priority_t prev_prio = m_picker->piece_priority(piece);
		m_picker->set_piece_priority(piece, top_priority);
		if (prev_prio == dont_download) update_gauge();

		piece_picker::downloading_piece pi;
		m_picker->piece_info(piece, pi);
		if (pi.requested == 0) return;
		// this means we have outstanding requests (or queued
		// up requests that haven't been sent yet). Promote them
		// to deadline pieces immediately
		std::vector<torrent_peer*> downloaders;
		m_picker->get_downloaders(downloaders, piece);

		int block = 0;
		for (auto i = downloaders.begin()
			, end(downloaders.end()); i != end; ++i, ++block)
		{
			torrent_peer* tp = *i;
			if (tp == nullptr || tp->connection == nullptr) continue;
			auto* peer = static_cast<peer_connection*>(tp->connection);
			peer->make_time_critical(piece_block(piece, block));
		}
	}

	void torrent::reset_piece_deadline(piece_index_t piece)
	{
		remove_time_critical_piece(piece);
	}

	void torrent::remove_time_critical_piece(piece_index_t const piece, bool const finished)
	{
		for (auto i = m_time_critical_pieces.begin(), end(m_time_critical_pieces.end());
			i != end; ++i)
		{
			if (i->piece != piece) continue;
			if (finished)
			{
				if (i->flags & torrent_handle::alert_when_available)
				{
					read_piece(i->piece);
				}

				// if first_requested is min_time(), it wasn't requested as a critical piece
				// and we shouldn't adjust any average download times
				if (i->first_requested != min_time())
				{
					// update the average download time and average
					// download time deviation
					int const dl_time = aux::numeric_cast<int>(total_milliseconds(aux::time_now() - i->first_requested));

					if (m_average_piece_time == 0)
					{
						m_average_piece_time = dl_time;
					}
					else
					{
						int diff = std::abs(dl_time - m_average_piece_time);
						if (m_piece_time_deviation == 0) m_piece_time_deviation = diff;
						else m_piece_time_deviation = (m_piece_time_deviation * 9 + diff) / 10;

						m_average_piece_time = (m_average_piece_time * 9 + dl_time) / 10;
					}
				}
			}
			else if (i->flags & torrent_handle::alert_when_available)
			{
				// post an empty read_piece_alert to indicate it failed
				alerts().emplace_alert<read_piece_alert>(
					get_handle(), piece, error_code(boost::system::errc::operation_canceled, generic_category()));
			}
			if (has_picker()) m_picker->set_piece_priority(piece, low_priority);
			m_time_critical_pieces.erase(i);
			return;
		}
	}

	void torrent::clear_time_critical()
	{
		for (auto i = m_time_critical_pieces.begin(); i != m_time_critical_pieces.end();)
		{
			if (i->flags & torrent_handle::alert_when_available)
			{
				// post an empty read_piece_alert to indicate it failed
				m_ses.alerts().emplace_alert<read_piece_alert>(
					get_handle(), i->piece, error_code(boost::system::errc::operation_canceled, generic_category()));
			}
			if (has_picker()) m_picker->set_piece_priority(i->piece, low_priority);
			i = m_time_critical_pieces.erase(i);
		}
	}

	// remove time critical pieces where priority is 0
	void torrent::remove_time_critical_pieces(aux::vector<download_priority_t, piece_index_t> const& priority)
	{
		for (auto i = m_time_critical_pieces.begin(); i != m_time_critical_pieces.end();)
		{
			if (priority[i->piece] == dont_download)
			{
				if (i->flags & torrent_handle::alert_when_available)
				{
					// post an empty read_piece_alert to indicate it failed
					alerts().emplace_alert<read_piece_alert>(
						get_handle(), i->piece, error_code(boost::system::errc::operation_canceled, generic_category()));
				}
				i = m_time_critical_pieces.erase(i);
				continue;
			}
			++i;
		}
	}

	void torrent::piece_availability(aux::vector<int, piece_index_t>& avail) const
	{
		INVARIANT_CHECK;

		TORRENT_ASSERT(valid_metadata());
		if (!has_picker())
		{
			avail.clear();
			return;
		}

		m_picker->get_availability(avail);
	}

	void torrent::set_piece_priority(piece_index_t const index
		, download_priority_t const priority)
	{
//		INVARIANT_CHECK;

#ifndef TORRENT_DISABLE_LOGGING
		if (!valid_metadata())
		{
			debug_log("*** SET_PIECE_PRIORITY [ idx: %d prio: %d ignored. "
				"no metadata yet ]", static_cast<int>(index)
				, static_cast<std::uint8_t>(priority));
		}
#endif
		if (!valid_metadata() || is_seed()) return;

		// this call is only valid on torrents with metadata
		if (index < piece_index_t(0) || index >= m_torrent_file->end_piece())
		{
			return;
		}

		need_picker();

		bool const was_finished = is_finished();
		bool const filter_updated = m_picker->set_piece_priority(index, priority);

		update_gauge();

		if (filter_updated)
		{
			update_peer_interest(was_finished);
			if (priority == dont_download) remove_time_critical_piece(index);
		}

	}

	download_priority_t torrent::piece_priority(piece_index_t const index) const
	{
//		INVARIANT_CHECK;

		if (!has_picker()) return default_priority;

		// this call is only valid on torrents with metadata
		TORRENT_ASSERT(valid_metadata());
		if (index < piece_index_t(0) || index >= m_torrent_file->end_piece())
		{
			TORRENT_ASSERT_FAIL();
			return dont_download;
		}

		return m_picker->piece_priority(index);
	}

	void torrent::prioritize_piece_list(std::vector<std::pair<piece_index_t
		, download_priority_t>> const& pieces)
	{
		INVARIANT_CHECK;

		// this call is only valid on torrents with metadata
		TORRENT_ASSERT(valid_metadata());
		if (is_seed()) return;

		need_picker();

		bool filter_updated = false;
		bool const was_finished = is_finished();
		for (auto const& p : pieces)
		{
			static_assert(std::is_unsigned<decltype(p.second)::underlying_type>::value
				, "we need assert p.second >= dont_download");
			TORRENT_ASSERT(p.second <= top_priority);
			TORRENT_ASSERT(p.first >= piece_index_t(0));
			TORRENT_ASSERT(p.first < m_torrent_file->end_piece());

			if (p.first < piece_index_t(0)
				|| p.first >= m_torrent_file->end_piece()
				|| p.second > top_priority)
			{
				static_assert(std::is_unsigned<decltype(p.second)::underlying_type>::value
					, "we need additional condition: p.second < dont_download");
				continue;
			}

			filter_updated |= m_picker->set_piece_priority(p.first, p.second);
		}
		update_gauge();
		if (filter_updated)
		{
			// we need to save this new state
			set_need_save_resume();

			update_peer_interest(was_finished);
		}

		state_updated();
	}

	void torrent::prioritize_pieces(aux::vector<download_priority_t, piece_index_t> const& pieces)
	{
		INVARIANT_CHECK;

		// this call is only valid on torrents with metadata
		TORRENT_ASSERT(valid_metadata());
		if (is_seed()) return;

		if (!valid_metadata())
		{
#ifndef TORRENT_DISABLE_LOGGING
			debug_log("*** PRIORITIZE_PIECES [ ignored. no metadata yet ]");
#endif
			return;
		}

		need_picker();

		piece_index_t index(0);
		bool filter_updated = false;
		bool const was_finished = is_finished();
		for (auto prio : pieces)
		{
			static_assert(std::is_unsigned<decltype(prio)::underlying_type>::value
				, "we need assert prio >= dont_download");
			TORRENT_ASSERT(prio <= top_priority);
			filter_updated |= m_picker->set_piece_priority(index, prio);
			++index;
		}
		update_gauge();
		update_want_tick();

		if (filter_updated)
		{
			// we need to save this new state
			set_need_save_resume();

			update_peer_interest(was_finished);
			remove_time_critical_pieces(pieces);
		}

		state_updated();
		update_state_list();
	}

	void torrent::piece_priorities(aux::vector<download_priority_t, piece_index_t>* pieces) const
	{
		INVARIANT_CHECK;

		// this call is only valid on torrents with metadata
		TORRENT_ASSERT(valid_metadata());
		if (!has_picker())
		{
			pieces->clear();
			pieces->resize(m_torrent_file->num_pieces(), default_priority);
			return;
		}

		TORRENT_ASSERT(m_picker);
		m_picker->piece_priorities(*pieces);
	}

	namespace
	{
		aux::vector<download_priority_t, file_index_t> fix_priorities(
			aux::vector<download_priority_t, file_index_t> const& input
			, file_storage const* fs)
		{
			aux::vector<download_priority_t, file_index_t> files(input.begin(), input.end());

			if (fs) files.resize(fs->num_files(), default_priority);

			for (file_index_t i : files.range())
			{
				// initialize pad files to priority 0
				if (files[i] > dont_download && fs && fs->pad_file_at(i))
					files[i] = dont_download;
				else if (files[i] > top_priority)
					files[i] = top_priority;
			}

			return files;
		}
	}

	void torrent::on_file_priority(storage_error const& err
		, aux::vector<download_priority_t, file_index_t> prios)
	{
		COMPLETE_ASYNC("file_priority");
		if (m_file_priority != prios)
		{
			m_file_priority = std::move(prios);
			if (m_share_mode)
				recalc_share_mode();
		}

		if (!err) return;

		// in this case, some file priorities failed to get set

		if (alerts().should_post<file_error_alert>())
			alerts().emplace_alert<file_error_alert>(err.ec
				, resolve_filename(err.file()), err.operation, get_handle());

		set_error(err.ec, err.file());
		pause();
	}

	void torrent::prioritize_files(aux::vector<download_priority_t, file_index_t> const& files)
	{
		INVARIANT_CHECK;

		auto new_priority = fix_priorities(files
			, valid_metadata() ? &m_torrent_file->files() : nullptr);

		// storage may be NULL during shutdown
		if (m_storage)
		{
			// the update of m_file_priority is deferred until the disk job comes
			// back, but to preserve sanity and consistency, the piece priorities are
			// updated immediately. If, on the off-chance, there's a disk failure, the
			// piece priorities still stay the same, but the file priorities are
			// possibly not fully updated.
			update_piece_priorities(new_priority);

			ADD_OUTSTANDING_ASYNC("file_priority");
			m_ses.disk_thread().async_set_file_priority(m_storage
				, std::move(new_priority), std::bind(&torrent::on_file_priority, shared_from_this(), _1, _2));
		}
		else
		{
			m_file_priority = std::move(new_priority);
		}
	}

	void torrent::set_file_priority(file_index_t const index
		, download_priority_t prio)
	{
		INVARIANT_CHECK;

		// setting file priority on a torrent that doesn't have metadata yet is
		// similar to having passed in file priorities through add_torrent_params.
		// we store the priorities in m_file_priority until we get the metadata
		if (index < file_index_t(0)
			|| (valid_metadata() && index >= m_torrent_file->files().end_file()))
		{
			return;
		}

		prio = aux::clamp(prio, dont_download, top_priority);
		auto new_priority = m_file_priority;
		if (new_priority.end_index() <= index)
		{
			// any unallocated slot is assumed to have the default priority
			new_priority.resize(static_cast<int>(index) + 1, default_priority);
		}

		new_priority[index] = prio;

		// storage may be nullptr during shutdown
		if (m_storage)
		{
			// the update of m_file_priority is deferred until the disk job comes
			// back, but to preserve sanity and consistency, the piece priorities are
			// updated immediately. If, on the off-chance, there's a disk failure, the
			// piece priorities still stay the same, but the file priorities are
			// possibly not fully updated.
			update_piece_priorities(new_priority);
			ADD_OUTSTANDING_ASYNC("file_priority");
			m_ses.disk_thread().async_set_file_priority(m_storage
				, std::move(new_priority), std::bind(&torrent::on_file_priority, shared_from_this(), _1, _2));
		}
		else
		{
			m_file_priority = std::move(new_priority);
		}
	}

	download_priority_t torrent::file_priority(file_index_t const index) const
	{
		TORRENT_ASSERT_PRECOND(index >= file_index_t(0));
		if (index < file_index_t(0)) return dont_download;

		// if we have metadata, perform additional checks
		if (valid_metadata())
		{
			file_storage const& fs = m_torrent_file->files();
			TORRENT_ASSERT_PRECOND(index < fs.end_file());
			if (index >= fs.end_file()) return dont_download;

			// pad files always have priority 0
			if (fs.pad_file_at(index)) return dont_download;
		}

		// any unallocated slot is assumed to have the default priority
		if (m_file_priority.end_index() <= index) return default_priority;

		return m_file_priority[index];
	}

	void torrent::file_priorities(aux::vector<download_priority_t, file_index_t>* files) const
	{
		INVARIANT_CHECK;

		files->assign(m_file_priority.begin(), m_file_priority.end());

		if (!valid_metadata())
		{
			return;
		}

		files->resize(m_torrent_file->num_files(), default_priority);
	}

	void torrent::update_piece_priorities(
		aux::vector<download_priority_t, file_index_t> const& file_prios)
	{
		INVARIANT_CHECK;

		if (m_torrent_file->num_pieces() == 0) return;

		bool need_update = false;
		std::int64_t position = 0;
		// initialize the piece priorities to 0, then only allow
		// setting higher priorities
		aux::vector<download_priority_t, piece_index_t> pieces(aux::numeric_cast<std::size_t>(
			m_torrent_file->num_pieces()), dont_download);
		file_storage const& fs = m_torrent_file->files();
		for (auto const i : fs.file_range())
		{
			std::int64_t const size = m_torrent_file->files().file_size(i);
			if (size == 0) continue;
			position += size;

			// pad files always have priority 0
			download_priority_t const file_prio
				= fs.pad_file_at(i) ? dont_download
				: i >= file_prios.end_index() ? default_priority
				: file_prios[i];

			if (file_prio == dont_download)
			{
				// the pieces already start out as priority 0, no need to update
				// the pieces vector in this case
				need_update = true;
				continue;
			}

			// mark all pieces of the file with this file's priority
			// but only if the priority is higher than the pieces
			// already set (to avoid problems with overlapping pieces)
			piece_index_t start;
			piece_index_t end;
			std::tie(start, end) = file_piece_range_inclusive(fs, i);

			// if one piece spans several files, we might
			// come here several times with the same start_piece, end_piece
			for (piece_index_t p = start; p < end; ++p)
				pieces[p] = std::max(pieces[p], file_prio);

			need_update = true;
		}
		if (need_update) prioritize_pieces(pieces);
	}

	// this is called when piece priorities have been updated
	// updates the interested flag in peers
	void torrent::update_peer_interest(bool const was_finished)
	{
		for (auto i = begin(); i != end();)
		{
			peer_connection* p = *i;
			// update_interest may disconnect the peer and
			// invalidate the iterator
			++i;
			p->update_interest();
		}

		if (!is_downloading_state(m_state))
		{
#ifndef TORRENT_DISABLE_LOGGING
			debug_log("*** UPDATE_PEER_INTEREST [ skipping, state: %d ]"
				, int(m_state));
#endif
			return;
		}

#ifndef TORRENT_DISABLE_LOGGING
		if (should_log())
		{
			debug_log("*** UPDATE_PEER_INTEREST [ finished: %d was_finished %d ]"
				, is_finished(), was_finished);
		}
#endif

		// the torrent just became finished
		if (!was_finished && is_finished())
		{
			finished();
		}
		else if (was_finished && !is_finished())
		{
			// if we used to be finished, but we aren't anymore
			// we may need to connect to peers again
			resume_download();
		}
	}

	void torrent::replace_trackers(std::vector<announce_entry> const& urls)
	{
		m_trackers.clear();
		std::remove_copy_if(urls.begin(), urls.end(), back_inserter(m_trackers)
			, [](announce_entry const& e) { return e.url.empty(); });

		m_last_working_tracker = -1;
		for (auto& t : m_trackers)
		{
			t.endpoints.clear();
			if (t.source == 0) t.source = announce_entry::source_client;
			for (auto& aep : t.endpoints)
				aep.complete_sent = is_seed();
		}

		if (settings().get_bool(settings_pack::prefer_udp_trackers))
			prioritize_udp_trackers();

		if (!m_trackers.empty()) announce_with_tracker();

		set_need_save_resume();
	}

	void torrent::prioritize_udp_trackers()
	{
		// look for udp-trackers
		for (auto i = m_trackers.begin(), end(m_trackers.end()); i != end; ++i)
		{
			if (i->url.substr(0, 6) != "udp://") continue;
			// now, look for trackers with the same hostname
			// that is has higher priority than this one
			// if we find one, swap with the udp-tracker
			error_code ec;
			std::string udp_hostname;
			using std::ignore;
			std::tie(ignore, ignore, udp_hostname, ignore, ignore)
				= parse_url_components(i->url, ec);
			for (auto j = m_trackers.begin(); j != i; ++j)
			{
				std::string hostname;
				std::tie(ignore, ignore, hostname, ignore, ignore)
					= parse_url_components(j->url, ec);
				if (hostname != udp_hostname) continue;
				if (j->url.substr(0, 6) == "udp://") continue;
				using std::swap;
				using std::iter_swap;
				swap(i->tier, j->tier);
				iter_swap(i, j);
				break;
			}
		}
	}

	bool torrent::add_tracker(announce_entry const& url)
	{
		if(auto k = find_tracker(url.url))
		{
			k->source |= url.source;
			return false;
		}
		auto k = std::upper_bound(m_trackers.begin(), m_trackers.end(), url
			, [] (announce_entry const& lhs, announce_entry const& rhs)
			{ return lhs.tier < rhs.tier; });
		if (k - m_trackers.begin() < m_last_working_tracker) ++m_last_working_tracker;
		k = m_trackers.insert(k, url);
		k->endpoints.clear();
		if (k->source == 0) k->source = announce_entry::source_client;
		if (m_announcing && !m_trackers.empty()) announce_with_tracker();
		return true;
	}

	bool torrent::choke_peer(peer_connection& c)
	{
		INVARIANT_CHECK;

		TORRENT_ASSERT(!c.is_choked());
		TORRENT_ASSERT(!c.ignore_unchoke_slots());
		TORRENT_ASSERT(m_num_uploads > 0);
		if (!c.send_choke()) return false;
		--m_num_uploads;
		state_updated();
		return true;
	}

	bool torrent::unchoke_peer(peer_connection& c, bool optimistic)
	{
		INVARIANT_CHECK;

		TORRENT_ASSERT(!m_graceful_pause_mode);
		TORRENT_ASSERT(c.is_choked());
		TORRENT_ASSERT(!c.ignore_unchoke_slots());
		// when we're unchoking the optimistic slots, we might
		// exceed the limit temporarily while we're iterating
		// over the peers
		if (m_num_uploads >= m_max_uploads && !optimistic) return false;
		if (!c.send_unchoke()) return false;
		++m_num_uploads;
		state_updated();
		return true;
	}

	void torrent::trigger_unchoke() noexcept
	{
		m_ses.trigger_unchoke();
	}

	void torrent::trigger_optimistic_unchoke() noexcept
	{
		m_ses.trigger_optimistic_unchoke();
	}

	void torrent::cancel_block(piece_block block)
	{
		INVARIANT_CHECK;

		for (auto p : m_connections)
		{
			TORRENT_INCREMENT(m_iterating_connections);
			p->cancel_request(block);
		}
	}

#ifdef TORRENT_USE_OPENSSL
	namespace {
		std::string password_callback(int length, boost::asio::ssl::context::password_purpose p
			, std::string pw)
		{
			TORRENT_UNUSED(length);

			if (p != boost::asio::ssl::context::for_reading) return "";
			return pw;
		}
	}

	// certificate is a filename to a .pem file which is our
	// certificate. The certificate must be signed by the root
	// cert of the torrent file. any peer we connect to or that
	// connect to use must present a valid certificate signed
	// by the torrent root cert as well
	void torrent::set_ssl_cert(std::string const& certificate
		, std::string const& private_key
		, std::string const& dh_params
		, std::string const& passphrase)
	{
		if (!m_ssl_ctx)
		{
			if (alerts().should_post<torrent_error_alert>())
				alerts().emplace_alert<torrent_error_alert>(get_handle()
					, errors::not_an_ssl_torrent, "");
			return;
		}

		using boost::asio::ssl::context;
		error_code ec;
		m_ssl_ctx->set_password_callback(std::bind(&password_callback, _1, _2, passphrase), ec);
		if (ec)
		{
			if (alerts().should_post<torrent_error_alert>())
				alerts().emplace_alert<torrent_error_alert>(get_handle(), ec, "");
		}
		m_ssl_ctx->use_certificate_file(certificate, context::pem, ec);
		if (ec)
		{
			if (alerts().should_post<torrent_error_alert>())
				alerts().emplace_alert<torrent_error_alert>(get_handle(), ec, certificate);
		}
#ifndef TORRENT_DISABLE_LOGGING
		if (should_log())
			debug_log("*** use certificate file: %s", ec.message().c_str());
#endif
		m_ssl_ctx->use_private_key_file(private_key, context::pem, ec);
		if (ec)
		{
			if (alerts().should_post<torrent_error_alert>())
				alerts().emplace_alert<torrent_error_alert>(get_handle(), ec, private_key);
		}
#ifndef TORRENT_DISABLE_LOGGING
		if (should_log())
			debug_log("*** use private key file: %s", ec.message().c_str());
#endif
		m_ssl_ctx->use_tmp_dh_file(dh_params, ec);
		if (ec)
		{
			if (alerts().should_post<torrent_error_alert>())
				alerts().emplace_alert<torrent_error_alert>(get_handle(), ec, dh_params);
		}
#ifndef TORRENT_DISABLE_LOGGING
		if (should_log())
			debug_log("*** use DH file: %s", ec.message().c_str());
#endif
	}

	void torrent::set_ssl_cert_buffer(std::string const& certificate
		, std::string const& private_key
		, std::string const& dh_params)
	{
		if (!m_ssl_ctx) return;

		boost::asio::const_buffer certificate_buf(certificate.c_str(), certificate.size());

		using boost::asio::ssl::context;
		error_code ec;
		m_ssl_ctx->use_certificate(certificate_buf, context::pem, ec);
		if (ec)
		{
			if (alerts().should_post<torrent_error_alert>())
				alerts().emplace_alert<torrent_error_alert>(get_handle(), ec, "[certificate]");
		}

		boost::asio::const_buffer private_key_buf(private_key.c_str(), private_key.size());
		m_ssl_ctx->use_private_key(private_key_buf, context::pem, ec);
		if (ec)
		{
			if (alerts().should_post<torrent_error_alert>())
				alerts().emplace_alert<torrent_error_alert>(get_handle(), ec, "[private key]");
		}

		boost::asio::const_buffer dh_params_buf(dh_params.c_str(), dh_params.size());
		m_ssl_ctx->use_tmp_dh(dh_params_buf, ec);
		if (ec)
		{
			if (alerts().should_post<torrent_error_alert>())
				alerts().emplace_alert<torrent_error_alert>(get_handle(), ec, "[dh params]");
		}
	}

#endif

	void torrent::on_exception(std::exception const&)
	{
		set_error(errors::no_memory, torrent_status::error_file_none);
	}

	void torrent::on_error(error_code const& ec)
	{
		set_error(ec, torrent_status::error_file_none);
	}

	void torrent::remove_connection(peer_connection const* p)
	{
		TORRENT_ASSERT(m_iterating_connections == 0);
		auto const i = sorted_find(m_connections, p);
		if (i != m_connections.end())
			m_connections.erase(i);
	}

	void torrent::remove_peer(std::shared_ptr<peer_connection> p) noexcept
	{
		TORRENT_ASSERT(p);
		TORRENT_ASSERT(is_single_thread());
		TORRENT_ASSERT(std::count(m_peers_to_disconnect.begin()
			, m_peers_to_disconnect.end(), p) == 0);

		auto it = m_outgoing_pids.find(p->our_pid());
		if (it != m_outgoing_pids.end())
		{
			m_outgoing_pids.erase(it);
		}

		// only schedule the peer for actual removal if in fact
		// we can be sure peer_connection will be kept alive until
		// the deferred function is called. If a peer_connection
		// has not associated torrent, the session_impl object may
		// remove it at any time, which may be while the non-owning
		// pointer in m_peers_to_disconnect (if added to it) is
		// waiting for the deferred function to be called.
		//
		// one example of this situation is if for example, this
		// function is called from the attach_peer path and fail to
		// do so because of too many connections.
		bool const is_attached = p->associated_torrent().lock().get() == this;
		if (is_attached)
		{
			std::weak_ptr<torrent> weak_t = shared_from_this();
			TORRENT_ASSERT_VAL(m_peers_to_disconnect.capacity() > m_peers_to_disconnect.size()
				, m_peers_to_disconnect.capacity());
			m_peers_to_disconnect.push_back(p);
			m_deferred_disconnect.post(m_ses.get_io_service(), aux::make_handler([=]()
			{
				std::shared_ptr<torrent> t = weak_t.lock();
				if (t) t->on_remove_peers();
			}, m_deferred_handler_storage, *this));
		}
		else
		{
			// if the peer was inserted in m_connections but instructed to
			// be removed from this torrent, just remove it from it, see
			// attach_peer logic.
			remove_connection(p.get());
		}

		torrent_peer* pp = p->peer_info_struct();
		if (ready_for_connections())
		{
			TORRENT_ASSERT(p->associated_torrent().lock().get() == nullptr
				|| p->associated_torrent().lock().get() == this);

			if (has_picker())
			{
				if (p->is_seed())
				{
					m_picker->dec_refcount_all(pp);
				}
				else
				{
					auto const& pieces = p->get_bitfield();
					TORRENT_ASSERT(pieces.count() <= pieces.size());
					m_picker->dec_refcount(pieces, pp);
				}
			}
		}

		if (!p->is_choked() && !p->ignore_unchoke_slots())
		{
			--m_num_uploads;
			trigger_unchoke();
		}

		if (pp)
		{
			if (pp->optimistically_unchoked)
			{
				pp->optimistically_unchoked = false;
				m_stats_counters.inc_stats_counter(
					counters::num_peers_up_unchoked_optimistic, -1);
				trigger_optimistic_unchoke();
			}

			TORRENT_ASSERT(pp->prev_amount_upload == 0);
			TORRENT_ASSERT(pp->prev_amount_download == 0);
			pp->prev_amount_download += aux::numeric_cast<std::uint32_t>(p->statistics().total_payload_download() >> 10);
			pp->prev_amount_upload += aux::numeric_cast<std::uint32_t>(p->statistics().total_payload_upload() >> 10);

			// only decrement the seed count if the peer completed attaching to the torrent
			// otherwise the seed count did not get incremented for this peer
			if (is_attached && pp->seed)
			{
				TORRENT_ASSERT(m_num_seeds > 0);
				--m_num_seeds;
			}

			if (pp->connection && m_peer_list)
			{
				torrent_state st = get_peer_list_state();
				m_peer_list->connection_closed(*p, m_ses.session_time(), &st);
				peers_erased(st.erased);
			}
		}

		p->set_peer_info(nullptr);

		update_want_peers();
		update_want_tick();
	}

	void torrent::on_remove_peers() noexcept
	{
		TORRENT_ASSERT(is_single_thread());
		INVARIANT_CHECK;

#if TORRENT_USE_ASSERTS
		auto const num = m_peers_to_disconnect.size();
#endif
		for (auto const& p : m_peers_to_disconnect)
		{
			TORRENT_ASSERT(p);
			TORRENT_ASSERT(p->associated_torrent().lock().get() == this);

			remove_connection(p.get());
			m_ses.close_connection(p.get());
		}
		TORRENT_ASSERT_VAL(m_peers_to_disconnect.size() == num, m_peers_to_disconnect.size() - num);
		m_peers_to_disconnect.clear();

		if (m_graceful_pause_mode && m_connections.empty())
		{
			// we're in graceful pause mode and this was the last peer we
			// disconnected. This will clear the graceful_pause_mode and post the
			// torrent_paused_alert.
			TORRENT_ASSERT(is_paused());

			// this will post torrent_paused alert
			set_paused(true);
		}

		update_want_peers();
		update_want_tick();
	}

	void torrent::remove_web_seed_iter(std::list<web_seed_t>::iterator web)
	{
		if (web->resolving)
		{
			web->removed = true;
		}
		else
		{
#ifndef TORRENT_DISABLE_LOGGING
			debug_log("removing web seed: \"%s\"", web->url.c_str());
#endif

			auto* peer = static_cast<peer_connection*>(web->peer_info.connection);
			if (peer != nullptr)
			{
				// if we have a connection for this web seed, we also need to
				// disconnect it and clear its reference to the peer_info object
				// that's part of the web_seed_t we're about to remove
				TORRENT_ASSERT(peer->m_in_use == 1337);
				peer->disconnect(boost::asio::error::operation_aborted, operation_t::bittorrent);
				peer->set_peer_info(nullptr);
			}
			if (has_picker()) picker().clear_peer(&web->peer_info);

			m_web_seeds.erase(web);
		}

		update_want_tick();
	}

	void torrent::connect_to_url_seed(std::list<web_seed_t>::iterator web)
	{
		TORRENT_ASSERT(is_single_thread());
		INVARIANT_CHECK;

		TORRENT_ASSERT(!web->resolving);
		if (web->resolving) return;

		if (num_peers() >= int(m_max_connections)
			|| m_ses.num_connections() >= settings().get_int(settings_pack::connections_limit))
			return;

		std::string protocol;
		std::string auth;
		std::string hostname;
		int port;
		std::string path;
		error_code ec;
		std::tie(protocol, auth, hostname, port, path)
			= parse_url_components(web->url, ec);
		if (port == -1)
		{
			port = protocol == "http" ? 80 : 443;
		}

		if (ec)
		{
#ifndef TORRENT_DISABLE_LOGGING
			if (should_log())
				debug_log("failed to parse web seed url: %s", ec.message().c_str());
#endif
			if (m_ses.alerts().should_post<url_seed_alert>())
			{
				m_ses.alerts().emplace_alert<url_seed_alert>(get_handle()
					, web->url, ec);
			}
			// never try it again
			remove_web_seed_iter(web);
			return;
		}

		if (web->peer_info.banned)
		{
#ifndef TORRENT_DISABLE_LOGGING
			debug_log("banned web seed: %s", web->url.c_str());
#endif
			if (m_ses.alerts().should_post<url_seed_alert>())
			{
				m_ses.alerts().emplace_alert<url_seed_alert>(get_handle(), web->url
					, libtorrent::errors::peer_banned);
			}
			// never try it again
			remove_web_seed_iter(web);
			return;
		}

#ifdef TORRENT_USE_OPENSSL
		if (protocol != "http" && protocol != "https")
#else
		if (protocol != "http")
#endif
		{
			if (m_ses.alerts().should_post<url_seed_alert>())
			{
				m_ses.alerts().emplace_alert<url_seed_alert>(get_handle(), web->url, errors::unsupported_url_protocol);
			}
			// never try it again
			remove_web_seed_iter(web);
			return;
		}

		if (hostname.empty())
		{
			if (m_ses.alerts().should_post<url_seed_alert>())
			{
				m_ses.alerts().emplace_alert<url_seed_alert>(get_handle(), web->url
					, errors::invalid_hostname);
			}
			// never try it again
			remove_web_seed_iter(web);
			return;
		}

		if (port == 0)
		{
			if (m_ses.alerts().should_post<url_seed_alert>())
			{
				m_ses.alerts().emplace_alert<url_seed_alert>(get_handle(), web->url
					, errors::invalid_port);
			}
			// never try it again
			remove_web_seed_iter(web);
			return;
		}

		if (m_ses.get_port_filter().access(std::uint16_t(port)) & port_filter::blocked)
		{
			if (m_ses.alerts().should_post<url_seed_alert>())
			{
				m_ses.alerts().emplace_alert<url_seed_alert>(get_handle()
					, web->url, errors::port_blocked);
			}
			// never try it again
			remove_web_seed_iter(web);
			return;
		}

		if (!web->endpoints.empty())
		{
			connect_web_seed(web, web->endpoints.front());
			return;
		}

		aux::proxy_settings const& ps = m_ses.proxy();
		if ((ps.type == settings_pack::http
			|| ps.type == settings_pack::http_pw)
			&& ps.proxy_peer_connections)
		{
#ifndef TORRENT_DISABLE_LOGGING
			debug_log("resolving proxy for web seed: %s", web->url.c_str());
#endif

			auto self = shared_from_this();
			std::uint16_t const proxy_port = ps.port;

			// use proxy
			web->resolving = true;
			m_ses.get_resolver().async_resolve(ps.hostname, resolver_interface::abort_on_shutdown
				, [self, web, proxy_port](error_code const& e, std::vector<address> const& addrs)
				{
					self->wrap(&torrent::on_proxy_name_lookup, e, addrs, web, proxy_port);
				});
		}
		else if (ps.proxy_hostnames
			&& (ps.type == settings_pack::socks5
				|| ps.type == settings_pack::socks5_pw)
			&& ps.proxy_peer_connections)
		{
			connect_web_seed(web, {address(), std::uint16_t(port)});
		}
		else
		{
#ifndef TORRENT_DISABLE_LOGGING
			debug_log("resolving web seed: \"%s\" %s", hostname.c_str(), web->url.c_str());
#endif

			auto self = shared_from_this();
			web->resolving = true;

			m_ses.get_resolver().async_resolve(hostname, resolver_interface::abort_on_shutdown
				, [self, web, port](error_code const& e, std::vector<address> const& addrs)
				{
					self->wrap(&torrent::on_name_lookup, e, addrs, port, web);
				});
		}
	}

	void torrent::on_proxy_name_lookup(error_code const& e
		, std::vector<address> const& addrs
		, std::list<web_seed_t>::iterator web, int port) try
	{
		TORRENT_ASSERT(is_single_thread());

		INVARIANT_CHECK;

		TORRENT_ASSERT(web->resolving);
#ifndef TORRENT_DISABLE_LOGGING
		debug_log("completed resolve proxy hostname for: %s", web->url.c_str());
		if (e && should_log())
			debug_log("proxy name lookup error: %s", e.message().c_str());
#endif
		web->resolving = false;

		if (web->removed)
		{
#ifndef TORRENT_DISABLE_LOGGING
			debug_log("removed web seed");
#endif
			remove_web_seed_iter(web);
			return;
		}

		if (m_abort) return;

		if (e || addrs.empty())
		{
			if (m_ses.alerts().should_post<url_seed_alert>())
			{
				m_ses.alerts().emplace_alert<url_seed_alert>(get_handle()
					, web->url, e);
			}

			// the name lookup failed for the http host. Don't try
			// this host again
			remove_web_seed_iter(web);
			return;
		}

		if (m_ses.is_aborted()) return;

		if (num_peers() >= int(m_max_connections)
			|| m_ses.num_connections() >= settings().get_int(settings_pack::connections_limit))
			return;

		tcp::endpoint a(addrs[0], std::uint16_t(port));

		std::string hostname;
		error_code ec;
		std::string protocol;
		std::tie(protocol, std::ignore, hostname, port, std::ignore)
			= parse_url_components(web->url, ec);
		if (port == -1) port = protocol == "http" ? 80 : 443;

		if (ec)
		{
			if (m_ses.alerts().should_post<url_seed_alert>())
			{
				m_ses.alerts().emplace_alert<url_seed_alert>(get_handle()
					, web->url, ec);
			}
			remove_web_seed_iter(web);
			return;
		}

		if (m_ip_filter && m_ip_filter->access(a.address()) & ip_filter::blocked)
		{
			if (m_ses.alerts().should_post<peer_blocked_alert>())
				m_ses.alerts().emplace_alert<peer_blocked_alert>(get_handle()
					, a, peer_blocked_alert::ip_filter);
			return;
		}

		auto self = shared_from_this();
		web->resolving = true;
		m_ses.get_resolver().async_resolve(hostname, resolver_interface::abort_on_shutdown
			, [self, web, port](error_code const& err, std::vector<address> const& addr)
			{
				self->wrap(&torrent::on_name_lookup, err, addr, port, web);
			});
	}
	catch (...) { handle_exception(); }

	void torrent::on_name_lookup(error_code const& e
		, std::vector<address> const& addrs
		, int const port
		, std::list<web_seed_t>::iterator web) try
	{
		TORRENT_ASSERT(is_single_thread());

		INVARIANT_CHECK;

		TORRENT_ASSERT(web->resolving);
#ifndef TORRENT_DISABLE_LOGGING
		debug_log("completed resolve: %s", web->url.c_str());
#endif
		web->resolving = false;
		if (web->removed)
		{
#ifndef TORRENT_DISABLE_LOGGING
			debug_log("removed web seed");
#endif
			remove_web_seed_iter(web);
			return;
		}

		if (m_abort) return;

		if (e || addrs.empty())
		{
			if (m_ses.alerts().should_post<url_seed_alert>())
				m_ses.alerts().emplace_alert<url_seed_alert>(get_handle(), web->url, e);
#ifndef TORRENT_DISABLE_LOGGING
			if (should_log())
			{
				debug_log("*** HOSTNAME LOOKUP FAILED: %s: (%d) %s"
					, web->url.c_str(), e.value(), e.message().c_str());
			}
#endif

			// unavailable, retry in `settings_pack::web_seed_name_lookup_retry` seconds
			web->retry = aux::time_now32()
			+ seconds32(settings().get_int(settings_pack::web_seed_name_lookup_retry));
			return;
		}

		for (auto const& addr : addrs)
		{
			// fill in the peer struct's address field
			web->endpoints.emplace_back(addr, std::uint16_t(port));

#ifndef TORRENT_DISABLE_LOGGING
			if (should_log())
				debug_log("  -> %s", print_endpoint(tcp::endpoint(addr, std::uint16_t(port))).c_str());
#endif
		}

		if (num_peers() >= int(m_max_connections)
			|| m_ses.num_connections() >= settings().get_int(settings_pack::connections_limit))
			return;

		connect_web_seed(web, web->endpoints.front());
	}
	catch (...) { handle_exception(); }

	void torrent::connect_web_seed(std::list<web_seed_t>::iterator web, tcp::endpoint a)
	{
		INVARIANT_CHECK;

		TORRENT_ASSERT(is_single_thread());
		if (m_abort) return;

		if (m_ip_filter && m_ip_filter->access(a.address()) & ip_filter::blocked)
		{
			if (m_ses.alerts().should_post<peer_blocked_alert>())
				m_ses.alerts().emplace_alert<peer_blocked_alert>(get_handle()
					, a, peer_blocked_alert::ip_filter);
			return;
		}

		TORRENT_ASSERT(!web->resolving);
		TORRENT_ASSERT(web->peer_info.connection == nullptr);

		if (is_v4(a))
		{
			web->peer_info.addr = a.address().to_v4();
			web->peer_info.port = a.port();
		}

		if (is_paused()) return;
		if (m_ses.is_aborted()) return;
		if (is_upload_only()) return;

		// this web seed may have redirected all files to other URLs, leaving it
		// having no file left, and there's no longer any point in connecting to
		// it.
		if (!web->have_files.empty()
			&& web->have_files.none_set()) return;

		std::shared_ptr<aux::socket_type> s
			= std::make_shared<aux::socket_type>(m_ses.get_io_service());
		if (!s) return;

		void* userdata = nullptr;
#ifdef TORRENT_USE_OPENSSL
		const bool ssl = string_begins_no_case("https://", web->url.c_str());
		if (ssl)
		{
			userdata = m_ssl_ctx.get();
			if (!userdata) userdata = m_ses.ssl_ctx();
		}
#endif
		bool ret = instantiate_connection(m_ses.get_io_service(), m_ses.proxy()
			, *s, userdata, nullptr, true, false);
		(void)ret;
		TORRENT_ASSERT(ret);

		if (s->get<http_stream>())
		{
			// the web seed connection will talk immediately to
			// the proxy, without requiring CONNECT support
			s->get<http_stream>()->set_no_connect(true);
		}

		std::string hostname;
		error_code ec;
		using std::ignore;
		std::tie(ignore, ignore, hostname, ignore, ignore)
			= parse_url_components(web->url, ec);
		if (ec)
		{
			if (m_ses.alerts().should_post<url_seed_alert>())
				m_ses.alerts().emplace_alert<url_seed_alert>(get_handle(), web->url, ec);
			return;
		}

		bool const is_ip = is_ip_address(hostname);
		if (is_ip) a.address(make_address(hostname, ec));
		bool const proxy_hostnames = settings().get_bool(settings_pack::proxy_hostnames)
			&& !is_ip;

		if (proxy_hostnames
			&& (s->get<socks5_stream>()
#ifdef TORRENT_USE_OPENSSL
				|| s->get<ssl_stream<socks5_stream>>()
#endif
				))
		{
			// we're using a socks proxy and we're resolving
			// hostnames through it
			socks5_stream* str =
#ifdef TORRENT_USE_OPENSSL
				ssl ? &s->get<ssl_stream<socks5_stream>>()->next_layer() :
#endif
				s->get<socks5_stream>();
			TORRENT_ASSERT_VAL(str, s->type_name());

			str->set_dst_name(hostname);
		}

		setup_ssl_hostname(*s, hostname, ec);
		if (ec)
		{
			if (m_ses.alerts().should_post<url_seed_alert>())
				m_ses.alerts().emplace_alert<url_seed_alert>(get_handle(), web->url, ec);
			return;
		}

		peer_connection_args pack{
			&m_ses
			, &settings()
			, &m_ses.stats_counters()
			, &m_ses.disk_thread()
			, &m_ses.get_io_service()
			, shared_from_this()
			, s
			, a
			, &web->peer_info
			, aux::generate_peer_id(settings())
		};

		std::shared_ptr<peer_connection> c;
		if (web->type == web_seed_entry::url_seed)
		{
			c = std::make_shared<web_peer_connection>(std::move(pack), *web);
		}
		else if (web->type == web_seed_entry::http_seed)
		{
			c = std::make_shared<http_seed_connection>(std::move(pack), *web);
		}
		if (!c) return;

#if TORRENT_USE_ASSERTS
		c->m_in_constructor = false;
#endif

#ifndef TORRENT_DISABLE_EXTENSIONS
		for (auto const& ext : m_extensions)
		{
			std::shared_ptr<peer_plugin>
				pp(ext->new_connection(peer_connection_handle(c->self())));
			if (pp) c->add_extension(pp);
		}
#endif

		TORRENT_ASSERT(!c->m_in_constructor);
		// add the newly connected peer to this torrent's peer list
		TORRENT_ASSERT(m_iterating_connections == 0);

		// we don't want to have to allocate memory to disconnect this peer, so
		// make sure there's enough memory allocated in the deferred_disconnect
		// list up-front
		m_peers_to_disconnect.reserve(m_connections.size() + 1);

		sorted_insert(m_connections, c.get());
		update_want_peers();
		update_want_tick();
		m_ses.insert_peer(c);

		if (web->peer_info.seed)
		{
			TORRENT_ASSERT(m_num_seeds < 0xffff);
			++m_num_seeds;
		}

		TORRENT_ASSERT(!web->peer_info.connection);
		web->peer_info.connection = c.get();
#if TORRENT_USE_ASSERTS
		web->peer_info.in_use = true;
#endif

		c->add_stat(std::int64_t(web->peer_info.prev_amount_download) << 10
			, std::int64_t(web->peer_info.prev_amount_upload) << 10);
		web->peer_info.prev_amount_download = 0;
		web->peer_info.prev_amount_upload = 0;
#ifndef TORRENT_DISABLE_LOGGING
		if (should_log())
		{
			debug_log("web seed connection started: [%s] %s"
				, print_endpoint(a).c_str(), web->url.c_str());
		}
#endif

		c->start();

		if (c->is_disconnecting()) return;

#ifndef TORRENT_DISABLE_LOGGING
		debug_log("START queue peer [%p] (%d)", static_cast<void*>(c.get())
			, num_peers());
#endif
	}

	std::shared_ptr<const torrent_info> torrent::get_torrent_copy()
	{
		if (!m_torrent_file->is_valid()) return std::shared_ptr<const torrent_info>();
		return m_torrent_file;
	}

	void torrent::write_resume_data(add_torrent_params& ret) const
	{
		ret.version = LIBTORRENT_VERSION_NUM;
		ret.storage_mode = storage_mode();
		ret.total_uploaded = m_total_uploaded;
		ret.total_downloaded = m_total_downloaded;

		// cast to seconds in case that internal values doesn't have ratio<1>
		ret.active_time = static_cast<int>(total_seconds(active_time()));
		ret.finished_time = static_cast<int>(total_seconds(finished_time()));
		ret.seeding_time = static_cast<int>(total_seconds(seeding_time()));
		ret.last_seen_complete = m_last_seen_complete;
		ret.last_upload = std::time_t(total_seconds(m_last_upload.time_since_epoch()));
		ret.last_download = std::time_t(total_seconds(m_last_download.time_since_epoch()));

		ret.num_complete = m_complete;
		ret.num_incomplete = m_incomplete;
		ret.num_downloaded = m_downloaded;

		ret.flags = torrent_flags_t{};
		if (m_sequential_download) ret.flags |= torrent_flags::sequential_download;
		if (m_seed_mode ) ret.flags |= torrent_flags::seed_mode;
		if (m_super_seeding ) ret.flags |= torrent_flags::super_seeding;
		if (is_torrent_paused()) ret.flags |= torrent_flags::paused;
		if (m_auto_managed ) ret.flags |= torrent_flags::auto_managed;

		ret.added_time = m_added_time;
		ret.completed_time = m_completed_time;

		ret.save_path = m_save_path;

#if TORRENT_ABI_VERSION == 1
		// deprecated in 1.2
		ret.url = m_url;
		ret.uuid = m_uuid;
#endif

		ret.info_hash = torrent_file().info_hash();

		if (valid_metadata())
		{
			if (m_magnet_link || (m_save_resume_flags & torrent_handle::save_info_dict))
			{
				ret.ti = m_torrent_file;
			}
		}

		if (m_torrent_file->is_merkle_torrent())
		{
			// we need to save the whole merkle hash tree
			// in order to resume
			ret.merkle_tree = m_torrent_file->merkle_tree();
		}

		// if this torrent is a seed, we won't have a piece picker
		// if we don't have anything, we may also not have a picker
		// in either case; there will be no half-finished pieces.
		if (has_picker())
		{
			int const num_blocks_per_piece = torrent_file().piece_length() / block_size();

			std::vector<piece_picker::downloading_piece> const q
				= m_picker->get_download_queue();

			// info for each unfinished piece
			for (auto const& dp : q)
			{
				if (dp.finished == 0) continue;

				bitfield bitmask;
				bitmask.resize(num_blocks_per_piece, false);

				auto const info = m_picker->blocks_for_piece(dp);
				for (int i = 0; i < int(info.size()); ++i)
				{
					if (info[i].state == piece_picker::block_info::state_finished)
						bitmask.set_bit(i);
				}
				ret.unfinished_pieces.emplace(dp.index, std::move(bitmask));
			}
		}

		// save trackers
		for (auto const& tr : m_trackers)
		{
			ret.trackers.push_back(tr.url);
			ret.tracker_tiers.push_back(tr.tier);
		}

		// save web seeds
		if (!m_web_seeds.empty())
		{
			for (auto const& ws : m_web_seeds)
			{
				if (ws.removed || ws.ephemeral) continue;
				if (ws.type == web_seed_entry::url_seed)
					ret.url_seeds.push_back(ws.url);
				else if (ws.type == web_seed_entry::http_seed)
					ret.http_seeds.push_back(ws.url);
			}
		}

		// write have bitmask
		// the pieces string has one byte per piece. Each
		// byte is a bitmask representing different properties
		// for the piece
		// bit 0: set if we have the piece
		// bit 1: set if we have verified the piece (in seed mode)
		bool const is_checking = state() == torrent_status::checking_files;

		// if we are checking, only save the have_pieces bitfield up to the piece
		// we have actually checked. This allows us to resume the checking when we
		// load this torrent up again. If we have not completed checking nor is
		// currently checking, don't save any pieces from the have_pieces
		// bitfield.
		piece_index_t const max_piece
			= is_checking ? m_num_checked_pieces
			: m_files_checked ? m_torrent_file->end_piece()
			: piece_index_t(0);

		TORRENT_ASSERT(ret.have_pieces.empty());
		if (max_piece > piece_index_t(0))
		{
			if (is_seed())
			{
				ret.have_pieces.resize(static_cast<int>(max_piece), true);
			}
			else if (has_picker())
			{
				ret.have_pieces.resize(static_cast<int>(max_piece), false);
				for (auto const i : ret.have_pieces.range())
					if (m_picker->have_piece(i)) ret.have_pieces.set_bit(i);
			}

			if (m_seed_mode)
				ret.verified_pieces = m_verified;
		}

		// write renamed files
		if (&m_torrent_file->files() != &m_torrent_file->orig_files()
			&& m_torrent_file->files().num_files() == m_torrent_file->orig_files().num_files())
		{
			file_storage const& fs = m_torrent_file->files();
			file_storage const& orig_fs = m_torrent_file->orig_files();
			for (auto const i : fs.file_range())
			{
				if (fs.file_path(i) != orig_fs.file_path(i))
					ret.renamed_files[i] = fs.file_path(i);
			}
		}

		// write local peers
		std::vector<torrent_peer const*> deferred_peers;
		if (m_peer_list)
		{
			for (auto p : *m_peer_list)
			{
#if TORRENT_USE_I2P
				if (p->is_i2p_addr) continue;
#endif
				if (p->banned)
				{
					ret.banned_peers.push_back(p->ip());
					continue;
				}

				// we cannot save remote connection
				// since we don't know their listen port
				// unless they gave us their listen port
				// through the extension handshake
				// so, if the peer is not connectable (i.e. we
				// don't know its listen port) or if it has
				// been banned, don't save it.
				if (!p->connectable) continue;

				// don't save peers that don't work
				if (int(p->failcount) > 0) continue;

				// don't save peers that appear to send corrupt data
				if (int(p->trust_points) < 0) continue;

				if (p->last_connected == 0)
				{
					// we haven't connected to this peer. It might still
					// be useful to save it, but only save it if we
					// don't have enough peers that we actually did connect to
					if (int(deferred_peers.size()) < 100)
						deferred_peers.push_back(p);
					continue;
				}

				ret.peers.push_back(p->ip());
			}
		}

		// if we didn't save 100 peers, fill in with second choice peers
		if (int(ret.peers.size()) < 100)
		{
			aux::random_shuffle(deferred_peers.begin(), deferred_peers.end());
			for (auto const p : deferred_peers)
			{
				ret.peers.push_back(p->ip());
				if (int(ret.peers.size()) >= 100) break;
			}
		}

		ret.upload_limit = upload_limit();
		ret.download_limit = download_limit();
		ret.max_connections = max_connections();
		ret.max_uploads = max_uploads();

		// piece priorities and file priorities are mutually exclusive. If there
		// are file priorities set, don't save piece priorities.
		// when in seed mode (i.e. the client promises that we have all files)
		// it does not make sense to save file priorities.
		if (!m_file_priority.empty() && !m_seed_mode)
		{
			// write file priorities
			ret.file_priorities = m_file_priority;
		}

		if (has_picker())
		{
			// write piece priorities
			// but only if they are not set to the default
			bool default_prio = true;
			for (auto const i : m_torrent_file->piece_range())
			{
				if (m_picker->piece_priority(i) == default_priority) continue;
				default_prio = false;
				break;
			}

			if (!default_prio)
			{
				ret.piece_priorities.clear();
				ret.piece_priorities.reserve(static_cast<std::size_t>(m_torrent_file->num_pieces()));

				for (auto const i : m_torrent_file->piece_range())
					ret.piece_priorities.push_back(m_picker->piece_priority(i));
			}
		}
	}

#if TORRENT_ABI_VERSION == 1
	void torrent::get_full_peer_list(std::vector<peer_list_entry>* v) const
	{
		v->clear();
		if (!m_peer_list) return;

		v->reserve(aux::numeric_cast<std::size_t>(m_peer_list->num_peers()));
		for (auto p : *m_peer_list)
		{
			peer_list_entry e;
			e.ip = p->ip();
			e.flags = p->banned ? peer_list_entry::banned : 0;
			e.failcount = p->failcount;
			e.source = p->source;
			v->push_back(e);
		}
	}
#endif

	void torrent::get_peer_info(std::vector<peer_info>* v)
	{
		v->clear();
		for (auto const peer : *this)
		{
			TORRENT_ASSERT(peer->m_in_use == 1337);

			// incoming peers that haven't finished the handshake should
			// not be included in this list
			if (peer->associated_torrent().expired()) continue;

			v->emplace_back();
			peer_info& p = v->back();

			peer->get_peer_info(p);
		}
	}

	void torrent::get_download_queue(std::vector<partial_piece_info>* queue) const
	{
		TORRENT_ASSERT(is_single_thread());
		queue->clear();
		std::vector<block_info>& blk = m_ses.block_info_storage();
		blk.clear();

		if (!valid_metadata() || !has_picker()) return;
		piece_picker const& p = picker();
		std::vector<piece_picker::downloading_piece> q
			= p.get_download_queue();
		if (q.empty()) return;

		const int blocks_per_piece = m_picker->blocks_in_piece(piece_index_t(0));
		blk.resize(q.size() * aux::numeric_cast<std::size_t>(blocks_per_piece));

		int counter = 0;
		for (auto i = q.begin(); i != q.end(); ++i, ++counter)
		{
			partial_piece_info pi;
			pi.blocks_in_piece = p.blocks_in_piece(i->index);
			pi.finished = int(i->finished);
			pi.writing = int(i->writing);
			pi.requested = int(i->requested);
#if TORRENT_ABI_VERSION == 1
			pi.piece_state = partial_piece_info::none;
#endif
			TORRENT_ASSERT(counter * blocks_per_piece + pi.blocks_in_piece <= int(blk.size()));
			pi.blocks = &blk[std::size_t(counter * blocks_per_piece)];
			int const piece_size = torrent_file().piece_size(i->index);
			int idx = -1;
			for (auto const& info : m_picker->blocks_for_piece(*i))
			{
				++idx;
				block_info& bi = pi.blocks[idx];
				bi.state = info.state;
				bi.block_size = idx < pi.blocks_in_piece - 1
					? aux::numeric_cast<std::uint32_t>(block_size())
					: aux::numeric_cast<std::uint32_t>(piece_size - (idx * block_size()));
				bool const complete = bi.state == block_info::writing
					|| bi.state == block_info::finished;
				if (info.peer == nullptr)
				{
					bi.set_peer(tcp::endpoint());
					bi.bytes_progress = complete ? bi.block_size : 0;
				}
				else
				{
					torrent_peer* tp = info.peer;
					TORRENT_ASSERT(tp->in_use);
					if (tp->connection)
					{
						auto* peer = static_cast<peer_connection*>(tp->connection);
						TORRENT_ASSERT(peer->m_in_use);
						bi.set_peer(peer->remote());
						if (bi.state == block_info::requested)
						{
							auto pbp = peer->downloading_piece_progress();
							if (pbp.piece_index == i->index && pbp.block_index == idx)
							{
								bi.bytes_progress = aux::numeric_cast<std::uint32_t>(pbp.bytes_downloaded);
								TORRENT_ASSERT(bi.bytes_progress <= bi.block_size);
							}
							else
							{
								bi.bytes_progress = 0;
							}
						}
						else
						{
							bi.bytes_progress = complete ? bi.block_size : 0;
						}
					}
					else
					{
						bi.set_peer(tp->ip());
						bi.bytes_progress = complete ? bi.block_size : 0;
					}
				}

				pi.blocks[idx].num_peers = info.num_peers;
			}
			pi.piece_index = i->index;
			queue->push_back(pi);
		}

	}

	bool torrent::connect_to_peer(torrent_peer* peerinfo, bool const ignore_limit)
	{
		TORRENT_ASSERT(is_single_thread());
		INVARIANT_CHECK;
		TORRENT_UNUSED(ignore_limit);

		TORRENT_ASSERT(peerinfo);
		TORRENT_ASSERT(peerinfo->connection == nullptr);

		if (m_abort) return false;

		peerinfo->last_connected = m_ses.session_time();
#if TORRENT_USE_ASSERTS
		if (!settings().get_bool(settings_pack::allow_multiple_connections_per_ip))
		{
			// this asserts that we don't have duplicates in the peer_list's peer list
			peer_iterator i_ = std::find_if(m_connections.begin(), m_connections.end()
				, [peerinfo] (peer_connection const* p)
				{ return !p->is_disconnecting() && p->remote() == peerinfo->ip(); });
#if TORRENT_USE_I2P
			TORRENT_ASSERT(i_ == m_connections.end()
				|| (*i_)->type() != connection_type::bittorrent
				|| peerinfo->is_i2p_addr);
#else
			TORRENT_ASSERT(i_ == m_connections.end()
				|| (*i_)->type() != connection_type::bittorrent);
#endif
		}
#endif // TORRENT_USE_ASSERTS

		TORRENT_ASSERT(want_peers() || ignore_limit);
		TORRENT_ASSERT(m_ses.num_connections()
			< settings().get_int(settings_pack::connections_limit) || ignore_limit);

		tcp::endpoint a(peerinfo->ip());
		TORRENT_ASSERT(!m_apply_ip_filter
			|| !m_ip_filter
			|| (m_ip_filter->access(peerinfo->address()) & ip_filter::blocked) == 0);

		std::shared_ptr<aux::socket_type> s = std::make_shared<aux::socket_type>(m_ses.get_io_service());

#if TORRENT_USE_I2P
		bool const i2p = peerinfo->is_i2p_addr;
		if (i2p)
		{
			if (m_ses.i2p_proxy().hostname.empty())
			{
				// we have an i2p torrent, but we're not connected to an i2p
				// SAM proxy.
				if (alerts().should_post<i2p_alert>())
					alerts().emplace_alert<i2p_alert>(errors::no_i2p_router);
				return false;
			}

			// It's not entirely obvious why this peer connection is not marked as
			// one. The main feature of a peer connection is that whether or not we
			// proxy it is configurable. When we use i2p, we want to always prox
			// everything via i2p.
			bool const ret = instantiate_connection(m_ses.get_io_service()
				, m_ses.i2p_proxy(), *s, nullptr, nullptr, false, false);
			(void)ret;
			TORRENT_ASSERT(ret);
			s->get<i2p_stream>()->set_destination(static_cast<i2p_peer*>(peerinfo)->dest());
			s->get<i2p_stream>()->set_command(i2p_stream::cmd_connect);
			s->get<i2p_stream>()->set_session_id(m_ses.i2p_session());
		}
		else
#endif
		{
			// this is where we determine if we open a regular TCP connection
			// or a uTP connection. If the utp_socket_manager pointer is not passed in
			// we'll instantiate a TCP connection
			utp_socket_manager* sm = nullptr;

			if (settings().get_bool(settings_pack::enable_outgoing_utp)
				&& (!settings().get_bool(settings_pack::enable_outgoing_tcp)
					|| peerinfo->supports_utp
					|| peerinfo->confirmed_supports_utp)
				&& m_ses.has_udp_outgoing_sockets())
			{
				sm = m_ses.utp_socket_manager();
			}

			// don't make a TCP connection if it's disabled
			if (sm == nullptr && !settings().get_bool(settings_pack::enable_outgoing_tcp))
			{
#ifndef TORRENT_DISABLE_LOGGING
				if (should_log())
				{
					debug_log("discarding peer \"%s\": TCP connections disabled "
						"[ supports-utp: %d ]", peerinfo->to_string().c_str()
						, peerinfo->supports_utp);
				}
#endif
				return false;
			}

			void* userdata = nullptr;
#ifdef TORRENT_USE_OPENSSL
			if (is_ssl_torrent())
			{
				userdata = m_ssl_ctx.get();
				// if we're creating a uTP socket, since this is SSL now, make sure
				// to pass in the corresponding utp socket manager
				if (sm) sm = m_ses.ssl_utp_socket_manager();
			}
#endif

			bool ret = instantiate_connection(m_ses.get_io_service()
				, m_ses.proxy(), *s, userdata, sm, true, false);
			(void)ret;
			TORRENT_ASSERT(ret);

#if defined TORRENT_USE_OPENSSL
			if (is_ssl_torrent())
			{
				// for ssl sockets, set the hostname
				std::string host_name = aux::to_hex(m_torrent_file->info_hash());

#define CASE(t) case aux::socket_type_int_impl<ssl_stream<t>>::value: \
	s->get<ssl_stream<t>>()->set_host_name(host_name); break;

				switch (s->type())
				{
					CASE(tcp::socket)
					CASE(socks5_stream)
					CASE(http_stream)
					CASE(utp_stream)
					default: break;
				};
			}
#undef CASE
#endif
		}

		peer_id const our_pid = aux::generate_peer_id(settings());
		peer_connection_args pack{
			&m_ses
			, &settings()
			, &m_ses.stats_counters()
			, &m_ses.disk_thread()
			, &m_ses.get_io_service()
			, shared_from_this()
			, s
			, a
			, peerinfo
			, our_pid
		};

		auto c = std::make_shared<bt_peer_connection>(std::move(pack));

#if TORRENT_USE_ASSERTS
		c->m_in_constructor = false;
#endif

		c->add_stat(std::int64_t(peerinfo->prev_amount_download) << 10
			, std::int64_t(peerinfo->prev_amount_upload) << 10);
		peerinfo->prev_amount_download = 0;
		peerinfo->prev_amount_upload = 0;

#ifndef TORRENT_DISABLE_EXTENSIONS
		for (auto const& ext : m_extensions)
		{
			std::shared_ptr<peer_plugin> pp(ext->new_connection(
					peer_connection_handle(c->self())));
			if (pp) c->add_extension(pp);
		}
#endif

		// add the newly connected peer to this torrent's peer list
		TORRENT_ASSERT(m_iterating_connections == 0);

		// we don't want to have to allocate memory to disconnect this peer, so
		// make sure there's enough memory allocated in the deferred_disconnect
		// list up-front
		m_peers_to_disconnect.reserve(m_connections.size() + 1);

		sorted_insert(m_connections, c.get());
		TORRENT_TRY
		{
			m_outgoing_pids.insert(our_pid);
			m_ses.insert_peer(c);
			need_peer_list();
			m_peer_list->set_connection(peerinfo, c.get());
			if (peerinfo->seed)
			{
				TORRENT_ASSERT(m_num_seeds < 0xffff);
				++m_num_seeds;
			}
			update_want_peers();
			update_want_tick();
			c->start();

			if (c->is_disconnecting()) return false;
		}
		TORRENT_CATCH (std::exception const&)
		{
			TORRENT_ASSERT(m_iterating_connections == 0);
			c->disconnect(errors::no_error, operation_t::bittorrent, peer_connection_interface::failure);
			return false;
		}

		if (m_share_mode)
			recalc_share_mode();

		return peerinfo->connection != nullptr;
	}

	bool torrent::set_metadata(span<char const> metadata_buf)
	{
		TORRENT_ASSERT(is_single_thread());
		INVARIANT_CHECK;

		if (m_torrent_file->is_valid()) return false;

		sha1_hash const info_hash = hasher(metadata_buf).final();
		if (info_hash != m_torrent_file->info_hash())
		{
			if (alerts().should_post<metadata_failed_alert>())
			{
				alerts().emplace_alert<metadata_failed_alert>(get_handle()
					, errors::mismatching_info_hash);
			}
			return false;
		}

		bdecode_node metadata;
		error_code ec;
		int ret = bdecode(metadata_buf.begin(), metadata_buf.end(), metadata, ec);
		if (ret != 0 || !m_torrent_file->parse_info_section(metadata, ec))
		{
			update_gauge();
			// this means the metadata is correct, since we
			// verified it against the info-hash, but we
			// failed to parse it. Pause the torrent
			if (alerts().should_post<metadata_failed_alert>())
			{
				alerts().emplace_alert<metadata_failed_alert>(get_handle(), ec);
			}
			set_error(errors::invalid_swarm_metadata, torrent_status::error_file_none);
			pause();
			return false;
		}

		update_gauge();

		if (m_ses.alerts().should_post<metadata_received_alert>())
		{
			m_ses.alerts().emplace_alert<metadata_received_alert>(
				get_handle());
		}

		// we have to initialize the torrent before we start
		// disconnecting redundant peers, otherwise we'll think
		// we're a seed, because we have all 0 pieces
		init();

		inc_stats_counter(counters::num_total_pieces_added
			, m_torrent_file->num_pieces());

		// disconnect redundant peers
		for (auto p : m_connections)
			p->disconnect_if_redundant();

		set_need_save_resume();

		return true;
	}

	namespace {

	bool connecting_time_compare(peer_connection const* lhs, peer_connection const* rhs)
	{
		bool const lhs_connecting = lhs->is_connecting() && !lhs->is_disconnecting();
		bool const rhs_connecting = rhs->is_connecting() && !rhs->is_disconnecting();
		if (lhs_connecting != rhs_connecting) return (int(lhs_connecting) < int(rhs_connecting));

		// a lower value of connected_time means it's been waiting
		// longer. This is a less-than comparison, so if lhs has
		// waited longer than rhs, we should return false.
		return lhs->connected_time() > rhs->connected_time();
	}

	} // anonymous namespace

	bool torrent::attach_peer(peer_connection* p) try
	{
//		INVARIANT_CHECK;

#ifdef TORRENT_USE_OPENSSL
#ifdef TORRENT_MACOS_DEPRECATED_LIBCRYPTO
#pragma clang diagnostic push
#pragma clang diagnostic ignored "-Wdeprecated-declarations"
#endif
		if (is_ssl_torrent())
		{
			// if this is an SSL torrent, don't allow non SSL peers on it
			std::shared_ptr<aux::socket_type> s = p->get_socket();

			//
#define SSL(t) aux::socket_type_int_impl<ssl_stream<t>>::value: \
			ssl_conn = s->get<ssl_stream<t>>()->native_handle(); \
			break;

			SSL* ssl_conn = nullptr;

			switch (s->type())
			{
				case SSL(tcp::socket)
				case SSL(socks5_stream)
				case SSL(http_stream)
				case SSL(utp_stream)
			};

#undef SSL

			if (ssl_conn == nullptr)
			{
				// don't allow non SSL peers on SSL torrents
				p->disconnect(errors::requires_ssl_connection, operation_t::bittorrent);
				return false;
			}

			if (!m_ssl_ctx)
			{
				// we don't have a valid cert, don't accept any connection!
				p->disconnect(errors::invalid_ssl_cert, operation_t::ssl_handshake);
				return false;
			}

			if (SSL_get_SSL_CTX(ssl_conn) != m_ssl_ctx->native_handle())
			{
				// if the SSL_CTX associated with this connection is
				// not the one belonging to this torrent, the SSL handshake
				// connected to one torrent, and the BitTorrent protocol
				// to a different one. This is probably an attempt to circumvent
				// access control. Don't allow it.
				p->disconnect(errors::invalid_ssl_cert, operation_t::bittorrent);
				return false;
			}
		}
#ifdef TORRENT_MACOS_DEPRECATED_LIBCRYPTO
#pragma clang diagnostic pop
#endif
#else // TORRENT_USE_OPENSSL
		if (is_ssl_torrent())
		{
			// Don't accidentally allow seeding of SSL torrents, just
			// because libtorrent wasn't built with SSL support
			p->disconnect(errors::requires_ssl_connection, operation_t::ssl_handshake);
			return false;
		}
#endif // TORRENT_USE_OPENSSL

		TORRENT_ASSERT(p != nullptr);
		TORRENT_ASSERT(!p->is_outgoing());

		m_has_incoming = true;

		if (m_apply_ip_filter
			&& m_ip_filter
			&& m_ip_filter->access(p->remote().address()) & ip_filter::blocked)
		{
			if (m_ses.alerts().should_post<peer_blocked_alert>())
				m_ses.alerts().emplace_alert<peer_blocked_alert>(get_handle()
					, p->remote(), peer_blocked_alert::ip_filter);
			p->disconnect(errors::banned_by_ip_filter, operation_t::bittorrent);
			return false;
		}

		if (!is_downloading_state(m_state)
			&& valid_metadata())
		{
			p->disconnect(errors::torrent_not_ready, operation_t::bittorrent);
			return false;
		}

		if (!m_ses.has_connection(p))
		{
			p->disconnect(errors::peer_not_constructed, operation_t::bittorrent);
			return false;
		}

		if (m_ses.is_aborted())
		{
			p->disconnect(errors::session_closing, operation_t::bittorrent);
			return false;
		}

		int connection_limit_factor = 0;
		for (int i = 0; i < p->num_classes(); ++i)
		{
			peer_class_t pc = p->class_at(i);
			if (m_ses.peer_classes().at(pc) == nullptr) continue;
			int f = m_ses.peer_classes().at(pc)->connection_limit_factor;
			if (connection_limit_factor < f) connection_limit_factor = f;
		}
		if (connection_limit_factor == 0) connection_limit_factor = 100;

		std::int64_t const limit = std::int64_t(m_max_connections) * 100 / connection_limit_factor;

		bool maybe_replace_peer = false;

		if (m_connections.end_index() >= limit)
		{
			// if more than 10% of the connections are outgoing
			// connection attempts that haven't completed yet,
			// disconnect one of them and let this incoming
			// connection through.
			if (m_num_connecting > m_max_connections / 10)
			{
				// find one of the connecting peers and disconnect it
				// find any peer that's connecting (i.e. a half-open TCP connection)
				// that's also not disconnecting
				// disconnect the peer that's been waiting to establish a connection
				// the longest
				auto i = std::max_element(begin(), end(), &connecting_time_compare);

				if (i == end() || !(*i)->is_connecting() || (*i)->is_disconnecting())
				{
					// this seems odd, but we might as well handle it
					p->disconnect(errors::too_many_connections, operation_t::bittorrent);
					return false;
				}
				(*i)->disconnect(errors::too_many_connections, operation_t::bittorrent);

				// if this peer was let in via connections slack,
				// it has done its duty of causing the disconnection
				// of another peer
				p->peer_disconnected_other();
			}
			else
			{
				maybe_replace_peer = true;
			}
		}

#ifndef TORRENT_DISABLE_EXTENSIONS
		for (auto& ext : m_extensions)
		{
			std::shared_ptr<peer_plugin> pp(ext->new_connection(
					peer_connection_handle(p->self())));
			if (pp) p->add_extension(pp);
		}
#endif
		torrent_state st = get_peer_list_state();
		need_peer_list();
		if (!m_peer_list->new_connection(*p, m_ses.session_time(), &st))
		{
			peers_erased(st.erased);
#ifndef TORRENT_DISABLE_LOGGING
			if (should_log())
			{
				debug_log("CLOSING CONNECTION \"%s\" peer list full "
					"connections: %d limit: %d"
					, print_endpoint(p->remote()).c_str()
					, num_peers()
					, m_max_connections);
			}
#endif
			p->disconnect(errors::too_many_connections, operation_t::bittorrent);
			return false;
		}
		peers_erased(st.erased);

		m_peers_to_disconnect.reserve(m_connections.size() + 1);
		m_connections.reserve(m_connections.size() + 1);

#if TORRENT_USE_ASSERTS
		error_code ec;
		TORRENT_ASSERT(p->remote() == p->get_socket()->remote_endpoint(ec) || ec);
#endif

		TORRENT_ASSERT(p->peer_info_struct() != nullptr);

		// we need to do this after we've added the peer to the peer_list
		// since that's when the peer is assigned its peer_info object,
		// which holds the rank
		if (maybe_replace_peer)
		{
			// now, find the lowest rank peer and disconnect that
			// if it's lower rank than the incoming connection
			peer_connection* peer = find_lowest_ranking_peer();

			// TODO: 2 if peer is a really good peer, maybe we shouldn't disconnect it
			// perhaps this logic should be disabled if we have too many idle peers
			// (with some definition of idle)
			if (peer != nullptr && peer->peer_rank() < p->peer_rank())
			{
#ifndef TORRENT_DISABLE_LOGGING
				if (should_log())
				{
					debug_log("CLOSING CONNECTION \"%s\" peer list full (low peer rank) "
						"connections: %d limit: %d"
						, print_endpoint(peer->remote()).c_str()
						, num_peers()
						, m_max_connections);
				}
#endif
				peer->disconnect(errors::too_many_connections, operation_t::bittorrent);
				p->peer_disconnected_other();
			}
			else
			{
#ifndef TORRENT_DISABLE_LOGGING
				if (should_log())
				{
					debug_log("CLOSING CONNECTION \"%s\" peer list full (low peer rank) "
						"connections: %d limit: %d"
						, print_endpoint(p->remote()).c_str()
						, num_peers()
						, m_max_connections);
				}
#endif
				p->disconnect(errors::too_many_connections, operation_t::bittorrent);
				// we have to do this here because from the peer's point of view
				// it wasn't really attached to the torrent, but we do need
				// to let peer_list know we're removing it
				remove_peer(p->self());
				return false;
			}
		}

#if TORRENT_USE_INVARIANT_CHECKS
		if (m_peer_list) m_peer_list->check_invariant();
#endif

		if (m_share_mode)
			recalc_share_mode();

		// once we add the peer to our m_connections list, we can't throw an
		// exception. That will end up violating an invariant between the session,
		// torrent and peers
		TORRENT_ASSERT(sorted_find(m_connections, p) == m_connections.end());
		TORRENT_ASSERT(m_iterating_connections == 0);
		sorted_insert(m_connections, p);
		update_want_peers();
		update_want_tick();

		if (p->peer_info_struct() && p->peer_info_struct()->seed)
		{
			TORRENT_ASSERT(m_num_seeds < 0xffff);
			++m_num_seeds;
		}

#ifndef TORRENT_DISABLE_LOGGING
		if (should_log()) try
		{
			debug_log("ATTACHED CONNECTION \"%s\" connections: %d limit: %d num-peers: %d"
				, print_endpoint(p->remote()).c_str(), num_peers()
				, m_max_connections
				, num_peers());
		}
		catch (std::exception const&) {}
#endif

		return true;
	}
	catch (...)
	{
		p->disconnect(errors::torrent_not_ready, operation_t::bittorrent);
		// from the peer's point of view it was never really added to the torrent.
		// So we need to clean it up here before propagating the error
		remove_peer(p->self());
		return false;
	}

	bool torrent::want_tick() const
	{
		if (m_abort) return false;

		if (num_peers() > 0) return true;

		// we might want to connect web seeds
		if (!is_finished() && !m_web_seeds.empty() && m_files_checked)
			return true;

		if (m_stat.low_pass_upload_rate() > 0 || m_stat.low_pass_download_rate() > 0)
			return true;

		// if we don't get ticks we won't become inactive
		if (!m_paused && !m_inactive) return true;

		return false;
	}

	void torrent::update_want_tick()
	{
		update_list(aux::session_interface::torrent_want_tick, want_tick());
	}

	// this function adjusts which lists this torrent is part of (checking,
	// seeding or downloading)
	void torrent::update_state_list()
	{
		bool is_checking = false;
		bool is_downloading = false;
		bool is_seeding = false;

		if (is_auto_managed() && !has_error())
		{
			if (m_state == torrent_status::checking_files
				|| m_state == torrent_status::allocating)
			{
				is_checking = true;
			}
			else if (m_state == torrent_status::downloading_metadata
				|| m_state == torrent_status::downloading
				|| m_state == torrent_status::finished
				|| m_state == torrent_status::seeding)
			{
				// torrents that are started (not paused) and
				// inactive are not part of any list. They will not be touched because
				// they are inactive
				if (is_finished())
					is_seeding = true;
				else
					is_downloading = true;
			}
		}

		update_list(aux::session_interface::torrent_downloading_auto_managed
			, is_downloading);
		update_list(aux::session_interface::torrent_seeding_auto_managed
			, is_seeding);
		update_list(aux::session_interface::torrent_checking_auto_managed
			, is_checking);
	}

	// returns true if this torrent is interested in connecting to more peers
	bool torrent::want_peers() const
	{
		// if all our connection slots are taken, we can't connect to more
		if (num_peers() >= int(m_max_connections)) return false;

		// if we're paused, obviously we're not connecting to peers
		if (is_paused() || m_abort || m_graceful_pause_mode) return false;

		if ((m_state == torrent_status::checking_files
			|| m_state == torrent_status::checking_resume_data)
			&& valid_metadata())
			return false;

		// if we don't know of any more potential peers to connect to, there's
		// no point in trying
		if (!m_peer_list || m_peer_list->num_connect_candidates() == 0)
			return false;

		// if the user disabled outgoing connections for seeding torrents,
		// don't make any
		if (!settings().get_bool(settings_pack::seeding_outgoing_connections)
			&& (m_state == torrent_status::seeding
				|| m_state == torrent_status::finished))
			return false;

		return true;
	}

	bool torrent::want_peers_download() const
	{
		return (m_state == torrent_status::downloading
			|| m_state == torrent_status::downloading_metadata)
			&& want_peers();
	}

	bool torrent::want_peers_finished() const
	{
		return (m_state == torrent_status::finished
			|| m_state == torrent_status::seeding)
			&& want_peers();
	}

	void torrent::update_want_peers()
	{
		update_list(aux::session_interface::torrent_want_peers_download, want_peers_download());
		update_list(aux::session_interface::torrent_want_peers_finished, want_peers_finished());
	}

	void torrent::update_want_scrape()
	{
		update_list(aux::session_interface::torrent_want_scrape
			, m_paused && m_auto_managed && !m_abort);
	}

	namespace {

#ifndef TORRENT_DISABLE_LOGGING
	char const* list_name(torrent_list_index_t const idx)
	{
#define TORRENT_LIST_NAME(n) case static_cast<int>(aux::session_interface:: n): return #n;
		switch (static_cast<int>(idx))
		{
			TORRENT_LIST_NAME(torrent_state_updates);
			TORRENT_LIST_NAME(torrent_want_tick);
			TORRENT_LIST_NAME(torrent_want_peers_download);
			TORRENT_LIST_NAME(torrent_want_peers_finished);
			TORRENT_LIST_NAME(torrent_want_scrape);
			TORRENT_LIST_NAME(torrent_downloading_auto_managed);
			TORRENT_LIST_NAME(torrent_seeding_auto_managed);
			TORRENT_LIST_NAME(torrent_checking_auto_managed);
			default: TORRENT_ASSERT_FAIL_VAL(idx);
		}
#undef TORRENT_LIST_NAME
		return "";
	}
#endif // TORRENT_DISABLE_LOGGING

	} // anonymous namespace

	void torrent::update_list(torrent_list_index_t const list, bool in)
	{
		link& l = m_links[list];
		aux::vector<torrent*>& v = m_ses.torrent_list(list);

		if (in)
		{
			if (l.in_list()) return;
			l.insert(v, this);
		}
		else
		{
			if (!l.in_list()) return;
			l.unlink(v, list);
		}

#ifndef TORRENT_DISABLE_LOGGING
		if (should_log())
			debug_log("*** UPDATE LIST [ %s : %d ]", list_name(list), int(in));
#endif
	}

	void torrent::disconnect_all(error_code const& ec, operation_t op)
	{
		TORRENT_ASSERT(m_iterating_connections == 0);
		for (auto const& p : m_connections)
		{
			TORRENT_INCREMENT(m_iterating_connections);
			TORRENT_ASSERT(p->associated_torrent().lock().get() == this);
			p->disconnect(ec, op);
		}

		update_want_peers();
		update_want_tick();
	}

	namespace {

	// this returns true if lhs is a better disconnect candidate than rhs
	bool compare_disconnect_peer(peer_connection const* lhs, peer_connection const* rhs)
	{
		// prefer to disconnect peers that are already disconnecting
		if (lhs->is_disconnecting() != rhs->is_disconnecting())
			return lhs->is_disconnecting();

		// prefer to disconnect peers we're not interested in
		if (lhs->is_interesting() != rhs->is_interesting())
			return rhs->is_interesting();

		// prefer to disconnect peers that are not seeds
		if (lhs->is_seed() != rhs->is_seed())
			return rhs->is_seed();

		// prefer to disconnect peers that are on parole
		if (lhs->on_parole() != rhs->on_parole())
			return lhs->on_parole();

		// prefer to disconnect peers that send data at a lower rate
		std::int64_t lhs_transferred = lhs->statistics().total_payload_download();
		std::int64_t rhs_transferred = rhs->statistics().total_payload_download();

		time_point const now = aux::time_now();
		std::int64_t const lhs_time_connected = total_seconds(now - lhs->connected_time());
		std::int64_t const rhs_time_connected = total_seconds(now - rhs->connected_time());

		lhs_transferred /= lhs_time_connected + 1;
		rhs_transferred /= (rhs_time_connected + 1);
		if (lhs_transferred != rhs_transferred)
			return lhs_transferred < rhs_transferred;

		// prefer to disconnect peers that chokes us
		if (lhs->is_choked() != rhs->is_choked())
			return lhs->is_choked();

		return lhs->last_received() < rhs->last_received();
	}

	} // anonymous namespace

	int torrent::disconnect_peers(int const num, error_code const& ec)
	{
		INVARIANT_CHECK;

#if TORRENT_USE_ASSERTS
		// make sure we don't have any dangling pointers
		for (auto p : m_connections)
		{
			TORRENT_INCREMENT(m_iterating_connections);
			TORRENT_ASSERT(m_ses.has_peer(p));
		}
#endif
		aux::vector<peer_connection*> to_disconnect;
		to_disconnect.resize(num);
		auto end = std::partial_sort_copy(m_connections.begin(), m_connections.end()
			, to_disconnect.begin(), to_disconnect.end(), compare_disconnect_peer);
		for (auto p : range(to_disconnect.begin(), end))
		{
			TORRENT_ASSERT(p->associated_torrent().lock().get() == this);
			p->disconnect(ec, operation_t::bittorrent);
		}
		return static_cast<int>(end - to_disconnect.begin());
	}

	// called when torrent is finished (all interesting
	// pieces have been downloaded)
	void torrent::finished()
	{
		update_state_list();

		INVARIANT_CHECK;

		TORRENT_ASSERT(is_finished());

		set_state(torrent_status::finished);
		set_queue_position(no_pos);

		m_became_finished = aux::time_now32();

		// we have to call completed() before we start
		// disconnecting peers, since there's an assert
		// to make sure we're cleared the piece picker
		if (is_seed()) completed();

		send_upload_only();
		state_updated();

		if (m_completed_time == 0)
			m_completed_time = time(nullptr);

		// disconnect all seeds
		if (settings().get_bool(settings_pack::close_redundant_connections))
		{
			// TODO: 1 should disconnect all peers that have the pieces we have
			// not just seeds. It would be pretty expensive to check all pieces
			// for all peers though
			std::vector<peer_connection*> seeds;
			for (auto const p : m_connections)
			{
				TORRENT_INCREMENT(m_iterating_connections);
				TORRENT_ASSERT(p->associated_torrent().lock().get() == this);
				if (p->upload_only())
				{
#ifndef TORRENT_DISABLE_LOGGING
					p->peer_log(peer_log_alert::info, "SEED", "CLOSING CONNECTION");
#endif
					seeds.push_back(p);
				}
			}
			for (auto& p : seeds)
				p->disconnect(errors::torrent_finished, operation_t::bittorrent
					, peer_connection_interface::normal);
		}

		if (m_abort) return;

		update_want_peers();

		if (m_storage)
		{
			// we need to keep the object alive during this operation
			m_ses.disk_thread().async_release_files(m_storage
				, std::bind(&torrent::on_cache_flushed, shared_from_this(), false));
		}

		// this torrent just completed downloads, which means it will fall
		// under a different limit with the auto-manager. Make sure we
		// update auto-manage torrents in that case
		if (m_auto_managed)
			m_ses.trigger_auto_manage();
	}

	// this is called when we were finished, but some files were
	// marked for downloading, and we are no longer finished
	void torrent::resume_download()
	{
		// the invariant doesn't hold here, because it expects the torrent
		// to be in downloading state (which it will be set to shortly)
//		INVARIANT_CHECK;

		TORRENT_ASSERT(m_state != torrent_status::checking_resume_data
			&& m_state != torrent_status::checking_files
			&& m_state != torrent_status::allocating);

		// we're downloading now, which means we're no longer in seed mode
		if (m_seed_mode)
			leave_seed_mode(seed_mode_t::check_files);

		TORRENT_ASSERT(!is_finished());
		set_state(torrent_status::downloading);
		set_queue_position(last_pos);

		m_completed_time = 0;

#ifndef TORRENT_DISABLE_LOGGING
		debug_log("*** RESUME_DOWNLOAD");
#endif
		send_upload_only();
		update_want_tick();
		update_state_list();
	}

	void torrent::maybe_done_flushing()
	{
		if (!has_picker()) return;

		if (m_picker->is_seeding())
		{
			// no need for the piece picker anymore
			// when we're suggesting read cache pieces, we
			// still need the piece picker, to keep track
			// of availability counts for pieces
			if (settings().get_int(settings_pack::suggest_mode)
				!= settings_pack::suggest_read_cache)
			{
				m_picker.reset();
				m_file_progress.clear();
			}
			m_have_all = true;
		}
		update_gauge();
	}

	// called when torrent is complete. i.e. all pieces downloaded
	// not necessarily flushed to disk
	void torrent::completed()
	{
		maybe_done_flushing();

		set_state(torrent_status::seeding);
		m_became_seed = aux::time_now32();

		if (!m_announcing) return;

		time_point32 const now = aux::time_now32();
		for (auto& t : m_trackers)
		{
			for (auto& aep : t.endpoints)
			{
				if (aep.complete_sent) continue;
				aep.next_announce = now;
				aep.min_announce = now;
			}
		}
		announce_with_tracker();
	}

	// this will move the tracker with the given index
	// to a prioritized position in the list (move it towards
	// the beginning) and return the new index to the tracker.
	int torrent::prioritize_tracker(int index)
	{
		INVARIANT_CHECK;

		TORRENT_ASSERT(index >= 0);
		TORRENT_ASSERT(index < int(m_trackers.size()));
		if (index >= int(m_trackers.size())) return -1;

		while (index > 0 && m_trackers[index].tier == m_trackers[index - 1].tier)
		{
			using std::swap;
			swap(m_trackers[index], m_trackers[index - 1]);
			if (m_last_working_tracker == index) --m_last_working_tracker;
			else if (m_last_working_tracker == index - 1) ++m_last_working_tracker;
			--index;
		}
		return index;
	}

	int torrent::deprioritize_tracker(int index)
	{
		INVARIANT_CHECK;

		TORRENT_ASSERT(index >= 0);
		TORRENT_ASSERT(index < int(m_trackers.size()));
		if (index >= int(m_trackers.size())) return -1;

		while (index < int(m_trackers.size()) - 1 && m_trackers[index].tier == m_trackers[index + 1].tier)
		{
			using std::swap;
			swap(m_trackers[index], m_trackers[index + 1]);
			if (m_last_working_tracker == index) ++m_last_working_tracker;
			else if (m_last_working_tracker == index + 1) --m_last_working_tracker;
			++index;
		}
		return index;
	}

	void torrent::files_checked()
	{
		TORRENT_ASSERT(is_single_thread());
		TORRENT_ASSERT(m_torrent_file->is_valid());

		if (m_abort)
		{
#ifndef TORRENT_DISABLE_LOGGING
			debug_log("files_checked(), paused");
#endif
			return;
		}

		// calling pause will also trigger the auto managed
		// recalculation
		// if we just got here by downloading the metadata,
		// just keep going, no need to disconnect all peers just
		// to restart the torrent in a second
		if (m_auto_managed)
		{
			// if this is an auto managed torrent, force a recalculation
			// of which torrents to have active
			m_ses.trigger_auto_manage();
		}

		if (!is_seed())
		{
			// turn off super seeding if we're not a seed
			if (m_super_seeding)
			{
				m_super_seeding = false;
				set_need_save_resume();
				state_updated();
			}

			if (m_state != torrent_status::finished && is_finished())
				finished();
		}
		else
		{
			for (auto& t : m_trackers)
				for (auto& aep : t.endpoints)
					aep.complete_sent = true;

			if (m_state != torrent_status::finished
				&& m_state != torrent_status::seeding)
				finished();
		}

		// we might be finished already, in which case we should
		// not switch to downloading mode. If all files are
		// filtered, we're finished when we start.
		if (m_state != torrent_status::finished
			&& m_state != torrent_status::seeding
			&& !m_seed_mode)
		{
			set_state(torrent_status::downloading);
		}

		INVARIANT_CHECK;

		if (m_ses.alerts().should_post<torrent_checked_alert>())
		{
			m_ses.alerts().emplace_alert<torrent_checked_alert>(
				get_handle());
		}

#ifndef TORRENT_DISABLE_EXTENSIONS
		for (auto& ext : m_extensions)
		{
			ext->on_files_checked();
		}
#endif

		bool const notify_initialized = !m_connections_initialized;
		m_connections_initialized = true;
		m_files_checked = true;

		update_want_tick();

		for (auto pc : m_connections)
		{
			TORRENT_INCREMENT(m_iterating_connections);
			// all peer connections have to initialize themselves now that the metadata
			// is available
			if (notify_initialized)
			{
				if (pc->is_disconnecting()) continue;
				pc->on_metadata_impl();
				if (pc->is_disconnecting()) continue;
				pc->init();
			}

#ifndef TORRENT_DISABLE_LOGGING
			pc->peer_log(peer_log_alert::info, "ON_FILES_CHECKED");
#endif
			if (pc->is_interesting() && !pc->has_peer_choked())
			{
				if (request_a_block(*this, *pc))
				{
					inc_stats_counter(counters::unchoke_piece_picks);
					pc->send_block_requests();
				}
			}
		}

		start_announcing();

		maybe_connect_web_seeds();
	}

	alert_manager& torrent::alerts() const
	{
		TORRENT_ASSERT(is_single_thread());
		return m_ses.alerts();
	}

	bool torrent::is_seed() const
	{
		if (!valid_metadata()) return false;
		if (m_seed_mode) return true;
		if (m_have_all) return true;
		if (m_picker && m_picker->num_passed() == m_picker->num_pieces()) return true;
		return m_state == torrent_status::seeding;
	}

	bool torrent::is_finished() const
	{
		if (is_seed()) return true;

		// this is slightly different from m_picker->is_finished()
		// because any piece that has *passed* is considered here,
		// which may be more than the piece we *have* (i.e. written to disk)
		return valid_metadata() && has_picker()
			&& m_picker->want().num_pieces - m_picker->num_passed() == 0;
	}

	bool torrent::is_inactive() const
	{
		if (!settings().get_bool(settings_pack::dont_count_slow_torrents))
			return false;
		return m_inactive;
	}

	std::string torrent::save_path() const
	{
		return m_save_path;
	}

	void torrent::rename_file(file_index_t const index, std::string name)
	{
		INVARIANT_CHECK;

		file_storage const& fs = m_torrent_file->files();
		TORRENT_ASSERT(index >= file_index_t(0));
		TORRENT_ASSERT(index < fs.end_file());
		TORRENT_UNUSED(fs);

		// storage may be nullptr during shutdown
		if (!m_storage)
		{
			if (alerts().should_post<file_rename_failed_alert>())
				alerts().emplace_alert<file_rename_failed_alert>(get_handle()
					, index, errors::session_is_closing);
			return;
		}

		m_ses.disk_thread().async_rename_file(m_storage, index, std::move(name)
			, std::bind(&torrent::on_file_renamed, shared_from_this(), _1, _2, _3));
	}

	void torrent::move_storage(std::string const& save_path, move_flags_t const flags)
	{
		TORRENT_ASSERT(is_single_thread());
		INVARIANT_CHECK;

		if (m_abort)
		{
			if (alerts().should_post<storage_moved_failed_alert>())
				alerts().emplace_alert<storage_moved_failed_alert>(get_handle()
					, boost::asio::error::operation_aborted
					, "", operation_t::unknown);
			return;
		}

		// if we don't have metadata yet, we don't know anything about the file
		// structure and we have to assume we don't have any file.
		if (!valid_metadata())
		{
			if (alerts().should_post<storage_moved_alert>())
				alerts().emplace_alert<storage_moved_alert>(get_handle(), save_path);
#if TORRENT_USE_UNC_PATHS
			std::string path = canonicalize_path(save_path);
#else
			std::string const& path = save_path;
#endif
			m_save_path = complete(path);
			return;
		}

		// storage may be nullptr during shutdown
		if (m_storage)
		{
#if TORRENT_USE_UNC_PATHS
			std::string path = canonicalize_path(save_path);
#else
			std::string path = save_path;
#endif
			m_ses.disk_thread().async_move_storage(m_storage, std::move(path), flags
				, std::bind(&torrent::on_storage_moved, shared_from_this(), _1, _2, _3));
			m_moving_storage = true;
		}
		else
		{
#if TORRENT_USE_UNC_PATHS
			m_save_path = canonicalize_path(save_path);
#else

			m_save_path = save_path;
#endif
			set_need_save_resume();

			if (alerts().should_post<storage_moved_alert>())
			{
				alerts().emplace_alert<storage_moved_alert>(get_handle(), m_save_path);
			}
		}
	}

	void torrent::on_storage_moved(status_t const status, std::string const& path
		, storage_error const& error) try
	{
		TORRENT_ASSERT(is_single_thread());

		m_moving_storage = false;
		if (status == status_t::no_error
			|| status == status_t::need_full_check)
		{
			if (alerts().should_post<storage_moved_alert>())
				alerts().emplace_alert<storage_moved_alert>(get_handle(), path);
			m_save_path = path;
			set_need_save_resume();
			if (status == status_t::need_full_check)
				force_recheck();
		}
		else
		{
			if (alerts().should_post<storage_moved_failed_alert>())
				alerts().emplace_alert<storage_moved_failed_alert>(get_handle(), error.ec
					, resolve_filename(error.file()), error.operation);
		}
	}
	catch (...) { handle_exception(); }

	torrent_handle torrent::get_handle()
	{
		TORRENT_ASSERT(is_single_thread());
		return torrent_handle(shared_from_this());
	}

	aux::session_settings const& torrent::settings() const
	{
		TORRENT_ASSERT(is_single_thread());
		return m_ses.settings();
	}

#if TORRENT_USE_INVARIANT_CHECKS
	void torrent::check_invariant() const
	{
		TORRENT_ASSERT(m_connections.size() >= m_outgoing_pids.size());

		// the piece picker and the file progress states are supposed to be
		// created in sync
		TORRENT_ASSERT(has_picker() == !m_file_progress.empty());
		TORRENT_ASSERT(current_stats_state() == int(m_current_gauge_state + counters::num_checking_torrents)
			|| m_current_gauge_state == no_gauge_state);

		TORRENT_ASSERT(m_sequence_number == no_pos
			|| m_ses.verify_queue_position(this, m_sequence_number));

		for (auto const& i : m_time_critical_pieces)
		{
			TORRENT_ASSERT(!is_seed());
			TORRENT_ASSERT(!has_picker() || !m_picker->have_piece(i.piece));
		}

		switch (current_stats_state())
		{
			case counters::num_error_torrents: TORRENT_ASSERT(has_error()); break;
			case counters::num_checking_torrents:
#if TORRENT_ABI_VERSION == 1
				TORRENT_ASSERT(state() == torrent_status::checking_files
					|| state() == torrent_status::queued_for_checking);
#else
				TORRENT_ASSERT(state() == torrent_status::checking_files);
#endif
				break;
			case counters::num_seeding_torrents: TORRENT_ASSERT(is_seed()); break;
			case counters::num_upload_only_torrents: TORRENT_ASSERT(is_upload_only()); break;
			case counters::num_stopped_torrents: TORRENT_ASSERT(!is_auto_managed()
				&& (m_paused || m_graceful_pause_mode));
				break;
			case counters::num_queued_seeding_torrents:
				TORRENT_ASSERT((m_paused || m_graceful_pause_mode) && is_seed()); break;
		}

		if (m_torrent_file)
		{
			TORRENT_ASSERT(m_info_hash == m_torrent_file->info_hash());
		}

		for (torrent_list_index_t i{}; i != m_links.end_index(); ++i)
		{
			if (!m_links[i].in_list()) continue;
			int const index = m_links[i].index;

			TORRENT_ASSERT(index >= 0);
			TORRENT_ASSERT(index < int(m_ses.torrent_list(i).size()));
		}

		TORRENT_ASSERT(want_peers_download() == m_links[aux::session_interface::torrent_want_peers_download].in_list());
		TORRENT_ASSERT(want_peers_finished() == m_links[aux::session_interface::torrent_want_peers_finished].in_list());
		TORRENT_ASSERT(want_tick() == m_links[aux::session_interface::torrent_want_tick].in_list());
		TORRENT_ASSERT((m_paused && m_auto_managed && !m_abort) == m_links[aux::session_interface::torrent_want_scrape].in_list());

		bool is_checking = false;
		bool is_downloading = false;
		bool is_seeding = false;

		if (is_auto_managed() && !has_error())
		{
			if (m_state == torrent_status::checking_files
				|| m_state == torrent_status::allocating)
			{
				is_checking = true;
			}
			else if (m_state == torrent_status::downloading_metadata
				|| m_state == torrent_status::downloading
				|| m_state == torrent_status::finished
				|| m_state == torrent_status::seeding)
			{
				if (is_finished())
					is_seeding = true;
				else
					is_downloading = true;
			}
		}

		TORRENT_ASSERT(m_links[aux::session_interface::torrent_checking_auto_managed].in_list()
			== is_checking);
		TORRENT_ASSERT(m_links[aux::session_interface::torrent_downloading_auto_managed].in_list()
			== is_downloading);
		TORRENT_ASSERT(m_links[aux::session_interface::torrent_seeding_auto_managed].in_list()
			== is_seeding);

		if (m_seed_mode)
		{
			TORRENT_ASSERT(is_seed());
		}

		TORRENT_ASSERT(is_single_thread());
		// this fires during disconnecting peers
		if (is_paused()) TORRENT_ASSERT(num_peers() == 0 || m_graceful_pause_mode);

		int seeds = 0;
		int num_uploads = 0;
		int num_connecting = 0;
		int num_connecting_seeds = 0;
		std::map<piece_block, int> num_requests;
		for (peer_connection const* peer : *this)
		{
			peer_connection const& p = *peer;

			if (p.is_connecting()) ++num_connecting;

			if (p.is_connecting() && p.peer_info_struct()->seed)
				++num_connecting_seeds;

			if (p.peer_info_struct() && p.peer_info_struct()->seed)
				++seeds;

			for (auto const& j : p.request_queue())
			{
				if (!j.not_wanted && !j.timed_out) ++num_requests[j.block];
			}

			for (auto const& j : p.download_queue())
			{
				if (!j.not_wanted && !j.timed_out) ++num_requests[j.block];
			}

			if (!p.is_choked() && !p.ignore_unchoke_slots()) ++num_uploads;
			torrent* associated_torrent = p.associated_torrent().lock().get();
			if (associated_torrent != this && associated_torrent != nullptr)
				TORRENT_ASSERT_FAIL();
		}
		TORRENT_ASSERT_VAL(num_uploads == int(m_num_uploads), int(m_num_uploads) - num_uploads);
		TORRENT_ASSERT_VAL(seeds == int(m_num_seeds), int(m_num_seeds) - seeds);
		TORRENT_ASSERT_VAL(num_connecting == int(m_num_connecting), int(m_num_connecting) - num_connecting);
		TORRENT_ASSERT_VAL(num_connecting_seeds == int(m_num_connecting_seeds)
			, int(m_num_connecting_seeds) - num_connecting_seeds);
		TORRENT_ASSERT_VAL(int(m_num_uploads) <= num_peers(), m_num_uploads - num_peers());
		TORRENT_ASSERT_VAL(int(m_num_seeds) <= num_peers(), m_num_seeds - num_peers());
		TORRENT_ASSERT_VAL(int(m_num_connecting) <= num_peers(), int(m_num_connecting) - num_peers());
		TORRENT_ASSERT_VAL(int(m_num_connecting_seeds) <= num_peers(), int(m_num_connecting_seeds) - num_peers());
		TORRENT_ASSERT_VAL(int(m_num_connecting) + int(m_num_seeds) >= int(m_num_connecting_seeds)
			, int(m_num_connecting_seeds) - (int(m_num_connecting) + int(m_num_seeds)));
		TORRENT_ASSERT_VAL(int(m_num_connecting) + int(m_num_seeds) - int(m_num_connecting_seeds) <= num_peers()
			, num_peers() - (int(m_num_connecting) + int(m_num_seeds) - int(m_num_connecting_seeds)));

		if (has_picker())
		{
			for (std::map<piece_block, int>::iterator i = num_requests.begin()
				, end(num_requests.end()); i != end; ++i)
			{
				piece_block b = i->first;
				int count = i->second;
				int picker_count = m_picker->num_peers(b);
				// if we're no longer downloading the piece
				// (for instance, it may be fully downloaded and waiting
				// for the hash check to return), the piece picker always
				// returns 0 requests, regardless of how many peers may still
				// have the block in their queue
				if (!m_picker->is_downloaded(b) && m_picker->is_downloading(b.piece_index))
				{
					if (picker_count != count)
					{
						std::fprintf(stderr, "picker count discrepancy: "
							"picker: %d != peerlist: %d\n", picker_count, count);

						for (const_peer_iterator j = this->begin(); j != this->end(); ++j)
						{
							peer_connection const& p = *(*j);
							std::fprintf(stderr, "peer: %s\n", print_endpoint(p.remote()).c_str());
							for (auto const& k : p.request_queue())
							{
								std::fprintf(stderr, "  rq: (%d, %d) %s %s %s\n"
									, static_cast<int>(k.block.piece_index)
									, k.block.block_index, k.not_wanted ? "not-wanted" : ""
									, k.timed_out ? "timed-out" : "", k.busy ? "busy": "");
							}
							for (auto const& k : p.download_queue())
							{
								std::fprintf(stderr, "  dq: (%d, %d) %s %s %s\n"
									, static_cast<int>(k.block.piece_index)
									, k.block.block_index, k.not_wanted ? "not-wanted" : ""
									, k.timed_out ? "timed-out" : "", k.busy ? "busy": "");
							}
						}
						TORRENT_ASSERT_FAIL();
					}
				}
			}
		}

		if (valid_metadata())
		{
			TORRENT_ASSERT(m_abort || m_error || !m_picker || m_picker->num_pieces() == m_torrent_file->num_pieces());
		}
		else
		{
			TORRENT_ASSERT(m_abort || m_error || !m_picker || m_picker->num_pieces() == 0);
		}

#ifdef TORRENT_EXPENSIVE_INVARIANT_CHECKS
		// make sure we haven't modified the peer object
		// in a way that breaks the sort order
		if (m_peer_list && m_peer_list->begin() != m_peer_list->end())
		{
			auto i = m_peer_list->begin();
			auto p = i++;
			auto end(m_peer_list->end());
			peer_address_compare cmp;
			for (; i != end; ++i, ++p)
			{
				TORRENT_ASSERT(!cmp(*i, *p));
			}
		}
#endif

/*
		if (m_picker && !m_abort)
		{
			// make sure that pieces that have completed the download
			// of all their blocks are in the disk io thread's queue
			// to be checked.
			std::vector<piece_picker::downloading_piece> dl_queue
				= m_picker->get_download_queue();
			for (std::vector<piece_picker::downloading_piece>::const_iterator i =
				dl_queue.begin(); i != dl_queue.end(); ++i)
			{
				const int blocks_per_piece = m_picker->blocks_in_piece(i->index);

				bool complete = true;
				for (int j = 0; j < blocks_per_piece; ++j)
				{
					if (i->info[j].state == piece_picker::block_info::state_finished)
						continue;
					complete = false;
					break;
				}
				TORRENT_ASSERT(complete);
			}
		}
*/
		if (m_files_checked && valid_metadata())
		{
			TORRENT_ASSERT(block_size() > 0);
		}
	}
#endif

	void torrent::set_sequential_download(bool const sd)
	{
		TORRENT_ASSERT(is_single_thread());
		if (m_sequential_download == sd) return;
		m_sequential_download = sd;
#ifndef TORRENT_DISABLE_LOGGING
		debug_log("*** set-sequential-download: %d", sd);
#endif

		set_need_save_resume();

		state_updated();
	}

	void torrent::queue_up()
	{
		// finished torrents may not change their queue positions, as it's set to
		// -1
		if (m_abort || is_finished()) return;

		set_queue_position(queue_position() == queue_position_t{0}
			? queue_position() : prev(queue_position()));
	}

	void torrent::queue_down()
	{
		set_queue_position(next(queue_position()));
	}

	void torrent::set_queue_position(queue_position_t const p)
	{
		TORRENT_ASSERT(is_single_thread());

		// finished torrents may not change their queue positions, as it's set to
		// -1
		if ((m_abort || is_finished()) && p != no_pos) return;

		TORRENT_ASSERT((p == no_pos) == is_finished()
			|| (!m_auto_managed && p == no_pos)
			|| (m_abort && p == no_pos)
			|| (!m_added && p == no_pos));
		if (p == m_sequence_number) return;

		TORRENT_ASSERT(p >= no_pos);

		state_updated();

		m_ses.set_queue_position(this, p);
	}

	void torrent::set_max_uploads(int limit, bool const state_update)
	{
		TORRENT_ASSERT(is_single_thread());
		TORRENT_ASSERT(limit >= -1);
		if (limit <= 0) limit = (1 << 24) - 1;
		if (int(m_max_uploads)!= limit && state_update) state_updated();
		m_max_uploads = aux::numeric_cast<std::uint32_t>(limit);
#ifndef TORRENT_DISABLE_LOGGING
		if (should_log() && state_update)
			debug_log("*** set-max-uploads: %d", m_max_uploads);
#endif

		if (state_update)
			set_need_save_resume();
	}

	void torrent::set_max_connections(int limit, bool const state_update)
	{
		TORRENT_ASSERT(is_single_thread());
		TORRENT_ASSERT(limit >= -1);
		if (limit <= 0) limit = (1 << 24) - 1;
		if (int(m_max_connections) != limit && state_update) state_updated();
		m_max_connections = aux::numeric_cast<std::uint32_t>(limit);
		update_want_peers();

#ifndef TORRENT_DISABLE_LOGGING
		if (should_log() && state_update)
			debug_log("*** set-max-connections: %d", m_max_connections);
#endif

		if (num_peers() > int(m_max_connections))
		{
			disconnect_peers(num_peers() - m_max_connections
				, errors::too_many_connections);
		}

		if (state_update)
			set_need_save_resume();
	}

	void torrent::set_upload_limit(int const limit)
	{
		set_limit_impl(limit, peer_connection::upload_channel);
		set_need_save_resume();
#ifndef TORRENT_DISABLE_LOGGING
		debug_log("*** set-upload-limit: %d", limit);
#endif
	}

	void torrent::set_download_limit(int const limit)
	{
		set_limit_impl(limit, peer_connection::download_channel);
		set_need_save_resume();
#ifndef TORRENT_DISABLE_LOGGING
		debug_log("*** set-download-limit: %d", limit);
#endif
	}

	void torrent::set_limit_impl(int limit, int const channel, bool const state_update)
	{
		TORRENT_ASSERT(is_single_thread());
		TORRENT_ASSERT(limit >= -1);
		if (limit <= 0) limit = 0;

		if (m_peer_class == peer_class_t{0})
		{
			if (limit == 0) return;
			setup_peer_class();
		}

		struct peer_class* tpc = m_ses.peer_classes().at(m_peer_class);
		TORRENT_ASSERT(tpc);
		if (tpc->channel[channel].throttle() != limit && state_update)
			state_updated();
		tpc->channel[channel].throttle(limit);
	}

	void torrent::setup_peer_class()
	{
		TORRENT_ASSERT(m_peer_class == peer_class_t{0});
		m_peer_class = m_ses.peer_classes().new_peer_class(name());
		add_class(m_ses.peer_classes(), m_peer_class);
	}

	int torrent::limit_impl(int const channel) const
	{
		TORRENT_ASSERT(is_single_thread());

		if (m_peer_class == peer_class_t{0}) return -1;
		int limit = m_ses.peer_classes().at(m_peer_class)->channel[channel].throttle();
		if (limit == std::numeric_limits<int>::max()) limit = -1;
		return limit;
	}

	int torrent::upload_limit() const
	{
		return limit_impl(peer_connection::upload_channel);
	}

	int torrent::download_limit() const
	{
		return limit_impl(peer_connection::download_channel);
	}

	bool torrent::delete_files(remove_flags_t const options)
	{
		TORRENT_ASSERT(is_single_thread());

#ifndef TORRENT_DISABLE_LOGGING
		log_to_all_peers("deleting files");
#endif

		disconnect_all(errors::torrent_removed, operation_t::bittorrent);
		stop_announcing();

		// storage may be nullptr during shutdown
		if (m_storage)
		{
			TORRENT_ASSERT(m_storage);
			m_ses.disk_thread().async_delete_files(m_storage, options
				, std::bind(&torrent::on_files_deleted, shared_from_this(), _1));
			m_deleted = true;
			return true;
		}
		return false;
	}

	void torrent::clear_error()
	{
		TORRENT_ASSERT(is_single_thread());
		if (!m_error) return;
		bool const checking_files = should_check_files();
		m_ses.trigger_auto_manage();
		m_error.clear();
		m_error_file = torrent_status::error_file_none;

		update_gauge();
		state_updated();
		update_want_peers();
		update_state_list();

#if TORRENT_ABI_VERSION == 1
		// deprecated in 1.2
		// if we haven't downloaded the metadata from m_url, try again
		if (!m_url.empty() && !m_torrent_file->is_valid())
		{
			start_download_url();
			return;
		}
#endif
		// if the error happened during initialization, try again now
		if (!m_connections_initialized && valid_metadata()) init();
		if (!checking_files && should_check_files())
			start_checking();
	}
	std::string torrent::resolve_filename(file_index_t const file) const
	{
		if (file == torrent_status::error_file_none) return "";
		if (file == torrent_status::error_file_ssl_ctx) return "SSL Context";
		if (file == torrent_status::error_file_exception) return "exception";
		if (file == torrent_status::error_file_partfile) return "partfile";
#if TORRENT_ABI_VERSION == 1
		if (file == torrent_status::error_file_url) return m_url;
		if (file == torrent_status::error_file_metadata) return "metadata (from user load function)";
#endif

		if (m_storage && file >= file_index_t(0))
		{
			file_storage const& st = m_torrent_file->files();
			return combine_path(m_save_path, st.file_path(file));
		}
		else
		{
			return m_save_path;
		}
	}

	void torrent::set_error(error_code const& ec, file_index_t const error_file)
	{
		TORRENT_ASSERT(is_single_thread());
		m_error = ec;
		m_error_file = error_file;

		update_gauge();

		if (alerts().should_post<torrent_error_alert>())
			alerts().emplace_alert<torrent_error_alert>(get_handle(), ec
				, resolve_filename(error_file));

#ifndef TORRENT_DISABLE_LOGGING
		if (ec)
		{
			char buf[1024];
			std::snprintf(buf, sizeof(buf), "error %s: %s", ec.message().c_str()
				, resolve_filename(error_file).c_str());
			log_to_all_peers(buf);
		}
#endif

		state_updated();
		update_state_list();
	}

	void torrent::auto_managed(bool a)
	{
		TORRENT_ASSERT(is_single_thread());
		INVARIANT_CHECK;

		if (m_auto_managed == a) return;
		bool const checking_files = should_check_files();
		m_auto_managed = a;
		update_gauge();
		update_want_scrape();
		update_state_list();

		state_updated();

		// we need to save this new state as well
		set_need_save_resume();

		// recalculate which torrents should be
		// paused
		m_ses.trigger_auto_manage();

		if (!checking_files && should_check_files())
		{
			start_checking();
		}
	}

	namespace {

	std::uint16_t clamped_subtract_u16(int const a, int const b)
	{
		if (a < b) return 0;
		return std::uint16_t(a - b);
	}

	} // anonymous namespace

	// this is called every time the session timer takes a step back. Since the
	// session time is meant to fit in 16 bits, it only covers a range of
	// about 18 hours. This means every few hours the whole epoch of this
	// clock is shifted forward. All timestamp in this clock must then be
	// shifted backwards to remain the same. Anything that's shifted back
	// beyond the new epoch is clamped to 0 (to represent the oldest timestamp
	// currently representable by the session_time)
	void torrent::step_session_time(int const seconds)
	{
		if (m_peer_list)
		{
			for (auto pe : *m_peer_list)
			{
				pe->last_optimistically_unchoked
					= clamped_subtract_u16(pe->last_optimistically_unchoked, seconds);
				pe->last_connected = clamped_subtract_u16(pe->last_connected, seconds);
			}
		}
	}

	// the higher seed rank, the more important to seed
	int torrent::seed_rank(aux::session_settings const& s) const
	{
		TORRENT_ASSERT(is_single_thread());
		enum flags
		{
			seed_ratio_not_met = 0x40000000,
			no_seeds           = 0x20000000,
			recently_started   = 0x10000000,
			prio_mask          = 0x0fffffff
		};

		if (!is_finished()) return 0;

		int scale = 1000;
		if (!is_seed()) scale = 500;

		int ret = 0;

		seconds32 const act_time = active_time();
		seconds32 const fin_time = finished_time();
		seconds32 const download_time = act_time - fin_time;

		// if we haven't yet met the seed limits, set the seed_ratio_not_met
		// flag. That will make this seed prioritized
		// downloaded may be 0 if the torrent is 0-sized
		std::int64_t const downloaded = std::max(m_total_downloaded, m_torrent_file->total_size());
		if (fin_time < seconds(s.get_int(settings_pack::seed_time_limit))
			&& (download_time.count() > 1
				&& fin_time * 100 / download_time < s.get_int(settings_pack::seed_time_ratio_limit))
			&& downloaded > 0
			&& m_total_uploaded * 100 / downloaded < s.get_int(settings_pack::share_ratio_limit))
			ret |= seed_ratio_not_met;

		// if this torrent is running, and it was started less
		// than 30 minutes ago, give it priority, to avoid oscillation
		if (!is_paused() && act_time < minutes(30))
			ret |= recently_started;

		// if we have any scrape data, use it to calculate
		// seed rank
		int seeds = 0;
		int downloaders = 0;

		if (m_complete != 0xffffff) seeds = m_complete;
		else seeds = m_peer_list ? m_peer_list->num_seeds() : 0;

		if (m_incomplete != 0xffffff) downloaders = m_incomplete;
		else downloaders = m_peer_list ? m_peer_list->num_peers() - m_peer_list->num_seeds() : 0;

		if (seeds == 0)
		{
			ret |= no_seeds;
			ret |= downloaders & prio_mask;
		}
		else
		{
			ret |= ((1 + downloaders) * scale / seeds) & prio_mask;
		}

		return ret;
	}

	// this is an async operation triggered by the client
	// TODO: add a flag to ignore stats, and only care about resume data for
	// content. For unchanged files, don't trigger a load of the metadata
	// just to save an empty resume data file
	void torrent::save_resume_data(resume_data_flags_t const flags)
	{
		TORRENT_ASSERT(is_single_thread());
		INVARIANT_CHECK;

		if (!valid_metadata())
		{
			alerts().emplace_alert<save_resume_data_failed_alert>(get_handle()
				, errors::no_metadata);
			return;
		}

		if ((flags & torrent_handle::only_if_modified) && !m_need_save_resume_data)
		{
			alerts().emplace_alert<save_resume_data_failed_alert>(get_handle()
				, errors::resume_data_not_modified);
			return;
		}

		m_need_save_resume_data = false;
		m_save_resume_flags = flags;
		state_updated();

		if ((flags & torrent_handle::flush_disk_cache) && m_storage)
			m_ses.disk_thread().async_release_files(m_storage);

		state_updated();

		add_torrent_params atp;
		write_resume_data(atp);
		alerts().emplace_alert<save_resume_data_alert>(std::move(atp), get_handle());
	}

	bool torrent::should_check_files() const
	{
		TORRENT_ASSERT(is_single_thread());
		return m_state == torrent_status::checking_files
			&& !m_paused
			&& !has_error()
			&& !m_abort
			&& !m_session_paused;
	}

	void torrent::flush_cache()
	{
		TORRENT_ASSERT(is_single_thread());

		// storage may be nullptr during shutdown
		if (!m_storage)
		{
			TORRENT_ASSERT(m_abort);
			return;
		}
		m_ses.disk_thread().async_release_files(m_storage
			, std::bind(&torrent::on_cache_flushed, shared_from_this(), true));
	}

	void torrent::on_cache_flushed(bool const manually_triggered) try
	{
		TORRENT_ASSERT(is_single_thread());

		if (m_ses.is_aborted()) return;

		if (manually_triggered || alerts().should_post<cache_flushed_alert>())
			alerts().emplace_alert<cache_flushed_alert>(get_handle());
	}
	catch (...) { handle_exception(); }

	void torrent::on_torrent_aborted()
	{
		TORRENT_ASSERT(is_single_thread());

		// there should be no more disk activity for this torrent now, we can
		// release the disk io handle
		m_storage.reset();
	}

	bool torrent::is_paused() const
	{
		return m_paused || m_session_paused;
	}

	void torrent::pause(pause_flags_t const flags)
	{
		TORRENT_ASSERT(is_single_thread());
		INVARIANT_CHECK;

		if (!m_paused)
		{
			// we need to save this new state
			set_need_save_resume();
		}

		set_paused(true, flags | torrent_handle::clear_disk_cache);
	}

	void torrent::do_pause(pause_flags_t const flags)
	{
		TORRENT_ASSERT(is_single_thread());
		if (!is_paused()) return;

		// this torrent may be about to consider itself inactive. If so, we want
		// to prevent it from doing so, since it's being paused unconditionally
		// now. An illustrative example of this is a torrent that completes
		// downloading when active_seeds = 0. It completes, it gets paused and it
		// should not come back to life again.
		if (m_pending_active_change)
		{
			m_inactivity_timer.cancel();
		}

#ifndef TORRENT_DISABLE_EXTENSIONS
		for (auto& ext : m_extensions)
		{
			if (ext->on_pause()) return;
		}
#endif

		m_connect_boost_counter
			= static_cast<std::uint8_t>(settings().get_int(settings_pack::torrent_connect_boost));
		m_inactive = false;

		update_state_list();
		update_want_tick();

		const time_point now = aux::time_now();

		m_active_time +=
			duration_cast<seconds32>(now - m_started);

		if (is_seed()) m_seeding_time +=
			duration_cast<seconds32>(now - m_became_seed);

		if (is_finished()) m_finished_time +=
			duration_cast<seconds32>(now - m_became_finished);

		m_announce_to_dht = false;
		m_announce_to_trackers = false;
		m_announce_to_lsd = false;

		state_updated();
		update_want_peers();
		update_want_scrape();
		update_gauge();
		update_state_list();

#ifndef TORRENT_DISABLE_LOGGING
		log_to_all_peers("pausing");
#endif

		// when checking and being paused in graceful pause mode, we
		// post the paused alert when the last outstanding disk job completes
		if (m_state == torrent_status::checking_files)
		{
			if (m_checking_piece == m_num_checked_pieces)
			{
				if (alerts().should_post<torrent_paused_alert>())
					alerts().emplace_alert<torrent_paused_alert>(get_handle());
			}
			disconnect_all(errors::torrent_paused, operation_t::bittorrent);
			return;
		}

		if (!m_graceful_pause_mode)
		{
			// this will make the storage close all
			// files and flush all cached data
			if (m_storage && (flags & torrent_handle::clear_disk_cache))
			{
				// the torrent_paused alert will be posted from on_torrent_paused
				m_ses.disk_thread().async_stop_torrent(m_storage
					, std::bind(&torrent::on_torrent_paused, shared_from_this()));
			}
			else
			{
				if (alerts().should_post<torrent_paused_alert>())
					alerts().emplace_alert<torrent_paused_alert>(get_handle());
			}

			disconnect_all(errors::torrent_paused, operation_t::bittorrent);
		}
		else
		{
			// disconnect all peers with no outstanding data to receive
			// and choke all remaining peers to prevent responding to new
			// requests
			for (auto p : m_connections)
			{
				TORRENT_INCREMENT(m_iterating_connections);
				TORRENT_ASSERT(p->associated_torrent().lock().get() == this);

				if (p->is_disconnecting()) continue;

				if (p->outstanding_bytes() > 0)
				{
#ifndef TORRENT_DISABLE_LOGGING
					p->peer_log(peer_log_alert::info, "CHOKING_PEER", "torrent graceful paused");
#endif
					// remove any un-sent requests from the queue
					p->clear_request_queue();
					// don't accept new requests from the peer
					p->choke_this_peer();
					continue;
				}

				// since we're currently in graceful pause mode, the last peer to
				// disconnect (assuming all peers end up begin disconnected here)
				// will post the torrent_paused_alert
#ifndef TORRENT_DISABLE_LOGGING
				p->peer_log(peer_log_alert::info, "CLOSING_CONNECTION", "torrent_paused");
#endif
				p->disconnect(errors::torrent_paused, operation_t::bittorrent);
			}
		}

		stop_announcing();
	}

#ifndef TORRENT_DISABLE_LOGGING
	void torrent::log_to_all_peers(char const* message)
	{
		TORRENT_ASSERT(is_single_thread());

		bool const log_peers = !m_connections.empty()
			&& m_connections.front()->should_log(peer_log_alert::info);

		if (log_peers)
		{
			for (auto const p : m_connections)
			{
				TORRENT_INCREMENT(m_iterating_connections);
				p->peer_log(peer_log_alert::info, "TORRENT", "%s", message);
			}
		}

		debug_log("%s", message);
	}
#endif

	// add or remove a url that will be attempted for
	// finding the file(s) in this torrent.
	web_seed_t* torrent::add_web_seed(std::string const& url
		, web_seed_entry::type_t const type
		, std::string const& auth
		, web_seed_entry::headers_t const& extra_headers
		, web_seed_flag_t const flags)
	{
		web_seed_t ent(url, type, auth, extra_headers);
		ent.ephemeral = bool(flags & ephemeral);

		// don't add duplicates
		auto const it = std::find(m_web_seeds.begin(), m_web_seeds.end(), ent);
		if (it != m_web_seeds.end()) return &*it;
		m_web_seeds.push_back(ent);
		set_need_save_resume();
		return &m_web_seeds.back();
	}

	void torrent::set_session_paused(bool const b)
	{
		if (m_session_paused == b) return;
		bool const paused_before = is_paused();
		m_session_paused = b;

		if (paused_before == is_paused()) return;

		if (b) do_pause();
		else do_resume();
	}

	void torrent::set_paused(bool const b, pause_flags_t flags)
	{
		TORRENT_ASSERT(is_single_thread());

		// if there are no peers, there is no point in a graceful pause mode. In
		// fact, the promise to post the torrent_paused_alert exactly once is
		// maintained by the last peer to be disconnected in graceful pause mode,
		// if there are no peers, we must not enter graceful pause mode, and post
		// the torrent_paused_alert immediately instead.
		if (num_peers() == 0)
			flags &= ~torrent_handle::graceful_pause;

		if (m_paused == b)
		{
			// there is one special case here. If we are
			// currently in graceful pause mode, and we just turned into regular
			// paused mode, we need to actually pause the torrent properly
			if (m_paused == true
				&& m_graceful_pause_mode == true
				&& !(flags & torrent_handle::graceful_pause))
			{
				m_graceful_pause_mode = false;
				update_gauge();
				do_pause();
			}
			return;
		}

		bool const paused_before = is_paused();

		m_paused = b;

		// the session may still be paused, in which case
		// the effective state of the torrent did not change
		if (paused_before == is_paused()) return;

		m_graceful_pause_mode = bool(flags & torrent_handle::graceful_pause);

		if (b) do_pause(flags & torrent_handle::clear_disk_cache);
		else do_resume();
	}

	void torrent::resume()
	{
		TORRENT_ASSERT(is_single_thread());
		INVARIANT_CHECK;

		if (!m_paused
			&& m_announce_to_dht
			&& m_announce_to_trackers
			&& m_announce_to_lsd) return;

		m_announce_to_dht = true;
		m_announce_to_trackers = true;
		m_announce_to_lsd = true;
		m_paused = false;
		if (!m_session_paused) m_graceful_pause_mode = false;

		update_gauge();

		// we need to save this new state
		set_need_save_resume();

		do_resume();
	}

	void torrent::do_resume()
	{
		TORRENT_ASSERT(is_single_thread());
		if (is_paused())
		{
			update_want_tick();
			return;
		}

#ifndef TORRENT_DISABLE_EXTENSIONS
		for (auto& ext : m_extensions)
		{
			if (ext->on_resume()) return;
		}
#endif

		if (alerts().should_post<torrent_resumed_alert>())
			alerts().emplace_alert<torrent_resumed_alert>(get_handle());

		m_started = aux::time_now32();
		if (is_seed()) m_became_seed = m_started;
		if (is_finished()) m_became_finished = m_started;

		clear_error();

		if (m_state == torrent_status::checking_files)
		{
			if (m_auto_managed) m_ses.trigger_auto_manage();
			if (should_check_files()) start_checking();
		}

		state_updated();
		update_want_peers();
		update_want_tick();
		update_want_scrape();
		update_gauge();

		if (should_check_files()) start_checking();

		if (m_state == torrent_status::checking_files) return;

		start_announcing();

		do_connect_boost();
	}

	namespace
	{
		struct timer_state
		{
			explicit timer_state(aux::listen_socket_handle const& s)
				: socket(s) {}

			aux::listen_socket_handle socket;

			int tier = INT_MAX;
			bool found_working = false;
			bool done = false;
		};
	}

	void torrent::update_tracker_timer(time_point32 const now)
	{
		TORRENT_ASSERT(is_single_thread());
		if (!m_announcing)
		{
#ifndef TORRENT_DISABLE_LOGGING
			debug_log("*** update tracker timer: not announcing");
#endif
			return;
		}

		time_point32 next_announce = time_point32::max();

		std::vector<timer_state> listen_socket_states;

		for (auto const& t : m_trackers)
		{
			for (auto const& aep : t.endpoints)
			{
				auto aep_state_iter = std::find_if(listen_socket_states.begin(), listen_socket_states.end()
					, [&](timer_state const& s) { return s.socket == aep.socket; });
				if (aep_state_iter == listen_socket_states.end())
				{
					listen_socket_states.emplace_back(aep.socket);
					aep_state_iter = listen_socket_states.end() - 1;
				}
				timer_state& state = *aep_state_iter;

				if (state.done) continue;

#ifndef TORRENT_DISABLE_LOGGING
			if (should_log())
			{
				debug_log("*** tracker: \"%s\" "
					"[ tiers: %d trackers: %d"
					" found: %d i->tier: %d tier: %d"
					" working: %d fails: %d limit: %d upd: %d ]"
					, t.url.c_str(), settings().get_bool(settings_pack::announce_to_all_tiers)
					, settings().get_bool(settings_pack::announce_to_all_trackers), state.found_working
					, t.tier, state.tier, aep.is_working(), aep.fails, t.fail_limit
					, aep.updating);
			}
#endif

			if (settings().get_bool(settings_pack::announce_to_all_tiers)
				&& state.found_working
				&& t.tier <= state.tier
				&& state.tier != INT_MAX)
				continue;

			if (t.tier > state.tier && !settings().get_bool(settings_pack::announce_to_all_tiers)) break;
			if (aep.is_working()) { state.tier = t.tier; state.found_working = false; }
			if (aep.fails >= t.fail_limit && t.fail_limit != 0) continue;
			if (aep.updating)
			{
				state.found_working = true;
			}
			else
			{
				time_point32 const next_tracker_announce = std::max(aep.next_announce, aep.min_announce);
				if (next_tracker_announce < next_announce
					&& (!state.found_working || aep.is_working()))
					next_announce = next_tracker_announce;
			}
				if (aep.is_working()) state.found_working = true;
				if (state.found_working
					&& !settings().get_bool(settings_pack::announce_to_all_trackers)
					&& !settings().get_bool(settings_pack::announce_to_all_tiers))
					state.done = true;
			}

			if (std::all_of(listen_socket_states.begin(), listen_socket_states.end()
				, [](timer_state const& s) { return s.done; }))
				break;
		}

		if (next_announce <= now) next_announce = now;

#ifndef TORRENT_DISABLE_LOGGING
		debug_log("*** update tracker timer: next_announce < now %d"
			" m_waiting_tracker: %d next_announce_in: %d"
			, next_announce <= now, m_waiting_tracker
			, int(total_seconds(now - next_announce)));
#endif

		// don't re-issue the timer if it's the same expiration time as last time
		// if m_waiting_tracker is 0, expires_at() is undefined
		if (m_waiting_tracker && m_tracker_timer.expires_at() == next_announce) return;

		error_code ec;
		auto self = shared_from_this();

		m_tracker_timer.expires_at(next_announce, ec);
		ADD_OUTSTANDING_ASYNC("tracker::on_tracker_announce");
		++m_waiting_tracker;
		m_tracker_timer.async_wait([self](error_code const& e)
			{ self->wrap(&torrent::on_tracker_announce, e); });
	}

	void torrent::start_announcing()
	{
		TORRENT_ASSERT(is_single_thread());
		TORRENT_ASSERT(state() != torrent_status::checking_files);
		if (is_paused())
		{
#ifndef TORRENT_DISABLE_LOGGING
			debug_log("start_announcing(), paused");
#endif
			return;
		}
		// if we don't have metadata, we need to announce
		// before checking files, to get peers to
		// request the metadata from
		if (!m_files_checked && valid_metadata())
		{
#ifndef TORRENT_DISABLE_LOGGING
			debug_log("start_announcing(), files not checked (with valid metadata)");
#endif
			return;
		}
#if TORRENT_ABI_VERSION == 1
		// deprecated in 1.2
		if (!m_torrent_file->is_valid() && !m_url.empty())
		{
#ifndef TORRENT_DISABLE_LOGGING
			debug_log("start_announcing(), downloading URL");
#endif
			return;
		}
#endif
		if (m_announcing) return;

		m_announcing = true;

#ifndef TORRENT_DISABLE_DHT
		if ((!m_peer_list || m_peer_list->num_peers() < 50) && m_ses.dht())
		{
			// we don't have any peers, prioritize
			// announcing this torrent with the DHT
			m_ses.prioritize_dht(shared_from_this());
		}
#endif

		if (!m_trackers.empty())
		{
			// tell the tracker that we're back
			for (auto& t : m_trackers) t.reset();
		}

		// reset the stats, since from the tracker's
		// point of view, this is a new session
		m_total_failed_bytes = 0;
		m_total_redundant_bytes = 0;
		m_stat.clear();

		update_want_tick();

		announce_with_tracker();

		lsd_announce();
	}

	void torrent::stop_announcing()
	{
		TORRENT_ASSERT(is_single_thread());
		if (!m_announcing) return;

		error_code ec;
		m_tracker_timer.cancel(ec);

		m_announcing = false;

		time_point32 const now = aux::time_now32();
		for (auto& t : m_trackers)
		{
			for (auto& aep : t.endpoints)
			{
				aep.next_announce = now;
				aep.min_announce = now;
			}
		}
		announce_with_tracker(tracker_request::stopped);
	}

	seconds32 torrent::finished_time() const
	{
		if(!is_finished() || is_paused())
			return m_finished_time;

		return m_finished_time + duration_cast<seconds32>(
			aux::time_now() - m_became_finished);
	}

	seconds32 torrent::active_time() const
	{
		if(is_paused())
			return m_active_time;

		// m_active_time does not account for the current "session", just the
		// time before we last started this torrent. To get the current time, we
		// need to add the time since we started it
		return m_active_time + duration_cast<seconds32>(
			aux::time_now() - m_started);
	}

	seconds32 torrent::seeding_time() const
	{
		if(!is_seed() || is_paused())
			return m_seeding_time;
		// m_seeding_time does not account for the current "session", just the
		// time before we last started this torrent. To get the current time, we
		// need to add the time since we started it
		return m_seeding_time + duration_cast<seconds32>(
			aux::time_now() - m_became_seed);
	}

	seconds32 torrent::upload_mode_time() const
	{
		if(!m_upload_mode)
			return seconds32(0);

		return aux::time_now32() - m_upload_mode_time;
	}

	void torrent::second_tick(int const tick_interval_ms)
	{
		TORRENT_ASSERT(want_tick());
		TORRENT_ASSERT(is_single_thread());
		INVARIANT_CHECK;

		auto self = shared_from_this();

#ifndef TORRENT_DISABLE_EXTENSIONS
		for (auto const& ext : m_extensions)
		{
			ext->tick();
		}

		if (m_abort) return;
#endif

		// if we're in upload only mode and we're auto-managed
		// leave upload mode every 10 minutes hoping that the error
		// condition has been fixed
		if (m_upload_mode && m_auto_managed && upload_mode_time() >=
			seconds(settings().get_int(settings_pack::optimistic_disk_retry)))
		{
			set_upload_mode(false);
		}

		if (is_paused() && !m_graceful_pause_mode)
		{
			// let the stats fade out to 0
			// check the rate before ticking the stats so that the last update is sent
			// with the rate equal to zero
			if (m_stat.low_pass_upload_rate() > 0 || m_stat.low_pass_download_rate() > 0)
				state_updated();
			m_stat.second_tick(tick_interval_ms);
			// if the rate is 0, there's no update because of network transfers
			if (!(m_stat.low_pass_upload_rate() > 0 || m_stat.low_pass_download_rate() > 0))
				update_want_tick();

			return;
		}

		if (settings().get_bool(settings_pack::rate_limit_ip_overhead))
		{
			int const up_limit = upload_limit();
			int const down_limit = download_limit();

			if (down_limit > 0
				&& m_stat.download_ip_overhead() >= down_limit
				&& alerts().should_post<performance_alert>())
			{
				alerts().emplace_alert<performance_alert>(get_handle()
					, performance_alert::download_limit_too_low);
			}

			if (up_limit > 0
				&& m_stat.upload_ip_overhead() >= up_limit
				&& alerts().should_post<performance_alert>())
			{
				alerts().emplace_alert<performance_alert>(get_handle()
					, performance_alert::upload_limit_too_low);
			}
		}

		// ---- TIME CRITICAL PIECES ----

#if TORRENT_DEBUG_STREAMING > 0
		std::vector<partial_piece_info> queue;
		get_download_queue(&queue);

		std::vector<peer_info> peer_list;
		get_peer_info(peer_list);

		std::sort(queue.begin(), queue.end(), std::bind(&partial_piece_info::piece_index, _1)
			< std::bind(&partial_piece_info::piece_index, _2));

		std::printf("average piece download time: %.2f s (+/- %.2f s)\n"
			, m_average_piece_time / 1000.f
			, m_piece_time_deviation / 1000.f);
		for (auto& i : queue)
		{
			extern void print_piece(libtorrent::partial_piece_info* pp
				, std::vector<libtorrent::peer_info> const& peers
				, std::vector<time_critical_piece> const& time_critical);

			print_piece(&i, peer_list, m_time_critical_pieces);
		}
#endif // TORRENT_DEBUG_STREAMING

		if (!m_time_critical_pieces.empty() && !upload_mode())
		{
			request_time_critical_pieces();
		}

		// ---- WEB SEEDS ----

		maybe_connect_web_seeds();

		m_swarm_last_seen_complete = m_last_seen_complete;
		for (auto p : m_connections)
		{
			TORRENT_INCREMENT(m_iterating_connections);

			// look for the peer that saw a seed most recently
			m_swarm_last_seen_complete = std::max(p->last_seen_complete(), m_swarm_last_seen_complete);

			// updates the peer connection's ul/dl bandwidth
			// resource requests
			p->second_tick(tick_interval_ms);
		}
		if (m_ses.alerts().should_post<stats_alert>())
			m_ses.alerts().emplace_alert<stats_alert>(get_handle(), tick_interval_ms, m_stat);

		m_total_uploaded += m_stat.last_payload_uploaded();
		m_total_downloaded += m_stat.last_payload_downloaded();
		m_stat.second_tick(tick_interval_ms);

		// these counters are saved in the resume data, since they updated
		// we need to save the resume data too
		m_need_save_resume_data = true;

		// if the rate is 0, there's no update because of network transfers
		if (m_stat.low_pass_upload_rate() > 0 || m_stat.low_pass_download_rate() > 0)
			state_updated();

		// this section determines whether the torrent is active or not. When it
		// changes state, it may also trigger the auto-manage logic to reconsider
		// which torrents should be queued and started. There is a low pass
		// filter in order to avoid flapping (auto_manage_startup).
		bool is_inactive = is_inactive_internal();

		if (settings().get_bool(settings_pack::dont_count_slow_torrents))
		{
			if (is_inactive != m_inactive && !m_pending_active_change)
			{
				int const delay = settings().get_int(settings_pack::auto_manage_startup);
				m_inactivity_timer.expires_from_now(seconds(delay));
				m_inactivity_timer.async_wait([self](error_code const& ec) {
					self->wrap(&torrent::on_inactivity_tick, ec); });
				m_pending_active_change = true;
			}
			else if (is_inactive == m_inactive
				&& m_pending_active_change)
			{
				m_inactivity_timer.cancel();
			}
		}

		update_want_tick();
	}

	bool torrent::is_inactive_internal() const
	{
		if (is_finished())
			return m_stat.upload_payload_rate()
				< settings().get_int(settings_pack::inactive_up_rate);
		else
			return m_stat.download_payload_rate()
				< settings().get_int(settings_pack::inactive_down_rate);
	}

	void torrent::on_inactivity_tick(error_code const& ec) try
	{
		m_pending_active_change = false;

		if (ec) return;

		bool const is_inactive = is_inactive_internal();
		if (is_inactive == m_inactive) return;

		m_inactive = is_inactive;

		update_state_list();
		update_want_tick();

		if (settings().get_bool(settings_pack::dont_count_slow_torrents))
			m_ses.trigger_auto_manage();
	}
	catch (...) { handle_exception(); }

	namespace {
		int zero_or(int const val, int const def_val)
		{ return (val <= 0) ? def_val : val; }
	}

	void torrent::maybe_connect_web_seeds()
	{
		if (m_abort) return;

		// if we have everything we want we don't need to connect to any web-seed
		if (m_web_seeds.empty()
			|| is_finished()
			|| !m_files_checked
			|| num_peers() >= int(m_max_connections)
			|| m_ses.num_connections() >= settings().get_int(settings_pack::connections_limit))
		{
			return;
		}

		// when set to unlimited, use 100 as the limit
		int limit = zero_or(settings().get_int(settings_pack::max_web_seed_connections)
			, 100);

		auto const now = aux::time_now();

		// keep trying web-seeds if there are any
		// first find out which web seeds we are connected to
		for (auto i = m_web_seeds.begin(); i != m_web_seeds.end() && limit > 0;)
		{
			auto const w = i++;
			if (w->removed || w->retry > now)
				continue;

			--limit;
			if (w->peer_info.connection || w->resolving)
				continue;

			connect_to_url_seed(w);
		}
	}

	void torrent::recalc_share_mode()
	{
		TORRENT_ASSERT(share_mode());
		if (is_seed()) return;

		int const pieces_in_torrent = m_torrent_file->num_pieces();
		int num_seeds = 0;
		int num_peers = 0;
		int num_downloaders = 0;
		int missing_pieces = 0;
		int num_interested = 0;
		for (auto const p : m_connections)
		{
			TORRENT_INCREMENT(m_iterating_connections);
			if (p->is_connecting()) continue;
			if (p->is_disconnecting()) continue;
			++num_peers;
			if (p->is_seed())
			{
				++num_seeds;
				continue;
			}

			if (p->share_mode()) continue;
			if (p->upload_only()) continue;

			if (p->is_peer_interested()) ++num_interested;

			++num_downloaders;
			missing_pieces += pieces_in_torrent - p->num_have_pieces();
		}

		if (num_peers == 0) return;

		if (num_seeds * 100 / num_peers > 50
			&& (num_peers * 100 / m_max_connections > 90
				|| num_peers > 20))
		{
			// we are connected to more than 50% seeds (and we're beyond
			// 90% of the max number of connections). That will
			// limit our ability to upload. We need more downloaders.
			// disconnect some seeds so that we don't have more than 50%
			int const to_disconnect = num_seeds - num_peers / 2;
			aux::vector<peer_connection*> seeds;
			seeds.reserve(num_seeds);
			std::copy_if(m_connections.begin(), m_connections.end(), std::back_inserter(seeds)
				, [](peer_connection const* p) { return p->is_seed(); });

			aux::random_shuffle(seeds.begin(), seeds.end());
			TORRENT_ASSERT(to_disconnect <= seeds.end_index());
			for (auto const& p : span<peer_connection*>(seeds).first(to_disconnect))
				p->disconnect(errors::upload_upload_connection, operation_t::bittorrent);
		}

		if (num_downloaders == 0) return;

		// assume that the seeds are about as fast as us. During the time
		// we can download one piece, and upload one piece, each seed
		// can upload two pieces.
		missing_pieces -= 2 * num_seeds;

		if (missing_pieces <= 0) return;

		// missing_pieces represents our opportunity to download pieces
		// and share them more than once each

		// now, download at least one piece, otherwise download one more
		// piece if our downloaded (and downloading) pieces is less than 50%
		// of the uploaded bytes
		int const num_downloaded_pieces = std::max(m_picker->have().num_pieces
			, m_picker->want().num_pieces);

		if (std::int64_t(num_downloaded_pieces) * m_torrent_file->piece_length()
			* settings().get_int(settings_pack::share_mode_target) > m_total_uploaded
			&& num_downloaded_pieces > 0)
			return;

		// don't have more pieces downloading in parallel than 5% of the total
		// number of pieces we have downloaded
		if (m_picker->get_download_queue_size() > num_downloaded_pieces / 20)
			return;

		// one more important property is that there are enough pieces
		// that more than one peer wants to download
		// make sure that there are enough downloaders for the rarest
		// piece. Go through all pieces, figure out which one is the rarest
		// and how many peers that has that piece

		aux::vector<piece_index_t> rarest_pieces;

		int const num_pieces = m_torrent_file->num_pieces();
		int rarest_rarity = INT_MAX;
		for (piece_index_t i(0); i < piece_index_t(num_pieces); ++i)
		{
			piece_picker::piece_stats_t ps = m_picker->piece_stats(i);
			if (ps.peer_count == 0) continue;
			if (ps.priority == 0 && (ps.have || ps.downloading))
			{
				m_picker->set_piece_priority(i, default_priority);
				continue;
			}
			// don't count pieces we already have or are trying to download
			if (ps.priority > 0 || ps.have) continue;
			if (ps.peer_count > rarest_rarity) continue;
			if (ps.peer_count == rarest_rarity)
			{
				rarest_pieces.push_back(i);
				continue;
			}

			rarest_pieces.clear();
			rarest_rarity = ps.peer_count;
			rarest_pieces.push_back(i);
		}

		update_gauge();
		update_want_peers();

		// now, rarest_pieces is a list of all pieces that are the rarest ones.
		// and rarest_rarity is the number of peers that have the rarest pieces

		// if there's only a single peer that doesn't have the rarest piece
		// it's impossible for us to download one piece and upload it
		// twice. i.e. we cannot get a positive share ratio
		if (num_peers - rarest_rarity
			< settings().get_int(settings_pack::share_mode_target))
			return;

		// now, pick one of the rarest pieces to download
		int const pick = int(random(aux::numeric_cast<std::uint32_t>(rarest_pieces.end_index() - 1)));
		bool const was_finished = is_finished();
		m_picker->set_piece_priority(rarest_pieces[pick], default_priority);
		update_gauge();
		update_peer_interest(was_finished);
		update_want_peers();
	}

	void torrent::sent_bytes(int const bytes_payload, int const bytes_protocol)
	{
		m_stat.sent_bytes(bytes_payload, bytes_protocol);
		m_ses.sent_bytes(bytes_payload, bytes_protocol);
	}

	void torrent::received_bytes(int const bytes_payload, int const bytes_protocol)
	{
		m_stat.received_bytes(bytes_payload, bytes_protocol);
		m_ses.received_bytes(bytes_payload, bytes_protocol);
	}

	void torrent::trancieve_ip_packet(int const bytes, bool const ipv6)
	{
		m_stat.trancieve_ip_packet(bytes, ipv6);
		m_ses.trancieve_ip_packet(bytes, ipv6);
	}

	void torrent::sent_syn(bool const ipv6)
	{
		m_stat.sent_syn(ipv6);
		m_ses.sent_syn(ipv6);
	}

	void torrent::received_synack(bool const ipv6)
	{
		m_stat.received_synack(ipv6);
		m_ses.received_synack(ipv6);
	}

#if TORRENT_DEBUG_STREAMING > 0
	char const* esc(char const* code)
	{
		// this is a silly optimization
		// to avoid copying of strings
		int const num_strings = 200;
		static char buf[num_strings][20];
		static int round_robin = 0;
		char* ret = buf[round_robin];
		++round_robin;
		if (round_robin >= num_strings) round_robin = 0;
		ret[0] = '\033';
		ret[1] = '[';
		int i = 2;
		int j = 0;
		while (code[j]) ret[i++] = code[j++];
		ret[i++] = 'm';
		ret[i++] = 0;
		return ret;
	}

	int peer_index(libtorrent::tcp::endpoint addr
		, std::vector<libtorrent::peer_info> const& peers)
	{
		std::vector<peer_info>::const_iterator i = std::find_if(peers.begin()
			, peers.end(), std::bind(&peer_info::ip, _1) == addr);
		if (i == peers.end()) return -1;

		return i - peers.begin();
	}

	void print_piece(libtorrent::partial_piece_info* pp
		, std::vector<libtorrent::peer_info> const& peers
		, std::vector<time_critical_piece> const& time_critical)
	{
		time_point const now = clock_type::now();

		float deadline = 0.f;
		float last_request = 0.f;
		int timed_out = -1;

		int piece = pp->piece_index;
		std::vector<time_critical_piece>::const_iterator i
			= std::find_if(time_critical.begin(), time_critical.end()
				, std::bind(&time_critical_piece::piece, _1) == piece);
		if (i != time_critical.end())
		{
			deadline = total_milliseconds(i->deadline - now) / 1000.f;
			if (i->last_requested == min_time())
				last_request = -1;
			else
				last_request = total_milliseconds(now - i->last_requested) / 1000.f;
			timed_out = i->timed_out;
		}

		int num_blocks = pp->blocks_in_piece;

		std::printf("%5d: [", piece);
		for (int j = 0; j < num_blocks; ++j)
		{
			int index = pp ? peer_index(pp->blocks[j].peer(), peers) % 36 : -1;
			char chr = '+';
			if (index >= 0)
				chr = (index < 10)?'0' + index:'A' + index - 10;

			char const* color = "";
			char const* multi_req = "";

			if (pp->blocks[j].num_peers > 1)
				multi_req = esc("1");

			if (pp->blocks[j].bytes_progress > 0
				&& pp->blocks[j].state == block_info::requested)
			{
				color = esc("33;7");
				chr = '0' + (pp->blocks[j].bytes_progress * 10 / pp->blocks[j].block_size);
			}
			else if (pp->blocks[j].state == block_info::finished) color = esc("32;7");
			else if (pp->blocks[j].state == block_info::writing) color = esc("36;7");
			else if (pp->blocks[j].state == block_info::requested) color = esc("0");
			else { color = esc("0"); chr = ' '; }

			std::printf("%s%s%c%s", color, multi_req, chr, esc("0"));
		}
		std::printf("%s]", esc("0"));
		if (deadline != 0.f)
			std::printf(" deadline: %f last-req: %f timed_out: %d\n"
				, deadline, last_request, timed_out);
		else
			std::printf("\n");
	}
#endif // TORRENT_DEBUG_STREAMING

	namespace {

	struct busy_block_t
	{
		int peers;
		int index;
		bool operator<(busy_block_t const& rhs) const { return peers < rhs.peers; }
	};

	void pick_busy_blocks(piece_picker const* picker
		, piece_index_t const piece
		, int const blocks_in_piece
		, int const timed_out
		, std::vector<piece_block>& interesting_blocks
		, piece_picker::downloading_piece const& pi)
	{
		// if there aren't any free blocks in the piece, and the piece is
		// old enough, we may switch into busy mode for this piece. In this
		// case busy_blocks and busy_count are set to contain the eligible
		// busy blocks we may pick
		// first, figure out which blocks are eligible for picking
		// in "busy-mode"
		TORRENT_ALLOCA(busy_blocks, busy_block_t, blocks_in_piece);
		int busy_count = 0;

		// pick busy blocks from the piece
		int idx = -1;
		for (auto const& info : picker->blocks_for_piece(pi))
		{
			++idx;
			// only consider blocks that have been requested
			// and we're still waiting for them
			if (info.state != piece_picker::block_info::state_requested)
				continue;

			piece_block b(piece, idx);

			// only allow a single additional request per block, in order
			// to spread it out evenly across all stalled blocks
			if (int(info.num_peers) > timed_out)
				continue;

			busy_blocks[busy_count].peers = info.num_peers;
			busy_blocks[busy_count].index = idx;
			++busy_count;

#if TORRENT_DEBUG_STREAMING > 1
			std::printf(" [%d (%d)]", b.block_index, info.num_peers);
#endif
		}
#if TORRENT_DEBUG_STREAMING > 1
		std::printf("\n");
#endif

		busy_blocks = busy_blocks.first(busy_count);

		// then sort blocks by the number of peers with requests
		// to the blocks (request the blocks with the fewest peers
		// first)
		std::sort(busy_blocks.begin(), busy_blocks.end());

		// then insert them into the interesting_blocks vector
		for (auto const& block : busy_blocks)
			interesting_blocks.emplace_back(piece, block.index);
	}

	void pick_time_critical_block(std::vector<peer_connection*>& peers
		, std::vector<peer_connection*>& ignore_peers
		, std::set<peer_connection*>& peers_with_requests
		, piece_picker::downloading_piece const& pi
		, time_critical_piece* i
		, piece_picker const* picker
		, int const blocks_in_piece
		, int const timed_out)
	{
		std::vector<piece_block> interesting_blocks;
		std::vector<piece_block> backup1;
		std::vector<piece_block> backup2;
		std::vector<piece_index_t> ignore;

		time_point const now = aux::time_now();

		// loop until every block has been requested from this piece (i->piece)
		do
		{
			// if this peer's download time exceeds 2 seconds, we're done.
			// We don't want to build unreasonably long request queues
			if (!peers.empty() && peers[0]->download_queue_time() > milliseconds(2000))
			{
#if TORRENT_DEBUG_STREAMING > 1
				std::printf("queue time: %d ms, done\n"
					, int(total_milliseconds(peers[0]->download_queue_time())));
#endif
				break;
			}

			// pick the peer with the lowest download_queue_time that has i->piece
			auto p = std::find_if(peers.begin(), peers.end()
				, std::bind(&peer_connection::has_piece, _1, i->piece));

			// obviously we'll have to skip it if we don't have a peer that has
			// this piece
			if (p == peers.end())
			{
#if TORRENT_DEBUG_STREAMING > 1
				std::printf("out of peers, done\n");
#endif
				break;
			}
			peer_connection& c = **p;

			interesting_blocks.clear();
			backup1.clear();
			backup2.clear();

			// specifically request blocks with no affinity towards fast or slow
			// pieces. If we would, the picked block might end up in one of
			// the backup lists
			picker->add_blocks(i->piece, c.get_bitfield(), interesting_blocks
				, backup1, backup2, blocks_in_piece, 0, c.peer_info_struct()
				, ignore, {});

			interesting_blocks.insert(interesting_blocks.end()
				, backup1.begin(), backup1.end());
			interesting_blocks.insert(interesting_blocks.end()
				, backup2.begin(), backup2.end());

			bool busy_mode = false;

			if (interesting_blocks.empty())
			{
				busy_mode = true;

#if TORRENT_DEBUG_STREAMING > 1
				std::printf("interesting_blocks.empty()\n");
#endif

				// there aren't any free blocks to pick, and the piece isn't
				// old enough to pick busy blocks yet. break to continue to
				// the next piece.
				if (timed_out == 0)
				{
#if TORRENT_DEBUG_STREAMING > 1
					std::printf("not timed out, moving on to next piece\n");
#endif
					break;
				}

#if TORRENT_DEBUG_STREAMING > 1
				std::printf("pick busy blocks\n");
#endif

				pick_busy_blocks(picker, i->piece, blocks_in_piece, timed_out
					, interesting_blocks, pi);
			}

			// we can't pick anything from this piece, we're done with it.
			// move on to the next one
			if (interesting_blocks.empty()) break;

			piece_block const b = interesting_blocks.front();

			// in busy mode we need to make sure we don't do silly
			// things like requesting the same block twice from the
			// same peer
			std::vector<pending_block> const& dq = c.download_queue();

			bool const already_requested = std::find_if(dq.begin(), dq.end()
				, aux::has_block(b)) != dq.end();

			if (already_requested)
			{
				// if the piece is stalled, we may end up picking a block
				// that we've already requested from this peer. If so, we should
				// simply disregard this peer from this piece, since this peer
				// is likely to be causing the stall. We should request it
				// from the next peer in the list
				// the peer will be put back in the set for the next piece
				ignore_peers.push_back(*p);
				peers.erase(p);
#if TORRENT_DEBUG_STREAMING > 1
				std::printf("piece already requested by peer, try next peer\n");
#endif
				// try next peer
				continue;
			}

			std::vector<pending_block> const& rq = c.request_queue();

			bool const already_in_queue = std::find_if(rq.begin(), rq.end()
				, aux::has_block(b)) != rq.end();

			if (already_in_queue)
			{
				if (!c.make_time_critical(b))
				{
#if TORRENT_DEBUG_STREAMING > 1
					std::printf("piece already time-critical and in queue for peer, trying next peer\n");
#endif
					ignore_peers.push_back(*p);
					peers.erase(p);
					continue;
				}
				i->last_requested = now;

#if TORRENT_DEBUG_STREAMING > 1
				std::printf("piece already in queue for peer, making time-critical\n");
#endif

				// we inserted a new block in the request queue, this
				// makes us actually send it later
				peers_with_requests.insert(peers_with_requests.begin(), &c);
			}
			else
			{
				if (!c.add_request(b, peer_connection::time_critical
					| (busy_mode ? peer_connection::busy : request_flags_t{})))
				{
#if TORRENT_DEBUG_STREAMING > 1
					std::printf("failed to request block [%d, %d]\n"
						, b.piece_index, b.block_index);
#endif
					ignore_peers.push_back(*p);
					peers.erase(p);
					continue;
				}

#if TORRENT_DEBUG_STREAMING > 1
				std::printf("requested block [%d, %d]\n"
					, b.piece_index, b.block_index);
#endif
				peers_with_requests.insert(peers_with_requests.begin(), &c);
			}

			if (!busy_mode) i->last_requested = now;

			if (i->first_requested == min_time()) i->first_requested = now;

			if (!c.can_request_time_critical())
			{
#if TORRENT_DEBUG_STREAMING > 1
				std::printf("peer cannot pick time critical pieces\n");
#endif
				peers.erase(p);
				// try next peer
				continue;
			}

			// resort p, since it will have a higher download_queue_time now
			while (p != peers.end()-1 && (*p)->download_queue_time()
				> (*(p+1))->download_queue_time())
			{
				std::iter_swap(p, p+1);
				++p;
			}
		} while (!interesting_blocks.empty());
	}

	} // anonymous namespace

	void torrent::request_time_critical_pieces()
	{
		TORRENT_ASSERT(is_single_thread());
		TORRENT_ASSERT(!upload_mode());

		// build a list of peers and sort it by download_queue_time
		// we use this sorted list to determine which peer we should
		// request a block from. The earlier a peer is in the list,
		// the sooner we will fully download the block we request.
		aux::vector<peer_connection*> peers;
		peers.reserve(num_peers());

		// some peers are marked as not being able to request time critical
		// blocks from. For instance, peers that have choked us, peers that are
		// on parole (i.e. they are believed to have sent us bad data), peers
		// that are being disconnected, in upload mode etc.
		std::remove_copy_if(m_connections.begin(), m_connections.end()
			, std::back_inserter(peers), [] (peer_connection* p)
			{ return !p->can_request_time_critical(); });

		// sort by the time we believe it will take this peer to send us all
		// blocks we've requested from it. The shorter time, the better candidate
		// it is to request a time critical block from.
		std::sort(peers.begin(), peers.end()
			, [] (peer_connection const* lhs, peer_connection const* rhs)
			{ return lhs->download_queue_time(16*1024) < rhs->download_queue_time(16*1024); });

		// remove the bottom 10% of peers from the candidate set.
		// this is just to remove outliers that might stall downloads
		int const new_size = (peers.end_index() * 9 + 9) / 10;
		TORRENT_ASSERT(new_size <= peers.end_index());
		peers.resize(new_size);

		// remember all the peers we issued requests to, so we can commit them
		// at the end of this function. Instead of sending the requests right
		// away, we batch them up and send them in a single write to the TCP
		// socket, increasing the chance that they will all be sent in the same
		// packet.
		std::set<peer_connection*> peers_with_requests;

		// peers that should be temporarily ignored for a specific piece
		// in order to give priority to other peers. They should be used for
		// subsequent pieces, so they are stored in this vector until the
		// piece is done
		std::vector<peer_connection*> ignore_peers;

		time_point const now = clock_type::now();

		// now, iterate over all time critical pieces, in order of importance, and
		// request them from the peers, in order of responsiveness. i.e. request
		// the most time critical pieces from the fastest peers.
		bool first_piece{true};
		for (auto& i : m_time_critical_pieces)
		{
#if TORRENT_DEBUG_STREAMING > 1
			std::printf("considering %d\n", i->piece);
#endif

			if (peers.empty())
			{
#if TORRENT_DEBUG_STREAMING > 1
				std::printf("out of peers, done\n");
#endif
				break;
			}

			// the +1000 is to compensate for the fact that we only call this
			// function once per second, so if we need to request it 500 ms from
			// now, we should request it right away
			if (!first_piece && i.deadline > now
				+ milliseconds(m_average_piece_time + m_piece_time_deviation * 4 + 1000))
			{
				// don't request pieces whose deadline is too far in the future
				// this is one of the termination conditions. We don't want to
				// send requests for all pieces in the torrent right away
#if TORRENT_DEBUG_STREAMING > 0
				std::printf("reached deadline horizon [%f + %f * 4 + 1]\n"
					, m_average_piece_time / 1000.f
					, m_piece_time_deviation / 1000.f);
#endif
				break;
			}
			first_piece = false;

			piece_picker::downloading_piece pi;
			m_picker->piece_info(i.piece, pi);

			// the number of "times" this piece has timed out.
			int timed_out = 0;

			int const blocks_in_piece = m_picker->blocks_in_piece(i.piece);

#if TORRENT_DEBUG_STREAMING > 0
			i.timed_out = timed_out;
#endif
			int const free_to_request = blocks_in_piece
				- pi.finished - pi.writing - pi.requested;

			if (free_to_request == 0)
			{
				if (i.last_requested == min_time())
					i.last_requested = now;

				// if it's been more than half of the typical download time
				// of a piece since we requested the last block, allow
				// one more request per block
				if (m_average_piece_time > 0)
					timed_out = int(total_milliseconds(now - i.last_requested)
						/ std::max(int(m_average_piece_time + m_piece_time_deviation / 2), 1));

#if TORRENT_DEBUG_STREAMING > 0
				i.timed_out = timed_out;
#endif
				// every block in this piece is already requested
				// there's no need to consider this piece, unless it
				// appears to be stalled.
				if (pi.requested == 0 || timed_out == 0)
				{
#if TORRENT_DEBUG_STREAMING > 1
					std::printf("skipping %d (full) [req: %d timed_out: %d ]\n"
						, i.piece, pi.requested
						, timed_out);
#endif

					// if requested is 0, it means all blocks have been received, and
					// we're just waiting for it to flush them to disk.
					// if last_requested is recent enough, we should give it some
					// more time
					// skip to the next piece
					continue;
				}

				// it's been too long since we requested the last block from
				// this piece. Allow re-requesting blocks from this piece
#if TORRENT_DEBUG_STREAMING > 1
				std::printf("timed out [average-piece-time: %d ms ]\n"
					, m_average_piece_time);
#endif
			}

			// pick all blocks for this piece. the peers list is kept up to date
			// and sorted. when we issue a request to a peer, its download queue
			// time will increase and it may need to be bumped in the peers list,
			// since it's ordered by download queue time
			pick_time_critical_block(peers, ignore_peers
				, peers_with_requests
				, pi, &i, m_picker.get()
				, blocks_in_piece, timed_out);

			// put back the peers we ignored into the peer list for the next piece
			if (!ignore_peers.empty())
			{
				peers.insert(peers.begin(), ignore_peers.begin(), ignore_peers.end());
				ignore_peers.clear();

				// TODO: instead of resorting the whole list, insert the peers
				// directly into the right place
				std::sort(peers.begin(), peers.end()
					, [] (peer_connection const* lhs, peer_connection const* rhs)
					{ return lhs->download_queue_time(16*1024) < rhs->download_queue_time(16*1024); });
			}

			// if this peer's download time exceeds 2 seconds, we're done.
			// We don't want to build unreasonably long request queues
			if (!peers.empty() && peers[0]->download_queue_time() > milliseconds(2000))
				break;
		}

		// commit all the time critical requests
		for (auto p : peers_with_requests)
		{
			p->send_block_requests();
		}
	}

	std::set<std::string> torrent::web_seeds(web_seed_entry::type_t const type) const
	{
		TORRENT_ASSERT(is_single_thread());
		std::set<std::string> ret;
		for (auto const& s : m_web_seeds)
		{
			if (s.peer_info.banned) continue;
			if (s.removed) continue;
			if (s.type != type) continue;
			ret.insert(s.url);
		}
		return ret;
	}

	void torrent::remove_web_seed(std::string const& url, web_seed_entry::type_t const type)
	{
		auto const i = std::find_if(m_web_seeds.begin(), m_web_seeds.end()
			, [&] (web_seed_t const& w) { return w.url == url && w.type == type; });

		if (i != m_web_seeds.end())
		{
			remove_web_seed_iter(i);
			set_need_save_resume();
		}
	}

	void torrent::disconnect_web_seed(peer_connection* p)
	{
		auto const i = std::find_if(m_web_seeds.begin(), m_web_seeds.end()
			, [p] (web_seed_t const& ws) { return ws.peer_info.connection == p; });

		// this happens if the web server responded with a redirect
		// or with something incorrect, so that we removed the web seed
		// immediately, before we disconnected
		if (i == m_web_seeds.end()) return;

		TORRENT_ASSERT(i->resolving == false);

		TORRENT_ASSERT(i->peer_info.connection);
		i->peer_info.connection = nullptr;
	}

	void torrent::remove_web_seed_conn(peer_connection* p, error_code const& ec
		, operation_t const op, disconnect_severity_t const error)
	{
		auto const i = std::find_if(m_web_seeds.begin(), m_web_seeds.end()
			, [p] (web_seed_t const& ws) { return ws.peer_info.connection == p; });

		TORRENT_ASSERT(i != m_web_seeds.end());
		if (i == m_web_seeds.end()) return;

		auto* peer = static_cast<peer_connection*>(i->peer_info.connection);
		if (peer != nullptr)
		{
			// if we have a connection for this web seed, we also need to
			// disconnect it and clear its reference to the peer_info object
			// that's part of the web_seed_t we're about to remove
			TORRENT_ASSERT(peer->m_in_use == 1337);
			peer->disconnect(ec, op, error);
			peer->set_peer_info(nullptr);
		}
		remove_web_seed_iter(i);
	}

	void torrent::retry_web_seed(peer_connection* p, boost::optional<seconds32> const retry)
	{
		TORRENT_ASSERT(is_single_thread());
		auto const i = std::find_if(m_web_seeds.begin(), m_web_seeds.end()
			, [p] (web_seed_t const& ws) { return ws.peer_info.connection == p; });

		TORRENT_ASSERT(i != m_web_seeds.end());
		if (i == m_web_seeds.end()) return;
		if (i->removed) return;
		i->retry = aux::time_now32() + value_or(retry, seconds32(
			settings().get_int(settings_pack::urlseed_wait_retry)));
	}

	torrent_state torrent::get_peer_list_state()
	{
		torrent_state ret;
		ret.is_paused = is_paused();
		ret.is_finished = is_finished();
		ret.allow_multiple_connections_per_ip = settings().get_bool(settings_pack::allow_multiple_connections_per_ip);
		ret.max_peerlist_size = is_paused()
			? settings().get_int(settings_pack::max_paused_peerlist_size)
			: settings().get_int(settings_pack::max_peerlist_size);
		ret.min_reconnect_time = settings().get_int(settings_pack::min_reconnect_time);

		ret.ip = m_ses.external_address();
		ret.port = m_ses.listen_port();
		ret.max_failcount = settings().get_int(settings_pack::max_failcount);
		return ret;
	}

	bool torrent::try_connect_peer()
	{
		TORRENT_ASSERT(is_single_thread());
		TORRENT_ASSERT(want_peers());

		torrent_state st = get_peer_list_state();
		need_peer_list();
		torrent_peer* p = m_peer_list->connect_one_peer(m_ses.session_time(), &st);
		peers_erased(st.erased);
		inc_stats_counter(counters::connection_attempt_loops, st.loop_counter);

		if (p == nullptr)
		{
			m_stats_counters.inc_stats_counter(counters::no_peer_connection_attempts);
			update_want_peers();
			return false;
		}

		if (!connect_to_peer(p))
		{
			m_stats_counters.inc_stats_counter(counters::missed_connection_attempts);
			m_peer_list->inc_failcount(p);
			update_want_peers();
			return false;
		}
		update_want_peers();

		return true;
	}

	torrent_peer* torrent::add_peer(tcp::endpoint const& adr
		, peer_source_flags_t const source, pex_flags_t const flags)
	{
		TORRENT_ASSERT(is_single_thread());

#ifndef TORRENT_DISABLE_DHT
		if (source != peer_info::resume_data)
		{
			// try to send a DHT ping to this peer
			// as well, to figure out if it supports
			// DHT (uTorrent and BitComet don't
			// advertise support)
			session().add_dht_node({adr.address(), adr.port()});
		}
#endif

		if (m_apply_ip_filter
			&& m_ip_filter
			&& m_ip_filter->access(adr.address()) & ip_filter::blocked)
		{
			if (alerts().should_post<peer_blocked_alert>())
				alerts().emplace_alert<peer_blocked_alert>(get_handle()
					, adr, peer_blocked_alert::ip_filter);

#ifndef TORRENT_DISABLE_EXTENSIONS
			notify_extension_add_peer(adr, source, torrent_plugin::filtered);
#endif
			return nullptr;
		}

		if (m_ses.get_port_filter().access(adr.port()) & port_filter::blocked)
		{
			if (alerts().should_post<peer_blocked_alert>())
				alerts().emplace_alert<peer_blocked_alert>(get_handle()
					, adr, peer_blocked_alert::port_filter);
#ifndef TORRENT_DISABLE_EXTENSIONS
			notify_extension_add_peer(adr, source, torrent_plugin::filtered);
#endif
			return nullptr;
		}

#if TORRENT_USE_I2P
		// if this is an i2p torrent, and we don't allow mixed mode
		// no regular peers should ever be added!
		if (!settings().get_bool(settings_pack::allow_i2p_mixed) && is_i2p())
		{
			if (alerts().should_post<peer_blocked_alert>())
				alerts().emplace_alert<peer_blocked_alert>(get_handle()
					, adr, peer_blocked_alert::i2p_mixed);
			return nullptr;
		}
#endif

		if (settings().get_bool(settings_pack::no_connect_privileged_ports) && adr.port() < 1024)
		{
			if (alerts().should_post<peer_blocked_alert>())
				alerts().emplace_alert<peer_blocked_alert>(get_handle()
					, adr, peer_blocked_alert::privileged_ports);
#ifndef TORRENT_DISABLE_EXTENSIONS
			notify_extension_add_peer(adr, source, torrent_plugin::filtered);
#endif
			return nullptr;
		}

		need_peer_list();
		torrent_state st = get_peer_list_state();
		torrent_peer* p = m_peer_list->add_peer(adr, source, flags, &st);
		peers_erased(st.erased);

		if (p)
		{
			state_updated();
#ifndef TORRENT_DISABLE_EXTENSIONS
			notify_extension_add_peer(adr, source
				, st.first_time_seen
					? torrent_plugin::first_time
					: add_peer_flags_t{});
#endif
		}
		else
		{
#ifndef TORRENT_DISABLE_EXTENSIONS
			notify_extension_add_peer(adr, source, torrent_plugin::filtered);
#endif
		}
		update_want_peers();
		state_updated();
		return p;
	}

	bool torrent::ban_peer(torrent_peer* tp)
	{
		if (!settings().get_bool(settings_pack::ban_web_seeds) && tp->web_seed)
			return false;

		need_peer_list();
		if (!m_peer_list->ban_peer(tp)) return false;
		update_want_peers();

		inc_stats_counter(counters::num_banned_peers);
		return true;
	}

	void torrent::set_seed(torrent_peer* p, bool const s)
	{
		if (p->seed != s)
		{
			if (s)
			{
				TORRENT_ASSERT(m_num_seeds < 0xffff);
				++m_num_seeds;
			}
			else
			{
				TORRENT_ASSERT(m_num_seeds > 0);
				--m_num_seeds;
			}
		}

		need_peer_list();
		m_peer_list->set_seed(p, s);
		update_auto_sequential();
	}

	void torrent::clear_failcount(torrent_peer* p)
	{
		need_peer_list();
		m_peer_list->set_failcount(p, 0);
		update_want_peers();
	}

	std::pair<peer_list::iterator, peer_list::iterator> torrent::find_peers(address const& a)
	{
		need_peer_list();
		return m_peer_list->find_peers(a);
	}

	void torrent::update_peer_port(int const port, torrent_peer* p
		, peer_source_flags_t const src)
	{
		need_peer_list();
		torrent_state st = get_peer_list_state();
		m_peer_list->update_peer_port(port, p, src, &st);
		peers_erased(st.erased);
		update_want_peers();
	}

	// verify piece is used when checking resume data or when the user
	// adds a piece
	void torrent::verify_piece(piece_index_t const piece)
	{
//		picker().mark_as_checking(piece);

		TORRENT_ASSERT(m_storage);

		m_ses.disk_thread().async_hash(m_storage, piece, {}
			, std::bind(&torrent::on_piece_verified, shared_from_this(), _1, _2, _3));
	}

	announce_entry* torrent::find_tracker(std::string const& url)
	{
		auto i = std::find_if(m_trackers.begin(), m_trackers.end()
			, [&url](announce_entry const& ae) { return ae.url == url; });
		if (i == m_trackers.end()) return nullptr;
		return &*i;
	}

	void torrent::ip_filter_updated()
	{
		if (!m_apply_ip_filter) return;
		if (!m_peer_list) return;
		if (!m_ip_filter) return;

		torrent_state st = get_peer_list_state();
		std::vector<address> banned;
		m_peer_list->apply_ip_filter(*m_ip_filter, &st, banned);

		if (alerts().should_post<peer_blocked_alert>())
		{
			for (auto const& addr : banned)
				alerts().emplace_alert<peer_blocked_alert>(get_handle()
					, tcp::endpoint(addr, 0)
					, peer_blocked_alert::ip_filter);
		}

		peers_erased(st.erased);
	}

	void torrent::port_filter_updated()
	{
		if (!m_apply_ip_filter) return;
		if (!m_peer_list) return;

		torrent_state st = get_peer_list_state();
		std::vector<address> banned;
		m_peer_list->apply_port_filter(m_ses.get_port_filter(), &st, banned);

		if (alerts().should_post<peer_blocked_alert>())
		{
			for (auto const& addr : banned)
				alerts().emplace_alert<peer_blocked_alert>(get_handle()
					, tcp::endpoint(addr, 0)
					, peer_blocked_alert::port_filter);
		}

		peers_erased(st.erased);
	}

	// this is called when torrent_peers are removed from the peer_list
	// (peer-list). It removes any references we may have to those torrent_peers,
	// so we don't leave then dangling
	void torrent::peers_erased(std::vector<torrent_peer*> const& peers)
	{
		if (!has_picker()) return;

		for (auto const p : peers)
		{
			m_picker->clear_peer(p);
		}
#if TORRENT_USE_INVARIANT_CHECKS
		m_picker->check_peers();
#endif
	}

#if TORRENT_ABI_VERSION == 1
#if !TORRENT_NO_FPU
	void torrent::file_progress_float(aux::vector<float, file_index_t>& fp)
	{
		TORRENT_ASSERT(is_single_thread());
		if (!valid_metadata())
		{
			fp.clear();
			return;
		}

		fp.resize(m_torrent_file->num_files(), 1.f);
		if (is_seed()) return;

		aux::vector<std::int64_t, file_index_t> progress;
		file_progress(progress);
		file_storage const& fs = m_torrent_file->files();
		for (auto const i : fs.file_range())
		{
			std::int64_t file_size = m_torrent_file->files().file_size(i);
			if (file_size == 0) fp[i] = 1.f;
			else fp[i] = float(progress[i]) / file_size;
		}
	}
#endif
#endif // TORRENT_ABI_VERSION

	void torrent::file_progress(aux::vector<std::int64_t, file_index_t>& fp, int const flags)
	{
		TORRENT_ASSERT(is_single_thread());
		if (!valid_metadata())
		{
			fp.clear();
			return;
		}

		// if we're a seed, we don't have an m_file_progress anyway
		// since we don't need one. We know we have all files
		// just fill in the full file sizes as a shortcut
		if (is_seed())
		{
			fp.resize(m_torrent_file->num_files());
			file_storage const& fs = m_torrent_file->files();
			for (auto const i : fs.file_range())
				fp[i] = fs.file_size(i);
			return;
		}

		if (num_have() == 0 || m_file_progress.empty())
		{
			// if we don't have any pieces, just return zeroes
			fp.clear();
			fp.resize(m_torrent_file->num_files(), 0);
			return;
		}

		m_file_progress.export_progress(fp);

		if (flags & torrent_handle::piece_granularity)
			return;

		TORRENT_ASSERT(has_picker());

		std::vector<piece_picker::downloading_piece> q = m_picker->get_download_queue();

		file_storage const& fs = m_torrent_file->files();
		for (auto const& dp : q)
		{
			std::int64_t offset = std::int64_t(static_cast<int>(dp.index))
				* m_torrent_file->piece_length();
			file_index_t file = fs.file_index_at_offset(offset);
			int idx = -1;
			for (auto const& info : m_picker->blocks_for_piece(dp))
			{
				++idx;
				TORRENT_ASSERT(file < fs.end_file());
				TORRENT_ASSERT(offset == std::int64_t(static_cast<int>(dp.index))
					* m_torrent_file->piece_length()
					+ idx * block_size());
				TORRENT_ASSERT(offset < m_torrent_file->total_size());
				while (offset >= fs.file_offset(file) + fs.file_size(file))
				{
					++file;
				}
				TORRENT_ASSERT(file < fs.end_file());

				std::int64_t block = block_size();

				if (info.state == piece_picker::block_info::state_none)
				{
					offset += block;
					continue;
				}

				if (info.state == piece_picker::block_info::state_requested)
				{
					block = 0;
					torrent_peer* p = info.peer;
					if (p != nullptr && p->connection)
					{
						auto* peer = static_cast<peer_connection*>(p->connection);
						auto pbp = peer->downloading_piece_progress();
						if (pbp.piece_index == dp.index && pbp.block_index == idx)
							block = pbp.bytes_downloaded;
						TORRENT_ASSERT(block <= block_size());
					}

					if (block == 0)
					{
						offset += block_size();
						continue;
					}
				}

				if (offset + block > fs.file_offset(file) + fs.file_size(file))
				{
					std::int64_t left_over = block_size() - block;
					// split the block on multiple files
					while (block > 0)
					{
						TORRENT_ASSERT(offset <= fs.file_offset(file) + fs.file_size(file));
						std::int64_t const slice = std::min(fs.file_offset(file) + fs.file_size(file) - offset
							, block);
						fp[file] += slice;
						offset += slice;
						block -= slice;
						TORRENT_ASSERT(offset <= fs.file_offset(file) + fs.file_size(file));
						if (offset == fs.file_offset(file) + fs.file_size(file))
						{
							++file;
							if (file == fs.end_file())
							{
								offset += block;
								break;
							}
						}
					}
					offset += left_over;
					TORRENT_ASSERT(offset == std::int64_t(static_cast<int>(dp.index))
						* m_torrent_file->piece_length()
						+ (idx + 1) * block_size());
				}
				else
				{
					fp[file] += block;
					offset += block_size();
				}
				TORRENT_ASSERT(file <= fs.end_file());
			}
		}
	}

	void torrent::new_external_ip()
	{
		if (m_peer_list) m_peer_list->clear_peer_prio();
	}

	void torrent::stop_when_ready(bool const b)
	{
		m_stop_when_ready = b;

		// to avoid race condition, if we're already in a downloading state,
		// trigger the stop-when-ready logic immediately.
		if (m_stop_when_ready && is_downloading_state(m_state))
		{
#ifndef TORRENT_DISABLE_LOGGING
			debug_log("stop_when_ready triggered");
#endif
			auto_managed(false);
			pause();
			m_stop_when_ready = false;
		}
	}

	void torrent::set_state(torrent_status::state_t const s)
	{
		TORRENT_ASSERT(is_single_thread());
		TORRENT_ASSERT(s != 0); // this state isn't used anymore

#if TORRENT_USE_ASSERTS

		if (s == torrent_status::seeding)
		{
			TORRENT_ASSERT(is_seed());
			TORRENT_ASSERT(is_finished());
		}
		if (s == torrent_status::finished)
			TORRENT_ASSERT(is_finished());
		if (s == torrent_status::downloading && m_state == torrent_status::finished)
			TORRENT_ASSERT(!is_finished());
#endif

		if (int(m_state) == s) return;

		if (m_ses.alerts().should_post<state_changed_alert>())
		{
			m_ses.alerts().emplace_alert<state_changed_alert>(get_handle()
				, s, static_cast<torrent_status::state_t>(m_state));
		}

		if (s == torrent_status::finished
			&& alerts().should_post<torrent_finished_alert>())
		{
			alerts().emplace_alert<torrent_finished_alert>(
				get_handle());
		}

		if (m_stop_when_ready
			&& !is_downloading_state(m_state)
			&& is_downloading_state(s))
		{
#ifndef TORRENT_DISABLE_LOGGING
			debug_log("stop_when_ready triggered");
#endif
			// stop_when_ready is set, and we're transitioning from a downloading
			// state to a non-downloading state. pause the torrent. Note that
			// "downloading" is defined broadly to include any state where we
			// either upload or download (for the purpose of this flag).
			auto_managed(false);
			pause();
			m_stop_when_ready = false;
		}

		m_state = s;

#ifndef TORRENT_DISABLE_LOGGING
		debug_log("set_state() %d", m_state);
#endif

		update_gauge();
		update_want_peers();
		update_state_list();

		state_updated();

#ifndef TORRENT_DISABLE_EXTENSIONS
		for (auto& ext : m_extensions)
		{
			ext->on_state(state());
		}
#endif
	}

#ifndef TORRENT_DISABLE_EXTENSIONS
	void torrent::notify_extension_add_peer(tcp::endpoint const& ip
		, peer_source_flags_t const src, add_peer_flags_t const flags)
	{
		for (auto& ext : m_extensions)
		{
			ext->on_add_peer(ip, src, flags);
		}
	}
#endif

	void torrent::state_updated()
	{
		// if this fails, this function is probably called
		// from within the torrent constructor, which it
		// shouldn't be. Whichever function ends up calling
		// this should probably be moved to torrent::start()
		TORRENT_ASSERT(shared_from_this());

		// we can't call state_updated() while the session
		// is building the status update alert
		TORRENT_ASSERT(!m_ses.is_posting_torrent_updates());

		// we're not subscribing to this torrent, don't add it
		if (!m_state_subscription) return;

		aux::vector<torrent*>& list = m_ses.torrent_list(aux::session_interface::torrent_state_updates);

		// if it has already been updated this round, no need to
		// add it to the list twice
		if (m_links[aux::session_interface::torrent_state_updates].in_list())
		{
#ifdef TORRENT_EXPENSIVE_INVARIANT_CHECKS
			TORRENT_ASSERT(find(list.begin(), list.end(), this) != list.end());
#endif
			return;
		}

#ifdef TORRENT_EXPENSIVE_INVARIANT_CHECKS
		TORRENT_ASSERT(find(list.begin(), list.end(), this) == list.end());
#endif

		m_links[aux::session_interface::torrent_state_updates].insert(list, this);
	}

	void torrent::status(torrent_status* st, status_flags_t const flags)
	{
		INVARIANT_CHECK;

		time_point32 const now = aux::time_now32();

		st->handle = get_handle();
		st->info_hash = info_hash();
#if TORRENT_ABI_VERSION == 1
		st->is_loaded = true;
#endif

		if (flags & torrent_handle::query_name)
			st->name = name();

		if (flags & torrent_handle::query_save_path)
			st->save_path = save_path();

		if (flags & torrent_handle::query_torrent_file)
			st->torrent_file = m_torrent_file;

		st->has_incoming = m_has_incoming;
		st->errc = m_error;
		st->error_file = m_error_file;

#if TORRENT_ABI_VERSION == 1
		if (m_error) st->error = convert_from_native(m_error.message())
			+ ": " + resolve_filename(m_error_file);
		st->seed_mode = m_seed_mode;
#endif
		st->moving_storage = m_moving_storage;

		st->announcing_to_trackers = m_announce_to_trackers;
		st->announcing_to_lsd = m_announce_to_lsd;
		st->announcing_to_dht = m_announce_to_dht;
#if TORRENT_ABI_VERSION == 1
		st->stop_when_ready = m_stop_when_ready;
#endif

		st->added_time = m_added_time;
		st->completed_time = m_completed_time;

#if TORRENT_ABI_VERSION == 1
		st->last_scrape = static_cast<int>(total_seconds(aux::time_now32() - m_last_scrape));
#endif

#if TORRENT_ABI_VERSION == 1
		st->share_mode = m_share_mode;
		st->upload_mode = m_upload_mode;
#endif
		st->up_bandwidth_queue = 0;
		st->down_bandwidth_queue = 0;
#if TORRENT_ABI_VERSION == 1
		st->priority = priority();
#endif

		st->num_peers = num_peers() - m_num_connecting;

		st->list_peers = m_peer_list ? m_peer_list->num_peers() : 0;
		st->list_seeds = m_peer_list ? m_peer_list->num_seeds() : 0;
		st->connect_candidates = m_peer_list ? m_peer_list->num_connect_candidates() : 0;
		st->seed_rank = seed_rank(settings());

		st->all_time_upload = m_total_uploaded;
		st->all_time_download = m_total_downloaded;

		// activity time
#if TORRENT_ABI_VERSION == 1
		st->finished_time = int(total_seconds(finished_time()));
		st->active_time = int(total_seconds(active_time()));
		st->seeding_time = int(total_seconds(seeding_time()));

		time_point32 const unset{seconds32(0)};

		st->time_since_upload = m_last_upload == unset ? -1
			: static_cast<int>(total_seconds(aux::time_now32() - m_last_upload));
		st->time_since_download = m_last_download == unset ? -1
			: static_cast<int>(total_seconds(aux::time_now32() - m_last_download));
#endif

		st->finished_duration = finished_time();
		st->active_duration = active_time();
		st->seeding_duration = seeding_time();

		st->last_upload = m_last_upload;
		st->last_download = m_last_download;

		st->storage_mode = static_cast<storage_mode_t>(m_storage_mode);

		st->num_complete = (m_complete == 0xffffff) ? -1 : m_complete;
		st->num_incomplete = (m_incomplete == 0xffffff) ? -1 : m_incomplete;
#if TORRENT_ABI_VERSION == 1
		st->paused = is_torrent_paused();
		st->auto_managed = m_auto_managed;
		st->sequential_download = m_sequential_download;
#endif
		st->is_seeding = is_seed();
		st->is_finished = is_finished();
#if TORRENT_ABI_VERSION == 1
		st->super_seeding = m_super_seeding;
#endif
		st->has_metadata = valid_metadata();
		bytes_done(*st, flags);
		TORRENT_ASSERT(st->total_wanted_done >= 0);
		TORRENT_ASSERT(st->total_done >= st->total_wanted_done);

		// payload transfer
		st->total_payload_download = m_stat.total_payload_download();
		st->total_payload_upload = m_stat.total_payload_upload();

		// total transfer
		st->total_download = m_stat.total_payload_download()
			+ m_stat.total_protocol_download();
		st->total_upload = m_stat.total_payload_upload()
			+ m_stat.total_protocol_upload();

		// failed bytes
		st->total_failed_bytes = m_total_failed_bytes;
		st->total_redundant_bytes = m_total_redundant_bytes;

		// transfer rate
		st->download_rate = m_stat.download_rate();
		st->upload_rate = m_stat.upload_rate();
		st->download_payload_rate = m_stat.download_payload_rate();
		st->upload_payload_rate = m_stat.upload_payload_rate();

		if (is_paused() || m_tracker_timer.expires_at() < now)
			st->next_announce = seconds(0);
		else
			st->next_announce = m_tracker_timer.expires_at() - now;

		if (st->next_announce.count() < 0)
			st->next_announce = seconds(0);

#if TORRENT_ABI_VERSION == 1
		st->announce_interval = seconds(0);
#endif

		st->current_tracker.clear();
		if (m_last_working_tracker >= 0)
		{
			TORRENT_ASSERT(m_last_working_tracker < m_trackers.end_index());
			const int i = m_last_working_tracker;
			st->current_tracker = m_trackers[i].url;
		}
		else
		{
			for (auto const& t : m_trackers)
			{
				if (std::any_of(t.endpoints.begin(), t.endpoints.end()
					, [](announce_endpoint const& aep) { return aep.updating; })) continue;
				if (!t.verified) continue;
				st->current_tracker = t.url;
				break;
			}
		}

		if ((flags & torrent_handle::query_verified_pieces))
		{
			st->verified_pieces = m_verified;
		}

		st->num_uploads = m_num_uploads;
		st->uploads_limit = m_max_uploads == (1 << 24) - 1 ? -1 : m_max_uploads;
		st->num_connections = num_peers();
		st->connections_limit = m_max_connections == (1 << 24) - 1 ? -1 : m_max_connections;
		// if we don't have any metadata, stop here

		st->queue_position = queue_position();
		st->need_save_resume = need_save_resume_data();
#if TORRENT_ABI_VERSION == 1
		st->ip_filter_applies = m_apply_ip_filter;
#endif

		st->state = static_cast<torrent_status::state_t>(m_state);
		st->flags = this->flags();

#if TORRENT_USE_ASSERTS
		if (st->state == torrent_status::finished
			|| st->state == torrent_status::seeding)
		{
			// it may be tempting to assume that st->is_finished == true here, but
			// this assumption does not always hold. We transition to "finished"
			// when we receive the last block of the last piece, which is before
			// the hash check comes back. "is_finished" is set to true once all the
			// pieces have been hash checked. So, there's a short window where it
			// doesn't hold.
		}
#endif

		if (!valid_metadata())
		{
			st->state = torrent_status::downloading_metadata;
			st->progress_ppm = m_progress_ppm;
#if !TORRENT_NO_FPU
			st->progress = m_progress_ppm / 1000000.f;
#endif
			st->block_size = 0;
			return;
		}

		st->block_size = block_size();

		if (m_state == torrent_status::checking_files)
		{
			st->progress_ppm = m_progress_ppm;
#if !TORRENT_NO_FPU
			st->progress = m_progress_ppm / 1000000.f;
#endif
		}
		else if (st->total_wanted == 0)
		{
			st->progress_ppm = 1000000;
			st->progress = 1.f;
		}
		else
		{
			st->progress_ppm = int(st->total_wanted_done * 1000000
				/ st->total_wanted);
#if !TORRENT_NO_FPU
			st->progress = st->progress_ppm / 1000000.f;
#endif
		}

		if (flags & torrent_handle::query_pieces)
		{
			int const num_pieces = m_torrent_file->num_pieces();
			if (has_picker())
			{
				st->pieces.resize(num_pieces, false);
				for (auto const i : st->pieces.range())
					if (m_picker->has_piece_passed(i)) st->pieces.set_bit(i);
			}
			else if (m_have_all)
			{
				st->pieces.resize(num_pieces, true);
			}
			else
			{
				st->pieces.resize(num_pieces, false);
			}
		}
		st->num_pieces = num_have();
		st->num_seeds = num_seeds();
		if ((flags & torrent_handle::query_distributed_copies) && m_picker.get())
		{
			std::tie(st->distributed_full_copies, st->distributed_fraction) =
				m_picker->distributed_copies();
#if TORRENT_NO_FPU
			st->distributed_copies = -1.f;
#else
			st->distributed_copies = st->distributed_full_copies
				+ float(st->distributed_fraction) / 1000;
#endif
		}
		else
		{
			st->distributed_full_copies = -1;
			st->distributed_fraction = -1;
			st->distributed_copies = -1.f;
		}

		st->last_seen_complete = m_swarm_last_seen_complete;
	}

	int torrent::priority() const
	{
		int priority = 0;
		for (int i = 0; i < num_classes(); ++i)
		{
			int const* prio = m_ses.peer_classes().at(class_at(i))->priority;
			priority = std::max(priority, prio[peer_connection::upload_channel]);
			priority = std::max(priority, prio[peer_connection::download_channel]);
		}
		return priority;
	}

#if TORRENT_ABI_VERSION == 1
	void torrent::set_priority(int const prio)
	{
		// priority 1 is default
		if (prio == 1 && m_peer_class == peer_class_t{}) return;

		if (m_peer_class == peer_class_t{})
			setup_peer_class();

		struct peer_class* tpc = m_ses.peer_classes().at(m_peer_class);
		TORRENT_ASSERT(tpc);
		tpc->priority[peer_connection::download_channel] = prio;
		tpc->priority[peer_connection::upload_channel] = prio;

		state_updated();
	}
#endif

	void torrent::add_redundant_bytes(int const b, waste_reason const reason)
	{
		TORRENT_ASSERT(is_single_thread());
		TORRENT_ASSERT(b > 0);
		TORRENT_ASSERT(m_total_redundant_bytes <= std::numeric_limits<std::int32_t>::max() - b);
		m_total_redundant_bytes += b;

		TORRENT_ASSERT(static_cast<int>(reason) >= 0);
		TORRENT_ASSERT(static_cast<int>(reason) < static_cast<int>(waste_reason::max));
		m_stats_counters.inc_stats_counter(counters::recv_redundant_bytes, b);
		m_stats_counters.inc_stats_counter(counters::waste_piece_timed_out + static_cast<int>(reason), b);
	}

	void torrent::add_failed_bytes(int const b)
	{
		TORRENT_ASSERT(is_single_thread());
		TORRENT_ASSERT(b > 0);
		TORRENT_ASSERT(m_total_failed_bytes <= std::numeric_limits<std::int32_t>::max() - b);
		m_total_failed_bytes += b;
		m_stats_counters.inc_stats_counter(counters::recv_failed_bytes, b);
	}

	// the number of connected peers that are seeds
	int torrent::num_seeds() const
	{
		TORRENT_ASSERT(is_single_thread());
		INVARIANT_CHECK;

		return int(m_num_seeds) - int(m_num_connecting_seeds);
	}

	// the number of connected peers that are not seeds
	int torrent::num_downloaders() const
	{
		TORRENT_ASSERT(is_single_thread());
		INVARIANT_CHECK;

		int const ret = num_peers()
			- m_num_seeds
			- m_num_connecting
			+ m_num_connecting_seeds;
		TORRENT_ASSERT(ret >= 0);
		return ret;
	}

	void torrent::tracker_request_error(tracker_request const& r
		, error_code const& ec, std::string const& msg
		, seconds32 const retry_interval)
	{
		TORRENT_ASSERT(is_single_thread());

		INVARIANT_CHECK;

#ifndef TORRENT_DISABLE_LOGGING
		if (should_log())
		{
			debug_log("*** tracker error: (%d) %s %s", ec.value()
				, ec.message().c_str(), msg.c_str());
		}
#endif
		if (0 == (r.kind & tracker_request::scrape_request))
		{
			// announce request
			announce_entry* ae = find_tracker(r.url);
			int fails = 0;
			tcp::endpoint local_endpoint;
			if (ae)
			{
				auto aep = std::find_if(ae->endpoints.begin(), ae->endpoints.end()
					, [&](announce_endpoint const& e) { return e.socket == r.outgoing_socket; });

				if (aep != ae->endpoints.end())
				{
					local_endpoint = aep->local_endpoint;
					aep->failed(settings().get_int(settings_pack::tracker_backoff)
						, retry_interval);
					aep->last_error = ec;
					aep->message = msg;
					fails = aep->fails;
#ifndef TORRENT_DISABLE_LOGGING
					debug_log("*** increment tracker fail count [%d]", aep->fails);
#endif
				}
				else if (r.outgoing_socket)
				{
#ifndef TORRENT_DISABLE_LOGGING
					debug_log("*** no matching endpoint for request [%s, %s]", r.url.c_str(), print_endpoint(r.outgoing_socket.get_local_endpoint()).c_str());
#endif
				}

				int const tracker_index = int(ae - m_trackers.data());

				// never talk to this tracker again
				if (ec == error_code(410, http_category())) ae->fail_limit = 1;

				deprioritize_tracker(tracker_index);
			}
			if (m_ses.alerts().should_post<tracker_error_alert>()
				|| r.triggered_manually)
			{
				m_ses.alerts().emplace_alert<tracker_error_alert>(get_handle()
					, local_endpoint, fails, r.url, ec, msg);
			}
		}
		else
		{
			announce_entry* ae = find_tracker(r.url);

			// scrape request
			if (ec == error_code(410, http_category()))
			{
				// never talk to this tracker again
				if (ae != nullptr) ae->fail_limit = 1;
			}

			// if this was triggered manually we need to post this unconditionally,
			// since the client expects a response from its action, regardless of
			// whether all tracker events have been enabled by the alert mask
			if (m_ses.alerts().should_post<scrape_failed_alert>()
				|| r.triggered_manually)
			{
				tcp::endpoint local_endpoint;
				if (ae != nullptr)
				{
					auto aep = ae->find_endpoint(r.outgoing_socket);
					if (aep != nullptr) local_endpoint = aep->local_endpoint;
				}

				m_ses.alerts().emplace_alert<scrape_failed_alert>(get_handle(), local_endpoint, r.url, ec);
			}
		}
		// announce to the next working tracker
		if ((!m_abort && !is_paused()) || r.event == tracker_request::stopped)
			announce_with_tracker(r.event);
		update_tracker_timer(aux::time_now32());
	}

#ifndef TORRENT_DISABLE_LOGGING
	bool torrent::should_log() const
	{
		return alerts().should_post<torrent_log_alert>();
	}

	TORRENT_FORMAT(2,3)
	void torrent::debug_log(char const* fmt, ...) const noexcept try
	{
		if (!alerts().should_post<torrent_log_alert>()) return;

		va_list v;
		va_start(v, fmt);
		alerts().emplace_alert<torrent_log_alert>(
			const_cast<torrent*>(this)->get_handle(), fmt, v);
		va_end(v);
	}
	catch (std::exception const&) {}
#endif

}<|MERGE_RESOLUTION|>--- conflicted
+++ resolved
@@ -2826,27 +2826,22 @@
 			&& m_torrent_file
 			&& m_torrent_file->priv())
 		{
-<<<<<<< HEAD
 			m_ses.for_each_listen_socket([&](aux::listen_socket_handle const& s)
 			{
 				if (s.is_ssl() != is_ssl_torrent()) return;
 				tcp::endpoint const ep = s.get_local_endpoint();
 				if (is_any(ep.address())) return;
 				if (is_v6(ep))
-					req.ipv6.push_back(ep.address().to_v6());
+				{
+					if (!is_local(ep.address()) && !is_loopback(ep.address()))
+						req.ipv6.push_back(ep.address().to_v6());
+				}
 				else
-					req.ipv4.push_back(ep.address().to_v4());
+				{
+					if (!is_local(ep.address()) && !is_loopback(ep.address()))
+						req.ipv4.push_back(ep.address().to_v4());
+				}
 			});
-=======
-			boost::optional<tcp::endpoint> ep4 = m_ses.get_ipv4_interface();
-			if (ep4 && !is_local(ep4->address()) && !is_loopback(ep4->address()))
-				req.ipv4 = ep4->address().to_v4();
-#if TORRENT_USE_IPV6
-			boost::optional<tcp::endpoint> ep6 = m_ses.get_ipv6_interface();
-			if (ep6 && !is_local(ep6->address()) && !is_loopback(ep6->address()))
-				req.ipv6 = ep6->address().to_v6();
-#endif
->>>>>>> b443d334
 		}
 
 		// if we are aborting. we don't want any new peers

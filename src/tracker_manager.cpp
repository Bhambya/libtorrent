/*

Copyright (c) 2004-2019, Arvid Norberg
Copyright (c) 2016-2018, Alden Torres
Copyright (c) 2017, Steven Siloti
All rights reserved.

Redistribution and use in source and binary forms, with or without
modification, are permitted provided that the following conditions
are met:

    * Redistributions of source code must retain the above copyright
      notice, this list of conditions and the following disclaimer.
    * Redistributions in binary form must reproduce the above copyright
      notice, this list of conditions and the following disclaimer in
      the documentation and/or other materials provided with the distribution.
    * Neither the name of the author nor the names of its
      contributors may be used to endorse or promote products derived
      from this software without specific prior written permission.

THIS SOFTWARE IS PROVIDED BY THE COPYRIGHT HOLDERS AND CONTRIBUTORS "AS IS"
AND ANY EXPRESS OR IMPLIED WARRANTIES, INCLUDING, BUT NOT LIMITED TO, THE
IMPLIED WARRANTIES OF MERCHANTABILITY AND FITNESS FOR A PARTICULAR PURPOSE
ARE DISCLAIMED. IN NO EVENT SHALL THE COPYRIGHT OWNER OR CONTRIBUTORS BE
LIABLE FOR ANY DIRECT, INDIRECT, INCIDENTAL, SPECIAL, EXEMPLARY, OR
CONSEQUENTIAL DAMAGES (INCLUDING, BUT NOT LIMITED TO, PROCUREMENT OF
SUBSTITUTE GOODS OR SERVICES; LOSS OF USE, DATA, OR PROFITS; OR BUSINESS
INTERRUPTION) HOWEVER CAUSED AND ON ANY THEORY OF LIABILITY, WHETHER IN
CONTRACT, STRICT LIABILITY, OR TORT (INCLUDING NEGLIGENCE OR OTHERWISE)
ARISING IN ANY WAY OUT OF THE USE OF THIS SOFTWARE, EVEN IF ADVISED OF THE
POSSIBILITY OF SUCH DAMAGE.

*/

#include <cctype>

#include "libtorrent/aux_/io.hpp"
#include "libtorrent/aux_/session_interface.hpp"
#include "libtorrent/aux_/session_settings.hpp"
#include "libtorrent/http_tracker_connection.hpp"
#include "libtorrent/performance_counters.hpp"
#include "libtorrent/socket_io.hpp"
#include "libtorrent/ssl.hpp"
#include "libtorrent/tracker_manager.hpp"
#include "libtorrent/udp_tracker_connection.hpp"

#if TORRENT_USE_RTC
#include "libtorrent/aux_/websocket_tracker_connection.hpp"
#endif

using namespace std::placeholders;

namespace libtorrent {

	timeout_handler::timeout_handler(io_context& ios)
		: m_start_time(clock_type::now())
		, m_read_time(m_start_time)
		, m_timeout(ios)
	{}

	timeout_handler::~timeout_handler()
	{
		TORRENT_ASSERT(m_outstanding_timer_wait == 0);
	}

	void timeout_handler::set_timeout(int completion_timeout, int read_timeout)
	{
		m_completion_timeout = completion_timeout;
		m_read_timeout = read_timeout;
		m_start_time = m_read_time = clock_type::now();

		TORRENT_ASSERT(completion_timeout > 0 || read_timeout > 0);

		if (m_abort) return;

		int timeout = 0;
		if (m_read_timeout > 0) timeout = m_read_timeout;
		if (m_completion_timeout > 0)
		{
			timeout = timeout == 0
				? m_completion_timeout
				: std::min(m_completion_timeout, timeout);
		}

		ADD_OUTSTANDING_ASYNC("timeout_handler::timeout_callback");
		m_timeout.expires_at(m_read_time + seconds(timeout));
		m_timeout.async_wait(std::bind(
			&timeout_handler::timeout_callback, shared_from_this(), _1));
#if TORRENT_USE_ASSERTS
		++m_outstanding_timer_wait;
#endif
	}

	void timeout_handler::restart_read_timeout()
	{
		m_read_time = clock_type::now();
	}

	void timeout_handler::cancel()
	{
		m_abort = true;
		m_completion_timeout = 0;
		m_timeout.cancel();
	}

	void timeout_handler::timeout_callback(error_code const& error)
	{
		COMPLETE_ASYNC("timeout_handler::timeout_callback");
#if TORRENT_USE_ASSERTS
		TORRENT_ASSERT(m_outstanding_timer_wait > 0);
		--m_outstanding_timer_wait;
#endif
		if (m_abort) return;

		time_point now = clock_type::now();
		time_duration receive_timeout = now - m_read_time;
		time_duration completion_timeout = now - m_start_time;

		if ((m_read_timeout
				&& m_read_timeout <= total_seconds(receive_timeout))
			|| (m_completion_timeout
				&& m_completion_timeout <= total_seconds(completion_timeout))
			|| error)
		{
			on_timeout(error);
			return;
		}

		int timeout = 0;
		if (m_read_timeout > 0) timeout = m_read_timeout;
		if (m_completion_timeout > 0)
		{
			timeout = timeout == 0
				? int(m_completion_timeout - total_seconds(m_read_time - m_start_time))
				: std::min(int(m_completion_timeout - total_seconds(m_read_time - m_start_time)), timeout);
		}
		ADD_OUTSTANDING_ASYNC("timeout_handler::timeout_callback");
		m_timeout.expires_at(m_read_time + seconds(timeout));
		m_timeout.async_wait(
			std::bind(&timeout_handler::timeout_callback, shared_from_this(), _1));
#if TORRENT_USE_ASSERTS
		++m_outstanding_timer_wait;
#endif
	}

	tracker_connection::tracker_connection(
		tracker_manager& man
		, tracker_request req
		, io_context& ios
		, std::weak_ptr<request_callback> r)
		: timeout_handler(ios)
		, m_req(std::move(req))
		, m_requester(std::move(r))
		, m_man(man)
	{}

	std::shared_ptr<request_callback> tracker_connection::requester() const
	{
		return m_requester.lock();
	}

	void tracker_connection::fail(error_code const& ec, operation_t const op
		, char const* msg, seconds32 const interval, seconds32 const min_interval)
	{
		// we need to post the error to avoid deadlock
		post(get_executor(), std::bind(&tracker_connection::fail_impl
			, shared_from_this(), ec, op, std::string(msg), interval, min_interval));
	}

	void tracker_connection::fail_impl(error_code const& ec, operation_t const op
		, std::string const msg, seconds32 const interval, seconds32 const min_interval)
	{
		std::shared_ptr<request_callback> cb = requester();
		if (cb) cb->tracker_request_error(m_req, ec, op, msg
			, interval.count() == 0 ? min_interval : interval);
		close();
	}

	address tracker_connection::bind_interface() const
	{
		return m_req.outgoing_socket.get_local_endpoint().address();
	}

	void tracker_connection::sent_bytes(int bytes)
	{
		m_man.sent_bytes(bytes);
	}

	void tracker_connection::received_bytes(int bytes)
	{
		m_man.received_bytes(bytes);
	}

	tracker_manager::tracker_manager(send_fun_t send_fun
		, send_fun_hostname_t send_fun_hostname
		, counters& stats_counters
		, aux::resolver_interface& resolver
		, aux::session_settings const& sett
#if !defined TORRENT_DISABLE_LOGGING || TORRENT_USE_ASSERTS
		, aux::session_logger& ses
#endif
		)
		: m_send_fun(std::move(send_fun))
		, m_send_fun_hostname(std::move(send_fun_hostname))
		, m_host_resolver(resolver)
		, m_settings(sett)
		, m_stats_counters(stats_counters)
#if !defined TORRENT_DISABLE_LOGGING || TORRENT_USE_ASSERTS
		, m_ses(ses)
#endif
	{}

	tracker_manager::~tracker_manager()
	{
		abort_all_requests(true);
	}

	void tracker_manager::sent_bytes(int bytes)
	{
		TORRENT_ASSERT(m_ses.is_single_thread());
		m_stats_counters.inc_stats_counter(counters::sent_tracker_bytes, bytes);
	}

	void tracker_manager::received_bytes(int bytes)
	{
		TORRENT_ASSERT(m_ses.is_single_thread());
		m_stats_counters.inc_stats_counter(counters::recv_tracker_bytes, bytes);
	}

	void tracker_manager::remove_request(http_tracker_connection const* c)
	{
		TORRENT_ASSERT(is_single_thread());
		auto const i = std::find_if(m_http_conns.begin(), m_http_conns.end()
			, [c] (std::shared_ptr<http_tracker_connection> const& ptr) { return ptr.get() == c; });
		if (i != m_http_conns.end())
		{
			m_http_conns.erase(i);
			if (!m_queued.empty())
			{
				auto conn = std::move(m_queued.front());
				m_queued.pop_front();
				m_http_conns.push_back(std::move(conn));
				m_http_conns.back()->start();
				m_stats_counters.set_value(counters::num_queued_tracker_announces, std::int64_t(m_queued.size()));
			}
			return;
		}

		auto const j = std::find_if(m_queued.begin(), m_queued.end()
			, [c] (std::shared_ptr<http_tracker_connection> const& ptr) { return ptr.get() == c; });
		if (j != m_queued.end())
		{
			m_queued.erase(j);
			m_stats_counters.set_value(counters::num_queued_tracker_announces, std::int64_t(m_queued.size()));
		}
	}

	void tracker_manager::remove_request(udp_tracker_connection const* c)
	{
		TORRENT_ASSERT(is_single_thread());
		m_udp_conns.erase(c->transaction_id());
	}

#if TORRENT_USE_RTC
	void tracker_manager::remove_request(aux::websocket_tracker_connection const* c)
	{
		TORRENT_ASSERT(is_single_thread());
		tracker_request const& req = c->tracker_req();
		m_websocket_conns.erase(req.url);
	}
#endif

	void tracker_manager::update_transaction_id(
		std::shared_ptr<udp_tracker_connection> c
		, std::uint32_t tid)
	{
		TORRENT_ASSERT(is_single_thread());
		m_udp_conns.erase(c->transaction_id());
		m_udp_conns[tid] = c;
	}

	void tracker_manager::queue_request(
		io_context& ios
		, tracker_request&& req
		, aux::session_settings const& sett
		, std::weak_ptr<request_callback> c)
	{
		TORRENT_ASSERT(is_single_thread());
		TORRENT_ASSERT(req.num_want >= 0);
		TORRENT_ASSERT(!m_abort || req.event == event_t::stopped);
		if (m_abort && req.event != event_t::stopped) return;

#ifndef TORRENT_DISABLE_LOGGING
		if(auto cb = c.lock())
			cb->debug_log("*** QUEUE_TRACKER_REQUEST [ listen_port: %d ]", req.listen_port);
#endif

		std::string const protocol = req.url.substr(0, req.url.find(':'));

#if TORRENT_USE_SSL
		if (protocol == "http" || protocol == "https")
#else
		if (protocol == "http")
#endif
		{
			auto con = std::make_shared<http_tracker_connection>(ios, *this, std::move(req), c);
			if (m_http_conns.size() < std::size_t(sett.get_int(settings_pack::max_concurrent_http_announces)))
			{
				m_http_conns.push_back(std::move(con));
				m_http_conns.back()->start();
			}
			else
			{
				m_queued.push_back(std::move(con));
				m_stats_counters.set_value(counters::num_queued_tracker_announces, std::int64_t(m_queued.size()));
			}
			return;
		}
		else if (protocol == "udp")
		{
			auto con = std::make_shared<udp_tracker_connection>(ios, *this, std::move(req), c);
			m_udp_conns[con->transaction_id()] = con;
			con->start();
			return;
        }
#if TORRENT_USE_RTC
        else if (protocol == "ws" || protocol == "wss")
        {
			std::shared_ptr<request_callback> cb = c.lock();
			if(!cb) return;

			// TODO: introduce a setting for max_offers
			const int max_offers = 10;
			req.num_want = std::min(req.num_want, max_offers);
			cb->generate_rtc_offers(req.num_want
				, [this, &ios, req = std::move(req), c](error_code const& ec
					, std::vector<aux::rtc_offer> offers) mutable
			{
				if(!ec) req.offers = std::move(offers);

				auto it = m_websocket_conns.find(req.url);
				if (it != m_websocket_conns.end() && it->second->is_started()) {
					it->second->queue_request(std::move(req), c);
				} else {
					auto con = std::make_shared<aux::websocket_tracker_connection>(
							ios, *this, std::move(req), c);
					con->start();
					m_websocket_conns[req.url] = con;
				}
			});
			return;
        }
#endif
		// we need to post the error to avoid deadlock
		else if (auto r = c.lock())
			post(ios, std::bind(&request_callback::tracker_request_error, r, std::move(req)
				, errors::unsupported_url_protocol, operation_t::parse_address
				, "", seconds32(0)));
	}

	bool tracker_manager::incoming_packet(udp::endpoint const& ep
		, span<char const> const buf)
	{
		TORRENT_ASSERT(is_single_thread());
		// ignore packets smaller than 8 bytes
		if (buf.size() < 8)
		{
#ifndef TORRENT_DISABLE_LOGGING
			if (m_ses.should_log())
			{
				m_ses.session_log("incoming packet from %s, not a UDP tracker message "
					"(%d Bytes)", print_endpoint(ep).c_str(), int(buf.size()));
			}
#endif
			return false;
		}

		// the first word is the action, if it's not [0, 3]
		// it's not a valid udp tracker response
		span<const char> ptr = buf;
		std::uint32_t const action = aux::read_uint32(ptr);
		if (action > 3) return false;

		std::uint32_t const transaction = aux::read_uint32(ptr);
		auto const i = m_udp_conns.find(transaction);

		if (i == m_udp_conns.end())
		{
#ifndef TORRENT_DISABLE_LOGGING
			if (m_ses.should_log())
			{
				m_ses.session_log("incoming UDP tracker packet from %s has invalid "
					"transaction ID (%x)", print_endpoint(ep).c_str()
					, transaction);
			}
#endif
			return false;
		}

		std::shared_ptr<udp_tracker_connection> const p = i->second;
		// on_receive() may remove the tracker connection from the list
		return p->on_receive(ep, buf);
	}

	void tracker_manager::incoming_error(error_code const&
		, udp::endpoint const&)
	{
		TORRENT_ASSERT(is_single_thread());
		// TODO: 2 implement
	}

	bool tracker_manager::incoming_packet(char const* hostname
		, span<char const> const buf)
	{
		TORRENT_ASSERT(is_single_thread());
		// ignore packets smaller than 8 bytes
		if (buf.size() < 16) return false;

		// the first word is the action, if it's not [0, 3]
		// it's not a valid udp tracker response
		span<const char> ptr = buf;
		std::uint32_t const action = aux::read_uint32(ptr);
		if (action > 3) return false;

		std::uint32_t const transaction = aux::read_uint32(ptr);
		auto const i = m_udp_conns.find(transaction);

		if (i == m_udp_conns.end())
		{
#ifndef TORRENT_DISABLE_LOGGING
			// now, this may not have been meant to be a tracker response,
			// but chances are pretty good, so it's probably worth logging
			m_ses.session_log("incoming UDP tracker packet from %s has invalid "
				"transaction ID (%x)", hostname, int(transaction));
#endif
			return false;
		}

		std::shared_ptr<udp_tracker_connection> const p = i->second;
		// on_receive() may remove the tracker connection from the list
		return p->on_receive_hostname(hostname, buf);
	}

	void tracker_manager::send_hostname(aux::listen_socket_handle const& sock
		, char const* hostname, int const port
		, span<char const> p, error_code& ec, udp_send_flags_t const flags)
	{
		TORRENT_ASSERT(is_single_thread());
		m_send_fun_hostname(sock, hostname, port, p, ec, flags);
	}

	void tracker_manager::send(aux::listen_socket_handle const& sock
		, udp::endpoint const& ep
		, span<char const> p
		, error_code& ec, udp_send_flags_t const flags)
	{
		TORRENT_ASSERT(is_single_thread());
		m_send_fun(sock, ep, p, ec, flags);
	}

	void tracker_manager::abort_all_requests(bool all)
	{
		// this is called from the destructor too, which is not subject to the
		// single-thread requirement.
		TORRENT_ASSERT(all || is_single_thread());
		// removes all connections except 'event=stopped'-requests

		m_abort = true;
		std::vector<std::shared_ptr<http_tracker_connection>> close_http_connections;
		std::vector<std::shared_ptr<udp_tracker_connection>> close_udp_connections;
<<<<<<< HEAD
=======

		for (auto const& c : m_queued)
		{
			tracker_request const& req = c->tracker_req();
			if (req.event == event_t::stopped && !all)
				continue;

			close_http_connections.push_back(c);

#ifndef TORRENT_DISABLE_LOGGING
			std::shared_ptr<request_callback> rc = c->requester();
			if (rc) rc->debug_log("aborting: %s", req.url.c_str());
#endif
		}
>>>>>>> e7d3e3b0
		for (auto const& c : m_http_conns)
		{
			tracker_request const& req = c->tracker_req();
			if (req.event == event_t::stopped && !all)
				continue;

			close_http_connections.push_back(c);

#ifndef TORRENT_DISABLE_LOGGING
			std::shared_ptr<request_callback> rc = c->requester();
			if (rc) rc->debug_log("aborting: %s", req.url.c_str());
#endif
		}
		for (auto const& p : m_udp_conns)
		{
			auto const& c = p.second;
			tracker_request const& req = c->tracker_req();
			if (req.event == event_t::stopped && !all)
				continue;

			close_udp_connections.push_back(c);

#ifndef TORRENT_DISABLE_LOGGING
			std::shared_ptr<request_callback> rc = c->requester();
			if (rc) rc->debug_log("aborting: %s", req.url.c_str());
#endif
		}

#if TORRENT_USE_RTC
		std::vector<std::shared_ptr<aux::websocket_tracker_connection>> close_websocket_connections;
		for (auto const& p : m_websocket_conns)
		{
			auto const& c = p.second;
			close_websocket_connections.push_back(c);

#ifndef TORRENT_DISABLE_LOGGING
			std::shared_ptr<request_callback> rc = c->requester();
			if (rc) rc->debug_log("aborting: %s", c->tracker_req().url.c_str());
#endif
		}
#endif

		for (auto const& c : close_http_connections)
			c->close();

		for (auto const& c : close_udp_connections)
			c->close();

#if TORRENT_USE_RTC
		for (auto const& c : close_websocket_connections)
			c->close();
#endif
	}

	bool tracker_manager::empty() const
	{
		TORRENT_ASSERT(is_single_thread());
		return m_http_conns.empty() && m_udp_conns.empty()
#if TORRENT_USE_RTC
			&& m_websocket_conns.empty()
#endif
			;
	}

	int tracker_manager::num_requests() const
	{
		TORRENT_ASSERT(is_single_thread());
		return int(m_http_conns.size() + m_udp_conns.size()
#if TORRENT_USE_RTC
			+ m_websocket_conns.empty()
#endif
			);
	}
}
<|MERGE_RESOLUTION|>--- conflicted
+++ resolved
@@ -468,8 +468,6 @@
 		m_abort = true;
 		std::vector<std::shared_ptr<http_tracker_connection>> close_http_connections;
 		std::vector<std::shared_ptr<udp_tracker_connection>> close_udp_connections;
-<<<<<<< HEAD
-=======
 
 		for (auto const& c : m_queued)
 		{
@@ -484,7 +482,6 @@
 			if (rc) rc->debug_log("aborting: %s", req.url.c_str());
 #endif
 		}
->>>>>>> e7d3e3b0
 		for (auto const& c : m_http_conns)
 		{
 			tracker_request const& req = c->tracker_req();

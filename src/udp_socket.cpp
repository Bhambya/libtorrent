/*

Copyright (c) 2007-2019, Arvid Norberg
Copyright (c) 2015, Thomas Yuan
Copyright (c) 2016, Steven Siloti
Copyright (c) 2016, Andrei Kurushin
Copyright (c) 2016-2018, Alden Torres
All rights reserved.

Redistribution and use in source and binary forms, with or without
modification, are permitted provided that the following conditions
are met:

    * Redistributions of source code must retain the above copyright
      notice, this list of conditions and the following disclaimer.
    * Redistributions in binary form must reproduce the above copyright
      notice, this list of conditions and the following disclaimer in
      the documentation and/or other materials provided with the distribution.
    * Neither the name of the author nor the names of its
      contributors may be used to endorse or promote products derived
      from this software without specific prior written permission.

THIS SOFTWARE IS PROVIDED BY THE COPYRIGHT HOLDERS AND CONTRIBUTORS "AS IS"
AND ANY EXPRESS OR IMPLIED WARRANTIES, INCLUDING, BUT NOT LIMITED TO, THE
IMPLIED WARRANTIES OF MERCHANTABILITY AND FITNESS FOR A PARTICULAR PURPOSE
ARE DISCLAIMED. IN NO EVENT SHALL THE COPYRIGHT OWNER OR CONTRIBUTORS BE
LIABLE FOR ANY DIRECT, INDIRECT, INCIDENTAL, SPECIAL, EXEMPLARY, OR
CONSEQUENTIAL DAMAGES (INCLUDING, BUT NOT LIMITED TO, PROCUREMENT OF
SUBSTITUTE GOODS OR SERVICES; LOSS OF USE, DATA, OR PROFITS; OR BUSINESS
INTERRUPTION) HOWEVER CAUSED AND ON ANY THEORY OF LIABILITY, WHETHER IN
CONTRACT, STRICT LIABILITY, OR TORT (INCLUDING NEGLIGENCE OR OTHERWISE)
ARISING IN ANY WAY OUT OF THE USE OF THIS SOFTWARE, EVEN IF ADVISED OF THE
POSSIBILITY OF SUCH DAMAGE.

*/

#include "libtorrent/config.hpp"
#include "libtorrent/udp_socket.hpp"
#include "libtorrent/socket_io.hpp"
#include "libtorrent/settings_pack.hpp"
#include "libtorrent/error.hpp"
#include "libtorrent/time.hpp"
#include "libtorrent/debug.hpp"
#include "libtorrent/deadline_timer.hpp"
#include "libtorrent/aux_/numeric_cast.hpp"
#include "libtorrent/broadcast_socket.hpp" // for is_v4
#include "libtorrent/alert_manager.hpp"
#include "libtorrent/socks5_stream.hpp" // for socks_error

#include <cstdlib>
#include <functional>

#include "libtorrent/aux_/disable_warnings_push.hpp"
#include <boost/asio/ip/v6_only.hpp>
#include "libtorrent/aux_/disable_warnings_pop.hpp"

namespace libtorrent {

using namespace std::placeholders;

// used to build SOCKS messages in
std::size_t const tmp_buffer_size = 270;

// used for SOCKS5 UDP wrapper header
std::size_t const max_header_size = 255;

// this class hold the state of the SOCKS5 connection to maintain the UDP
// ASSOCIATE tunnel. It's instantiated on the heap for two reasons:
//
// 1. since its asynchronous functions may refer to it after the udp_socket has
//    been destructed, it needs to be held by a shared_ptr
// 2. since using a socks proxy is assumed to be a less common case, it makes
//    the common case cheaper by not allocating this space unconditionally
struct socks5 : std::enable_shared_from_this<socks5>
{
<<<<<<< HEAD
	explicit socks5(io_context& ios)
=======
	explicit socks5(io_service& ios, alert_manager& alerts)
>>>>>>> 96695fa7
		: m_socks5_sock(ios)
		, m_resolver(ios)
		, m_timer(ios)
		, m_retry_timer(ios)
		, m_alerts(alerts)
		, m_abort(false)
		, m_active(false)
	{}

	void start(aux::proxy_settings const& ps);
	void close();

	bool active() const { return m_active; }
	udp::endpoint target() const { return m_udp_proxy_addr; }

private:

	std::shared_ptr<socks5> self() { return shared_from_this(); }

	void on_name_lookup(error_code const& e, tcp::resolver::results_type ips);
	void on_connect_timeout(error_code const& e);
	void on_connected(error_code const& e);
	void handshake1(error_code const& e);
	void handshake2(error_code const& e);
	void handshake3(error_code const& e);
	void handshake4(error_code const& e);
	void socks_forward_udp();
	void connect1(error_code const& e);
	void connect2(error_code const& e);
	void hung_up(error_code const& e);
	void retry_socks_connect(error_code const& e);

	tcp::socket m_socks5_sock;
	tcp::resolver m_resolver;
	deadline_timer m_timer;
	deadline_timer m_retry_timer;
	alert_manager& m_alerts;
	std::array<char, tmp_buffer_size> m_tmp_buf;

	aux::proxy_settings m_proxy_settings;

	// this is the endpoint the proxy server lives at.
	// when performing a UDP associate, we get another
	// endpoint (presumably on the same IP) where we're
	// supposed to send UDP packets.
	tcp::endpoint m_proxy_addr;

	// this is where UDP packets that are to be forwarded
	// are sent. The result from UDP ASSOCIATE is stored
	// in here.
	udp::endpoint m_udp_proxy_addr;

	// set to true when we've been asked to shut down
	bool m_abort;

	// set to true once the tunnel is established
	bool m_active;
};

#ifdef TORRENT_HAS_DONT_FRAGMENT
struct set_dont_frag
{
	set_dont_frag(udp::socket& sock, bool const df)
		: m_socket(sock)
		, m_df(df)
	{
		if (!m_df) return;
		error_code ignore_errors;
		m_socket.set_option(libtorrent::dont_fragment(true), ignore_errors);
		TORRENT_ASSERT_VAL(!ignore_errors, ignore_errors.message());
	}

	~set_dont_frag()
	{
		if (!m_df) return;
		error_code ignore_errors;
		m_socket.set_option(libtorrent::dont_fragment(false), ignore_errors);
		TORRENT_ASSERT_VAL(!ignore_errors, ignore_errors.message());
	}

private:
	udp::socket& m_socket;
	bool const m_df;
};
#else
struct set_dont_frag
{ set_dont_frag(udp::socket&, int) {} };
#endif

udp_socket::udp_socket(io_context& ios)
	: m_socket(ios)
	, m_ioc(ios)
	, m_buf(new receive_buffer())
	, m_bind_port(0)
	, m_abort(true)
{}

int udp_socket::read(span<packet> pkts, error_code& ec)
{
	auto const num = int(pkts.size());
	int ret = 0;
	packet p;

	while (ret < num)
	{
		int const len = int(m_socket.receive_from(boost::asio::buffer(*m_buf)
			, p.from, 0, ec));

		if (ec == error::would_block
			|| ec == error::try_again
			|| ec == error::operation_aborted
			|| ec == error::bad_descriptor)
		{
			return ret;
		}

		if (ec == error::interrupted)
		{
			continue;
		}

		if (ec)
		{
			// SOCKS5 cannot wrap ICMP errors. And even if it could, they certainly
			// would not arrive as unwrapped (regular) ICMP errors. If we're using
			// a proxy we must ignore these
			if (m_proxy_settings.type != settings_pack::none) continue;

			p.error = ec;
			p.data = span<char>();
		}
		else
		{
			p.data = {m_buf->data(), len};

			// support packets coming from the SOCKS5 proxy
			if (m_socks5_connection && m_socks5_connection->active())
			{
				// if the source IP doesn't match the proxy's, ignore the packet
				if (p.from != m_socks5_connection->target()) continue;
				// if we failed to unwrap, silently ignore the packet
				if (!unwrap(p.from, p.data)) continue;
			}
			else
			{
				// if we don't proxy trackers or peers, we may be receiving unwrapped
				// packets and we must let them through.
				bool const proxy_only
					= m_proxy_settings.proxy_peer_connections
					&& m_proxy_settings.proxy_tracker_connections
					;

				// if we proxy everything, block all packets that aren't coming from
				// the proxy
				if (m_proxy_settings.type != settings_pack::none && proxy_only) continue;
			}
		}

		pkts[ret] = p;
		++ret;

		// we only have a single buffer for now, so we can only return a
		// single packet. In the future though, we could attempt to drain
		// the socket here, or maybe even use recvmmsg()
		break;
	}

	return ret;
}

void udp_socket::send_hostname(char const* hostname, int const port
	, span<char const> p, error_code& ec, udp_send_flags_t const flags)
{
	TORRENT_ASSERT(is_single_thread());

	// if the sockets are closed, the udp_socket is closing too
	if (!is_open())
	{
		ec = error_code(boost::system::errc::bad_file_descriptor, generic_category());
		return;
	}

	bool const use_proxy
		= ((flags & peer_connection) && m_proxy_settings.proxy_peer_connections)
		|| ((flags & tracker_connection) && m_proxy_settings.proxy_tracker_connections)
		|| !(flags & (tracker_connection | peer_connection))
		;

	if (use_proxy && m_proxy_settings.type != settings_pack::none)
	{
		if (m_socks5_connection && m_socks5_connection->active())
		{
			// send udp packets through SOCKS5 server
			wrap(hostname, port, p, ec, flags);
		}
		else
		{
			ec = error_code(boost::system::errc::permission_denied, generic_category());
		}
		return;
	}

	// the overload that takes a hostname is really only supported when we're
	// using a proxy
	address const target = make_address(hostname, ec);
	if (!ec) send(udp::endpoint(target, std::uint16_t(port)), p, ec, flags);
}

void udp_socket::send(udp::endpoint const& ep, span<char const> p
	, error_code& ec, udp_send_flags_t const flags)
{
	TORRENT_ASSERT(is_single_thread());

	// if the sockets are closed, the udp_socket is closing too
	if (!is_open())
	{
		ec = error_code(boost::system::errc::bad_file_descriptor, generic_category());
		return;
	}

	bool const use_proxy
		= ((flags & peer_connection) && m_proxy_settings.proxy_peer_connections)
		|| ((flags & tracker_connection) && m_proxy_settings.proxy_tracker_connections)
		|| !(flags & (tracker_connection | peer_connection))
		;

	if (use_proxy && m_proxy_settings.type != settings_pack::none)
	{
		if (m_socks5_connection && m_socks5_connection->active())
		{
			// send udp packets through SOCKS5 server
			wrap(ep, p, ec, flags);
		}
		else
		{
			ec = error_code(boost::system::errc::permission_denied, generic_category());
		}
		return;
	}

	// set the DF flag for the socket and clear it again in the destructor
	set_dont_frag df(m_socket, (flags & dont_fragment)
		&& is_v4(ep));

	m_socket.send_to(boost::asio::buffer(p.data(), static_cast<std::size_t>(p.size())), ep, 0, ec);
}

void udp_socket::wrap(udp::endpoint const& ep, span<char const> p
	, error_code& ec, udp_send_flags_t const flags)
{
	TORRENT_UNUSED(flags);
	using namespace libtorrent::aux;

	std::array<char, max_header_size> header;
	char* h = header.data();

	write_uint16(0, h); // reserved
	write_uint8(0, h); // fragment
	write_uint8(is_v4(ep) ? 1 : 4, h); // atyp
	write_endpoint(ep, h);

	std::array<boost::asio::const_buffer, 2> iovec;
	iovec[0] = boost::asio::const_buffer(header.data(), aux::numeric_cast<std::size_t>(h - header.data()));
	iovec[1] = boost::asio::const_buffer(p.data(), static_cast<std::size_t>(p.size()));

	// set the DF flag for the socket and clear it again in the destructor
	set_dont_frag df(m_socket, (flags & dont_fragment) && is_v4(ep));

	m_socket.send_to(iovec, m_socks5_connection->target(), 0, ec);
}

void udp_socket::wrap(char const* hostname, int const port, span<char const> p
	, error_code& ec, udp_send_flags_t const flags)
{
	using namespace libtorrent::aux;

	std::array<char, max_header_size> header;
	char* h = header.data();

	write_uint16(0, h); // reserved
	write_uint8(0, h); // fragment
	write_uint8(3, h); // atyp
	std::size_t const hostlen = std::min(std::strlen(hostname), max_header_size - 7);
	write_uint8(hostlen, h); // hostname len
	std::memcpy(h, hostname, hostlen);
	h += hostlen;
	write_uint16(port, h);

	std::array<boost::asio::const_buffer, 2> iovec;
	iovec[0] = boost::asio::const_buffer(header.data(), aux::numeric_cast<std::size_t>(h - header.data()));
	iovec[1] = boost::asio::const_buffer(p.data(), static_cast<std::size_t>(p.size()));

	// set the DF flag for the socket and clear it again in the destructor
	set_dont_frag df(m_socket, (flags & dont_fragment)
		&& is_v4(m_socket.local_endpoint(ec)));

	m_socket.send_to(iovec, m_socks5_connection->target(), 0, ec);
}

// unwrap the UDP packet from the SOCKS5 header
// buf is an in-out parameter. It will be updated
// return false if the packet should be ignored. It's not a valid Socks5 UDP
// forwarded packet
bool udp_socket::unwrap(udp::endpoint& from, span<char>& buf)
{
	using namespace libtorrent::aux;

	// the minimum socks5 header size
	auto const size = aux::numeric_cast<int>(buf.size());
	if (size <= 10) return false;

	char* p = buf.data();
	p += 2; // reserved
	int const frag = read_uint8(p);
	// fragmentation is not supported
	if (frag != 0) return false;

	int const atyp = read_uint8(p);
	if (atyp == 1)
	{
		// IPv4
		from = read_v4_endpoint<udp::endpoint>(p);
	}
	else if (atyp == 4)
	{
		// IPv6
		from = read_v6_endpoint<udp::endpoint>(p);
	}
	else
	{
		int const len = read_uint8(p);
		if (len > buf.end() - p) return false;
		std::string hostname(p, p + len);
		error_code ec;
		address addr = make_address(hostname, ec);
		// we only support "hostnames" that are a dotted decimal IP
		if (ec) return false;
		p += len;
		from = udp::endpoint(addr, read_uint16(p));
	}

	buf = {p, size - (p - buf.data())};
	return true;
}

#if !defined BOOST_ASIO_ENABLE_CANCELIO && defined TORRENT_WINDOWS
#error BOOST_ASIO_ENABLE_CANCELIO needs to be defined when building libtorrent to enable cancel() in asio on windows
#endif

void udp_socket::close()
{
	TORRENT_ASSERT(is_single_thread());

	error_code ec;
	m_socket.close(ec);
	TORRENT_ASSERT_VAL(!ec || ec == error::bad_descriptor, ec);
	if (m_socks5_connection)
	{
		m_socks5_connection->close();
		m_socks5_connection.reset();
	}
	m_abort = true;
}

void udp_socket::open(udp const& protocol, error_code& ec)
{
	TORRENT_ASSERT(is_single_thread());

	m_abort = false;

	if (m_socket.is_open()) m_socket.close(ec);
	ec.clear();

	m_socket.open(protocol, ec);
	if (ec) return;
	if (protocol == udp::v6())
	{
		error_code err;
		m_socket.set_option(boost::asio::ip::v6_only(true), err);

#ifdef TORRENT_WINDOWS
		// enable Teredo on windows
		m_socket.set_option(v6_protection_level(PROTECTION_LEVEL_UNRESTRICTED), err);
#endif // TORRENT_WINDOWS
	}

	// this is best-effort. ignore errors
#ifdef TORRENT_WINDOWS
	error_code err;
	m_socket.set_option(exclusive_address_use(true), err);
#endif
}

void udp_socket::bind(udp::endpoint const& ep, error_code& ec)
{
	if (!m_socket.is_open()) open(ep.protocol(), ec);
	if (ec) return;
	m_socket.bind(ep, ec);
	if (ec) return;
	m_socket.non_blocking(true, ec);
	if (ec) return;

	error_code err;
	m_bind_port = m_socket.local_endpoint(err).port();
	if (err) m_bind_port = ep.port();
}

void udp_socket::set_proxy_settings(aux::proxy_settings const& ps
	, alert_manager& alerts)
{
	TORRENT_ASSERT(is_single_thread());

	if (m_socks5_connection)
	{
		m_socks5_connection->close();
		m_socks5_connection.reset();
	}

	m_proxy_settings = ps;

	if (m_abort) return;

	if (ps.type == settings_pack::socks5
		|| ps.type == settings_pack::socks5_pw)
	{
		// connect to socks5 server and open up the UDP tunnel
<<<<<<< HEAD

		m_socks5_connection = std::make_shared<socks5>(m_ioc);
=======
		m_socks5_connection = std::make_shared<socks5>(lt::get_io_service(m_socket), alerts);
>>>>>>> 96695fa7
		m_socks5_connection->start(ps);
	}
}

// ===================== SOCKS 5 =========================

void socks5::start(aux::proxy_settings const& ps)
{
	m_proxy_settings = ps;

	// TODO: use the system resolver_interface here
	ADD_OUTSTANDING_ASYNC("socks5::on_name_lookup");
	m_resolver.async_resolve(ps.hostname, to_string(ps.port).data(), std::bind(
		&socks5::on_name_lookup, self(), _1, _2));
}

void socks5::on_name_lookup(error_code const& e, tcp::resolver::results_type ips)
{
	COMPLETE_ASYNC("socks5::on_name_lookup");

	if (m_abort) return;

	if (e == boost::asio::error::operation_aborted) return;

	if (e)
	{
		if (m_alerts.should_post<socks5_alert>())
			m_alerts.emplace_alert<socks5_alert>(m_proxy_addr, operation_t::hostname_lookup, e);
		return;
	}

<<<<<<< HEAD
	auto i = ips.begin();
	m_proxy_addr.address(i->endpoint().address());
	m_proxy_addr.port(i->endpoint().port());
=======
	m_proxy_addr = i->endpoint();
>>>>>>> 96695fa7

	error_code ec;
	m_socks5_sock.open(is_v4(m_proxy_addr) ? tcp::v4() : tcp::v6(), ec);

	// enable keepalives
	m_socks5_sock.set_option(boost::asio::socket_base::keep_alive(true), ec);

	ADD_OUTSTANDING_ASYNC("socks5::on_connected");
	m_socks5_sock.async_connect(m_proxy_addr
		, std::bind(&socks5::on_connected, self(), _1));

	ADD_OUTSTANDING_ASYNC("socks5::on_connect_timeout");
	m_timer.expires_after(seconds(10));
	m_timer.async_wait(std::bind(&socks5::on_connect_timeout
		, self(), _1));
}

void socks5::on_connect_timeout(error_code const& e)
{
	COMPLETE_ASYNC("socks5::on_connect_timeout");

	if (e == boost::asio::error::operation_aborted) return;

	if (m_abort) return;

	if (m_alerts.should_post<socks5_alert>())
		m_alerts.emplace_alert<socks5_alert>(m_proxy_addr, operation_t::connect, errors::timed_out);

	error_code ignore;
	m_socks5_sock.close(ignore);
}

void socks5::on_connected(error_code const& e)
{
	COMPLETE_ASYNC("socks5::on_connected");

	m_timer.cancel();

	if (e == boost::asio::error::operation_aborted) return;

	if (m_abort) return;

	// we failed to connect to the proxy
	if (e)
	{
		if (m_alerts.should_post<socks5_alert>())
			m_alerts.emplace_alert<socks5_alert>(m_proxy_addr, operation_t::connect, e);
		return;
	}

	using namespace libtorrent::aux;

	// send SOCKS5 authentication methods
	char* p = m_tmp_buf.data();
	write_uint8(5, p); // SOCKS VERSION 5
	if (m_proxy_settings.username.empty()
		|| m_proxy_settings.type == settings_pack::socks5)
	{
		write_uint8(1, p); // 1 authentication method (no auth)
		write_uint8(0, p); // no authentication
	}
	else
	{
		write_uint8(2, p); // 2 authentication methods
		write_uint8(0, p); // no authentication
		write_uint8(2, p); // username/password
	}
	TORRENT_ASSERT_VAL(p - m_tmp_buf.data() < int(m_tmp_buf.size()), (p - m_tmp_buf.data()));
	ADD_OUTSTANDING_ASYNC("socks5::on_handshake1");
	boost::asio::async_write(m_socks5_sock, boost::asio::buffer(m_tmp_buf.data()
		, aux::numeric_cast<std::size_t>(p - m_tmp_buf.data()))
		, std::bind(&socks5::handshake1, self(), _1));
}

void socks5::handshake1(error_code const& e)
{
	COMPLETE_ASYNC("socks5::on_handshake1");
	if (m_abort) return;
	if (e)
	{
		if (m_alerts.should_post<socks5_alert>())
			m_alerts.emplace_alert<socks5_alert>(m_proxy_addr, operation_t::handshake, e);
		return;
	}

	ADD_OUTSTANDING_ASYNC("socks5::on_handshake2");
	boost::asio::async_read(m_socks5_sock, boost::asio::buffer(m_tmp_buf.data(), 2)
		, std::bind(&socks5::handshake2, self(), _1));
}

void socks5::handshake2(error_code const& e)
{
	COMPLETE_ASYNC("socks5::on_handshake2");
	if (m_abort) return;

	if (e)
	{
		if (m_alerts.should_post<socks5_alert>())
			m_alerts.emplace_alert<socks5_alert>(m_proxy_addr, operation_t::handshake, e);
		return;
	}

	using namespace libtorrent::aux;

	char* p = m_tmp_buf.data();
	int const version = read_uint8(p);
	int const method = read_uint8(p);

	if (version < 5)
	{
		if (m_alerts.should_post<socks5_alert>())
			m_alerts.emplace_alert<socks5_alert>(m_proxy_addr, operation_t::handshake
				, socks_error::unsupported_version);
		error_code ec;
		m_socks5_sock.close(ec);
		return;
	}

	if (method == 0)
	{
		socks_forward_udp(/*l*/);
	}
	else if (method == 2)
	{
		if (m_proxy_settings.username.empty())
		{
			if (m_alerts.should_post<socks5_alert>())
				m_alerts.emplace_alert<socks5_alert>(m_proxy_addr, operation_t::handshake
					, socks_error::username_required);
			error_code ec;
			m_socks5_sock.close(ec);
			return;
		}

		// start sub-negotiation
		p = m_tmp_buf.data();
		write_uint8(1, p);
		TORRENT_ASSERT(m_proxy_settings.username.size() < 0x100);
		write_uint8(uint8_t(m_proxy_settings.username.size()), p);
		write_string(m_proxy_settings.username, p);
		TORRENT_ASSERT(m_proxy_settings.password.size() < 0x100);
		write_uint8(uint8_t(m_proxy_settings.password.size()), p);
		write_string(m_proxy_settings.password, p);
		TORRENT_ASSERT_VAL(p - m_tmp_buf.data() < int(m_tmp_buf.size()), (p - m_tmp_buf.data()));
		ADD_OUTSTANDING_ASYNC("socks5::on_handshake3");
		boost::asio::async_write(m_socks5_sock
			, boost::asio::buffer(m_tmp_buf.data(), aux::numeric_cast<std::size_t>(p - m_tmp_buf.data()))
			, std::bind(&socks5::handshake3, self(), _1));
	}
	else
	{
		if (m_alerts.should_post<socks5_alert>())
			m_alerts.emplace_alert<socks5_alert>(m_proxy_addr, operation_t::handshake
				, socks_error::unsupported_authentication_method);

		error_code ec;
		m_socks5_sock.close(ec);
		return;
	}
}

void socks5::handshake3(error_code const& e)
{
	COMPLETE_ASYNC("socks5::on_handshake3");
	if (m_abort) return;
	if (e)
	{
		if (m_alerts.should_post<socks5_alert>())
			m_alerts.emplace_alert<socks5_alert>(m_proxy_addr, operation_t::handshake, e);
		return;
	}

	ADD_OUTSTANDING_ASYNC("socks5::on_handshake4");
	boost::asio::async_read(m_socks5_sock, boost::asio::buffer(m_tmp_buf.data(), 2)
		, std::bind(&socks5::handshake4, self(), _1));
}

void socks5::handshake4(error_code const& e)
{
	COMPLETE_ASYNC("socks5::on_handshake4");
	if (m_abort) return;
	if (e)
	{
		if (m_alerts.should_post<socks5_alert>())
			m_alerts.emplace_alert<socks5_alert>(m_proxy_addr, operation_t::handshake, e);
		return;
	}

	using namespace libtorrent::aux;

	char* p = m_tmp_buf.data();
	int const version = read_uint8(p);
	int const status = read_uint8(p);

	if (version != 1 || status != 0) return;

	socks_forward_udp(/*l*/);
}

void socks5::socks_forward_udp()
{
	using namespace libtorrent::aux;

	// send SOCKS5 UDP command
	char* p = m_tmp_buf.data();
	write_uint8(5, p); // SOCKS VERSION 5
	write_uint8(3, p); // UDP ASSOCIATE command
	write_uint8(0, p); // reserved
	write_uint8(1, p); // ATYP = IPv4
	write_uint32(0, p); // 0.0.0.0
	write_uint16(0, p); // :0
	TORRENT_ASSERT_VAL(p - m_tmp_buf.data() < int(m_tmp_buf.size()), (p - m_tmp_buf.data()));
	ADD_OUTSTANDING_ASYNC("socks5::connect1");
	boost::asio::async_write(m_socks5_sock
		, boost::asio::buffer(m_tmp_buf.data(), aux::numeric_cast<std::size_t>(p - m_tmp_buf.data()))
		, std::bind(&socks5::connect1, self(), _1));
}

void socks5::connect1(error_code const& e)
{
	COMPLETE_ASYNC("socks5::connect1");
	if (m_abort) return;
	if (e)
	{
		if (m_alerts.should_post<socks5_alert>())
			m_alerts.emplace_alert<socks5_alert>(m_proxy_addr, operation_t::connect, e);
		return;
	}

	ADD_OUTSTANDING_ASYNC("socks5::connect2");
	boost::asio::async_read(m_socks5_sock, boost::asio::buffer(m_tmp_buf.data(), 10)
		, std::bind(&socks5::connect2, self(), _1));
}

void socks5::connect2(error_code const& e)
{
	COMPLETE_ASYNC("socks5::connect2");

	if (m_abort) return;
	if (e)
	{
		if (m_alerts.should_post<socks5_alert>())
			m_alerts.emplace_alert<socks5_alert>(m_proxy_addr, operation_t::handshake, e);
		return;
	}

	using namespace libtorrent::aux;

	char* p = m_tmp_buf.data();
	int const version = read_uint8(p); // VERSION
	int const status = read_uint8(p); // STATUS
	++p; // RESERVED
	int const atyp = read_uint8(p); // address type

	if (version != 5 || status != 0) return;

	if (atyp == 1)
	{
		m_udp_proxy_addr.address(address_v4(read_uint32(p)));
		m_udp_proxy_addr.port(read_uint16(p));
	}
	else
	{
		// in this case we need to read more data from the socket
		// no IPv6 support for UDP socks5
		TORRENT_ASSERT_FAIL();
		return;
	}

	// we're done!
	m_active = true;

	ADD_OUTSTANDING_ASYNC("socks5::hung_up");
	boost::asio::async_read(m_socks5_sock, boost::asio::buffer(m_tmp_buf.data(), 10)
		, std::bind(&socks5::hung_up, self(), _1));
}

void socks5::hung_up(error_code const& e)
{
	COMPLETE_ASYNC("socks5::hung_up");
	m_active = false;

	if (e == boost::asio::error::operation_aborted || m_abort) return;

	if (e && m_alerts.should_post<socks5_alert>())
		m_alerts.emplace_alert<socks5_alert>(m_proxy_addr, operation_t::sock_read, e);

	// the socks connection was closed, re-open it in a bit
	m_retry_timer.expires_after(seconds(5));
	m_retry_timer.async_wait(std::bind(&socks5::retry_socks_connect
		, self(), _1));
}

void socks5::retry_socks_connect(error_code const& e)
{
	if (e) return;
	start(m_proxy_settings);
}

void socks5::close()
{
	m_abort = true;
	error_code ec;
	m_socks5_sock.close(ec);
	m_resolver.cancel();
	m_timer.cancel();
}

constexpr udp_send_flags_t udp_socket::peer_connection;
constexpr udp_send_flags_t udp_socket::tracker_connection;
constexpr udp_send_flags_t udp_socket::dont_queue;
constexpr udp_send_flags_t udp_socket::dont_fragment;

}<|MERGE_RESOLUTION|>--- conflicted
+++ resolved
@@ -73,11 +73,7 @@
 //    the common case cheaper by not allocating this space unconditionally
 struct socks5 : std::enable_shared_from_this<socks5>
 {
-<<<<<<< HEAD
-	explicit socks5(io_context& ios)
-=======
-	explicit socks5(io_service& ios, alert_manager& alerts)
->>>>>>> 96695fa7
+	explicit socks5(io_context& ios, alert_manager& alerts)
 		: m_socks5_sock(ios)
 		, m_resolver(ios)
 		, m_timer(ios)
@@ -504,12 +500,8 @@
 		|| ps.type == settings_pack::socks5_pw)
 	{
 		// connect to socks5 server and open up the UDP tunnel
-<<<<<<< HEAD
-
-		m_socks5_connection = std::make_shared<socks5>(m_ioc);
-=======
-		m_socks5_connection = std::make_shared<socks5>(lt::get_io_service(m_socket), alerts);
->>>>>>> 96695fa7
+
+		m_socks5_connection = std::make_shared<socks5>(m_ioc, alerts);
 		m_socks5_connection->start(ps);
 	}
 }
@@ -541,18 +533,13 @@
 		return;
 	}
 
-<<<<<<< HEAD
 	auto i = ips.begin();
-	m_proxy_addr.address(i->endpoint().address());
-	m_proxy_addr.port(i->endpoint().port());
-=======
 	m_proxy_addr = i->endpoint();
->>>>>>> 96695fa7
 
 	error_code ec;
 	m_socks5_sock.open(is_v4(m_proxy_addr) ? tcp::v4() : tcp::v6(), ec);
 
-	// enable keepalives
+	// enable keep-alives
 	m_socks5_sock.set_option(boost::asio::socket_base::keep_alive(true), ec);
 
 	ADD_OUTSTANDING_ASYNC("socks5::on_connected");

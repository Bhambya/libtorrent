--- conflicted
+++ resolved
@@ -446,34 +446,9 @@
 	m_socket.io_control(ioc, ec);
 	if (ec) return;
 
-<<<<<<< HEAD
-	m_bind_port = ep.port();
-=======
-		m_ipv6_sock.bind(ep6, ec);
-		if (ec != error_code(boost::system::errc::address_not_available
-			, boost::system::generic_category()))
-		{
-			if (ec) return;
-			udp::socket::non_blocking_io ioc(true);
-			m_ipv6_sock.io_control(ioc, ec);
-			if (ec) return;
-			setup_read(&m_ipv6_sock);
-		}
-		else
-		{
-			ec.clear();
-		}
-	}
-#endif
-
 	error_code err;
-	m_bind_port = m_ipv4_sock.local_endpoint(err).port();
+	m_bind_port = m_socket.local_endpoint(err).port();
 	if (err) m_bind_port = ep.port();
-
-#if TORRENT_USE_ASSERTS
-	m_started = true;
-#endif
->>>>>>> ad7e796d
 }
 
 void udp_socket::set_proxy_settings(aux::proxy_settings const& ps)

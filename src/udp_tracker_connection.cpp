/*

Copyright (c) 2003-2016, Arvid Norberg
All rights reserved.

Redistribution and use in source and binary forms, with or without
modification, are permitted provided that the following conditions
are met:

    * Redistributions of source code must retain the above copyright
      notice, this list of conditions and the following disclaimer.
    * Redistributions in binary form must reproduce the above copyright
      notice, this list of conditions and the following disclaimer in
      the documentation and/or other materials provided with the distribution.
    * Neither the name of the author nor the names of its
      contributors may be used to endorse or promote products derived
      from this software without specific prior written permission.

THIS SOFTWARE IS PROVIDED BY THE COPYRIGHT HOLDERS AND CONTRIBUTORS "AS IS"
AND ANY EXPRESS OR IMPLIED WARRANTIES, INCLUDING, BUT NOT LIMITED TO, THE
IMPLIED WARRANTIES OF MERCHANTABILITY AND FITNESS FOR A PARTICULAR PURPOSE
ARE DISCLAIMED. IN NO EVENT SHALL THE COPYRIGHT OWNER OR CONTRIBUTORS BE
LIABLE FOR ANY DIRECT, INDIRECT, INCIDENTAL, SPECIAL, EXEMPLARY, OR
CONSEQUENTIAL DAMAGES (INCLUDING, BUT NOT LIMITED TO, PROCUREMENT OF
SUBSTITUTE GOODS OR SERVICES; LOSS OF USE, DATA, OR PROFITS; OR BUSINESS
INTERRUPTION) HOWEVER CAUSED AND ON ANY THEORY OF LIABILITY, WHETHER IN
CONTRACT, STRICT LIABILITY, OR TORT (INCLUDING NEGLIGENCE OR OTHERWISE)
ARISING IN ANY WAY OUT OF THE USE OF THIS SOFTWARE, EVEN IF ADVISED OF THE
POSSIBILITY OF SUCH DAMAGE.

*/

#include <cctype>
#include <functional>
#include <tuple>

#include "libtorrent/parse_url.hpp"
#include "libtorrent/udp_tracker_connection.hpp"
#include "libtorrent/hex.hpp"
#include "libtorrent/broadcast_socket.hpp" // for is_any
#include "libtorrent/random.hpp"
#include "libtorrent/aux_/session_settings.hpp"
#include "libtorrent/resolver_interface.hpp"
#include "libtorrent/ip_filter.hpp"
#include "libtorrent/aux_/time.hpp"
#include "libtorrent/aux_/io.hpp"
#include "libtorrent/peer.hpp"

#ifndef TORRENT_DISABLE_LOGGING
#include "libtorrent/socket_io.hpp"
#endif

namespace libtorrent {

	std::map<address, udp_tracker_connection::connection_cache_entry>
		udp_tracker_connection::m_connection_cache;

	std::mutex udp_tracker_connection::m_cache_mutex;

	udp_tracker_connection::udp_tracker_connection(
		io_service& ios
		, tracker_manager& man
		, tracker_request const& req
		, std::weak_ptr<request_callback> c)
		: tracker_connection(man, req, ios, c)
		, m_transaction_id(0)
		, m_attempts(0)
		, m_state(action_t::error)
		, m_abort(false)
	{
		update_transaction_id();
	}

	void udp_tracker_connection::start()
	{
		// TODO: 2 support authentication here. tracker_req().auth
		std::string hostname;
		std::string protocol;
		int port;
		error_code ec;

		std::tie(protocol, std::ignore, hostname, port, std::ignore)
			= parse_url_components(tracker_req().url, ec);
		if (port == -1) port = protocol == "http" ? 80 : 443;

		if (ec)
		{
			tracker_connection::fail(ec);
			return;
		}

		aux::session_settings const& settings = m_man.settings();

		if (settings.get_bool(settings_pack::proxy_hostnames)
			&& (settings.get_int(settings_pack::proxy_type) == settings_pack::socks5
				|| settings.get_int(settings_pack::proxy_type) == settings_pack::socks5_pw))
		{
			m_hostname = hostname;
			m_target.port(std::uint16_t(port));
			start_announce();
		}
		else
		{
<<<<<<< HEAD
			using namespace std::placeholders;
			ADD_OUTSTANDING_ASYNC("udp_tracker_connection::name_lookup");
			// when stopping, pass in the prefer cache flag, because we
=======
#if defined TORRENT_ASIO_DEBUGGING
			add_outstanding_async("udp_tracker_connection::name_lookup");
#endif
			// when stopping, pass in the cache-only flag, because we
>>>>>>> 7e653b96
			// don't want to get stuck on DNS lookups when shutting down
			m_man.host_resolver().async_resolve(hostname
				, tracker_req().event == tracker_request::stopped
<<<<<<< HEAD
					? resolver_interface::prefer_cache
					: resolver_interface::abort_on_shutdown
				, std::bind(&udp_tracker_connection::name_lookup
=======
					? resolver_interface::cache_only : 0
					| resolver_interface::abort_on_shutdown
				, boost::bind(&udp_tracker_connection::name_lookup
>>>>>>> 7e653b96
					, shared_from_this(), _1, _2, port));

#ifndef TORRENT_DISABLE_LOGGING
			std::shared_ptr<request_callback> cb = requester();
			if (cb) cb->debug_log("*** UDP_TRACKER [ initiating name lookup: \"%s\" ]"
				, hostname.c_str());
#endif
		}

		set_timeout(tracker_req().event == tracker_request::stopped
			? settings.get_int(settings_pack::stop_tracker_timeout)
			: settings.get_int(settings_pack::tracker_completion_timeout)
			, settings.get_int(settings_pack::tracker_receive_timeout));
	}

	void udp_tracker_connection::fail(error_code const& ec, int code
		, char const* msg, seconds32 const interval, seconds32 const min_interval)
	{
		// m_target failed. remove it from the endpoint list
		auto const i = std::find(m_endpoints.begin()
			, m_endpoints.end(), tcp::endpoint(m_target.address(), m_target.port()));

		if (i != m_endpoints.end()) m_endpoints.erase(i);

		// if that was the last one, fail the whole announce
		if (m_endpoints.empty())
		{
			tracker_connection::fail(ec, code, msg, interval, min_interval);
			return;
		}

#ifndef TORRENT_DISABLE_LOGGING
		std::shared_ptr<request_callback> cb = requester();
		if (cb && cb->should_log())
		{
			cb->debug_log("*** UDP_TRACKER [ host: \"%s\" ip: \"%s\" | error: \"%s\" ]"
				, m_hostname.c_str(), print_endpoint(m_target).c_str(), ec.message().c_str());
		}
#endif

		// pick another target endpoint and try again
		m_target = pick_target_endpoint();

#ifndef TORRENT_DISABLE_LOGGING
		if (cb && cb->should_log())
		{
			cb->debug_log("*** UDP_TRACKER trying next IP [ host: \"%s\" ip: \"%s\" ]"
				, m_hostname.c_str(), print_endpoint(m_target).c_str());
		}
#endif
		get_io_service().post(std::bind(
			&udp_tracker_connection::start_announce, shared_from_this()));

		aux::session_settings const& settings = m_man.settings();
		set_timeout(tracker_req().event == tracker_request::stopped
			? settings.get_int(settings_pack::stop_tracker_timeout)
			: settings.get_int(settings_pack::tracker_completion_timeout)
			, settings.get_int(settings_pack::tracker_receive_timeout));
	}

	void udp_tracker_connection::name_lookup(error_code const& error
		, std::vector<address> const& addresses, int port)
	{
		COMPLETE_ASYNC("udp_tracker_connection::name_lookup");
		if (m_abort) return;
		if (error == boost::asio::error::operation_aborted) return;
		if (error || addresses.empty())
		{
			fail(error);
			return;
		}

		std::shared_ptr<request_callback> cb = requester();
#ifndef TORRENT_DISABLE_LOGGING
		if (cb) cb->debug_log("*** UDP_TRACKER [ name lookup successful ]");
#endif
		if (cancelled())
		{
			fail(error_code(errors::torrent_aborted));
			return;
		}

		restart_read_timeout();

		// look for an address that has the same kind as the one
		// we're listening on. To make sure the tracker get our
		// correct listening address.
		bool is_v4 = bind_interface().is_v4();
#if TORRENT_USE_IPV6
		auto scope = is_v4 ? 0 : bind_interface().to_v6().scope_id();
#endif
		for (auto const& addr : addresses)
		{
			if (addr.is_v4() != is_v4) continue;
#if TORRENT_USE_IPV6
			if (addr.is_v6() && addr.to_v6().scope_id() != scope)
				continue;
#endif
			m_endpoints.push_back(tcp::endpoint(addr, std::uint16_t(port)));
		}

		if (m_endpoints.empty())
		{
			fail(error_code(boost::asio::error::address_family_not_supported));
			return;
		}

		if (tracker_req().filter)
		{
			// remove endpoints that are filtered by the IP filter
			for (auto k = m_endpoints.begin(); k != m_endpoints.end();)
			{
				if (tracker_req().filter->access(k->address()) == ip_filter::blocked)
				{
#ifndef TORRENT_DISABLE_LOGGING
					if (cb && cb->should_log())
					{
						cb->debug_log("*** UDP_TRACKER [ IP blocked by filter: %s ]"
							, print_address(k->address()).c_str());
					}
#endif
					k = m_endpoints.erase(k);
				}
				else
					++k;
			}
		}

		// if all endpoints were filtered by the IP filter, we can't connect
		if (m_endpoints.empty())
		{
			fail(error_code(errors::banned_by_ip_filter));
			return;
		}

		m_target = pick_target_endpoint();

		start_announce();
	}

	udp::endpoint udp_tracker_connection::pick_target_endpoint() const
	{
		std::vector<tcp::endpoint>::const_iterator iter = m_endpoints.begin();
		udp::endpoint target = udp::endpoint(iter->address(), iter->port());

		if (bind_interface() != address_v4::any())
		{
			// find first endpoint that matches our bind interface type
			for (; iter != m_endpoints.end() && iter->address().is_v4()
				!= bind_interface().is_v4(); ++iter);

			if (iter == m_endpoints.end())
			{
				TORRENT_ASSERT(target.address().is_v4() != bind_interface().is_v4());
				std::shared_ptr<request_callback> cb = requester();
				if (cb)
				{
					char const* tracker_address_type = target.address().is_v4() ? "IPv4" : "IPv6";
					char const* bind_address_type = bind_interface().is_v4() ? "IPv4" : "IPv6";
					char msg[200];
					std::snprintf(msg, sizeof(msg)
						, "the tracker only resolves to an %s  address, and you're "
						"listening on an %s socket. This may prevent you from receiving "
						"incoming connections."
						, tracker_address_type, bind_address_type);

					cb->tracker_warning(tracker_req(), msg);
				}
			}
			else
			{
				target = udp::endpoint(iter->address(), iter->port());
			}
		}

		return target;
	}

	void udp_tracker_connection::start_announce()
	{
		std::unique_lock<std::mutex> l(m_cache_mutex);
		auto const cc = m_connection_cache.find(m_target.address());
		if (cc != m_connection_cache.end())
		{
			// we found a cached entry! Now, we can only
			// use if if it hasn't expired
			if (aux::time_now() < cc->second.expires)
			{
				if (0 == (tracker_req().kind & tracker_request::scrape_request))
					send_udp_announce();
				else if (0 != (tracker_req().kind & tracker_request::scrape_request))
					send_udp_scrape();
				return;
			}
			// if it expired, remove it from the cache
			m_connection_cache.erase(cc);
		}
		l.unlock();

		send_udp_connect();
	}

	void udp_tracker_connection::on_timeout(error_code const& ec)
	{
		if (ec)
		{
			fail(ec);
			return;
		}

#ifndef TORRENT_DISABLE_LOGGING
		std::shared_ptr<request_callback> cb = requester();
		if (cb) cb->debug_log("*** UDP_TRACKER [ timed out url: %s ]", tracker_req().url.c_str());
#endif
		fail(error_code(errors::timed_out));
	}

	void udp_tracker_connection::close()
	{
		cancel();
		m_man.remove_request(this);
	}

	bool udp_tracker_connection::on_receive_hostname(char const* hostname
		, span<char const> buf)
	{
		TORRENT_UNUSED(hostname);
		// just ignore the hostname this came from, pretend that
		// it's from the same endpoint we sent it to (i.e. the same
		// port). We have so many other ways of confirming this packet
		// comes from the tracker anyway, so it's not a big deal
		return on_receive(m_target, buf);
	}

	bool udp_tracker_connection::on_receive(udp::endpoint const& ep
		, span<char const> const buf)
	{
#ifndef TORRENT_DISABLE_LOGGING
		std::shared_ptr<request_callback> cb = requester();
#endif

		// ignore responses before we've sent any requests
		if (m_state == action_t::error)
		{
#ifndef TORRENT_DISABLE_LOGGING
			if (cb) cb->debug_log("<== UDP_TRACKER [ m_action == error ]");
#endif
			return false;
		}

		if (m_abort)
		{
#ifndef TORRENT_DISABLE_LOGGING
			if (cb) cb->debug_log("<== UDP_TRACKER [ aborted]");
#endif
			return false;
		}

		// ignore packet not sent from the tracker
		// if m_target is inaddr_any, it suggests that we
		// sent the packet through a proxy only knowing
		// the hostname, in which case this packet might be for us
		if (!is_any(m_target.address()) && m_target != ep)
		{
#ifndef TORRENT_DISABLE_LOGGING
			if (cb && cb->should_log())
			{
				cb->debug_log("<== UDP_TRACKER [ unexpected source IP: %s "
					"expected: %s ]"
					, print_endpoint(ep).c_str()
					, print_endpoint(m_target).c_str());
			}
#endif
			return false;
		}

#ifndef TORRENT_DISABLE_LOGGING
		if (cb) cb->debug_log("<== UDP_TRACKER_PACKET [ size: %d ]"
			, int(buf.size()));
#endif

		// ignore packets smaller than 8 bytes
		if (buf.size() < 8) return false;

		span<const char> ptr = buf;
		auto const action = static_cast<action_t>(aux::read_int32(ptr));
		std::uint32_t const transaction = aux::read_uint32(ptr);

#ifndef TORRENT_DISABLE_LOGGING
		if (cb) cb->debug_log("*** UDP_TRACKER_PACKET [ action: %d ]"
			, static_cast<int>(action));
#endif

		// ignore packets with incorrect transaction id
		if (m_transaction_id != transaction)
		{
#ifndef TORRENT_DISABLE_LOGGING
		if (cb) cb->debug_log("*** UDP_TRACKER_PACKET [ tid: %x ]"
				, int(transaction));
#endif
			return false;
		}

		if (action == action_t::error)
		{
			fail(error_code(errors::tracker_failure), -1
				, std::string(buf.data(), buf.size()).c_str());
			return true;
		}

		// ignore packets that's not a response to our message
		if (action != m_state)
		{
#ifndef TORRENT_DISABLE_LOGGING
			if (cb) cb->debug_log("*** UDP_TRACKER_PACKET [ unexpected action: %d "
				" expected: %d ]", static_cast<int>(action), static_cast<int>(m_state));
#endif
			return false;
		}

		restart_read_timeout();

#ifndef TORRENT_DISABLE_LOGGING
		if (cb)
			cb->debug_log("*** UDP_TRACKER_RESPONSE [ tid: %x ]"
				, int(transaction));
#endif

		switch (m_state)
		{
			case action_t::connect:
				return on_connect_response(buf);
			case action_t::announce:
				return on_announce_response(buf);
			case action_t::scrape:
				return on_scrape_response(buf);
			case action_t::error:
				return false;
		}
		return false;
	}

	void udp_tracker_connection::update_transaction_id()
	{
		// don't use 0, because that has special meaning (uninitialized)
		std::uint32_t const new_tid = random(0xfffffffe) + 1;

		if (m_transaction_id != 0)
			m_man.update_transaction_id(shared_from_this(), new_tid);
		m_transaction_id = new_tid;
	}

	bool udp_tracker_connection::on_connect_response(span<char const> buf)
	{
		// ignore packets smaller than 16 bytes
		if (buf.size() < 16) return false;

		restart_read_timeout();

		// skip header
		buf = buf.subspan(8);

		// reset transaction
		update_transaction_id();
		std::int64_t const connection_id = aux::read_int64(buf);

		std::lock_guard<std::mutex> l(m_cache_mutex);
		connection_cache_entry& cce = m_connection_cache[m_target.address()];
		cce.connection_id = connection_id;
		cce.expires = aux::time_now() + seconds(m_man.settings().get_int(settings_pack::udp_tracker_token_expiry));

		if (0 == (tracker_req().kind & tracker_request::scrape_request))
			send_udp_announce();
		else if (0 != (tracker_req().kind & tracker_request::scrape_request))
			send_udp_scrape();
		return true;
	}

	void udp_tracker_connection::send_udp_connect()
	{
#ifndef TORRENT_DISABLE_LOGGING
		std::shared_ptr<request_callback> cb = requester();
#endif

		if (m_abort)
		{
#ifndef TORRENT_DISABLE_LOGGING
			if (cb) cb->debug_log("==> UDP_TRACKER_CONNECT [ skipped, m_abort ]");
#endif
			return;
		}

		char buf[16];
		span<char> view = buf;

		TORRENT_ASSERT(m_transaction_id != 0);

		aux::write_uint32(0x417, view);
		aux::write_uint32(0x27101980, view); // connection_id
		aux::write_int32(action_t::connect, view); // action (connect)
		aux::write_int32(m_transaction_id, view); // transaction_id
		TORRENT_ASSERT(view.size() == 0);

		error_code ec;
		if (!m_hostname.empty())
		{
			m_man.send_hostname(bind_socket(), m_hostname.c_str()
				, m_target.port(), buf, ec
				, udp_socket::tracker_connection);
		}
		else
		{
			m_man.send(bind_socket(), m_target, buf, ec
				, udp_socket::tracker_connection);
		}

		++m_attempts;
		if (ec)
		{
#ifndef TORRENT_DISABLE_LOGGING
			if (cb && cb->should_log())
			{
				cb->debug_log("==> UDP_TRACKER_CONNECT [ failed: %s ]"
					, ec.message().c_str());
			}
#endif
			fail(ec);
			return;
		}

#ifndef TORRENT_DISABLE_LOGGING
		if (cb && cb->should_log())
		{
			cb->debug_log("==> UDP_TRACKER_CONNECT [ to: %s ih: %s]"
				, m_hostname.empty()
					? print_endpoint(m_target).c_str()
					: (m_hostname + ":" + to_string(m_target.port()).data()).c_str()
				, aux::to_hex(tracker_req().info_hash).c_str());
		}
#endif

		m_state = action_t::connect;
		sent_bytes(16 + 28); // assuming UDP/IP header
	}

	void udp_tracker_connection::send_udp_scrape()
	{
		if (m_abort) return;

		auto const i = m_connection_cache.find(m_target.address());
		// this isn't really supposed to happen
		TORRENT_ASSERT(i != m_connection_cache.end());
		if (i == m_connection_cache.end()) return;

		char buf[8 + 4 + 4 + 20];
		span<char> view = buf;

		aux::write_int64(i->second.connection_id, view); // connection_id
		aux::write_int32(action_t::scrape, view); // action (scrape)
		aux::write_int32(m_transaction_id, view); // transaction_id
		// info_hash
		std::copy(tracker_req().info_hash.begin(), tracker_req().info_hash.end()
			, view.data());
#if TORRENT_USE_ASSERTS
		TORRENT_ASSERT(view.size() == 20);
#endif

		error_code ec;
		if (!m_hostname.empty())
		{
			m_man.send_hostname(bind_socket(), m_hostname.c_str(), m_target.port()
				, buf, ec, udp_socket::tracker_connection);
		}
		else
		{
			m_man.send(bind_socket(), m_target, buf, ec
				, udp_socket::tracker_connection);
		}
		m_state = action_t::scrape;
		sent_bytes(sizeof(buf) + 28); // assuming UDP/IP header
		++m_attempts;
		if (ec)
		{
			fail(ec);
			return;
		}
	}

	bool udp_tracker_connection::on_announce_response(span<char const> buf)
	{
		if (buf.size() < 20) return false;

		buf = buf.subspan(8);
		restart_read_timeout();

		tracker_response resp;

		resp.interval = seconds32(aux::read_int32(buf));
		resp.min_interval = seconds32(60);
		resp.incomplete = aux::read_int32(buf);
		resp.complete = aux::read_int32(buf);

		std::size_t const ip_stride =
#if TORRENT_USE_IPV6
			m_target.address().is_v6() ? 18 :
#endif
			6;

		int const num_peers = static_cast<int>(buf.size() / ip_stride);
		if (buf.size() % ip_stride != 0)
		{
			fail(error_code(errors::invalid_tracker_response_length));
			return false;
		}

		std::shared_ptr<request_callback> cb = requester();
#ifndef TORRENT_DISABLE_LOGGING
		if (cb)
		{
			cb->debug_log("<== UDP_TRACKER_RESPONSE [ url: %s ]", tracker_req().url.c_str());
		}
#endif

		if (!cb)
		{
			close();
			return true;
		}

#if TORRENT_USE_IPV6
		if (m_target.address().is_v6())
		{
			resp.peers6.reserve(std::size_t(num_peers));
			for (int i = 0; i < num_peers; ++i)
			{
				ipv6_peer_entry e;
				std::memcpy(e.ip.data(), buf.data(), 16);
				buf = buf.subspan(16);
				e.port = aux::read_uint16(buf);
				resp.peers6.push_back(e);
			}
		}
		else
#endif
		{
			resp.peers4.reserve(std::size_t(num_peers));
			for (int i = 0; i < num_peers; ++i)
			{
				ipv4_peer_entry e;
				memcpy(e.ip.data(), buf.data(), 4);
				buf = buf.subspan(4);
				e.port = aux::read_uint16(buf);
				resp.peers4.push_back(e);
			}
		}

		std::list<address> ip_list;
		for (auto const& endp : m_endpoints)
		{
			ip_list.push_back(endp.address());
		}

		cb->tracker_response(tracker_req(), m_target.address(), ip_list
			, resp);

		close();
		return true;
	}

	bool udp_tracker_connection::on_scrape_response(span<char const> buf)
	{
		restart_read_timeout();
		auto const action = static_cast<action_t>(aux::read_int32(buf));
		std::uint32_t const transaction = aux::read_uint32(buf);

		if (transaction != m_transaction_id)
		{
			fail(error_code(errors::invalid_tracker_transaction_id));
			return false;
		}

		if (action == action_t::error)
		{
			fail(error_code(errors::tracker_failure), -1
				, std::string(buf.data(), buf.size()).c_str());
			return true;
		}

		if (action != action_t::scrape)
		{
			fail(error_code(errors::invalid_tracker_action));
			return true;
		}

		if (buf.size() < 12)
		{
			fail(error_code(errors::invalid_tracker_response_length));
			return true;
		}

		int const complete = aux::read_int32(buf);
		int const downloaded = aux::read_int32(buf);
		int const incomplete = aux::read_int32(buf);

		std::shared_ptr<request_callback> cb = requester();
		if (!cb)
		{
			close();
			return true;
		}

		cb->tracker_scrape_response(tracker_req()
			, complete, incomplete, downloaded, -1);

		close();
		return true;
	}

	void udp_tracker_connection::send_udp_announce()
	{
		if (m_abort) return;

		char buf[800];
		span<char> out = buf;

		tracker_request const& req = tracker_req();
		aux::session_settings const& settings = m_man.settings();

		auto const i = m_connection_cache.find(m_target.address());
		// this isn't really supposed to happen
		TORRENT_ASSERT(i != m_connection_cache.end());
		if (i == m_connection_cache.end()) return;

		aux::write_int64(i->second.connection_id, out); // connection_id
		aux::write_int32(action_t::announce, out); // action (announce)
		aux::write_int32(m_transaction_id, out); // transaction_id
		std::copy(req.info_hash.begin(), req.info_hash.end(), out.data()); // info_hash
		out = out.subspan(20);
		std::copy(req.pid.begin(), req.pid.end(), out.data()); // peer_id
		out = out.subspan(20);
		aux::write_int64(req.downloaded, out); // downloaded
		aux::write_int64(req.left, out); // left
		aux::write_int64(req.uploaded, out); // uploaded
		aux::write_int32(req.event, out); // event
		// ip address
		address_v4 announce_ip;

		if (!settings.get_bool(settings_pack::anonymous_mode)
			&& !settings.get_str(settings_pack::announce_ip).empty())
		{
			error_code ec;
			address ip = address::from_string(settings.get_str(settings_pack::announce_ip).c_str(), ec);
			if (!ec && ip.is_v4()) announce_ip = ip.to_v4();
		}
		aux::write_uint32(announce_ip.to_ulong(), out);
		aux::write_int32(req.key, out); // key
		aux::write_int32(req.num_want, out); // num_want
		aux::write_uint16(req.listen_port, out); // port

		std::string request_string;
		error_code ec;
		using std::ignore;
		std::tie(ignore, ignore, ignore, ignore, request_string)
			= parse_url_components(req.url, ec);
		if (ec) request_string.clear();

		if (!request_string.empty())
		{
			std::size_t str_len = std::min(request_string.size(), std::size_t(255));
			request_string.resize(str_len);

			aux::write_uint8(2, out);
			aux::write_uint8(str_len, out);
			aux::write_string(request_string, out);
		}

#ifndef TORRENT_DISABLE_LOGGING
		std::shared_ptr<request_callback> cb = requester();
		if (cb && cb->should_log())
		{
			cb->debug_log("==> UDP_TRACKER_ANNOUNCE [%s]", aux::to_hex(req.info_hash).c_str());
		}
#endif

		if (!m_hostname.empty())
		{
			m_man.send_hostname(bind_socket(), m_hostname.c_str()
				, m_target.port(), {buf, std::size_t(sizeof(buf) - out.size())}, ec
				, udp_socket::tracker_connection);
		}
		else
		{
			m_man.send(bind_socket(), m_target, {buf, std::size_t(sizeof(buf) - out.size())}, ec
				, udp_socket::tracker_connection);
		}
		m_state = action_t::announce;
		sent_bytes(int(sizeof(buf) - out.size()) + 28); // assuming UDP/IP header
		++m_attempts;
		if (ec)
		{
			fail(ec);
			return;
		}
	}

}<|MERGE_RESOLUTION|>--- conflicted
+++ resolved
@@ -101,28 +101,15 @@
 		}
 		else
 		{
-<<<<<<< HEAD
 			using namespace std::placeholders;
 			ADD_OUTSTANDING_ASYNC("udp_tracker_connection::name_lookup");
-			// when stopping, pass in the prefer cache flag, because we
-=======
-#if defined TORRENT_ASIO_DEBUGGING
-			add_outstanding_async("udp_tracker_connection::name_lookup");
-#endif
 			// when stopping, pass in the cache-only flag, because we
->>>>>>> 7e653b96
 			// don't want to get stuck on DNS lookups when shutting down
 			m_man.host_resolver().async_resolve(hostname
 				, tracker_req().event == tracker_request::stopped
-<<<<<<< HEAD
-					? resolver_interface::prefer_cache
-					: resolver_interface::abort_on_shutdown
-				, std::bind(&udp_tracker_connection::name_lookup
-=======
 					? resolver_interface::cache_only : 0
 					| resolver_interface::abort_on_shutdown
-				, boost::bind(&udp_tracker_connection::name_lookup
->>>>>>> 7e653b96
+				, std::bind(&udp_tracker_connection::name_lookup
 					, shared_from_this(), _1, _2, port));
 
 #ifndef TORRENT_DISABLE_LOGGING

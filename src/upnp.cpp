--- conflicted
+++ resolved
@@ -85,10 +85,8 @@
 static error_code ignore_error;
 
 upnp::rootdevice::rootdevice() = default;
-<<<<<<< HEAD
-=======
+
 #if TORRENT_USE_ASSERTS
->>>>>>> 7352d4fb
 upnp::rootdevice::~rootdevice()
 {
 	TORRENT_ASSERT(magic == 1337);
@@ -99,35 +97,18 @@
 #endif
 
 upnp::rootdevice::rootdevice(rootdevice const&) = default;
-<<<<<<< HEAD
 upnp::rootdevice& upnp::rootdevice::operator=(rootdevice const&) & = default;
 upnp::rootdevice::rootdevice(rootdevice&&) noexcept = default;
 upnp::rootdevice& upnp::rootdevice::operator=(rootdevice&&) & = default;
 
 upnp::upnp(io_context& ios
-	, std::string user_agent
+	, aux::session_settings const& settings
 	, aux::portmap_callback& cb
 	, address_v4 const& listen_address
 	, address_v4 const& netmask
 	, std::string listen_device
 	, listen_socket_handle ls)
-	: m_user_agent(std::move(user_agent))
-=======
-upnp::rootdevice& upnp::rootdevice::operator=(rootdevice const&) = default;
-upnp::rootdevice::rootdevice(rootdevice&&) = default;
-upnp::rootdevice& upnp::rootdevice::operator=(rootdevice&&) = default;
-
-// TODO: 3 bind the broadcast socket. it would probably have to be changed to a vector of interfaces to
-// bind to, since the broadcast socket opens one socket per local
-// interface by default
-upnp::upnp(io_service& ios
-	, aux::session_settings const& settings
-	, aux::portmap_callback& cb
-	, address_v4 const& listen_address
-	, address_v4 const& netmask
-	, std::string listen_device)
 	: m_settings(settings)
->>>>>>> 7352d4fb
 	, m_callback(cb)
 	, m_io_service(ios)
 	, m_resolver(ios)
@@ -1450,19 +1431,11 @@
 			, portmap_transport::upnp, m_listen_handle);
 		if (d.lease_duration > 0)
 		{
-<<<<<<< HEAD
-			m.expires = aux::time_now()
+			time_point const now = aux::time_now();
+			m.expires = now
 				+ seconds(int(d.lease_duration * 3 / 4));
 			time_point next_expire = m_refresh_timer.expiry();
-			if (next_expire < aux::time_now()
-				|| next_expire > m.expires)
-=======
-			time_point const now = aux::time_now();
-			m.expires = now
-				+ seconds(d.lease_duration * 3 / 4);
-			time_point next_expire = m_refresh_timer.expires_at();
 			if (next_expire < now || next_expire > m.expires)
->>>>>>> 7352d4fb
 			{
 				ADD_OUTSTANDING_ASYNC("upnp::on_expire");
 				m_refresh_timer.expires_at(m.expires);

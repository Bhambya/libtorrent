/*

Copyright (c) 2019, Amir Abrams
<<<<<<< HEAD
Copyright (c) 2007-2021, Arvid Norberg
Copyright (c) 2009, Andrew Resch
Copyright (c) 2015, Mike Tzou
Copyright (c) 2016-2021, Alden Torres
=======
Copyright (c) 2007-2022, Arvid Norberg
Copyright (c) 2009, Andrew Resch
Copyright (c) 2015, Mike Tzou
Copyright (c) 2016-2019, Alden Torres
Copyright (c) 2016-2017, Andrei Kurushin
>>>>>>> 550d3c7d
Copyright (c) 2016-2017, Pavel Pimenov
Copyright (c) 2016, Steven Siloti
Copyright (c) 2020, Paul-Louis Ageneau
All rights reserved.

You may use, distribute and modify this code under the terms of the BSD license,
see LICENSE file.
*/

#include "libtorrent/config.hpp"
#include "libtorrent/socket.hpp"
#include "libtorrent/aux_/socket_io.hpp"
#include "libtorrent/upnp.hpp"
#include "libtorrent/aux_/io_bytes.hpp"
#include "libtorrent/aux_/parse_url.hpp"
#include "libtorrent/aux_/xml_parse.hpp"
#include "libtorrent/aux_/random.hpp"
#include "libtorrent/aux_/time.hpp" // for aux::time_now()
#include "libtorrent/aux_/http_connection.hpp"
#include "libtorrent/aux_/numeric_cast.hpp"
#include "libtorrent/aux_/ssl.hpp"

#if defined TORRENT_ASIO_DEBUGGING
#include "libtorrent/aux_/debug.hpp"
#endif

#include "libtorrent/aux_/disable_warnings_push.hpp"
#include <boost/asio/ip/host_name.hpp>
#include <boost/asio/ip/multicast.hpp>
#include "libtorrent/aux_/disable_warnings_pop.hpp"

#include <cstdlib>
#include <cstdio> // for snprintf
#include <cstdarg>
#include <functional>

using namespace std::placeholders;

namespace libtorrent {

using namespace aux;

// due to the recursive nature of update_map, it's necessary to
// limit the internal list of global mappings to a small size
// this can be changed once the entire UPnP code is refactored
constexpr std::size_t max_global_mappings = 50;

namespace upnp_errors
{
	boost::system::error_code make_error_code(error_code_enum e)
	{ return {e, upnp_category()}; }

} // upnp_errors namespace

static error_code ignore_error;

upnp::rootdevice::rootdevice() = default;

#if TORRENT_USE_ASSERTS
upnp::rootdevice::~rootdevice()
{
	TORRENT_ASSERT(magic == 1337);
	magic = 0;
}
#else
upnp::rootdevice::~rootdevice() = default;
#endif

upnp::rootdevice::rootdevice(rootdevice const&) = default;
upnp::rootdevice& upnp::rootdevice::operator=(rootdevice const&) & = default;
upnp::rootdevice::rootdevice(rootdevice&&) noexcept = default;
upnp::rootdevice& upnp::rootdevice::operator=(rootdevice&&) & = default;

// TODO: 2 use boost::asio::ip::network instead of netmask
upnp::upnp(io_context& ios
	, aux::session_settings const& settings
	, aux::portmap_callback& cb
	, address_v4 const listen_address
	, address_v4 const netmask
	, std::string listen_device
	, listen_socket_handle ls)
	: m_settings(settings)
	, m_callback(cb)
	, m_io_service(ios)
	, m_resolver(ios)
	, m_multicast_socket(ios)
	, m_unicast_socket(ios)
	, m_broadcast_timer(ios)
	, m_refresh_timer(ios)
	, m_map_timer(ios)
	, m_listen_address(listen_address)
	, m_netmask(netmask)
	, m_device(std::move(listen_device))
#if TORRENT_USE_SSL
	, m_ssl_ctx(ssl::context::sslv23_client)
#endif
	, m_listen_handle(std::move(ls))
{
#if TORRENT_USE_SSL
	m_ssl_ctx.set_verify_mode(aux::ssl::context::verify_none);
#endif
}

void upnp::start()
{
	TORRENT_ASSERT(is_single_thread());

	error_code ec;
	open_multicast_socket(m_multicast_socket, ec);
#ifndef TORRENT_DISABLE_LOGGING
	if (ec && should_log())
	{
		log("failed to open multicast socket: \"%s\""
			, ec.message().c_str());
		m_disabled = true;
		return;
	}
#endif

	open_unicast_socket(m_unicast_socket, ec);
#ifndef TORRENT_DISABLE_LOGGING
	if (ec && should_log())
	{
		log("failed to open unicast socket: \"%s\""
			, ec.message().c_str());
		m_disabled = true;
		return;
	}
#endif

	m_mappings.reserve(2);

	discover_device_impl();
}

namespace {
	address_v4 const ssdp_multicast_addr = make_address_v4("239.255.255.250");
	int const ssdp_port = 1900;

}

void upnp::open_multicast_socket(udp::socket& s, error_code& ec)
{
	using namespace boost::asio::ip::multicast;
	s.open(udp::v4(), ec);
	if (ec) return;
	s.set_option(udp::socket::reuse_address(true), ec);
	if (ec) return;
	s.bind(udp::endpoint(m_listen_address, ssdp_port), ec);
	if (ec) return;
	s.set_option(join_group(ssdp_multicast_addr), ec);
	if (ec) return;
	s.set_option(hops(255), ec);
	if (ec) return;
	s.set_option(enable_loopback(true), ec);
	if (ec) return;
	s.set_option(outbound_interface(m_listen_address), ec);
	if (ec) return;

	ADD_OUTSTANDING_ASYNC("upnp::on_reply");
	s.async_receive(boost::asio::null_buffers{}
		, std::bind(&upnp::on_reply, self(), std::ref(s), _1));
}

void upnp::open_unicast_socket(udp::socket& s, error_code& ec)
{
	s.open(udp::v4(), ec);
	if (ec) return;
	s.bind(udp::endpoint(m_listen_address, 0), ec);
	if (ec) return;

	ADD_OUTSTANDING_ASYNC("upnp::on_reply");
	s.async_receive(boost::asio::null_buffers{}
		, std::bind(&upnp::on_reply, self(), std::ref(s), _1));
}

upnp::~upnp() = default;

#ifndef TORRENT_DISABLE_LOGGING
bool upnp::should_log() const
{
	return m_callback.should_log_portmap(portmap_transport::upnp);
}

TORRENT_FORMAT(2,3)
void upnp::log(char const* fmt, ...) const
{
	TORRENT_ASSERT(is_single_thread());
	if (!should_log()) return;
	va_list v;
	va_start(v, fmt);
	char msg[1024];
	std::vsnprintf(msg, sizeof(msg), fmt, v);
	va_end(v);
	m_callback.log_portmap(portmap_transport::upnp, msg, m_listen_handle);
}
#endif

void upnp::discover_device_impl()
{
	TORRENT_ASSERT(is_single_thread());
	static const char msearch[] =
		"M-SEARCH * HTTP/1.1\r\n"
		"HOST: 239.255.255.250:1900\r\n"
		"ST:upnp:rootdevice\r\n"
		"MAN:\"ssdp:discover\"\r\n"
		"MX:3\r\n"
		"\r\n\r\n";

#ifdef TORRENT_DEBUG_UPNP
	// simulate packet loss
	if (m_retry_count & 1)
#endif

	error_code mcast_ec;
	error_code ucast_ec;
	m_multicast_socket.send_to(boost::asio::buffer(msearch, sizeof(msearch) - 1)
		, udp::endpoint(ssdp_multicast_addr, ssdp_port), 0, mcast_ec);
	m_unicast_socket.send_to(boost::asio::buffer(msearch, sizeof(msearch) - 1)
		, udp::endpoint(ssdp_multicast_addr, ssdp_port), 0, ucast_ec);

	if (mcast_ec && ucast_ec)
	{
#ifndef TORRENT_DISABLE_LOGGING
		if (should_log())
		{
			log("multicast send failed: \"%s\" and \"%s\". Aborting."
				, mcast_ec.message().c_str()
				, ucast_ec.message().c_str());
		}
#endif
		disable(mcast_ec);
		return;
	}

	ADD_OUTSTANDING_ASYNC("upnp::resend_request");
	++m_retry_count;
	m_broadcast_timer.expires_after(seconds(2 * m_retry_count));
	m_broadcast_timer.async_wait(std::bind(&upnp::resend_request
		, self(), _1));

#ifndef TORRENT_DISABLE_LOGGING
	log("broadcasting search for rootdevice");
#endif
}

// returns a reference to a mapping or -1 on failure
port_mapping_t upnp::add_mapping(portmap_protocol const p, int const external_port
	, tcp::endpoint const local_ep, std::string const& device)
{
	TORRENT_ASSERT(is_single_thread());
	// external port 0 means _every_ port
	TORRENT_ASSERT(external_port != 0);

#ifndef TORRENT_DISABLE_LOGGING
	if (should_log())
	{
		log("adding port map: [ protocol: %s ext_port: %d "
			"local_ep: %s device: %s] %s", (p == portmap_protocol::tcp?"tcp":"udp")
			, external_port
			, print_endpoint(local_ep).c_str(), device.c_str()
			, m_disabled ? "DISABLED": "");
	}
#endif
	if (m_disabled) return port_mapping_t{-1};

	auto mapping_it = std::find_if(m_mappings.begin(), m_mappings.end()
		, [](global_mapping_t const& m) { return m.protocol == portmap_protocol::none; });

	if (mapping_it == m_mappings.end())
	{
		TORRENT_ASSERT(m_mappings.size() <= max_global_mappings);
		if (m_mappings.size() >= max_global_mappings)
		{
#ifndef TORRENT_DISABLE_LOGGING
			log("too many mappings registered");
#endif
			return port_mapping_t{-1};
		}
		m_mappings.push_back(global_mapping_t());
		mapping_it = m_mappings.end() - 1;
	}

	mapping_it->protocol = p;
	mapping_it->external_port = external_port;
	mapping_it->local_ep = local_ep;
	mapping_it->device = device;

	port_mapping_t const mapping_index{static_cast<int>(mapping_it - m_mappings.begin())};

	for (auto const& dev : m_devices)
	{
		auto& d = const_cast<rootdevice&>(dev);
		TORRENT_ASSERT(d.magic == 1337);
		if (d.disabled) continue;

		if (d.mapping.end_index() <= mapping_index)
			d.mapping.resize(static_cast<int>(mapping_index) + 1);
		mapping_t& m = d.mapping[mapping_index];

		m.act = portmap_action::add;
		m.protocol = p;
		m.external_port = external_port;
		m.local_ep = local_ep;
		m.device = device;

		if (!d.service_namespace.empty()) update_map(d, mapping_index);
	}

	return port_mapping_t{mapping_index};
}

void upnp::delete_mapping(port_mapping_t const mapping)
{
	TORRENT_ASSERT(is_single_thread());

	if (mapping >= m_mappings.end_index()) return;

	global_mapping_t const& m = m_mappings[mapping];

#ifndef TORRENT_DISABLE_LOGGING
	if (should_log())
	{
		log("deleting port map: [ protocol: %s ext_port: %u "
			"local_ep: %s device: %s]"
			, (m.protocol == portmap_protocol::tcp?"tcp":"udp"), m.external_port
			, print_endpoint(m.local_ep).c_str()
			, m.device.c_str());
	}
#endif

	if (m.protocol == portmap_protocol::none) return;

	for (auto const& dev : m_devices)
	{
		auto& d = const_cast<rootdevice&>(dev);
		TORRENT_ASSERT(d.magic == 1337);
		if (d.disabled) continue;

		TORRENT_ASSERT(mapping < d.mapping.end_index());
		d.mapping[mapping].act = portmap_action::del;

		if (!d.service_namespace.empty()) update_map(d, mapping);
	}
}

bool upnp::get_mapping(port_mapping_t const index
	, tcp::endpoint& local_ep
	, int& external_port
	, portmap_protocol& protocol) const
{
	TORRENT_ASSERT(is_single_thread());
	TORRENT_ASSERT(index < m_mappings.end_index() && index >= port_mapping_t{0});
	if (index >= m_mappings.end_index() || index < port_mapping_t{0}) return false;
	global_mapping_t const& m = m_mappings[index];
	if (m.protocol == portmap_protocol::none) return false;
	local_ep = m.local_ep;
	external_port = m.external_port;
	protocol = m.protocol;
	return true;
}

void upnp::resend_request(error_code const& ec)
{
	TORRENT_ASSERT(is_single_thread());
	COMPLETE_ASYNC("upnp::resend_request");
	if (ec) return;

	std::shared_ptr<upnp> me(self());

	if (m_closing) return;

	if (m_retry_count < 12
		&& (m_devices.empty() || m_retry_count < 4))
	{
		discover_device_impl();
		return;
	}

	if (m_devices.empty())
	{
		disable(errors::no_router);
		return;
	}

	for (auto const& dev : m_devices)
	{
		if (!dev.control_url.empty()
			|| dev.upnp_connection
			|| dev.disabled)
		{
			continue;
		}

		// we don't have a WANIP or WANPPP url for this device,
		// ask for it
		connect(const_cast<rootdevice&>(dev));
	}
}

void upnp::connect(rootdevice& d)
{
	TORRENT_ASSERT(d.magic == 1337);
	TORRENT_TRY
	{
#ifndef TORRENT_DISABLE_LOGGING
		log("connecting to: %s", d.url.c_str());
#endif
		if (d.upnp_connection) d.upnp_connection->close();
		d.upnp_connection = std::make_shared<aux::http_connection>(m_io_service
			, m_resolver
			, std::bind(&upnp::on_upnp_xml, self(), _1, _2
				, std::ref(d), _4), true, default_max_bottled_buffer_size
			, http_connect_handler()
			, http_filter_handler()
			, hostname_filter_handler()
#if TORRENT_USE_SSL
			, &m_ssl_ctx
#endif
			);
		d.upnp_connection->get(d.url, seconds(30));
	}
	TORRENT_CATCH (std::exception const& exc)
	{
		TORRENT_DECLARE_DUMMY(std::exception, exc);
		TORRENT_UNUSED(exc);
#ifndef TORRENT_DISABLE_LOGGING
		log("connection failed to: %s %s", d.url.c_str(), exc.what());
#endif
		d.disabled = true;
	}
}

void upnp::on_reply(udp::socket& s, error_code const& ec)
{
	TORRENT_ASSERT(is_single_thread());
	COMPLETE_ASYNC("upnp::on_reply");

	if (ec == boost::asio::error::operation_aborted) return;
	if (m_closing) return;

	std::shared_ptr<upnp> me(self());

	std::array<char, 1500> buffer{};
	udp::endpoint from;
	error_code err;
	int const len = static_cast<int>(s.receive_from(boost::asio::buffer(buffer)
		, from, 0, err));

	// parse out the url for the device

/*
	the response looks like this:

	HTTP/1.1 200 OK
	ST:upnp:rootdevice
	USN:uuid:000f-66d6-7296000099dc::upnp:rootdevice
	Location: http://192.168.1.1:5431/dyndev/uuid:000f-66d6-7296000099dc
	Server: Custom/1.0 UPnP/1.0 Proc/Ver
	EXT:
	Cache-Control:max-age=180
	DATE: Fri, 02 Jan 1970 08:10:38 GMT

	a notification looks like this:

	NOTIFY * HTTP/1.1
	Host:239.255.255.250:1900
	NT:urn:schemas-upnp-org:device:MediaServer:1
	NTS:ssdp:alive
	Location:http://10.0.3.169:2869/upnphost/udhisapi.dll?content=uuid:c17f0c32-d19b-4938-ae94-65f945c3a26e
	USN:uuid:c17f0c32-d19b-4938-ae94-65f945c3a26e::urn:schemas-upnp-org:device:MediaServer:1
	Cache-Control:max-age=900
	Server:Microsoft-Windows-NT/5.1 UPnP/1.0 UPnP-Device-Host/1.0

*/

	ADD_OUTSTANDING_ASYNC("upnp::on_reply");
	s.async_receive(boost::asio::null_buffers{}
		, std::bind(&upnp::on_reply, self(), std::ref(s), _1));

	if (err) return;

	if (m_settings.get_bool(settings_pack::upnp_ignore_nonrouters)
		&& !match_addr_mask(m_listen_address, from.address(), m_netmask))
	{
#ifndef TORRENT_DISABLE_LOGGING
		if (should_log())
		{
			log("ignoring response from: %s. IP is not on local network. (addr: %s mask: %s)"
				, print_endpoint(from).c_str()
				, m_listen_address.to_string().c_str()
				, m_netmask.to_string().c_str());
		}
#endif
		return;
	}

	aux::http_parser p;
	bool error = false;
	p.incoming({buffer.data(), len}, error);
	if (error)
	{
#ifndef TORRENT_DISABLE_LOGGING
		if (should_log())
		{
			log("received malformed HTTP from: %s"
				, print_endpoint(from).c_str());
		}
#endif
		return;
	}

	if (p.status_code() != 200 && p.method() != "notify")
	{
#ifndef TORRENT_DISABLE_LOGGING
		if (should_log())
		{
			if (p.method().empty())
			{
				log("HTTP status %u from %s"
					, p.status_code(), print_endpoint(from).c_str());
			}
			else
			{
				log("HTTP method %s from %s"
					, p.method().c_str(), print_endpoint(from).c_str());
			}
		}
#endif
		return;
	}

	if (!p.header_finished())
	{
#ifndef TORRENT_DISABLE_LOGGING
		if (should_log())
		{
			log("incomplete HTTP packet from %s"
				, print_endpoint(from).c_str());
		}
#endif
		return;
	}

	std::string url = p.header("location");
	if (url.empty())
	{
#ifndef TORRENT_DISABLE_LOGGING
		if (should_log())
		{
			log("missing location header from %s"
				, print_endpoint(from).c_str());
		}
#endif
		return;
	}

	rootdevice d;
	d.url = url;

	auto i = m_devices.find(d);

	if (i == m_devices.end())
	{
		std::string protocol;
		std::string auth;
		// we don't have this device in our list. Add it
		std::tie(protocol, auth, d.hostname, d.port, d.path)
			= parse_url_components(d.url, err);
		if (d.port == -1) d.port = protocol == "http" ? 80 : 443;

		if (err)
		{
#ifndef TORRENT_DISABLE_LOGGING
			if (should_log())
			{
				log("invalid URL %s from %s: %s"
					, d.url.c_str(), print_endpoint(from).c_str(), err.message().c_str());
			}
#endif
			return;
		}

		// ignore the auth here. It will be re-parsed
		// by the http connection later

		if (protocol != "http")
		{
#ifndef TORRENT_DISABLE_LOGGING
			if (should_log())
			{
				log("unsupported protocol %s from %s"
					, protocol.c_str(), print_endpoint(from).c_str());
			}
#endif
			return;
		}

		if (d.port == 0)
		{
#ifndef TORRENT_DISABLE_LOGGING
			if (should_log())
			{
				log("URL with port 0 from %s", print_endpoint(from).c_str());
			}
#endif
			return;
		}

#ifndef TORRENT_DISABLE_LOGGING
		if (should_log())
		{
			log("found rootdevice: %s (%d)"
				, d.url.c_str(), int(m_devices.size()));
		}
#endif

		if (m_devices.size() >= 50)
		{
#ifndef TORRENT_DISABLE_LOGGING
			if (should_log())
			{
				log("too many rootdevices: (%d). Ignoring %s"
					, int(m_devices.size()), d.url.c_str());
			}
#endif
			return;
		}

		TORRENT_ASSERT(d.mapping.empty());
		for (auto const& j : m_mappings)
		{
			mapping_t m;
			m.act = portmap_action::add;
			m.local_ep = j.local_ep;
			m.device = j.device;
			m.external_port = j.external_port;
			m.protocol = j.protocol;
			d.mapping.push_back(m);
		}
		std::tie(i, std::ignore) = m_devices.insert(d);
	}


	// iterate over the devices we know and connect and issue the mappings
	try_map_upnp();

	// check back in a little bit to see if we have seen any
	// devices at one of our default routes. If not, we want to override
	// ignoring them and use them instead (better than not working).
	m_map_timer.expires_after(seconds(1));
	ADD_OUTSTANDING_ASYNC("upnp::map_timer");
	m_map_timer.async_wait(std::bind(&upnp::map_timer, self(), _1));
}

void upnp::map_timer(error_code const& ec)
{
	TORRENT_ASSERT(is_single_thread());
	COMPLETE_ASYNC("upnp::map_timer");
	if (ec) return;
	if (m_closing) return;

	try_map_upnp();
}

void upnp::try_map_upnp()
{
	TORRENT_ASSERT(is_single_thread());
	if (m_devices.empty()) return;

	for (auto i = m_devices.begin(), end(m_devices.end()); i != end; ++i)
	{
		if (i->control_url.empty() && !i->upnp_connection && !i->disabled)
		{
			// we don't have a WANIP or WANPPP url for this device,
			// ask for it
			connect(const_cast<rootdevice&>(*i));
		}
	}
}

void upnp::post(upnp::rootdevice const& d, char const* soap
	, char const* soap_action)
{
	TORRENT_ASSERT(is_single_thread());
	TORRENT_ASSERT(d.magic == 1337);
	TORRENT_ASSERT(d.upnp_connection);
	TORRENT_ASSERT(!d.disabled);

	char header[2048];
	std::snprintf(header, sizeof(header), "POST %s HTTP/1.1\r\n"
		"Host: %s:%d\r\n"
		"Content-Type: text/xml; charset=\"utf-8\"\r\n"
		"Content-Length: %d\r\n"
		"Soapaction: \"%s#%s\"\r\n\r\n"
		"%s"
		, d.path.c_str(), d.hostname.c_str(), d.port
		, int(strlen(soap)), d.service_namespace.c_str(), soap_action
		, soap);

	d.upnp_connection->m_sendbuffer = header;

#ifndef TORRENT_DISABLE_LOGGING
	log("sending: %s", header);
#endif
}

int upnp::lease_duration(rootdevice const& d) const
{
	return d.use_lease_duration
		? m_settings.get_int(settings_pack::upnp_lease_duration)
		: 0;
}

void upnp::create_port_mapping(aux::http_connection& c, rootdevice& d
	, port_mapping_t const i)
{
	TORRENT_ASSERT(is_single_thread());

	TORRENT_ASSERT(d.magic == 1337);

	if (!d.upnp_connection)
	{
		TORRENT_ASSERT(d.disabled);
#ifndef TORRENT_DISABLE_LOGGING
		log("mapping %u aborted", static_cast<int>(i));
#endif
		return;
	}

	char const* soap_action = "AddPortMapping";

	error_code ec;
	std::string local_endpoint = print_address(c.socket().local_endpoint(ec).address());

	char soap[1024];
	std::snprintf(soap, sizeof(soap), "<?xml version=\"1.0\"?>\n"
		"<s:Envelope xmlns:s=\"http://schemas.xmlsoap.org/soap/envelope/\" "
		"s:encodingStyle=\"http://schemas.xmlsoap.org/soap/encoding/\">"
		"<s:Body><u:%s xmlns:u=\"%s\">"
		"<NewRemoteHost></NewRemoteHost>"
		"<NewExternalPort>%u</NewExternalPort>"
		"<NewProtocol>%s</NewProtocol>"
		"<NewInternalPort>%u</NewInternalPort>"
		"<NewInternalClient>%s</NewInternalClient>"
		"<NewEnabled>1</NewEnabled>"
		"<NewPortMappingDescription>%s</NewPortMappingDescription>"
		"<NewLeaseDuration>%d</NewLeaseDuration>"
		"</u:%s></s:Body></s:Envelope>"
		, soap_action, d.service_namespace.c_str(), d.mapping[i].external_port
		, to_string(d.mapping[i].protocol)
		, d.mapping[i].local_ep.port()
		, local_endpoint.c_str()
		, m_settings.get_bool(settings_pack::anonymous_mode)
			? "" : m_settings.get_str(settings_pack::user_agent).c_str()
		, lease_duration(d), soap_action);

	post(d, soap, soap_action);
}

void upnp::next(rootdevice& d, port_mapping_t const i)
{
	TORRENT_ASSERT(is_single_thread());
	TORRENT_ASSERT(!d.disabled);
	if (i < prev(m_mappings.end_index()))
	{
		update_map(d, lt::next(i));
	}
	else
	{
		auto const j = std::find_if(d.mapping.begin(), d.mapping.end()
			, [](mapping_t const& m) { return m.act != portmap_action::none; });
		if (j == d.mapping.end()) return;

		update_map(d, port_mapping_t{static_cast<int>(j - d.mapping.begin())});
	}
}

void upnp::update_map(rootdevice& d, port_mapping_t const i)
{
	TORRENT_ASSERT(is_single_thread());
	TORRENT_ASSERT(d.magic == 1337);
	TORRENT_ASSERT(i < d.mapping.end_index());
	TORRENT_ASSERT(d.mapping.size() == m_mappings.size());
	TORRENT_ASSERT(!d.disabled);

	if (d.upnp_connection) return;

	// this should not happen, but in case it does, don't fail at runtime
	if (i >= d.mapping.end_index()) return;

	std::shared_ptr<upnp> me(self());

	mapping_t& m = d.mapping[i];

	if (m.act == portmap_action::none
		|| m.protocol == portmap_protocol::none)
	{
#ifndef TORRENT_DISABLE_LOGGING
		log("mapping %u does not need updating, skipping", static_cast<int>(i));
#endif
		m.act = portmap_action::none;
		next(d, i);
		return;
	}

	TORRENT_ASSERT(!d.upnp_connection);
	TORRENT_ASSERT(!d.service_namespace.empty());

#ifndef TORRENT_DISABLE_LOGGING
	log("connecting to %s", d.hostname.c_str());
#endif
	if (m.act == portmap_action::add)
	{
		if (m.failcount > 5)
		{
			m.act = portmap_action::none;
			// giving up
			next(d, i);
			return;
		}

		if (d.upnp_connection) d.upnp_connection->close();
		d.upnp_connection = std::make_shared<http_connection>(m_io_service
			, m_resolver
			, std::bind(&upnp::on_upnp_map_response, self(), _1, _2
				, std::ref(d), i, _4), true, default_max_bottled_buffer_size
			, std::bind(&upnp::create_port_mapping, self(), _1, std::ref(d), i)
			, http_filter_handler()
			, hostname_filter_handler()
#if TORRENT_USE_SSL
			, &m_ssl_ctx
#endif
			);

		bind_info_t bi{m.device, m.local_ep.address()};
		d.upnp_connection->start(d.hostname, d.port
			, seconds(10), nullptr, false, 5, bi);
	}
	else if (m.act == portmap_action::del)
	{
		if (d.upnp_connection) d.upnp_connection->close();
		d.upnp_connection = std::make_shared<aux::http_connection>(m_io_service
			, m_resolver
			, std::bind(&upnp::on_upnp_unmap_response, self(), _1, _2
				, std::ref(d), i, _4), true, default_max_bottled_buffer_size
			, std::bind(&upnp::delete_port_mapping, self(), std::ref(d), i)
			, http_filter_handler()
			, hostname_filter_handler()
#if TORRENT_USE_SSL
			, &m_ssl_ctx
#endif
			);
		bind_info_t bi{m.device, m.local_ep.address()};
		d.upnp_connection->start(d.hostname, d.port
			, seconds(10), nullptr, false, 5, bi);
	}

	m.act = portmap_action::none;
	m.expires = aux::time_now() + seconds(30);
}

void upnp::delete_port_mapping(rootdevice& d, port_mapping_t const i)
{
	TORRENT_ASSERT(is_single_thread());

	TORRENT_ASSERT(d.magic == 1337);

	if (!d.upnp_connection)
	{
		TORRENT_ASSERT(d.disabled);
#ifndef TORRENT_DISABLE_LOGGING
		log("unmapping %u aborted", static_cast<int>(i));
#endif
		return;
	}

	char const* soap_action = "DeletePortMapping";

	char soap[1024];
	std::snprintf(soap, sizeof(soap), "<?xml version=\"1.0\"?>\n"
		"<s:Envelope xmlns:s=\"http://schemas.xmlsoap.org/soap/envelope/\" "
		"s:encodingStyle=\"http://schemas.xmlsoap.org/soap/encoding/\">"
		"<s:Body><u:%s xmlns:u=\"%s\">"
		"<NewRemoteHost></NewRemoteHost>"
		"<NewExternalPort>%u</NewExternalPort>"
		"<NewProtocol>%s</NewProtocol>"
		"</u:%s></s:Body></s:Envelope>"
		, soap_action, d.service_namespace.c_str()
		, d.mapping[i].external_port
		, to_string(d.mapping[i].protocol)
		, soap_action);

	post(d, soap, soap_action);
}

void find_control_url(int const type, string_view str, parse_state& state)
{
	if (type == xml_start_tag)
	{
		state.tag_stack.push_back(str);
	}
	else if (type == xml_end_tag)
	{
		if (!state.tag_stack.empty())
		{
			if (state.in_service && string_equal_no_case(state.tag_stack.back(), "service"))
				state.in_service = false;
			state.tag_stack.pop_back();
		}
	}
	else if (type == xml_string)
	{
		if (state.tag_stack.empty()) return;
		// default to the first (or only) control url in the router's listing
		if (!state.in_service
			&& state.top_tags("service", "servicetype")
			&& state.service_type.empty())
		{
			if (string_equal_no_case(str, "urn:schemas-upnp-org:service:WANIPConnection:1")
				|| string_equal_no_case(str, "urn:schemas-upnp-org:service:WANIPConnection:2")
				|| string_equal_no_case(str, "urn:schemas-upnp-org:service:WANPPPConnection:1"))
			{
				state.service_type.assign(str.begin(), str.end());
				state.in_service = true;
			}
		}
		else if (state.control_url.empty() && state.in_service
			&& state.top_tags("service", "controlurl") && str.size() > 0)
		{
			// default to the first (or only) control url in the router's listing
			state.control_url.assign(str.begin(), str.end());
		}
		else if (state.model.empty() && state.top_tags("device", "modelname"))
		{
			state.model.assign(str.begin(), str.end());
		}
		else if (string_equal_no_case(state.tag_stack.back(), "urlbase"))
		{
			state.url_base.assign(str.begin(), str.end());
		}
	}
}

void upnp::on_upnp_xml(error_code const& e
	, aux::http_parser const& p, rootdevice& d
	, aux::http_connection& c)
{
	TORRENT_ASSERT(is_single_thread());
	std::shared_ptr<upnp> me(self());

	TORRENT_ASSERT(d.magic == 1337);
	if (d.upnp_connection && d.upnp_connection.get() == &c)
	{
		d.upnp_connection->close();
		d.upnp_connection.reset();
	}

	if (m_closing) return;

	if (e && e != boost::asio::error::eof)
	{
#ifndef TORRENT_DISABLE_LOGGING
		if (should_log())
		{
			log("error while fetching control url from: %s: %s"
				, d.url.c_str(), e.message().c_str());
		}
#endif
		d.disabled = true;
		return;
	}

	if (!p.header_finished())
	{
#ifndef TORRENT_DISABLE_LOGGING
		log("error while fetching control url from: %s: incomplete HTTP message"
			, d.url.c_str());
#endif
		d.disabled = true;
		return;
	}

	if (p.status_code() != 200)
	{
#ifndef TORRENT_DISABLE_LOGGING
		if (should_log())
		{
			log("error while fetching control url from: %s: %s"
				, d.url.c_str(), p.message().c_str());
		}
#endif
		d.disabled = true;
		return;
	}

	parse_state s;
	auto body = p.get_body();
	xml_parse({body.data(), std::size_t(body.size())}, std::bind(&find_control_url, _1, _2, std::ref(s)));
	if (s.control_url.empty())
	{
#ifndef TORRENT_DISABLE_LOGGING
		log("could not find a port mapping interface in response from: %s"
			, d.url.c_str());
#endif
		d.disabled = true;
		return;
	}
	d.service_namespace = s.service_type;

	TORRENT_ASSERT(!d.service_namespace.empty());

	if (!s.model.empty()) m_model = s.model;

	if (!s.url_base.empty() && s.control_url.substr(0, 7) != "http://")
	{
		// avoid double slashes in path
		if (s.url_base[s.url_base.size()-1] == '/'
			&& !s.control_url.empty()
			&& s.control_url[0] == '/')
			s.url_base.erase(s.url_base.end()-1);
		d.control_url = s.url_base + s.control_url;
	}
	else d.control_url = s.control_url;

	std::string protocol;
	std::string auth;
	error_code ec;
	if (!d.control_url.empty() && d.control_url[0] == '/')
	{
		std::tie(protocol, auth, d.hostname, d.port, d.path)
			= parse_url_components(d.url, ec);
		if (d.port == -1) d.port = protocol == "http" ? 80 : 443;
		d.control_url = protocol + "://" + d.hostname + ":"
			+ to_string(d.port).data() + s.control_url;
	}

#ifndef TORRENT_DISABLE_LOGGING
	if (should_log())
	{
		log("found control URL: %s namespace %s "
			"urlbase: %s in response from %s"
			, d.control_url.c_str(), d.service_namespace.c_str()
			, s.url_base.c_str(), d.url.c_str());
	}
#endif

	std::tie(protocol, auth, d.hostname, d.port, d.path)
		= parse_url_components(d.control_url, ec);
	if (d.port == -1) d.port = protocol == "http" ? 80 : 443;

	if (ec)
	{
#ifndef TORRENT_DISABLE_LOGGING
		if (should_log())
		{
			log("failed to parse URL '%s': %s"
				, d.control_url.c_str(), ec.message().c_str());
		}
#endif
		d.disabled = true;
		return;
	}

	if (d.upnp_connection) d.upnp_connection->close();
	d.upnp_connection = std::make_shared<http_connection>(m_io_service
		, m_resolver
		, std::bind(&upnp::on_upnp_get_ip_address_response, self(), _1, _2
			, std::ref(d), _4), true, default_max_bottled_buffer_size
		, std::bind(&upnp::get_ip_address, self(), std::ref(d))
		, http_filter_handler()
		, hostname_filter_handler()
#if TORRENT_USE_SSL
		, &m_ssl_ctx
#endif
		);
	d.upnp_connection->start(d.hostname, d.port, seconds(10));
}

void upnp::get_ip_address(rootdevice& d)
{
	TORRENT_ASSERT(is_single_thread());

	TORRENT_ASSERT(d.magic == 1337);

	if (!d.upnp_connection)
	{
		TORRENT_ASSERT(d.disabled);
#ifndef TORRENT_DISABLE_LOGGING
		log("getting external IP address");
#endif
		return;
	}

	char const* soap_action = "GetExternalIPAddress";

	char soap[1024];
	std::snprintf(soap, sizeof(soap), "<?xml version=\"1.0\"?>\n"
		"<s:Envelope xmlns:s=\"http://schemas.xmlsoap.org/soap/envelope/\" "
		"s:encodingStyle=\"http://schemas.xmlsoap.org/soap/encoding/\">"
		"<s:Body><u:%s xmlns:u=\"%s\">"
		"</u:%s></s:Body></s:Envelope>"
		, soap_action, d.service_namespace.c_str()
		, soap_action);

	post(d, soap, soap_action);
}

void upnp::disable(error_code const& ec)
{
	TORRENT_ASSERT(is_single_thread());
	m_disabled = true;

	// kill all mappings
	for (auto i = m_mappings.begin(), end(m_mappings.end()); i != end; ++i)
	{
		if (i->protocol == portmap_protocol::none) continue;
		portmap_protocol const proto = i->protocol;
		i->protocol = portmap_protocol::none;
		m_callback.on_port_mapping(port_mapping_t(static_cast<int>(i - m_mappings.begin()))
			, address(), 0, proto, ec, portmap_transport::upnp, m_listen_handle);
	}

	// we cannot clear the devices since there
	// might be outstanding requests relying on
	// the device entry being present when they
	// complete
	m_broadcast_timer.cancel();
	m_refresh_timer.cancel();
	m_map_timer.cancel();
	error_code e;
	m_unicast_socket.close(e);
	m_multicast_socket.close(e);
}

void find_error_code(int const type, string_view string, error_code_parse_state& state)
{
	if (state.exit) return;
	if (type == xml_start_tag && string == "errorCode")
	{
		state.in_error_code = true;
	}
	else if (type == xml_string && state.in_error_code)
	{
		state.error_code = std::atoi(std::string(string).c_str());
		state.exit = true;
	}
}

void find_ip_address(int const type, string_view string, ip_address_parse_state& state)
{
	find_error_code(type, string, state);
	if (state.exit) return;

	if (type == xml_start_tag && string == "NewExternalIPAddress")
	{
		state.in_ip_address = true;
	}
	else if (type == xml_string && state.in_ip_address)
	{
		state.ip_address.assign(string.begin(), string.end());
		state.exit = true;
	}
}

namespace {

	struct error_code_t
	{
		int code;
		char const* msg;
	};

	error_code_t error_codes[] =
	{
		{0, "no error"}
		, {402, "Invalid Arguments"}
		, {501, "Action Failed"}
		, {714, "The specified value does not exist in the array"}
		, {715, "The source IP address cannot be wild-carded"}
		, {716, "The external port cannot be wild-carded"}
		, {718, "The port mapping entry specified conflicts with "
			"a mapping assigned previously to another client"}
		, {724, "Internal and External port values must be the same"}
		, {725, "The NAT implementation only supports permanent "
			"lease times on port mappings"}
		, {726, "RemoteHost must be a wildcard and cannot be a "
			"specific IP address or DNS name"}
		, {727, "ExternalPort must be a wildcard and cannot be a specific port "}
	};

}

struct upnp_error_category final : boost::system::error_category
{
	const char* name() const BOOST_SYSTEM_NOEXCEPT override
	{
		return "upnp";
	}

	std::string message(int ev) const override
	{
		int num_errors = sizeof(error_codes) / sizeof(error_codes[0]);
		error_code_t* end = error_codes + num_errors;
		error_code_t tmp = {ev, nullptr};
		error_code_t* e = std::lower_bound(error_codes, end, tmp
			, [] (error_code_t const& lhs, error_code_t const& rhs)
			{ return lhs.code < rhs.code; });
		if (e != end && e->code == ev)
		{
			return e->msg;
		}
		char msg[500];
		std::snprintf(msg, sizeof(msg), "unknown UPnP error (%d)", ev);
		return msg;
	}

	boost::system::error_condition default_error_condition(
		int ev) const BOOST_SYSTEM_NOEXCEPT override
	{
		return {ev, *this};
	}
};

boost::system::error_category& upnp_category()
{
	static upnp_error_category cat;
	return cat;
}

void upnp::on_upnp_get_ip_address_response(error_code const& e
	, aux::http_parser const& p, rootdevice& d
	, http_connection& c)
{
	TORRENT_ASSERT(is_single_thread());
	std::shared_ptr<upnp> me(self());

	TORRENT_ASSERT(d.magic == 1337);
	if (d.upnp_connection && d.upnp_connection.get() == &c)
	{
		d.upnp_connection->close();
		d.upnp_connection.reset();
	}

	if (m_closing) return;

	if (e && e != boost::asio::error::eof)
	{
#ifndef TORRENT_DISABLE_LOGGING
		if (should_log())
		{
			log("error while getting external IP address: %s"
				, e.message().c_str());
		}
#endif
		if (num_mappings() > 0) update_map(d, port_mapping_t{0});
		return;
	}

	if (!p.header_finished())
	{
#ifndef TORRENT_DISABLE_LOGGING
		log("error while getting external IP address: incomplete http message");
#endif
		if (num_mappings() > 0) update_map(d, port_mapping_t{0});
		return;
	}

	if (p.status_code() != 200)
	{
#ifndef TORRENT_DISABLE_LOGGING
		if (should_log())
		{
			log("error while getting external IP address: %s"
				, p.message().c_str());
		}
#endif
		if (num_mappings() > 0) update_map(d, port_mapping_t{0});
		return;
	}

	// response may look like
	// <?xml version="1.0"?>
	// <s:Envelope xmlns:s="http://schemas.xmlsoap.org/soap/envelope/" s:encodingStyle="http://schemas.xmlsoap.org/soap/encoding/">
	// <s:Body><u:GetExternalIPAddressResponse xmlns:u="urn:schemas-upnp-org:service:WANIPConnection:1">
	// <NewExternalIPAddress>192.168.160.19</NewExternalIPAddress>
	// </u:GetExternalIPAddressResponse>
	// </s:Body>
	// </s:Envelope>

	span<char const> body = p.get_body();
#ifndef TORRENT_DISABLE_LOGGING
	if (should_log())
	{
		log("get external IP address response: %s"
			, std::string(body.data(), static_cast<std::size_t>(body.size())).c_str());
	}
#endif

	ip_address_parse_state s;
	xml_parse({body.data(), std::size_t(body.size())}, std::bind(&find_ip_address, _1, _2, std::ref(s)));
#ifndef TORRENT_DISABLE_LOGGING
	if (s.error_code != -1)
	{
		log("error while getting external IP address, code: %d", s.error_code);
	}
#endif

	if (!s.ip_address.empty())
	{
#ifndef TORRENT_DISABLE_LOGGING
		log("got router external IP address %s", s.ip_address.c_str());
#endif
		d.external_ip = make_address(s.ip_address.c_str(), ignore_error);
	}
	else
	{
#ifndef TORRENT_DISABLE_LOGGING
		log("failed to find external IP address in response");
#endif
	}

	if (num_mappings() > 0) update_map(d, port_mapping_t{0});
}

void upnp::on_upnp_map_response(error_code const& e
	, aux::http_parser const& p, rootdevice& d, port_mapping_t const mapping
	, http_connection& c)
{
	TORRENT_ASSERT(is_single_thread());
	std::shared_ptr<upnp> me(self());

	TORRENT_ASSERT(d.magic == 1337);
	if (d.upnp_connection && d.upnp_connection.get() == &c)
	{
		d.upnp_connection->close();
		d.upnp_connection.reset();
	}

	if (e && e != boost::asio::error::eof)
	{
#ifndef TORRENT_DISABLE_LOGGING
		if (should_log())
		{
			log("error while adding port map: %s"
				, e.message().c_str());
		}
#endif
		d.disabled = true;
		return;
	}

	if (m_closing) return;

//	 error code response may look like this:
//	<s:Envelope xmlns:s="http://schemas.xmlsoap.org/soap/envelope/"
//		s:encodingStyle="http://schemas.xmlsoap.org/soap/encoding/">
//	 <s:Body>
//	  <s:Fault>
//		<faultcode>s:Client</faultcode>
//		<faultstring>UPnPError</faultstring>
//		<detail>
//		 <UPnPErrorxmlns="urn:schemas-upnp-org:control-1-0">
//		  <errorCode>402</errorCode>
//		  <errorDescription>Invalid Args</errorDescription>
//		 </UPnPError>
//		</detail>
//	  </s:Fault>
//	 </s:Body>
//	</s:Envelope>

	if (!p.header_finished())
	{
#ifndef TORRENT_DISABLE_LOGGING
		log("error while adding port map: incomplete http message");
#endif
		next(d, mapping);
		return;
	}

	std::string const& ct = p.header("content-type");
	if (!ct.empty()
		&& ct.find_first_of("text/xml") == std::string::npos
		&& ct.find_first_of("text/soap+xml") == std::string::npos
		&& ct.find_first_of("application/xml") == std::string::npos
		&& ct.find_first_of("application/soap+xml") == std::string::npos
		)
	{
#ifndef TORRENT_DISABLE_LOGGING
		log("error while adding port map: invalid content-type, \"%s\". "
			"Expected text/xml or application/soap+xml", ct.c_str());
#endif
		next(d, mapping);
		return;
	}

	// We don't want to ignore responses with return codes other than 200
	// since those might contain valid UPnP error codes

	error_code_parse_state s;
	span<char const> body = p.get_body();
	xml_parse({body.data(), std::size_t(body.size())}, std::bind(&find_error_code, _1, _2, std::ref(s)));

	if (s.error_code != -1)
	{
#ifndef TORRENT_DISABLE_LOGGING
		log("error while adding port map, code: %d", s.error_code);
#endif
	}

	mapping_t& m = d.mapping[mapping];

	if (s.error_code == 725)
	{
		// The gateway only supports permanent leases
		d.use_lease_duration = false;
		m.act = portmap_action::add;
		++m.failcount;
		update_map(d, mapping);
		return;
	}
	else if (s.error_code == 727)
	{
		return_error(mapping, s.error_code);
	}
	else if ((s.error_code == 718 || s.error_code == 501) && m.failcount < 4)
	{
		// some routers return 501 action failed, instead of 716
		// The external port conflicts with another mapping
		// pick a random port
		m.external_port = 40000 + int(random(10000));
		m.act = portmap_action::add;
		++m.failcount;
		update_map(d, mapping);
		return;
	}
	else if (s.error_code != -1)
	{
		return_error(mapping, s.error_code);
	}

#ifndef TORRENT_DISABLE_LOGGING
	if (should_log())
	{
		log("map response: %s"
			, std::string(body.data(), static_cast<std::size_t>(body.size())).c_str());
	}
#endif

	if (s.error_code == -1)
	{
		m_callback.on_port_mapping(mapping, d.external_ip, m.external_port, m.protocol, error_code()
			, portmap_transport::upnp, m_listen_handle);
		if (d.use_lease_duration && m_settings.get_int(settings_pack::upnp_lease_duration) != 0)
		{
			time_point const now = aux::time_now();
			m.expires = now + seconds(
				m_settings.get_int(settings_pack::upnp_lease_duration) * 3 / 4);
			time_point next_expire = m_refresh_timer.expiry();
			if (next_expire < now || next_expire > m.expires)
			{
				ADD_OUTSTANDING_ASYNC("upnp::on_expire");
				m_refresh_timer.expires_at(m.expires);
				m_refresh_timer.async_wait(std::bind(&upnp::on_expire, self(), _1));
			}
		}
		else
		{
			m.expires = max_time();
		}
		m.failcount = 0;
	}

	next(d, mapping);
}

void upnp::return_error(port_mapping_t const mapping, int const code)
{
	TORRENT_ASSERT(is_single_thread());
	int num_errors = sizeof(error_codes) / sizeof(error_codes[0]);
	error_code_t* end = error_codes + num_errors;
	error_code_t tmp = {code, nullptr};
	error_code_t* e = std::lower_bound(error_codes, end, tmp
		, [] (error_code_t const& lhs, error_code_t const& rhs)
		{ return lhs.code < rhs.code; });

	std::string error_string = "UPnP mapping error ";
	error_string += to_string(code).data();
	if (e != end && e->code == code)
	{
		error_string += ": ";
		error_string += e->msg;
	}
	portmap_protocol const proto = m_mappings[mapping].protocol;
	m_callback.on_port_mapping(mapping, address(), 0, proto, error_code(code, upnp_category())
		, portmap_transport::upnp, m_listen_handle);
}

void upnp::on_upnp_unmap_response(error_code const& e
	, aux::http_parser const& p, rootdevice& d
	, port_mapping_t const mapping
	, http_connection& c)
{
	TORRENT_ASSERT(is_single_thread());
	std::shared_ptr<upnp> me(self());

	TORRENT_ASSERT(d.magic == 1337);
	if (d.upnp_connection && d.upnp_connection.get() == &c)
	{
		d.upnp_connection->close();
		d.upnp_connection.reset();
	}

	if (e && e != boost::asio::error::eof)
	{
#ifndef TORRENT_DISABLE_LOGGING
		if (should_log())
		{
			log("error while deleting portmap: %s"
				, e.message().c_str());
		}
#endif
	}
	else if (!p.header_finished())
	{
#ifndef TORRENT_DISABLE_LOGGING
		log("error while deleting portmap: incomplete http message");
#endif
	}
	else if (p.status_code() != 200)
	{
#ifndef TORRENT_DISABLE_LOGGING
		if (should_log())
		{
			log("error while deleting portmap: %s"
				, p.message().c_str());
		}
#endif
	}
	else
	{
#ifndef TORRENT_DISABLE_LOGGING
		if (should_log())
		{
			span<char const> body = p.get_body();
			log("unmap response: %s"
				, std::string(body.data(), static_cast<std::size_t>(body.size())).c_str());
		}
#endif
	}

	error_code_parse_state s;
	if (p.header_finished())
	{
		span<char const> body = p.get_body();
		xml_parse({body.data(), std::size_t(body.size())}, std::bind(&find_error_code, _1, _2, std::ref(s)));
	}

	portmap_protocol const proto = m_mappings[mapping].protocol;

	m_callback.on_port_mapping(mapping, address(), 0, proto, p.status_code() != 200
		? error_code(p.status_code(), http_category())
		: error_code(s.error_code, upnp_category())
		, portmap_transport::upnp, m_listen_handle);

	d.mapping[mapping].protocol = portmap_protocol::none;

	// free the slot in global mappings
	auto pred = [mapping](rootdevice const& rd)
		{ return rd.mapping.end_index() <= mapping || rd.mapping[mapping].protocol == portmap_protocol::none; };
	if (std::all_of(m_devices.begin(), m_devices.end(), pred))
	{
		m_mappings[mapping].protocol = portmap_protocol::none;
	}

	next(d, mapping);
}

void upnp::on_expire(error_code const& ec)
{
	TORRENT_ASSERT(is_single_thread());
	COMPLETE_ASYNC("upnp::on_expire");
	if (ec) return;

	if (m_closing) return;

	time_point const now = aux::time_now();
	time_point next_expire = max_time();

	for (auto const& dev : m_devices)
	{
		auto& d = const_cast<rootdevice&>(dev);
		TORRENT_ASSERT(d.magic == 1337);
		if (d.disabled) continue;
		for (port_mapping_t m{0}; m < m_mappings.end_index(); ++m)
		{
			if (d.mapping[m].expires == max_time())
				continue;

			if (d.mapping[m].expires <= now)
			{
				d.mapping[m].act = portmap_action::add;
				update_map(d, m);
			}
			if (d.mapping[m].expires < next_expire)
			{
				next_expire = d.mapping[m].expires;
			}
		}
	}
	if (next_expire != max_time())
	{
		ADD_OUTSTANDING_ASYNC("upnp::on_expire");
		m_refresh_timer.expires_at(next_expire);
		m_refresh_timer.async_wait(std::bind(&upnp::on_expire, self(), _1));
	}
}

void upnp::close()
{
	TORRENT_ASSERT(is_single_thread());

	m_refresh_timer.cancel();
	m_broadcast_timer.cancel();
	m_map_timer.cancel();
	m_closing = true;
	error_code ec;
	m_unicast_socket.close(ec);
	m_multicast_socket.close(ec);

	for (auto const& dev : m_devices)
	{
		auto& d = const_cast<rootdevice&>(dev);
		TORRENT_ASSERT(d.magic == 1337);
		if (d.disabled || d.control_url.empty()) continue;
		for (auto& m : d.mapping)
		{
			if (m.protocol == portmap_protocol::none) continue;
			if (m.act == portmap_action::add)
			{
				m.act = portmap_action::none;
				continue;
			}
			m.act = portmap_action::del;
			m_mappings[port_mapping_t{static_cast<int>(&m - d.mapping.data())}].protocol = portmap_protocol::none;
		}
		if (num_mappings() > 0) update_map(d, port_mapping_t{0});
	}
}

}<|MERGE_RESOLUTION|>--- conflicted
+++ resolved
@@ -1,18 +1,11 @@
 /*
 
 Copyright (c) 2019, Amir Abrams
-<<<<<<< HEAD
-Copyright (c) 2007-2021, Arvid Norberg
+Copyright (c) 2007-2022, Arvid Norberg
 Copyright (c) 2009, Andrew Resch
 Copyright (c) 2015, Mike Tzou
 Copyright (c) 2016-2021, Alden Torres
-=======
-Copyright (c) 2007-2022, Arvid Norberg
-Copyright (c) 2009, Andrew Resch
-Copyright (c) 2015, Mike Tzou
-Copyright (c) 2016-2019, Alden Torres
 Copyright (c) 2016-2017, Andrei Kurushin
->>>>>>> 550d3c7d
 Copyright (c) 2016-2017, Pavel Pimenov
 Copyright (c) 2016, Steven Siloti
 Copyright (c) 2020, Paul-Louis Ageneau

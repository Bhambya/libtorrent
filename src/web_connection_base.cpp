/*

Copyright (c) 2003-2016, Arvid Norberg
All rights reserved.

Redistribution and use in source and binary forms, with or without
modification, are permitted provided that the following conditions
are met:

    * Redistributions of source code must retain the above copyright
      notice, this list of conditions and the following disclaimer.
    * Redistributions in binary form must reproduce the above copyright
      notice, this list of conditions and the following disclaimer in
      the documentation and/or other materials provided with the distribution.
    * Neither the name of the author nor the names of its
      contributors may be used to endorse or promote products derived
      from this software without specific prior written permission.

THIS SOFTWARE IS PROVIDED BY THE COPYRIGHT HOLDERS AND CONTRIBUTORS "AS IS"
AND ANY EXPRESS OR IMPLIED WARRANTIES, INCLUDING, BUT NOT LIMITED TO, THE
IMPLIED WARRANTIES OF MERCHANTABILITY AND FITNESS FOR A PARTICULAR PURPOSE
ARE DISCLAIMED. IN NO EVENT SHALL THE COPYRIGHT OWNER OR CONTRIBUTORS BE
LIABLE FOR ANY DIRECT, INDIRECT, INCIDENTAL, SPECIAL, EXEMPLARY, OR
CONSEQUENTIAL DAMAGES (INCLUDING, BUT NOT LIMITED TO, PROCUREMENT OF
SUBSTITUTE GOODS OR SERVICES; LOSS OF USE, DATA, OR PROFITS; OR BUSINESS
INTERRUPTION) HOWEVER CAUSED AND ON ANY THEORY OF LIABILITY, WHETHER IN
CONTRACT, STRICT LIABILITY, OR TORT (INCLUDING NEGLIGENCE OR OTHERWISE)
ARISING IN ANY WAY OUT OF THE USE OF THIS SOFTWARE, EVEN IF ADVISED OF THE
POSSIBILITY OF SUCH DAMAGE.

*/

#include "libtorrent/config.hpp"

#include <limits>
#include <cstdlib>

#include "libtorrent/web_connection_base.hpp"
#include "libtorrent/invariant_check.hpp"
#include "libtorrent/parse_url.hpp"
#include "libtorrent/peer_info.hpp"

namespace libtorrent
{
	web_connection_base::web_connection_base(
		peer_connection_args const& pack
		, web_seed_t& web)
		: peer_connection(pack)
		, m_first_request(true)
		, m_ssl(false)
		, m_external_auth(web.auth)
		, m_extra_headers(web.extra_headers)
		, m_parser(http_parser::dont_parse_chunks)
		, m_body_start(0)
	{
		TORRENT_ASSERT(&web.peer_info == pack.peerinfo);
		// when going through a proxy, we don't necessarily have an endpoint here,
		// since the proxy might be resolving the hostname, not us
		TORRENT_ASSERT(web.endpoints.empty() || web.endpoints.front() == pack.endp);

		INVARIANT_CHECK;

		TORRENT_ASSERT(is_outgoing());

		// we only want left-over bandwidth
		// TODO: introduce a web-seed default class which has a low download priority

		std::string protocol;
		error_code ec;
		std::tie(protocol, m_basic_auth, m_host, m_port, m_path)
			= parse_url_components(web.url, ec);
		TORRENT_ASSERT(!ec);

		if (m_port == -1 && protocol == "http")
			m_port = 80;

#ifdef TORRENT_USE_OPENSSL
		if (protocol == "https")
		{
			m_ssl = true;
			if (m_port == -1) m_port = 443;
		}
#endif

		if (!m_basic_auth.empty())
			m_basic_auth = base64encode(m_basic_auth);

		m_server_string = "URL seed @ ";
		m_server_string += m_host;
	}

	int web_connection_base::timeout() const
	{
		// since this is a web seed, change the timeout
		// according to the settings.
		return m_settings.get_int(settings_pack::urlseed_timeout);
	}

	void web_connection_base::start()
	{
		// avoid calling torrent::set_seed because it calls torrent::check_invariant
		// which fails because the m_num_connecting count is not consistent until
		// after we call peer_connection::start
		m_upload_only = true;
		disconnect_if_redundant();
		if (is_disconnecting()) return;
		peer_connection::start();
	}

	web_connection_base::~web_connection_base() = default;

	void web_connection_base::on_connected()
	{
		std::shared_ptr<torrent> t = associated_torrent().lock();
		TORRENT_ASSERT(t);

		// it is always possible to request pieces
		incoming_unchoke();

		m_recv_buffer.reset(t->block_size() + 1024);
	}

	void web_connection_base::add_headers(std::string& request
		, aux::session_settings const& sett, bool using_proxy) const
	{
		request += "Host: ";
		request += m_host;
		if ((m_first_request || m_settings.get_bool(settings_pack::always_send_user_agent))
			&& !m_settings.get_bool(settings_pack::anonymous_mode))
		{
			request += "\r\nUser-Agent: ";
			request += m_settings.get_str(settings_pack::user_agent);
		}
		if (!m_external_auth.empty())
		{
			request += "\r\nAuthorization: ";
			request += m_external_auth;
		}
		else if (!m_basic_auth.empty())
		{
			request += "\r\nAuthorization: Basic ";
			request += m_basic_auth;
		}
		if (sett.get_int(settings_pack::proxy_type) == settings_pack::http_pw)
		{
			request += "\r\nProxy-Authorization: Basic ";
			request += base64encode(sett.get_str(settings_pack::proxy_username)
				+ ":" + sett.get_str(settings_pack::proxy_password));
		}
<<<<<<< HEAD
		for (auto const& h : m_extra_headers) {
		  request += "\r\n";
		  request += h.first;
		  request += ": ";
		  request += h.second;
=======
		for (web_seed_entry::headers_t::const_iterator it = m_extra_headers.begin();
			it != m_extra_headers.end(); ++it)
		{
			request += "\r\n";
			request += it->first;
			request += ": ";
			request += it->second;
>>>>>>> 6f650aa7
		}
		if (using_proxy) {
			request += "\r\nProxy-Connection: keep-alive";
		}
		if (m_first_request || using_proxy) {
			request += "\r\nConnection: keep-alive";
		}
	}

	// --------------------------
	// RECEIVE DATA
	// --------------------------

	void web_connection_base::get_specific_peer_info(peer_info& p) const
	{
		if (is_interesting()) p.flags |= peer_info::interesting;
		if (is_choked()) p.flags |= peer_info::choked;
		if (!is_connecting() && m_server_string.empty())
			p.flags |= peer_info::handshake;
		if (is_connecting()) p.flags |= peer_info::connecting;

		p.client = m_server_string;
	}

	bool web_connection_base::in_handshake() const
	{
		return m_server_string.empty();
	}

	void web_connection_base::on_sent(error_code const& error
		, std::size_t bytes_transferred)
	{
		INVARIANT_CHECK;

		if (error) return;
		sent_bytes(0, int(bytes_transferred));
	}


#if TORRENT_USE_INVARIANT_CHECKS
	void web_connection_base::check_invariant() const
	{
/*
		TORRENT_ASSERT(m_num_pieces == std::count(
			m_have_piece.begin()
			, m_have_piece.end()
			, true));
*/	}
#endif

}<|MERGE_RESOLUTION|>--- conflicted
+++ resolved
@@ -147,21 +147,12 @@
 			request += base64encode(sett.get_str(settings_pack::proxy_username)
 				+ ":" + sett.get_str(settings_pack::proxy_password));
 		}
-<<<<<<< HEAD
-		for (auto const& h : m_extra_headers) {
-		  request += "\r\n";
-		  request += h.first;
-		  request += ": ";
-		  request += h.second;
-=======
-		for (web_seed_entry::headers_t::const_iterator it = m_extra_headers.begin();
-			it != m_extra_headers.end(); ++it)
+		for (auto const& h : m_extra_headers)
 		{
 			request += "\r\n";
-			request += it->first;
+			request += h.first;
 			request += ": ";
-			request += it->second;
->>>>>>> 6f650aa7
+			request += h.second;
 		}
 		if (using_proxy) {
 			request += "\r\nProxy-Connection: keep-alive";

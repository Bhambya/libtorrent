/*

<<<<<<< HEAD
Copyright (c) 2017, Steven Siloti
Copyright (c) 2017-2021, Arvid Norberg
Copyright (c) 2017-2018, 2020-2021, Alden Torres
=======
Copyright (c) 2017-2018, Alden Torres
Copyright (c) 2017-2022, Arvid Norberg
Copyright (c) 2017, Steven Siloti
>>>>>>> 550d3c7d
Copyright (c) 2021, Vladimir Golovnev (glassez)
All rights reserved.

You may use, distribute and modify this code under the terms of the BSD license,
see LICENSE file.
*/

#include <cstdint>
#include <algorithm>

#include "libtorrent/bdecode.hpp"
#include "libtorrent/write_resume_data.hpp"
#include "libtorrent/add_torrent_params.hpp"
#include "libtorrent/aux_/socket_io.hpp" // for write_*_endpoint()
#include "libtorrent/torrent_info.hpp"
#include "libtorrent/aux_/numeric_cast.hpp"
#include "libtorrent/aux_/torrent.hpp" // for default_piece_priority
#include "libtorrent/aux_/numeric_cast.hpp" // for clamp
#include "libtorrent/aux_/merkle.hpp" // for merkle_
#include "libtorrent/aux_/ip_helpers.hpp" // for is_v6

namespace libtorrent {
namespace {
	entry build_tracker_list(std::vector<std::string> const& trackers
		, std::vector<int> const& tracker_tiers)
	{
		entry ret;
		entry::list_type& tr_list = ret.list();
		if (trackers.empty()) return ret;

		tr_list.emplace_back(entry::list_type());
		std::size_t tier = 0;
		auto tier_it = tracker_tiers.begin();
		for (std::string const& tr : trackers)
		{
			if (tier_it != tracker_tiers.end())
				tier = std::clamp(std::size_t(*tier_it++), std::size_t{0}, std::size_t{1024});

			if (tr_list.size() <= tier)
				tr_list.resize(tier + 1);

			tr_list[tier].list().emplace_back(tr);
		}
		return ret;
	}
}

	entry write_resume_data(add_torrent_params const& atp)
	{
		entry ret;

		using namespace libtorrent::aux; // for write_*_endpoint()
		ret["file-format"] = "libtorrent resume file";
		ret["file-version"] = 1;
		ret["libtorrent-version"] = lt::version_str;
		ret["allocation"] = atp.storage_mode == storage_mode_allocate
			? "allocate" : "sparse";

		ret["total_uploaded"] = atp.total_uploaded;
		ret["total_downloaded"] = atp.total_downloaded;

		// cast to seconds in case that internal values doesn't have ratio<1>
		ret["active_time"] = atp.active_time;
		ret["finished_time"] = atp.finished_time;
		ret["seeding_time"] = atp.seeding_time;
		ret["last_seen_complete"] = atp.last_seen_complete;
		ret["last_download"] = atp.last_download;
		ret["last_upload"] = atp.last_upload;

		ret["num_complete"] = atp.num_complete;
		ret["num_incomplete"] = atp.num_incomplete;
		ret["num_downloaded"] = atp.num_downloaded;

		ret["seed_mode"] = bool(atp.flags & torrent_flags::seed_mode);
		ret["upload_mode"] = bool(atp.flags & torrent_flags::upload_mode);
#ifndef TORRENT_DISABLE_SHARE_MODE
		ret["share_mode"] = bool(atp.flags & torrent_flags::share_mode);
#endif
		ret["apply_ip_filter"] = bool(atp.flags & torrent_flags::apply_ip_filter);
		ret["paused"] = bool(atp.flags & torrent_flags::paused);
		ret["auto_managed"] = bool(atp.flags & torrent_flags::auto_managed);
#ifndef TORRENT_DISABLE_SUPERSEEDING
		ret["super_seeding"] = bool(atp.flags & torrent_flags::super_seeding);
#endif
		ret["sequential_download"] = bool(atp.flags & torrent_flags::sequential_download);
		ret["stop_when_ready"] = bool(atp.flags & torrent_flags::stop_when_ready);
		ret["disable_dht"] = bool(atp.flags & torrent_flags::disable_dht);
		ret["disable_lsd"] = bool(atp.flags & torrent_flags::disable_lsd);
		ret["disable_pex"] = bool(atp.flags & torrent_flags::disable_pex);

		ret["added_time"] = atp.added_time;
		ret["completed_time"] = atp.completed_time;

		ret["save_path"] = atp.save_path;

		if (!atp.name.empty()) ret["name"] = atp.name;

#if TORRENT_ABI_VERSION == 1
		// deprecated in 1.2
		if (!atp.url.empty()) ret["url"] = atp.url;
#endif

		ret["info-hash"] = atp.info_hashes.v1;
		ret["info-hash2"] = atp.info_hashes.v2;

		if (atp.ti)
		{
			auto const info = atp.ti->info_section();
			ret["info"].preformatted().assign(info.data(), info.data() + info.size());
			if (!atp.ti->comment().empty())
				ret["comment"] = atp.ti->comment();
			if (atp.ti->creation_date() != 0)
				ret["creation date"] = atp.ti->creation_date();
			if (!atp.ti->creator().empty())
				ret["created by"] = atp.ti->creator();
		}

		if (!atp.merkle_trees.empty())
		{
			auto const& trees = atp.merkle_trees;
			auto& ret_trees = ret["trees"].list();
			ret_trees.reserve(atp.merkle_trees.size());
			for (file_index_t f(0); f < file_index_t{int(atp.merkle_trees.size())}; ++f)
			{
				auto const& tree = trees[f];
				ret_trees.emplace_back(entry::dictionary_t);
				auto& ret_dict = ret_trees.back().dict();
				auto& ret_tree = ret_dict["hashes"].string();

				ret_tree.reserve(tree.size() * 32);
				for (auto const& n : tree)
					ret_tree.append(n.data(), n.size());

				if (f < atp.verified_leaf_hashes.end_index())
				{
					auto const& verified = atp.verified_leaf_hashes[f];
					if (!verified.empty())
					{
						auto& ret_verified = ret_dict["verified"].string();
						ret_verified.reserve(verified.size());
						for (auto const bit : verified)
							ret_verified.push_back(bit ? '1' : '0');
					}
				}

				if (f < atp.merkle_tree_mask.end_index())
				{
					auto const& mask = atp.merkle_tree_mask[f];
					if (!mask.empty())
					{
						auto& ret_mask = ret_dict["mask"].string();
						ret_mask.reserve(mask.size());
						for (auto const bit : mask)
							ret_mask.push_back(bit ? '1' : '0');
					}
				}
			}
		}

		if (!atp.unfinished_pieces.empty())
		{
			entry::list_type& up = ret["unfinished"].list();
			up.reserve(atp.unfinished_pieces.size());

			// info for each unfinished piece
			for (auto const& p : atp.unfinished_pieces)
			{
				entry piece_struct(entry::dictionary_t);

				// the unfinished piece's index
				piece_struct["piece"] = static_cast<int>(p.first);
				piece_struct["bitmask"] = std::string(p.second.data(), std::size_t(p.second.size() + 7) / 8);
				// push the struct onto the unfinished-piece list
				up.push_back(std::move(piece_struct));
			}
		}

		// save trackers
		ret["trackers"] = build_tracker_list(atp.trackers, atp.tracker_tiers);

		// save web seeds
		// if we removed the web seeds, make sure to record that in the resume
		// data
		entry::list_type& url_list = ret["url-list"].list();
		std::copy(atp.url_seeds.begin(), atp.url_seeds.end(), std::back_inserter(url_list));

		// write have bitmask
		entry::string_type& pieces = ret["pieces"].string();
		pieces.resize(aux::numeric_cast<std::size_t>(std::max(
			atp.have_pieces.size(), atp.verified_pieces.size())));

		std::size_t piece(0);
		for (auto const bit : atp.have_pieces)
		{
			pieces[piece] = bit ? 1 : 0;
			++piece;
		}

		piece = 0;
		for (auto const bit : atp.verified_pieces)
		{
			pieces[piece] |= bit ? 2 : 0;
			++piece;
		}

		// write renamed files
		if (!atp.renamed_files.empty())
		{
			entry::list_type& fl = ret["mapped_files"].list();
			for (auto const& ent : atp.renamed_files)
			{
				auto const idx = static_cast<std::size_t>(static_cast<int>(ent.first));
				if (idx >= fl.size()) fl.resize(idx + 1);
				fl[idx] = ent.second;
			}
		}

		// write local peers
		if (!atp.peers.empty())
		{
			std::back_insert_iterator<entry::string_type> ptr(ret["peers"].string());
			std::back_insert_iterator<entry::string_type> ptr6(ret["peers6"].string());
			for (auto const& p : atp.peers)
			{
				if (is_v6(p))
					write_endpoint(p, ptr6);
				else
					write_endpoint(p, ptr);
			}
		}

		if (!atp.banned_peers.empty())
		{
			std::back_insert_iterator<entry::string_type> ptr(ret["banned_peers"].string());
			std::back_insert_iterator<entry::string_type> ptr6(ret["banned_peers6"].string());
			for (auto const& p : atp.banned_peers)
			{
				if (is_v6(p))
					write_endpoint(p, ptr6);
				else
					write_endpoint(p, ptr);
			}
		}

		ret["upload_rate_limit"] = atp.upload_limit;
		ret["download_rate_limit"] = atp.download_limit;
		ret["max_connections"] = atp.max_connections;
		ret["max_uploads"] = atp.max_uploads;

		if (!atp.file_priorities.empty())
		{
			// write file priorities
			entry::list_type& prio = ret["file_priority"].list();
			prio.reserve(atp.file_priorities.size());
			for (auto const p : atp.file_priorities)
				prio.emplace_back(static_cast<std::uint8_t>(p));
		}

		if (!atp.piece_priorities.empty())
		{
			// write piece priorities
			entry::string_type& prio = ret["piece_priority"].string();
			prio.reserve(atp.piece_priorities.size());
			for (auto const p : atp.piece_priorities)
				prio.push_back(static_cast<char>(static_cast<std::uint8_t>(p)));
		}

		return ret;
	}

	entry write_torrent_file(add_torrent_params const& atp)
	{
		return write_torrent_file(atp, {});
	}

	entry write_torrent_file(add_torrent_params const& atp, write_torrent_flags_t const flags)
	{
		entry ret;
		if (!atp.ti)
			aux::throw_ex<system_error>(errors::torrent_missing_info);

		auto const info = atp.ti->info_section();
		ret["info"].preformatted().assign(info.data(), info.data() + info.size());
		if (!atp.ti->comment().empty())
			ret["comment"] = atp.ti->comment();
		if (atp.ti->creation_date() != 0)
			ret["creation date"] = atp.ti->creation_date();
		if (!atp.ti->creator().empty())
			ret["created by"] = atp.ti->creator();

		if (!atp.merkle_trees.empty())
		{
			file_storage const& fs = atp.ti->files();
			auto& trees = atp.merkle_trees;
			if (int(trees.size()) != fs.num_files())
				aux::throw_ex<system_error>(errors::torrent_missing_piece_layer);

			auto& piece_layers = ret["piece layers"].dict();
			std::vector<bool> const empty_verified;
			for (file_index_t f : fs.file_range())
			{
				if (fs.pad_file_at(f) || fs.file_size(f) <= fs.piece_length())
					continue;

				aux::merkle_tree t(fs.file_num_blocks(f)
					, fs.piece_length() / default_block_size, fs.root_ptr(f));

				std::vector<bool> const& verified = (f >= atp.verified_leaf_hashes.end_index())
					? empty_verified : atp.verified_leaf_hashes[f];

				auto const& tree = trees[f];
				if (f < atp.merkle_tree_mask.end_index() && !atp.merkle_tree_mask[f].empty())
				{
					t.load_sparse_tree(tree, atp.merkle_tree_mask[f], verified);
				}
				else
				{
					t.load_tree(tree, verified);
				}

				auto const piece_layer = t.get_piece_layer();
				if (int(piece_layer.size()) != fs.file_num_pieces(f))
					aux::throw_ex<system_error>(errors::torrent_invalid_piece_layer);

				auto& layer = piece_layers[t.root().to_string()].string();

				for (auto const& h : piece_layer)
					layer += h.to_string();
			}
		}
		else if (atp.ti->v2() && !(flags & write_flags::allow_missing_piece_layer))
		{
			// we must have piece layers for v2 torrents for them to be valid
			// .torrent files
			aux::throw_ex<system_error>(errors::torrent_missing_piece_layer);
		}

		// save web seeds
		if (!atp.url_seeds.empty() && !(flags & write_flags::no_http_seeds))
		{
			auto& url_list = ret["url-list"].list();
			url_list.reserve(atp.url_seeds.size());
			std::copy(atp.url_seeds.begin(), atp.url_seeds.end(), std::back_inserter(url_list));
		}

<<<<<<< HEAD
#if TORRENT_ABI_VERSION < 4
		if (!atp.http_seeds.empty())
=======
		if (!atp.http_seeds.empty() && !(flags & write_flags::no_http_seeds))
>>>>>>> 550d3c7d
		{
			auto& httpseeds_list = ret["httpseeds"].list();
			httpseeds_list.reserve(atp.http_seeds.size());
			std::copy(atp.http_seeds.begin(), atp.http_seeds.end(), std::back_inserter(httpseeds_list));
		}
#endif

		// save DHT nodes
		if (!atp.dht_nodes.empty() && (flags & write_flags::include_dht_nodes))
		{
			auto& nodes = ret["nodes"].list();
			nodes.reserve(atp.dht_nodes.size());
			for (auto const& n : atp.dht_nodes)
			{
				entry::list_type node(2);
				node[0] = std::move(n.first);
				node[1] = n.second;
				nodes.emplace_back(std::move(node));
			}
		}

		if (!atp.ti->similar_torrents().empty() && !atp.ti->info("similar"))
		{
			auto& l = ret["similar"].list();
			l.reserve(atp.ti->similar_torrents().size());
			for (auto const& n : atp.ti->similar_torrents())
				l.emplace_back(n.to_string());
		}

		if (!atp.ti->collections().empty() && !atp.ti->info("collections"))
		{
			auto& l = ret["collections"].list();
			l.reserve(atp.ti->collections().size());
			for (auto const& n : atp.ti->collections())
				l.emplace_back(n);
		}

		// save trackers
		if (atp.trackers.size() == 1)
			ret["announce"] = atp.trackers.front();
		else if (atp.trackers.size() > 1)
			ret["announce-list"] = build_tracker_list(atp.trackers, atp.tracker_tiers);

		return ret;
	}

	std::vector<char> write_resume_data_buf(add_torrent_params const& atp)
	{
		std::vector<char> ret;
		entry rd = write_resume_data(atp);
		bencode(std::back_inserter(ret), rd);
		return ret;
	}
}<|MERGE_RESOLUTION|>--- conflicted
+++ resolved
@@ -1,14 +1,8 @@
 /*
 
-<<<<<<< HEAD
-Copyright (c) 2017, Steven Siloti
-Copyright (c) 2017-2021, Arvid Norberg
 Copyright (c) 2017-2018, 2020-2021, Alden Torres
-=======
-Copyright (c) 2017-2018, Alden Torres
 Copyright (c) 2017-2022, Arvid Norberg
 Copyright (c) 2017, Steven Siloti
->>>>>>> 550d3c7d
 Copyright (c) 2021, Vladimir Golovnev (glassez)
 All rights reserved.
 
@@ -354,12 +348,8 @@
 			std::copy(atp.url_seeds.begin(), atp.url_seeds.end(), std::back_inserter(url_list));
 		}
 
-<<<<<<< HEAD
 #if TORRENT_ABI_VERSION < 4
-		if (!atp.http_seeds.empty())
-=======
 		if (!atp.http_seeds.empty() && !(flags & write_flags::no_http_seeds))
->>>>>>> 550d3c7d
 		{
 			auto& httpseeds_list = ret["httpseeds"].list();
 			httpseeds_list.reserve(atp.http_seeds.size());

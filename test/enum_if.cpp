/*

Copyright (c) 2007-2009, 2016-2019, Arvid Norberg
Copyright (c) 2018, Steven Siloti
Copyright (c) 2018, Alden Torres
All rights reserved.

Redistribution and use in source and binary forms, with or without
modification, are permitted provided that the following conditions
are met:

    * Redistributions of source code must retain the above copyright
      notice, this list of conditions and the following disclaimer.
    * Redistributions in binary form must reproduce the above copyright
      notice, this list of conditions and the following disclaimer in
      the documentation and/or other materials provided with the distribution.
    * Neither the name of the author nor the names of its
      contributors may be used to endorse or promote products derived
      from this software without specific prior written permission.

THIS SOFTWARE IS PROVIDED BY THE COPYRIGHT HOLDERS AND CONTRIBUTORS "AS IS"
AND ANY EXPRESS OR IMPLIED WARRANTIES, INCLUDING, BUT NOT LIMITED TO, THE
IMPLIED WARRANTIES OF MERCHANTABILITY AND FITNESS FOR A PARTICULAR PURPOSE
ARE DISCLAIMED. IN NO EVENT SHALL THE COPYRIGHT OWNER OR CONTRIBUTORS BE
LIABLE FOR ANY DIRECT, INDIRECT, INCIDENTAL, SPECIAL, EXEMPLARY, OR
CONSEQUENTIAL DAMAGES (INCLUDING, BUT NOT LIMITED TO, PROCUREMENT OF
SUBSTITUTE GOODS OR SERVICES; LOSS OF USE, DATA, OR PROFITS; OR BUSINESS
INTERRUPTION) HOWEVER CAUSED AND ON ANY THEORY OF LIABILITY, WHETHER IN
CONTRACT, STRICT LIABILITY, OR TORT (INCLUDING NEGLIGENCE OR OTHERWISE)
ARISING IN ANY WAY OUT OF THE USE OF THIS SOFTWARE, EVEN IF ADVISED OF THE
POSSIBILITY OF SUCH DAMAGE.

*/

#include <cstdio>
#include <libtorrent/enum_net.hpp>
#include <libtorrent/socket.hpp>
#include <libtorrent/broadcast_socket.hpp>

using namespace lt;

int main()
{
	io_context ios;
	error_code ec;

	address def_gw = get_default_gateway(ios, "", false, ec);
	if (ec)
	{
		std::printf("%s\n", ec.message().c_str());
		return 1;
	}

	std::printf("Default gateway: %s\n", def_gw.to_string().c_str());

	std::printf("=========== Routes ===========\n");
	auto const routes = enum_routes(ios, ec);
	if (ec)
	{
		std::printf("%s\n", ec.message().c_str());
		return 1;
	}

	std::printf("%-18s%-18s%-35s%-7sinterface\n", "destination", "network", "gateway", "mtu");

	for (auto const& r : routes)
	{
		std::printf("%-18s%-18s%-35s%-7d%s\n"
<<<<<<< HEAD
			, r.destination.to_string().c_str()
			, r.netmask.to_string().c_str()
			, r.gateway.to_string().c_str()
=======
			, r.destination.to_string(ec).c_str()
			, r.netmask.to_string(ec).c_str()
			, r.gateway.is_unspecified() ? "-" : r.gateway.to_string(ec).c_str()
>>>>>>> a53d3a87
			, r.mtu
			, r.name);
	}

	std::printf("========= Interfaces =========\n");

	auto const net = enum_net_interfaces(ios, ec);
	if (ec)
	{
		std::printf("%s\n", ec.message().c_str());
		return 1;
	}

	std::printf("%-34s%-45s%-20s%-20s%-34sdescription\n", "address", "netmask", "name", "flags", "gateway");

	for (auto const& i : net)
	{
		boost::optional<address> const gateway = get_gateway(i, routes);
		std::printf("%-34s%-45s%-20s%s%s%-20s%-34s%s %s\n"
			, i.interface_address.to_string().c_str()
			, i.netmask.to_string().c_str()
			, i.name
			, (i.interface_address.is_multicast()?"multicast ":"")
			, (is_local(i.interface_address)?"local ":"")
			, (is_loopback(i.interface_address)?"loopback ":"")
<<<<<<< HEAD
			, iface_def_gw.to_string().c_str()
=======
			, gateway ? gateway->to_string(ec).c_str() : "-"
>>>>>>> a53d3a87
			, i.friendly_name, i.description);
	}
}<|MERGE_RESOLUTION|>--- conflicted
+++ resolved
@@ -66,15 +66,9 @@
 	for (auto const& r : routes)
 	{
 		std::printf("%-18s%-18s%-35s%-7d%s\n"
-<<<<<<< HEAD
 			, r.destination.to_string().c_str()
 			, r.netmask.to_string().c_str()
-			, r.gateway.to_string().c_str()
-=======
-			, r.destination.to_string(ec).c_str()
-			, r.netmask.to_string(ec).c_str()
-			, r.gateway.is_unspecified() ? "-" : r.gateway.to_string(ec).c_str()
->>>>>>> a53d3a87
+			, r.gateway.is_unspecified() ? "-" : r.gateway.to_string().c_str()
 			, r.mtu
 			, r.name);
 	}
@@ -100,11 +94,7 @@
 			, (i.interface_address.is_multicast()?"multicast ":"")
 			, (is_local(i.interface_address)?"local ":"")
 			, (is_loopback(i.interface_address)?"loopback ":"")
-<<<<<<< HEAD
-			, iface_def_gw.to_string().c_str()
-=======
-			, gateway ? gateway->to_string(ec).c_str() : "-"
->>>>>>> a53d3a87
+			, gateway ? gateway->to_string().c_str() : "-"
 			, i.friendly_name, i.description);
 	}
 }
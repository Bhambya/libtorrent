--- conflicted
+++ resolved
@@ -84,31 +84,20 @@
 extern int EXPORT g_num_unit_tests;
 extern int EXPORT g_test_failures;
 extern int g_test_idx;
-<<<<<<< HEAD
-=======
 
 } // unit_test
->>>>>>> 1b25eb55
 
 #define TORRENT_TEST(test_name) \
 	static void BOOST_PP_CAT(unit_test_, test_name)(); \
 	static struct BOOST_PP_CAT(register_class_, test_name) { \
 		BOOST_PP_CAT(register_class_, test_name) () { \
-<<<<<<< HEAD
-			unit_test_t& t = g_unit_tests[g_num_unit_tests]; \
-=======
-			unit_test::unit_test_t& t = ::unit_test::g_unit_tests[::unit_test::g_num_unit_tests]; \
->>>>>>> 1b25eb55
+			auto& t = ::unit_test::g_unit_tests[::unit_test::g_num_unit_tests]; \
 			t.fun = &BOOST_PP_CAT(unit_test_, test_name); \
 			t.name = __FILE__ "." #test_name; \
 			t.num_failures = 0; \
 			t.run = false; \
 			t.output = nullptr; \
-<<<<<<< HEAD
-			g_num_unit_tests++; \
-=======
 			::unit_test::g_num_unit_tests++; \
->>>>>>> 1b25eb55
 		} \
 	} BOOST_PP_CAT(g_static_registrar_for, test_name); \
 	static void BOOST_PP_CAT(unit_test_, test_name)()

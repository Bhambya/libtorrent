--- conflicted
+++ resolved
@@ -494,13 +494,8 @@
 	int ret = bdecode(b, b + sizeof(b)-1, e, ec, &pos);
 	TEST_EQUAL(ret, -1);
 	TEST_EQUAL(pos, 6);
-<<<<<<< HEAD
-	TEST_EQUAL(ec, error_code(bdecode_errors::expected_colon));
-	std::printf("%s\n", print_entry(e).c_str());
-=======
 	TEST_EQUAL(ec, error_code(bdecode_errors::unexpected_eof));
-	printf("%s\n", print_entry(e).c_str());
->>>>>>> ec30a5e9
+	std::printf("%s\n", print_entry(e).c_str());
 }
 
 // test expected string

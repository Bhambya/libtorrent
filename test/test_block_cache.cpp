/*

Copyright (c) 2012, Arvid Norberg
All rights reserved.

Redistribution and use in source and binary forms, with or without
modification, are permitted provided that the following conditions
are met:

    * Redistributions of source code must retain the above copyright
      notice, this list of conditions and the following disclaimer.
    * Redistributions in binary form must reproduce the above copyright
      notice, this list of conditions and the following disclaimer in
      the documentation and/or other materials provided with the distribution.
    * Neither the name of the author nor the names of its
      contributors may be used to endorse or promote products derived
      from this software without specific prior written permission.

THIS SOFTWARE IS PROVIDED BY THE COPYRIGHT HOLDERS AND CONTRIBUTORS "AS IS"
AND ANY EXPRESS OR IMPLIED WARRANTIES, INCLUDING, BUT NOT LIMITED TO, THE
IMPLIED WARRANTIES OF MERCHANTABILITY AND FITNESS FOR A PARTICULAR PURPOSE
ARE DISCLAIMED. IN NO EVENT SHALL THE COPYRIGHT OWNER OR CONTRIBUTORS BE
LIABLE FOR ANY DIRECT, INDIRECT, INCIDENTAL, SPECIAL, EXEMPLARY, OR
CONSEQUENTIAL DAMAGES (INCLUDING, BUT NOT LIMITED TO, PROCUREMENT OF
SUBSTITUTE GOODS OR SERVICES; LOSS OF USE, DATA, OR PROFITS; OR BUSINESS
INTERRUPTION) HOWEVER CAUSED AND ON ANY THEORY OF LIABILITY, WHETHER IN
CONTRACT, STRICT LIABILITY, OR TORT (INCLUDING NEGLIGENCE OR OTHERWISE)
ARISING IN ANY WAY OUT OF THE USE OF THIS SOFTWARE, EVEN IF ADVISED OF THE
POSSIBILITY OF SUCH DAMAGE.

*/

#include "test.hpp"
#include "libtorrent/block_cache.hpp"
#include "libtorrent/io_service.hpp"
#include "libtorrent/alert.hpp"
#include "libtorrent/alert_types.hpp"
#include "libtorrent/disk_io_thread.hpp"
#include "libtorrent/storage.hpp"
#include "libtorrent/session.hpp"
#include "libtorrent/aux_/path.hpp" // for bufs_size

#include <functional>
#include <memory>

using namespace lt;

namespace {

struct test_storage_impl : storage_interface
{
	explicit test_storage_impl(file_storage const& fs) : storage_interface(fs) {}
	void initialize(storage_error&) override {}

	int readv(span<iovec_t const> bufs
		, piece_index_t, int /*offset*/, open_mode_t, storage_error&) override
	{
		return bufs_size(bufs);
	}
	int writev(span<iovec_t const> bufs
		, piece_index_t, int /*offset*/, open_mode_t, storage_error&) override
	{
		return bufs_size(bufs);
	}

<<<<<<< HEAD
	bool has_any_file(storage_error&) override { return false; }
	void set_file_priority(aux::vector<download_priority_t, file_index_t> const&
		, storage_error&) override {}
	status_t move_storage(std::string const&, move_flags_t
		, storage_error&) override { return status_t::no_error; }
	bool verify_resume_data(add_torrent_params const&
		, aux::vector<std::string, file_index_t> const&
		, storage_error&) override { return true; }
	void release_files(storage_error&) override {}
	void rename_file(file_index_t, std::string const&
		, storage_error&) override {}
	void delete_files(remove_flags_t, storage_error&) override {}
};

struct allocator : buffer_allocator_interface
{
	allocator(block_cache& bc, storage_interface* st)
		: m_cache(bc), m_storage(st) {}

	void free_disk_buffer(char* b) override
	{ m_cache.free_buffer(b); }

	void reclaim_blocks(span<aux::block_cache_reference> refs) override
	{
		for (auto ref : refs)
			m_cache.reclaim_block(m_storage, ref);
	}

	virtual ~allocator() = default;
private:
	block_cache& m_cache;
	storage_interface* m_storage;
=======
	virtual bool has_any_file(storage_error& ec) { return false; }
	virtual void set_file_priority(std::vector<boost::uint8_t>& prio
		, storage_error& ec) {}
	virtual int move_storage(std::string const& save_path, int flags
		, storage_error& ec) { return 0; }
	virtual bool verify_resume_data(bdecode_node const& rd
		, std::vector<std::string> const* links
		, storage_error& ec) { return true; }
	virtual void write_resume_data(entry& rd, storage_error& ec) const {}
	virtual void release_files(storage_error& ec) {}
	virtual void rename_file(int index, std::string const& new_filenamem
		, storage_error& ec) {}
	virtual void delete_files(int, storage_error& ec) {}
	virtual void finalize_file(int, storage_error&) {}
>>>>>>> c55bc7dd
};

static void nop() {}

#if TORRENT_USE_ASSERTS
#define INITIALIZE_JOB(j) j.in_use = true;
#else
#define INITIALIZE_JOB(j)
#endif

#define TEST_SETUP \
	io_service ios; \
	block_cache bc(ios, std::bind(&nop)); \
	aux::session_settings sett; \
	file_storage fs; \
	fs.add_file("a/test0", 0x4000); \
	fs.add_file("a/test1", 0x4000); \
	fs.add_file("a/test2", 0x4000); \
	fs.add_file("a/test3", 0x4000); \
	fs.add_file("a/test4", 0x4000); \
	fs.add_file("a/test5", 0x4000); \
	fs.add_file("a/test6", 0x4000); \
	fs.add_file("a/test7", 0x4000); \
	fs.set_piece_length(0x8000); \
	fs.set_num_pieces(5); \
	std::shared_ptr<storage_interface> pm \
		= std::make_shared<test_storage_impl>(fs); \
	allocator alloc(bc, pm.get()); \
	bc.set_settings(sett); \
	pm->m_settings = &sett; \
	disk_io_job rj; \
	disk_io_job wj; \
	INITIALIZE_JOB(rj) \
	INITIALIZE_JOB(wj) \
	rj.storage = pm; \
	wj.storage = pm; \
	cached_piece_entry* pe = nullptr; \
	int ret = 0; \
	iovec_t iov; \
	(void)iov; \
	(void)ret; \
	(void)pe

#define WRITE_BLOCK(p, b) \
	wj.flags = disk_io_job::in_progress; \
	wj.action = job_action_t::write; \
	wj.d.io.offset = (b) * 0x4000; \
	wj.d.io.buffer_size = 0x4000; \
	wj.piece = piece_index_t(p); \
	wj.argument = disk_buffer_holder(alloc, bc.allocate_buffer("write-test"), 0x4000); \
	pe = bc.add_dirty_block(&wj)

#define READ_BLOCK(p, b, r) \
	rj.action = job_action_t::read; \
	rj.d.io.offset = (b) * 0x4000; \
	rj.d.io.buffer_size = 0x4000; \
	rj.piece = piece_index_t(p); \
	rj.storage = pm; \
	rj.argument = disk_buffer_holder(alloc, nullptr, 0); \
	ret = bc.try_read(&rj, alloc)

#define FLUSH(flushing) \
	for (int i = 0; i < int(sizeof(flushing)/sizeof((flushing)[0])); ++i) \
	{ \
		pe->blocks[(flushing)[i]].pending = true; \
		bc.inc_block_refcount(pe, 0, block_cache::ref_flushing); \
	} \
	bc.blocks_flushed(pe, flushing, sizeof(flushing)/sizeof((flushing)[0]))

#define INSERT(p, b) \
	wj.piece = piece_index_t(p); \
	pe = bc.allocate_piece(&wj, cached_piece_entry::read_lru1); \
	ret = bc.allocate_iovec(iov); \
	TEST_EQUAL(ret, 0); \
	bc.insert_blocks(pe, b, iov, &wj)

void test_write()
{
	TEST_SETUP;

	// write block (0,0)
	WRITE_BLOCK(0, 0);

	counters c;
	bc.update_stats_counters(c);
	TEST_EQUAL(c[counters::write_cache_blocks], 1);
	TEST_EQUAL(c[counters::read_cache_blocks], 0);
	TEST_EQUAL(c[counters::pinned_blocks], 0);
	TEST_EQUAL(c[counters::arc_mru_size], 0);
	TEST_EQUAL(c[counters::arc_mru_ghost_size], 0);
	TEST_EQUAL(c[counters::arc_mfu_size], 0);
	TEST_EQUAL(c[counters::arc_mfu_ghost_size], 0);
	TEST_EQUAL(c[counters::arc_write_size], 1);
	TEST_EQUAL(c[counters::arc_volatile_size], 0);

	// try to read it back
	READ_BLOCK(0, 0, 1);
	TEST_EQUAL(bc.pinned_blocks(), 1);
	bc.update_stats_counters(c);
	TEST_EQUAL(c[counters::pinned_blocks], 1);

	// it's supposed to be a cache hit
	TEST_CHECK(ret >= 0);

	// return the reference to the buffer we just read
	rj.argument = remove_flags_t{};

	TEST_EQUAL(bc.pinned_blocks(), 0);
	bc.update_stats_counters(c);
	TEST_EQUAL(c[counters::pinned_blocks], 0);

	// try to read block (1, 0)
	READ_BLOCK(1, 0, 1);

	// that's supposed to be a cache miss
	TEST_CHECK(ret < 0);
	TEST_EQUAL(bc.pinned_blocks(), 0);
	bc.update_stats_counters(c);
	TEST_EQUAL(c[counters::pinned_blocks], 0);

	rj.argument = remove_flags_t{};

	tailqueue<disk_io_job> jobs;
	bc.clear(jobs);
}

void test_flush()
{
	TEST_SETUP;

	// write block (0,0)
	WRITE_BLOCK(0, 0);

	// pretend to flush to disk
	int flushing[1] = {0};
	FLUSH(flushing);

	tailqueue<disk_io_job> jobs;
	bc.clear(jobs);
}

void test_insert()
{
	TEST_SETUP;

	INSERT(0, 0);

	counters c;
	bc.update_stats_counters(c);
	TEST_EQUAL(c[counters::write_cache_blocks], 0);
	TEST_EQUAL(c[counters::read_cache_blocks], 1);
	TEST_EQUAL(c[counters::pinned_blocks], 0);
	TEST_EQUAL(c[counters::arc_mru_size], 1);
	TEST_EQUAL(c[counters::arc_mru_ghost_size], 0);
	TEST_EQUAL(c[counters::arc_mfu_size], 0);
	TEST_EQUAL(c[counters::arc_mfu_ghost_size], 0);
	TEST_EQUAL(c[counters::arc_write_size], 0);
	TEST_EQUAL(c[counters::arc_volatile_size], 0);

	tailqueue<disk_io_job> jobs;
	bc.clear(jobs);
}

void test_evict()
{
	TEST_SETUP;

	INSERT(0, 0);

	counters c;
	bc.update_stats_counters(c);
	TEST_EQUAL(c[counters::write_cache_blocks], 0);
	TEST_EQUAL(c[counters::read_cache_blocks], 1);
	TEST_EQUAL(c[counters::pinned_blocks], 0);
	TEST_EQUAL(c[counters::arc_mru_size], 1);
	TEST_EQUAL(c[counters::arc_mru_ghost_size], 0);
	TEST_EQUAL(c[counters::arc_mfu_size], 0);
	TEST_EQUAL(c[counters::arc_mfu_ghost_size], 0);
	TEST_EQUAL(c[counters::arc_write_size], 0);
	TEST_EQUAL(c[counters::arc_volatile_size], 0);

	tailqueue<disk_io_job> jobs;
	// this should make it not be evicted
	// just free the buffers
	++pe->piece_refcount;
	bc.evict_piece(pe, jobs, block_cache::allow_ghost);

	bc.update_stats_counters(c);
	TEST_EQUAL(c[counters::write_cache_blocks], 0);
	TEST_EQUAL(c[counters::read_cache_blocks], 0);
	TEST_EQUAL(c[counters::pinned_blocks], 0);
	TEST_EQUAL(c[counters::arc_mru_size], 1);
	TEST_EQUAL(c[counters::arc_mru_ghost_size], 0);
	TEST_EQUAL(c[counters::arc_mfu_size], 0);
	TEST_EQUAL(c[counters::arc_mfu_ghost_size], 0);
	TEST_EQUAL(c[counters::arc_write_size], 0);
	TEST_EQUAL(c[counters::arc_volatile_size], 0);

	--pe->piece_refcount;
	bc.evict_piece(pe, jobs, block_cache::allow_ghost);

	bc.update_stats_counters(c);
	TEST_EQUAL(c[counters::write_cache_blocks], 0);
	TEST_EQUAL(c[counters::read_cache_blocks], 0);
	TEST_EQUAL(c[counters::pinned_blocks], 0);
	TEST_EQUAL(c[counters::arc_mru_size], 0);
	TEST_EQUAL(c[counters::arc_mru_ghost_size], 1);
	TEST_EQUAL(c[counters::arc_mfu_size], 0);
	TEST_EQUAL(c[counters::arc_mfu_ghost_size], 0);
	TEST_EQUAL(c[counters::arc_write_size], 0);
	TEST_EQUAL(c[counters::arc_volatile_size], 0);

	bc.clear(jobs);
}

// test to have two different requestors read a block and
// make sure it moves into the MFU list
void test_arc_promote()
{
	TEST_SETUP;

	INSERT(0, 0);

	counters c;
	bc.update_stats_counters(c);
	TEST_EQUAL(c[counters::write_cache_blocks], 0);
	TEST_EQUAL(c[counters::read_cache_blocks], 1);
	TEST_EQUAL(c[counters::pinned_blocks], 0);
	TEST_EQUAL(c[counters::arc_mru_size], 1);
	TEST_EQUAL(c[counters::arc_mru_ghost_size], 0);
	TEST_EQUAL(c[counters::arc_mfu_size], 0);
	TEST_EQUAL(c[counters::arc_mfu_ghost_size], 0);
	TEST_EQUAL(c[counters::arc_write_size], 0);
	TEST_EQUAL(c[counters::arc_volatile_size], 0);

	READ_BLOCK(0, 0, 1);
	TEST_EQUAL(bc.pinned_blocks(), 1);
	bc.update_stats_counters(c);
	TEST_EQUAL(c[counters::pinned_blocks], 1);

	// it's supposed to be a cache hit
	TEST_CHECK(ret >= 0);
	// return the reference to the buffer we just read
	rj.argument = remove_flags_t{};

	bc.update_stats_counters(c);
	TEST_EQUAL(c[counters::write_cache_blocks], 0);
	TEST_EQUAL(c[counters::read_cache_blocks], 1);
	TEST_EQUAL(c[counters::pinned_blocks], 0);
	TEST_EQUAL(c[counters::arc_mru_size], 1);
	TEST_EQUAL(c[counters::arc_mru_ghost_size], 0);
	TEST_EQUAL(c[counters::arc_mfu_size], 0);
	TEST_EQUAL(c[counters::arc_mfu_ghost_size], 0);
	TEST_EQUAL(c[counters::arc_write_size], 0);
	TEST_EQUAL(c[counters::arc_volatile_size], 0);

	READ_BLOCK(0, 0, 2);
	TEST_EQUAL(bc.pinned_blocks(), 1);
	bc.update_stats_counters(c);
	TEST_EQUAL(c[counters::pinned_blocks], 1);

	// it's supposed to be a cache hit
	TEST_CHECK(ret >= 0);
	// return the reference to the buffer we just read
	rj.argument = remove_flags_t{};

	bc.update_stats_counters(c);
	TEST_EQUAL(c[counters::write_cache_blocks], 0);
	TEST_EQUAL(c[counters::read_cache_blocks], 1);
	TEST_EQUAL(c[counters::pinned_blocks], 0);
	TEST_EQUAL(c[counters::arc_mru_size], 0);
	TEST_EQUAL(c[counters::arc_mru_ghost_size], 0);
	TEST_EQUAL(c[counters::arc_mfu_size], 1);
	TEST_EQUAL(c[counters::arc_mfu_ghost_size], 0);
	TEST_EQUAL(c[counters::arc_write_size], 0);
	TEST_EQUAL(c[counters::arc_volatile_size], 0);

	tailqueue<disk_io_job> jobs;
	bc.clear(jobs);
}

void test_arc_unghost()
{
	TEST_SETUP;

	INSERT(0, 0);

	counters c;
	bc.update_stats_counters(c);
	TEST_EQUAL(c[counters::write_cache_blocks], 0);
	TEST_EQUAL(c[counters::read_cache_blocks], 1);
	TEST_EQUAL(c[counters::pinned_blocks], 0);
	TEST_EQUAL(c[counters::arc_mru_size], 1);
	TEST_EQUAL(c[counters::arc_mru_ghost_size], 0);
	TEST_EQUAL(c[counters::arc_mfu_size], 0);
	TEST_EQUAL(c[counters::arc_mfu_ghost_size], 0);
	TEST_EQUAL(c[counters::arc_write_size], 0);
	TEST_EQUAL(c[counters::arc_volatile_size], 0);

	tailqueue<disk_io_job> jobs;
	bc.evict_piece(pe, jobs, block_cache::allow_ghost);

	bc.update_stats_counters(c);
	TEST_EQUAL(c[counters::write_cache_blocks], 0);
	TEST_EQUAL(c[counters::read_cache_blocks], 0);
	TEST_EQUAL(c[counters::pinned_blocks], 0);
	TEST_EQUAL(c[counters::arc_mru_size], 0);
	TEST_EQUAL(c[counters::arc_mru_ghost_size], 1);
	TEST_EQUAL(c[counters::arc_mfu_size], 0);
	TEST_EQUAL(c[counters::arc_mfu_ghost_size], 0);
	TEST_EQUAL(c[counters::arc_write_size], 0);
	TEST_EQUAL(c[counters::arc_volatile_size], 0);

	// the block is now a ghost. If we cache-hit it,
	// it should be promoted back to the main list
	bc.cache_hit(pe, 0, false);

	bc.update_stats_counters(c);
	TEST_EQUAL(c[counters::write_cache_blocks], 0);
	// we didn't actually read in any blocks, so the cache size
	// is still 0
	TEST_EQUAL(c[counters::read_cache_blocks], 0);
	TEST_EQUAL(c[counters::pinned_blocks], 0);
	TEST_EQUAL(c[counters::arc_mru_size], 1);
	TEST_EQUAL(c[counters::arc_mru_ghost_size], 0);
	TEST_EQUAL(c[counters::arc_mfu_size], 0);
	TEST_EQUAL(c[counters::arc_mfu_ghost_size], 0);
	TEST_EQUAL(c[counters::arc_write_size], 0);
	TEST_EQUAL(c[counters::arc_volatile_size], 0);

	bc.clear(jobs);
}

void test_iovec()
{
	TEST_SETUP;

	ret = bc.allocate_iovec(iov);
	bc.free_iovec(iov);
}

void test_unaligned_read()
{
	TEST_SETUP;

	INSERT(0, 0);
	INSERT(0, 1);

	rj.action = job_action_t::read;
	rj.d.io.offset = 0x2000;
	rj.d.io.buffer_size = 0x4000;
	rj.piece = piece_index_t(0);
	rj.storage = pm;
	rj.argument = disk_buffer_holder(alloc, nullptr, 0);
	ret = bc.try_read(&rj, alloc);

	// unaligned reads copies the data into a new buffer
	// rather than
	TEST_EQUAL(bc.pinned_blocks(), 0);
	counters c;
	bc.update_stats_counters(c);
	TEST_EQUAL(c[counters::pinned_blocks], 0);

	// it's supposed to be a cache hit
	TEST_CHECK(ret >= 0);
	// return the reference to the buffer we just read
	rj.argument = remove_flags_t{};

	tailqueue<disk_io_job> jobs;
	bc.clear(jobs);
}

} // anonymous namespace

TORRENT_TEST(block_cache)
{
	test_write();
	test_flush();
	test_insert();
	test_evict();
	test_arc_promote();
	test_arc_unghost();
	test_iovec();
	test_unaligned_read();

	// TODO: test try_evict_blocks
	// TODO: test evicting volatile pieces, to see them be removed
	// TODO: test evicting dirty pieces
	// TODO: test free_piece
	// TODO: test abort_dirty
	// TODO: test unaligned reads
}

TORRENT_TEST(delete_piece)
{
	TEST_SETUP;

	TEST_CHECK(bc.num_pieces() == 0);

	INSERT(0, 0);

	TEST_CHECK(bc.num_pieces() == 1);

	rj.action = job_action_t::read;
	rj.d.io.offset = 0x2000;
	rj.d.io.buffer_size = 0x4000;
	rj.piece = piece_index_t(0);
	rj.storage = pm;
	rj.argument = remove_flags_t{};
	ret = bc.try_read(&rj, alloc);

	cached_piece_entry* pe_ = bc.find_piece(pm.get(), piece_index_t(0));
	bc.mark_for_eviction(pe_, block_cache::disallow_ghost);

	TEST_CHECK(bc.num_pieces() == 0);
}<|MERGE_RESOLUTION|>--- conflicted
+++ resolved
@@ -63,9 +63,8 @@
 		return bufs_size(bufs);
 	}
 
-<<<<<<< HEAD
 	bool has_any_file(storage_error&) override { return false; }
-	void set_file_priority(aux::vector<download_priority_t, file_index_t> const&
+	void set_file_priority(aux::vector<download_priority_t, file_index_t>&
 		, storage_error&) override {}
 	status_t move_storage(std::string const&, move_flags_t
 		, storage_error&) override { return status_t::no_error; }
@@ -96,22 +95,6 @@
 private:
 	block_cache& m_cache;
 	storage_interface* m_storage;
-=======
-	virtual bool has_any_file(storage_error& ec) { return false; }
-	virtual void set_file_priority(std::vector<boost::uint8_t>& prio
-		, storage_error& ec) {}
-	virtual int move_storage(std::string const& save_path, int flags
-		, storage_error& ec) { return 0; }
-	virtual bool verify_resume_data(bdecode_node const& rd
-		, std::vector<std::string> const* links
-		, storage_error& ec) { return true; }
-	virtual void write_resume_data(entry& rd, storage_error& ec) const {}
-	virtual void release_files(storage_error& ec) {}
-	virtual void rename_file(int index, std::string const& new_filenamem
-		, storage_error& ec) {}
-	virtual void delete_files(int, storage_error& ec) {}
-	virtual void finalize_file(int, storage_error&) {}
->>>>>>> c55bc7dd
 };
 
 static void nop() {}

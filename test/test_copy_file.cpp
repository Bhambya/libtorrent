--- conflicted
+++ resolved
@@ -55,67 +55,6 @@
 	using it = std::istream_iterator<char>;
 	return std::equal(it(f1), it{}, it(f2));
 }
-
-<<<<<<< HEAD
-#if TORRENT_HAVE_MMAP || TORRENT_HAVE_MAP_VIEW_OF_FILE
-#if defined TORRENT_WINDOWS
-bool fs_supports_sparse_files()
-{
-#ifdef TORRENT_WINRT
-	HANDLE test = ::CreateFile2(L"test"
-			, GENERIC_WRITE
-			, FILE_SHARE_READ
-			, OPEN_ALWAYS
-			, nullptr);
-#else
-	HANDLE test = ::CreateFileA("test"
-			, GENERIC_WRITE
-			, FILE_SHARE_READ
-			, nullptr
-			, OPEN_ALWAYS
-			, FILE_FLAG_SEQUENTIAL_SCAN
-			, nullptr);
-#endif
-	TEST_CHECK(test != INVALID_HANDLE_VALUE);
-	DWORD fs_flags = 0;
-	wchar_t fs_name[50];
-	TEST_CHECK(::GetVolumeInformationByHandleW(test, nullptr, 0, nullptr, nullptr
-		, &fs_flags, fs_name, sizeof(fs_name)) != 0);
-	::CloseHandle(test);
-	printf("filesystem: %S\n", fs_name);
-	return (fs_flags & FILE_SUPPORTS_SPARSE_FILES) != 0;
-}
-
-#else
-
-bool fs_supports_sparse_files()
-{
-	int test = ::open("test", O_RDWR | O_CREAT, 0755);
-	TEST_CHECK(test >= 0);
-	struct statfs st{};
-	TEST_CHECK(fstatfs(test, &st) == 0);
-	::close(test);
-#ifdef TORRENT_LINUX
-	using fsword_t = decltype(statfs::f_type);
-	static fsword_t const ufs = 0x00011954;
-	static const std::set<fsword_t> sparse_filesystems{
-		EXT4_SUPER_MAGIC, EXT3_SUPER_MAGIC, XFS_SUPER_MAGIC, fsword_t(BTRFS_SUPER_MAGIC)
-			, ufs, REISERFS_SUPER_MAGIC, TMPFS_MAGIC, OVERLAYFS_SUPER_MAGIC
-	};
-	printf("filesystem: %ld\n", long(st.f_type));
-	return sparse_filesystems.count(st.f_type);
-#else
-	printf("filesystem: (%d) %s\n", int(st.f_type), st.f_fstypename);
-	static const std::set<std::string> sparse_filesystems{
-		"ufs", "zfs", "ext4", "xfs", "apfs", "btrfs"};
-	return sparse_filesystems.count(st.f_fstypename);
-#endif
-}
-
-#endif
-#endif
-=======
->>>>>>> 1b8dc128
 }
 
 TORRENT_TEST(basic)

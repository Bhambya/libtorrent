--- conflicted
+++ resolved
@@ -693,13 +693,7 @@
 			else
 				os << " query: " << std::setw(3) << total_seconds(now - j->last_queried);
 
-<<<<<<< HEAD
-			cursor += std::snprintf(BUFFER_CURSOR_POS
-				, " ip: %s\n", aux::print_endpoint(j->ep()).c_str());
-			if (cursor > int(buf.size()) - 500) buf.resize(buf.size() * 3 / 2);
-=======
-			os << " ip: " << print_endpoint(j->ep());
->>>>>>> 87778baf
+			os << " ip: " << aux::print_endpoint(j->ep());
 		}
 	}
 

--- conflicted
+++ resolved
@@ -42,11 +42,7 @@
 	ret = fence.is_blocked(&test_job[8]);
 	TEST_CHECK(ret == true);
 
-<<<<<<< HEAD
-	aux::tailqueue<aux::disk_io_job> jobs;
-=======
-	tailqueue<mmap_disk_job> jobs;
->>>>>>> 50e118ac
+	aux::tailqueue<aux::mmap_disk_job> jobs;
 
 	// complete the fence job
 	fence.job_complete(&test_job[5], jobs);
@@ -99,11 +95,7 @@
 	ret = fence.is_blocked(&test_job[8]);
 	TEST_CHECK(ret == true);
 
-<<<<<<< HEAD
-	aux::tailqueue<aux::disk_io_job> jobs;
-=======
-	tailqueue<mmap_disk_job> jobs;
->>>>>>> 50e118ac
+	aux::tailqueue<aux::mmap_disk_job> jobs;
 
 	fence.job_complete(&test_job[3], jobs);
 	TEST_CHECK(jobs.size() == 0);
@@ -177,11 +169,7 @@
 	ret = fence.is_blocked(&test_job[9]);
 	TEST_CHECK(ret == true);
 
-<<<<<<< HEAD
-	aux::tailqueue<aux::disk_io_job> jobs;
-=======
-	tailqueue<mmap_disk_job> jobs;
->>>>>>> 50e118ac
+	aux::tailqueue<aux::mmap_disk_job> jobs;
 
 	fence.job_complete(&test_job[3], jobs);
 	TEST_CHECK(jobs.size() == 0);

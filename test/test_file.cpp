/*

Copyright (c) 2012, Arvid Norberg
All rights reserved.

Redistribution and use in source and binary forms, with or without
modification, are permitted provided that the following conditions
are met:

    * Redistributions of source code must retain the above copyright
      notice, this list of conditions and the following disclaimer.
    * Redistributions in binary form must reproduce the above copyright
      notice, this list of conditions and the following disclaimer in
      the documentation and/or other materials provided with the distribution.
    * Neither the name of the author nor the names of its
      contributors may be used to endorse or promote products derived
      from this software without specific prior written permission.

THIS SOFTWARE IS PROVIDED BY THE COPYRIGHT HOLDERS AND CONTRIBUTORS "AS IS"
AND ANY EXPRESS OR IMPLIED WARRANTIES, INCLUDING, BUT NOT LIMITED TO, THE
IMPLIED WARRANTIES OF MERCHANTABILITY AND FITNESS FOR A PARTICULAR PURPOSE
ARE DISCLAIMED. IN NO EVENT SHALL THE COPYRIGHT OWNER OR CONTRIBUTORS BE
LIABLE FOR ANY DIRECT, INDIRECT, INCIDENTAL, SPECIAL, EXEMPLARY, OR
CONSEQUENTIAL DAMAGES (INCLUDING, BUT NOT LIMITED TO, PROCUREMENT OF
SUBSTITUTE GOODS OR SERVICES; LOSS OF USE, DATA, OR PROFITS; OR BUSINESS
INTERRUPTION) HOWEVER CAUSED AND ON ANY THEORY OF LIABILITY, WHETHER IN
CONTRACT, STRICT LIABILITY, OR TORT (INCLUDING NEGLIGENCE OR OTHERWISE)
ARISING IN ANY WAY OUT OF THE USE OF THIS SOFTWARE, EVEN IF ADVISED OF THE
POSSIBILITY OF SUCH DAMAGE.

*/

#include "libtorrent/file.hpp"
#include "libtorrent/string_util.hpp" // for split_string
#include "test.hpp"
#include <cstring> // for std::strcmp
#include <vector>
#include <set>
#include <thread>

namespace lt = libtorrent;
using namespace libtorrent;

int touch_file(std::string const& filename, int size)
{
	using namespace libtorrent;

	std::vector<char> v;
	v.resize(size);
	for (int i = 0; i < size; ++i)
		v[i] = i & 255;

	file f;
	error_code ec;
	if (!f.open(filename, file::write_only, ec)) return -1;
	if (ec) return -1;
	file::iovec_t b = {&v[0], v.size()};
	std::int64_t written = f.writev(0, &b, 1, ec);
	if (written != int(v.size())) return -3;
	if (ec) return -3;
	return 0;
}

TORRENT_TEST(create_directory)
{
	error_code ec;
	create_directory("__foobar__", ec);
	TEST_CHECK(!ec);

	file_status st;
	stat_file("__foobar__", &st, ec);
	TEST_CHECK(!ec);

	TEST_CHECK(st.mode & file_status::directory);

	remove("__foobar__", ec);
	TEST_CHECK(!ec);
}

TORRENT_TEST(file_status)
{
	error_code ec;

	// test that the modification timestamps
	touch_file("__test_timestamp__", 10);

	file_status st1;
	stat_file("__test_timestamp__", &st1, ec);
	TEST_CHECK(!ec);

	// sleep for 3 seconds and then make sure the difference in timestamp is
	// between 2-4 seconds after touching it again
	std::this_thread::sleep_for(lt::milliseconds(3000));

	touch_file("__test_timestamp__", 10);

	file_status st2;
	stat_file("__test_timestamp__", &st2, ec);
	TEST_CHECK(!ec);

	int diff = int(st2.mtime - st1.mtime);
<<<<<<< HEAD
	std::fprintf(stderr, "timestamp difference: %d seconds. expected approx. 3 seconds\n"
=======
	fprintf(stdout, "timestamp difference: %d seconds. expected approx. 3 seconds\n"
>>>>>>> 6bb2d7c0
		, diff);

	TEST_CHECK(diff >= 2 && diff <= 4);
}

TORRENT_TEST(directory)
{
	error_code ec;

	create_directory("file_test_dir", ec);
<<<<<<< HEAD
	if (ec) std::fprintf(stderr, "create_directory: %s\n", ec.message().c_str());
=======
	if (ec) fprintf(stdout, "create_directory: %s\n", ec.message().c_str());
>>>>>>> 6bb2d7c0
	TEST_CHECK(!ec);

	std::string cwd = current_working_directory();

	touch_file(combine_path("file_test_dir", "abc"), 10);
	touch_file(combine_path("file_test_dir", "def"), 100);
	touch_file(combine_path("file_test_dir", "ghi"), 1000);

	std::set<std::string> files;
	for (directory i("file_test_dir", ec); !i.done(); i.next(ec))
	{
		std::string f = i.file();
		TEST_CHECK(files.count(f) == 0);
		files.insert(f);
<<<<<<< HEAD
		std::fprintf(stderr, " %s\n", f.c_str());
=======
		fprintf(stdout, " %s\n", f.c_str());
>>>>>>> 6bb2d7c0
	}

	TEST_CHECK(files.count("abc") == 1);
	TEST_CHECK(files.count("def") == 1);
	TEST_CHECK(files.count("ghi") == 1);
	TEST_CHECK(files.count("..") == 1);
	TEST_CHECK(files.count(".") == 1);
	files.clear();

	recursive_copy("file_test_dir", "file_test_dir2", ec);

	for (directory i("file_test_dir2", ec); !i.done(); i.next(ec))
	{
		std::string f = i.file();
		TEST_CHECK(files.count(f) == 0);
		files.insert(f);
<<<<<<< HEAD
		std::fprintf(stderr, " %s\n", f.c_str());
	}

	remove_all("file_test_dir", ec);
	if (ec) std::fprintf(stderr, "remove_all: %s\n", ec.message().c_str());
	remove_all("file_test_dir2", ec);
	if (ec) std::fprintf(stderr, "remove_all: %s\n", ec.message().c_str());
=======
		fprintf(stdout, " %s\n", f.c_str());
	}

	remove_all("file_test_dir", ec);
	if (ec) fprintf(stdout, "remove_all: %s\n", ec.message().c_str());
	remove_all("file_test_dir2", ec);
	if (ec) fprintf(stdout, "remove_all: %s\n", ec.message().c_str());
>>>>>>> 6bb2d7c0
}

// test path functions
TORRENT_TEST(paths)
{
	TEST_EQUAL(combine_path("test1/", "test2"), "test1/test2");
	TEST_EQUAL(combine_path("test1", "."), "test1");
	TEST_EQUAL(combine_path(".", "test1"), "test1");
#ifdef TORRENT_WINDOWS
	TEST_EQUAL(combine_path("test1\\", "test2"), "test1\\test2");
	TEST_EQUAL(combine_path("test1", "test2"), "test1\\test2");
#else
	TEST_EQUAL(combine_path("test1", "test2"), "test1/test2");
#endif

#if TORRENT_USE_UNC_PATHS
	TEST_EQUAL(canonicalize_path("c:\\a\\..\\b"), "c:\\b");
	TEST_EQUAL(canonicalize_path("a\\..\\b"), "b");
	TEST_EQUAL(canonicalize_path("a\\..\\.\\b"), "b");
	TEST_EQUAL(canonicalize_path("\\.\\a"), "\\a");
	TEST_EQUAL(canonicalize_path("\\\\bla\\.\\a"), "\\\\bla\\a");
	TEST_EQUAL(canonicalize_path("c:\\bla\\a"), "c:\\bla\\a");
#endif

	TEST_EQUAL(extension("blah"), "");
	TEST_EQUAL(extension("blah.exe"), ".exe");
	TEST_EQUAL(extension("blah.foo.bar"), ".bar");
	TEST_EQUAL(extension("blah.foo."), ".");
	TEST_EQUAL(extension("blah.foo/bar"), "");

	TEST_EQUAL(remove_extension("blah"), "blah");
	TEST_EQUAL(remove_extension("blah.exe"), "blah");
	TEST_EQUAL(remove_extension("blah.foo.bar"), "blah.foo");
	TEST_EQUAL(remove_extension("blah.foo."), "blah.foo");

	TEST_EQUAL(filename("blah"), "blah");
	TEST_EQUAL(filename("/blah/foo/bar"), "bar");
	TEST_EQUAL(filename("/blah/foo/bar/"), "bar");
	TEST_EQUAL(filename("blah/"), "blah");

#ifdef TORRENT_WINDOWS
	TEST_EQUAL(is_root_path("c:\\blah"), false);
	TEST_EQUAL(is_root_path("c:\\"), true);
	TEST_EQUAL(is_root_path("\\\\"), true);
	TEST_EQUAL(is_root_path("\\\\foobar"), true);
	TEST_EQUAL(is_root_path("\\\\foobar\\"), true);
	TEST_EQUAL(is_root_path("\\\\foobar/"), true);
	TEST_EQUAL(is_root_path("\\\\foo/bar"), false);
	TEST_EQUAL(is_root_path("\\\\foo\\bar\\"), false);
#else
	TEST_EQUAL(is_root_path("/blah"), false);
	TEST_EQUAL(is_root_path("/"), true);
#endif

	// if has_parent_path() returns false
	// parent_path() should return the empty string
	TEST_EQUAL(parent_path("blah"), "");
	TEST_EQUAL(has_parent_path("blah"), false);
	TEST_EQUAL(parent_path("/blah/foo/bar"), "/blah/foo/");
	TEST_EQUAL(has_parent_path("/blah/foo/bar"), true);
	TEST_EQUAL(parent_path("/blah/foo/bar/"), "/blah/foo/");
	TEST_EQUAL(has_parent_path("/blah/foo/bar/"), true);
	TEST_EQUAL(parent_path("/a"), "/");
	TEST_EQUAL(has_parent_path("/a"), true);
	TEST_EQUAL(parent_path("/"), "");
	TEST_EQUAL(has_parent_path("/"), false);
	TEST_EQUAL(parent_path(""), "");
	TEST_EQUAL(has_parent_path(""), false);
#ifdef TORRENT_WINDOWS
	TEST_EQUAL(parent_path("\\\\"), "");
	TEST_EQUAL(has_parent_path("\\\\"), false);
	TEST_EQUAL(parent_path("c:\\"), "");
	TEST_EQUAL(has_parent_path("c:\\"), false);
	TEST_EQUAL(parent_path("c:\\a"), "c:\\");
	TEST_EQUAL(has_parent_path("c:\\a"), true);
	TEST_EQUAL(has_parent_path("\\\\a"), false);
	TEST_EQUAL(has_parent_path("\\\\foobar/"), false);
	TEST_EQUAL(has_parent_path("\\\\foobar\\"), false);
	TEST_EQUAL(has_parent_path("\\\\foo/bar\\"), true);
#endif

#ifdef TORRENT_WINDOWS
	TEST_EQUAL(is_complete("c:\\"), true);
	TEST_EQUAL(is_complete("c:\\foo\\bar"), true);
	TEST_EQUAL(is_complete("\\\\foo\\bar"), true);
	TEST_EQUAL(is_complete("foo/bar"), false);
	TEST_EQUAL(is_complete("\\\\"), true);
#else
	TEST_EQUAL(is_complete("/foo/bar"), true);
	TEST_EQUAL(is_complete("foo/bar"), false);
	TEST_EQUAL(is_complete("/"), true);
	TEST_EQUAL(is_complete(""), false);
#endif

	TEST_EQUAL(complete("."), current_working_directory());
}

// test split_string
TORRENT_TEST(split_string)
{
	char const* tags[10];
	char tags_str[] = "  this  is\ta test\t string\x01to be split  and it cannot "
		"extend over the limit of elements \t";
	int ret = split_string(tags, 10, tags_str);

	TEST_CHECK(ret == 10);
	TEST_CHECK(std::strcmp(tags[0], "this") == 0);
	TEST_CHECK(std::strcmp(tags[1], "is") == 0);
	TEST_CHECK(std::strcmp(tags[2], "a") == 0);
	TEST_CHECK(std::strcmp(tags[3], "test") == 0);
	TEST_CHECK(std::strcmp(tags[4], "string") == 0);
	TEST_CHECK(std::strcmp(tags[5], "to") == 0);
	TEST_CHECK(std::strcmp(tags[6], "be") == 0);
	TEST_CHECK(std::strcmp(tags[7], "split") == 0);
	TEST_CHECK(std::strcmp(tags[8], "and") == 0);
	TEST_CHECK(std::strcmp(tags[9], "it") == 0);

	// replace_extension
	std::string test = "foo.bar";
	replace_extension(test, "txt");
	TEST_EQUAL(test, "foo.txt");

	test = "_";
	replace_extension(test, "txt");
	TEST_EQUAL(test, "_.txt");

	test = "1.2.3/_";
	replace_extension(test, "txt");
	TEST_EQUAL(test, "1.2.3/_.txt");
}

// file class
TORRENT_TEST(file)
{
	error_code ec;
	file f;
#if TORRENT_USE_UNC_PATHS || !defined _WIN32
	TEST_CHECK(f.open("con", file::read_write, ec));
#else
	TEST_CHECK(f.open("test_file", file::read_write, ec));
#endif
	if (ec)
<<<<<<< HEAD
		std::fprintf(stderr, "open failed: [%s] %s\n", ec.category().name(), ec.message().c_str());
	TEST_EQUAL(ec, error_code());
	if (ec) std::fprintf(stderr, "%s\n", ec.message().c_str());
	file::iovec_t b = {(void*)"test", 4};
	TEST_EQUAL(f.writev(0, &b, 1, ec), 4);
	if (ec)
		std::fprintf(stderr, "writev failed: [%s] %s\n", ec.category().name(), ec.message().c_str());
=======
		fprintf(stdout, "open failed: [%s] %s\n", ec.category().name(), ec.message().c_str());
	TEST_EQUAL(ec, error_code());
	if (ec) fprintf(stdout, "%s\n", ec.message().c_str());
	file::iovec_t b = {(void*)"test", 4};
	TEST_EQUAL(f.writev(0, &b, 1, ec), 4);
	if (ec)
		fprintf(stdout, "writev failed: [%s] %s\n", ec.category().name(), ec.message().c_str());
>>>>>>> 6bb2d7c0
	TEST_CHECK(!ec);
	char test_buf[5] = {0};
	b.iov_base = test_buf;
	b.iov_len = 4;
	TEST_EQUAL(f.readv(0, &b, 1, ec), 4);
	if (ec)
<<<<<<< HEAD
		std::fprintf(stderr, "readv failed: [%s] %s\n", ec.category().name(), ec.message().c_str());
=======
		fprintf(stdout, "readv failed: [%s] %s\n", ec.category().name(), ec.message().c_str());
>>>>>>> 6bb2d7c0
	TEST_EQUAL(ec, error_code());
	TEST_CHECK(std::strcmp(test_buf, "test") == 0);
	f.close();
}

TORRENT_TEST(hard_link)
{
	// try to create a hard link to see what happens
	// first create a regular file to then add another link to.

	// create a file, write some stuff to it, create a hard link to that file,
	// read that file and assert we get the same stuff we wrote to the first file
	error_code ec;
	file f;
	TEST_CHECK(f.open("original_file", file::read_write, ec));
	if (ec)
<<<<<<< HEAD
		std::fprintf(stderr, "open failed: [%s] %s\n", ec.category().name(), ec.message().c_str());
=======
		fprintf(stdout, "open failed: [%s] %s\n", ec.category().name(), ec.message().c_str());
>>>>>>> 6bb2d7c0
	TEST_EQUAL(ec, error_code());

	file::iovec_t b = {(void*)"abcdefghijklmnopqrstuvwxyz", 26};
	TEST_EQUAL(f.writev(0, &b, 1, ec), 26);
	if (ec)
<<<<<<< HEAD
		std::fprintf(stderr, "writev failed: [%s] %s\n", ec.category().name(), ec.message().c_str());
=======
		fprintf(stdout, "writev failed: [%s] %s\n", ec.category().name(), ec.message().c_str());
>>>>>>> 6bb2d7c0
	TEST_EQUAL(ec, error_code());
	f.close();

	hard_link("original_file", "second_link", ec);

	if (ec)
<<<<<<< HEAD
		std::fprintf(stderr, "hard_link failed: [%s] %s\n", ec.category().name(), ec.message().c_str());
=======
		fprintf(stdout, "hard_link failed: [%s] %s\n", ec.category().name(), ec.message().c_str());
>>>>>>> 6bb2d7c0
	TEST_EQUAL(ec, error_code());


	TEST_CHECK(f.open("second_link", file::read_write, ec));
	if (ec)
<<<<<<< HEAD
		std::fprintf(stderr, "open failed: [%s] %s\n", ec.category().name(), ec.message().c_str());
=======
		fprintf(stdout, "open failed: [%s] %s\n", ec.category().name(), ec.message().c_str());
>>>>>>> 6bb2d7c0
	TEST_EQUAL(ec, error_code());

	char test_buf[27] = {0};
	b.iov_base = test_buf;
	b.iov_len = 27;
	TEST_EQUAL(f.readv(0, &b, 1, ec), 26);
	if (ec)
<<<<<<< HEAD
		std::fprintf(stderr, "readv failed: [%s] %s\n", ec.category().name(), ec.message().c_str());
=======
		fprintf(stdout, "readv failed: [%s] %s\n", ec.category().name(), ec.message().c_str());
>>>>>>> 6bb2d7c0
	TEST_EQUAL(ec, error_code());
	TEST_CHECK(std::strcmp(test_buf, "abcdefghijklmnopqrstuvwxyz") == 0);
	f.close();

	remove("original_file", ec);
	if (ec)
<<<<<<< HEAD
		std::fprintf(stderr, "remove failed: [%s] %s\n", ec.category().name(), ec.message().c_str());

	remove("second_link", ec);
	if (ec)
		std::fprintf(stderr, "remove failed: [%s] %s\n", ec.category().name(), ec.message().c_str());
=======
		fprintf(stdout, "remove failed: [%s] %s\n", ec.category().name(), ec.message().c_str());

	remove("second_link", ec);
	if (ec)
		fprintf(stdout, "remove failed: [%s] %s\n", ec.category().name(), ec.message().c_str());
>>>>>>> 6bb2d7c0
}

TORRENT_TEST(coalesce_buffer)
{
	error_code ec;
	file f;
	TEST_CHECK(f.open("test_file", file::read_write, ec));
	if (ec)
<<<<<<< HEAD
		std::fprintf(stderr, "open failed: [%s] %s\n", ec.category().name(), ec.message().c_str());
	TEST_EQUAL(ec, error_code());
	if (ec) std::fprintf(stderr, "%s\n", ec.message().c_str());
	file::iovec_t b[2] = {{(void*)"test", 4}, {(void*)"foobar", 6}};
	TEST_EQUAL(f.writev(0, b, 2, ec, file::coalesce_buffers), 4 + 6);
	if (ec)
		std::fprintf(stderr, "writev failed: [%s] %s\n", ec.category().name(), ec.message().c_str());
=======
		fprintf(stdout, "open failed: [%s] %s\n", ec.category().name(), ec.message().c_str());
	TEST_EQUAL(ec, error_code());
	if (ec) fprintf(stdout, "%s\n", ec.message().c_str());
	file::iovec_t b[2] = {{(void*)"test", 4}, {(void*)"foobar", 6}};
	TEST_EQUAL(f.writev(0, b, 2, ec, file::coalesce_buffers), 4 + 6);
	if (ec)
		fprintf(stdout, "writev failed: [%s] %s\n", ec.category().name(), ec.message().c_str());
>>>>>>> 6bb2d7c0
	TEST_CHECK(!ec);
	char test_buf1[5] = {0};
	char test_buf2[7] = {0};
	b[0].iov_base = test_buf1;
	b[0].iov_len = 4;
	b[1].iov_base = test_buf2;
	b[1].iov_len = 6;
	TEST_EQUAL(f.readv(0, b, 2, ec), 4 + 6);
	if (ec)
	{
<<<<<<< HEAD
		std::fprintf(stderr, "readv failed: [%s] %s\n"
=======
		fprintf(stdout, "readv failed: [%s] %s\n"
>>>>>>> 6bb2d7c0
			, ec.category().name(), ec.message().c_str());
	}
	TEST_EQUAL(ec, error_code());
	TEST_CHECK(std::strcmp(test_buf1, "test") == 0);
	TEST_CHECK(std::strcmp(test_buf2, "foobar") == 0);
	f.close();
}

TORRENT_TEST(stat_file)
{
	file_status st;
	error_code ec;
	stat_file("no_such_file_or_directory.file", &st, ec);
	TEST_CHECK(ec);
	TEST_EQUAL(ec, boost::system::errc::no_such_file_or_directory);
}<|MERGE_RESOLUTION|>--- conflicted
+++ resolved
@@ -99,11 +99,7 @@
 	TEST_CHECK(!ec);
 
 	int diff = int(st2.mtime - st1.mtime);
-<<<<<<< HEAD
-	std::fprintf(stderr, "timestamp difference: %d seconds. expected approx. 3 seconds\n"
-=======
-	fprintf(stdout, "timestamp difference: %d seconds. expected approx. 3 seconds\n"
->>>>>>> 6bb2d7c0
+	std::fprintf(stdout, "timestamp difference: %d seconds. expected approx. 3 seconds\n"
 		, diff);
 
 	TEST_CHECK(diff >= 2 && diff <= 4);
@@ -114,11 +110,7 @@
 	error_code ec;
 
 	create_directory("file_test_dir", ec);
-<<<<<<< HEAD
-	if (ec) std::fprintf(stderr, "create_directory: %s\n", ec.message().c_str());
-=======
-	if (ec) fprintf(stdout, "create_directory: %s\n", ec.message().c_str());
->>>>>>> 6bb2d7c0
+	if (ec) std::fprintf(stdout, "create_directory: %s\n", ec.message().c_str());
 	TEST_CHECK(!ec);
 
 	std::string cwd = current_working_directory();
@@ -133,11 +125,7 @@
 		std::string f = i.file();
 		TEST_CHECK(files.count(f) == 0);
 		files.insert(f);
-<<<<<<< HEAD
-		std::fprintf(stderr, " %s\n", f.c_str());
-=======
-		fprintf(stdout, " %s\n", f.c_str());
->>>>>>> 6bb2d7c0
+		std::fprintf(stdout, " %s\n", f.c_str());
 	}
 
 	TEST_CHECK(files.count("abc") == 1);
@@ -154,23 +142,13 @@
 		std::string f = i.file();
 		TEST_CHECK(files.count(f) == 0);
 		files.insert(f);
-<<<<<<< HEAD
-		std::fprintf(stderr, " %s\n", f.c_str());
+		std::fprintf(stdout, " %s\n", f.c_str());
 	}
 
 	remove_all("file_test_dir", ec);
-	if (ec) std::fprintf(stderr, "remove_all: %s\n", ec.message().c_str());
+	if (ec) std::fprintf(stdout, "remove_all: %s\n", ec.message().c_str());
 	remove_all("file_test_dir2", ec);
-	if (ec) std::fprintf(stderr, "remove_all: %s\n", ec.message().c_str());
-=======
-		fprintf(stdout, " %s\n", f.c_str());
-	}
-
-	remove_all("file_test_dir", ec);
-	if (ec) fprintf(stdout, "remove_all: %s\n", ec.message().c_str());
-	remove_all("file_test_dir2", ec);
-	if (ec) fprintf(stdout, "remove_all: %s\n", ec.message().c_str());
->>>>>>> 6bb2d7c0
+	if (ec) std::fprintf(stdout, "remove_all: %s\n", ec.message().c_str());
 }
 
 // test path functions
@@ -313,34 +291,20 @@
 	TEST_CHECK(f.open("test_file", file::read_write, ec));
 #endif
 	if (ec)
-<<<<<<< HEAD
-		std::fprintf(stderr, "open failed: [%s] %s\n", ec.category().name(), ec.message().c_str());
-	TEST_EQUAL(ec, error_code());
-	if (ec) std::fprintf(stderr, "%s\n", ec.message().c_str());
+		std::fprintf(stdout, "open failed: [%s] %s\n", ec.category().name(), ec.message().c_str());
+	TEST_EQUAL(ec, error_code());
+	if (ec) std::fprintf(stdout, "%s\n", ec.message().c_str());
 	file::iovec_t b = {(void*)"test", 4};
 	TEST_EQUAL(f.writev(0, &b, 1, ec), 4);
 	if (ec)
-		std::fprintf(stderr, "writev failed: [%s] %s\n", ec.category().name(), ec.message().c_str());
-=======
-		fprintf(stdout, "open failed: [%s] %s\n", ec.category().name(), ec.message().c_str());
-	TEST_EQUAL(ec, error_code());
-	if (ec) fprintf(stdout, "%s\n", ec.message().c_str());
-	file::iovec_t b = {(void*)"test", 4};
-	TEST_EQUAL(f.writev(0, &b, 1, ec), 4);
-	if (ec)
-		fprintf(stdout, "writev failed: [%s] %s\n", ec.category().name(), ec.message().c_str());
->>>>>>> 6bb2d7c0
+		std::fprintf(stdout, "writev failed: [%s] %s\n", ec.category().name(), ec.message().c_str());
 	TEST_CHECK(!ec);
 	char test_buf[5] = {0};
 	b.iov_base = test_buf;
 	b.iov_len = 4;
 	TEST_EQUAL(f.readv(0, &b, 1, ec), 4);
 	if (ec)
-<<<<<<< HEAD
-		std::fprintf(stderr, "readv failed: [%s] %s\n", ec.category().name(), ec.message().c_str());
-=======
-		fprintf(stdout, "readv failed: [%s] %s\n", ec.category().name(), ec.message().c_str());
->>>>>>> 6bb2d7c0
+		std::fprintf(stdout, "readv failed: [%s] %s\n", ec.category().name(), ec.message().c_str());
 	TEST_EQUAL(ec, error_code());
 	TEST_CHECK(std::strcmp(test_buf, "test") == 0);
 	f.close();
@@ -357,42 +321,26 @@
 	file f;
 	TEST_CHECK(f.open("original_file", file::read_write, ec));
 	if (ec)
-<<<<<<< HEAD
-		std::fprintf(stderr, "open failed: [%s] %s\n", ec.category().name(), ec.message().c_str());
-=======
-		fprintf(stdout, "open failed: [%s] %s\n", ec.category().name(), ec.message().c_str());
->>>>>>> 6bb2d7c0
+		std::fprintf(stdout, "open failed: [%s] %s\n", ec.category().name(), ec.message().c_str());
 	TEST_EQUAL(ec, error_code());
 
 	file::iovec_t b = {(void*)"abcdefghijklmnopqrstuvwxyz", 26};
 	TEST_EQUAL(f.writev(0, &b, 1, ec), 26);
 	if (ec)
-<<<<<<< HEAD
-		std::fprintf(stderr, "writev failed: [%s] %s\n", ec.category().name(), ec.message().c_str());
-=======
-		fprintf(stdout, "writev failed: [%s] %s\n", ec.category().name(), ec.message().c_str());
->>>>>>> 6bb2d7c0
+		std::fprintf(stdout, "writev failed: [%s] %s\n", ec.category().name(), ec.message().c_str());
 	TEST_EQUAL(ec, error_code());
 	f.close();
 
 	hard_link("original_file", "second_link", ec);
 
 	if (ec)
-<<<<<<< HEAD
-		std::fprintf(stderr, "hard_link failed: [%s] %s\n", ec.category().name(), ec.message().c_str());
-=======
-		fprintf(stdout, "hard_link failed: [%s] %s\n", ec.category().name(), ec.message().c_str());
->>>>>>> 6bb2d7c0
+		std::fprintf(stdout, "hard_link failed: [%s] %s\n", ec.category().name(), ec.message().c_str());
 	TEST_EQUAL(ec, error_code());
 
 
 	TEST_CHECK(f.open("second_link", file::read_write, ec));
 	if (ec)
-<<<<<<< HEAD
-		std::fprintf(stderr, "open failed: [%s] %s\n", ec.category().name(), ec.message().c_str());
-=======
-		fprintf(stdout, "open failed: [%s] %s\n", ec.category().name(), ec.message().c_str());
->>>>>>> 6bb2d7c0
+		std::fprintf(stdout, "open failed: [%s] %s\n", ec.category().name(), ec.message().c_str());
 	TEST_EQUAL(ec, error_code());
 
 	char test_buf[27] = {0};
@@ -400,30 +348,18 @@
 	b.iov_len = 27;
 	TEST_EQUAL(f.readv(0, &b, 1, ec), 26);
 	if (ec)
-<<<<<<< HEAD
-		std::fprintf(stderr, "readv failed: [%s] %s\n", ec.category().name(), ec.message().c_str());
-=======
-		fprintf(stdout, "readv failed: [%s] %s\n", ec.category().name(), ec.message().c_str());
->>>>>>> 6bb2d7c0
+		std::fprintf(stdout, "readv failed: [%s] %s\n", ec.category().name(), ec.message().c_str());
 	TEST_EQUAL(ec, error_code());
 	TEST_CHECK(std::strcmp(test_buf, "abcdefghijklmnopqrstuvwxyz") == 0);
 	f.close();
 
 	remove("original_file", ec);
 	if (ec)
-<<<<<<< HEAD
-		std::fprintf(stderr, "remove failed: [%s] %s\n", ec.category().name(), ec.message().c_str());
+		std::fprintf(stdout, "remove failed: [%s] %s\n", ec.category().name(), ec.message().c_str());
 
 	remove("second_link", ec);
 	if (ec)
-		std::fprintf(stderr, "remove failed: [%s] %s\n", ec.category().name(), ec.message().c_str());
-=======
-		fprintf(stdout, "remove failed: [%s] %s\n", ec.category().name(), ec.message().c_str());
-
-	remove("second_link", ec);
-	if (ec)
-		fprintf(stdout, "remove failed: [%s] %s\n", ec.category().name(), ec.message().c_str());
->>>>>>> 6bb2d7c0
+		std::fprintf(stdout, "remove failed: [%s] %s\n", ec.category().name(), ec.message().c_str());
 }
 
 TORRENT_TEST(coalesce_buffer)
@@ -432,23 +368,13 @@
 	file f;
 	TEST_CHECK(f.open("test_file", file::read_write, ec));
 	if (ec)
-<<<<<<< HEAD
-		std::fprintf(stderr, "open failed: [%s] %s\n", ec.category().name(), ec.message().c_str());
-	TEST_EQUAL(ec, error_code());
-	if (ec) std::fprintf(stderr, "%s\n", ec.message().c_str());
+		std::fprintf(stdout, "open failed: [%s] %s\n", ec.category().name(), ec.message().c_str());
+	TEST_EQUAL(ec, error_code());
+	if (ec) std::fprintf(stdout, "%s\n", ec.message().c_str());
 	file::iovec_t b[2] = {{(void*)"test", 4}, {(void*)"foobar", 6}};
 	TEST_EQUAL(f.writev(0, b, 2, ec, file::coalesce_buffers), 4 + 6);
 	if (ec)
-		std::fprintf(stderr, "writev failed: [%s] %s\n", ec.category().name(), ec.message().c_str());
-=======
-		fprintf(stdout, "open failed: [%s] %s\n", ec.category().name(), ec.message().c_str());
-	TEST_EQUAL(ec, error_code());
-	if (ec) fprintf(stdout, "%s\n", ec.message().c_str());
-	file::iovec_t b[2] = {{(void*)"test", 4}, {(void*)"foobar", 6}};
-	TEST_EQUAL(f.writev(0, b, 2, ec, file::coalesce_buffers), 4 + 6);
-	if (ec)
-		fprintf(stdout, "writev failed: [%s] %s\n", ec.category().name(), ec.message().c_str());
->>>>>>> 6bb2d7c0
+		std::fprintf(stdout, "writev failed: [%s] %s\n", ec.category().name(), ec.message().c_str());
 	TEST_CHECK(!ec);
 	char test_buf1[5] = {0};
 	char test_buf2[7] = {0};
@@ -459,11 +385,7 @@
 	TEST_EQUAL(f.readv(0, b, 2, ec), 4 + 6);
 	if (ec)
 	{
-<<<<<<< HEAD
-		std::fprintf(stderr, "readv failed: [%s] %s\n"
-=======
-		fprintf(stdout, "readv failed: [%s] %s\n"
->>>>>>> 6bb2d7c0
+		std::fprintf(stdout, "readv failed: [%s] %s\n"
 			, ec.category().name(), ec.message().c_str());
 	}
 	TEST_EQUAL(ec, error_code());

/*

Copyright (c) 2016, Steven Siloti
Copyright (c) 2007-2010, 2013-2020, Arvid Norberg
Copyright (c) 2016, Andrei Kurushin
Copyright (c) 2017-2018, 2020, Alden Torres
Copyright (c) 2020, Paul-Louis Ageneau
All rights reserved.

You may use, distribute and modify this code under the terms of the BSD license,
see LICENSE file.
*/

#include "test.hpp"
#include "setup_transfer.hpp"
#include "test_utils.hpp"

#include "libtorrent/socket.hpp"
#include "libtorrent/socket_io.hpp" // print_endpoint
#include "libtorrent/aux_/http_connection.hpp"
#include "libtorrent/aux_/resolver.hpp"
#include "libtorrent/aux_/storage_utils.hpp"
#include "libtorrent/random.hpp"

#include <iostream>
#include <optional>

using namespace lt;

namespace {

io_context ios;
aux::resolver res(ios);

int connect_handler_called = 0;
int handler_called = 0;
int data_size = 0;
int http_status = 0;
error_code g_error_code;
char data_buffer[4000];

void print_http_header(aux::http_parser const& p)
{
	std::cout << time_now_string() << " < " << p.status_code() << " " << p.message() << std::endl;

	for (auto const& i : p.headers())
	{
		std::cout << time_now_string() << " < " << i.first << ": " << i.second << std::endl;
	}
}

void http_connect_handler_test(aux::http_connection& c)
{
	++connect_handler_called;
	TEST_CHECK(c.socket().is_open());
	error_code ec;
	std::cout << time_now_string() << " connected to: "
		<< print_endpoint(c.socket().remote_endpoint(ec)) << std::endl;
// this is not necessarily true when using a proxy and proxying hostnames
//	TEST_CHECK(c.socket().remote_endpoint(ec).address() == make_address("127.0.0.1", ec));
}

void http_handler_test(error_code const& ec, aux::http_parser const& parser
	, span<char const> data, aux::http_connection&)
{
	++handler_called;
	data_size = int(data.size());
	g_error_code = ec;
	TORRENT_ASSERT(data.empty() || parser.finished());

	if (parser.header_finished())
	{
		http_status = parser.status_code();
		if (http_status == 200)
		{
			TEST_CHECK(span<char>(data_buffer, data.size()) == data);
		}
	}
	print_http_header(parser);
}

void reset_globals()
{
	connect_handler_called = 0;
	handler_called = 0;
	data_size = 0;
	http_status = 0;
	g_error_code = error_code();
}

void run_test(std::string const& url, int size, int status, int connected
	, std::optional<error_code> ec, aux::proxy_settings const& ps
	, std::string const& auth = std::string())
{
	reset_globals();

	std::cout << " ===== TESTING: " << url << " =====" << std::endl;

	std::cout << time_now_string()
		<< " expecting: size: " << size
		<< " status: " << status
		<< " connected: " << connected
		<< " error: " << (ec?ec->message():"no error") << std::endl;

#if TORRENT_USE_SSL
	ssl::context ssl_ctx(ssl::context::sslv23_client);
	ssl_ctx.set_verify_mode(ssl::context::verify_none);
#endif

	std::shared_ptr<aux::http_connection> h = std::make_shared<aux::http_connection>(ios
		, res, &::http_handler_test, true, 1024*1024, &::http_connect_handler_test
<<<<<<< HEAD
		, aux::http_filter_handler()
=======
		, http_filter_handler()
		, hostname_filter_handler()
>>>>>>> f726d108
#if TORRENT_USE_SSL
		, &ssl_ctx
#endif
		);
	h->get(url, seconds(5), 0, &ps, 5, "test/user-agent", std::nullopt, aux::resolver_flags{}, auth);
	ios.restart();
	ios.run();

	std::string const n = time_now_string();
	std::cout << n << " connect_handler_called: " << connect_handler_called << std::endl;
	std::cout << n << " handler_called: " << handler_called << std::endl;
	std::cout << n << " status: " << http_status << std::endl;
	std::cout << n << " size: " << data_size << std::endl;
	std::cout << n << " expected-size: " << size << std::endl;
	std::cout << n << " error_code: " << g_error_code.message() << std::endl;
	TEST_CHECK(connect_handler_called == connected);
	TEST_CHECK(handler_called == 1);
	TEST_CHECK(data_size == size || size == -1);
	TEST_CHECK(!ec || g_error_code == *ec);
	TEST_CHECK(http_status == status || status == -1);
}

enum suite_flags_t
{
	flag_chunked_encoding = 1,
	flag_keepalive = 2
};

void run_suite(std::string const& protocol
	, settings_pack::proxy_type_t proxy_type
	, int flags = flag_keepalive)
{
	aux::random_bytes(data_buffer);
	ofstream("test_file").write(data_buffer, 3216);

	// starting the web server will also generate test_file.gz (from test_file)
	// so it has to happen after we write test_file
	int port = start_web_server(protocol == "https"
		, (flags & flag_chunked_encoding) != 0
		, (flags & flag_keepalive) != 0);

	aux::proxy_settings ps;
	ps.hostname = "127.0.0.1";
	ps.username = "testuser";
	ps.password = "testpass";
	ps.type = proxy_type;

	if (ps.type != settings_pack::none)
		ps.port = aux::numeric_cast<std::uint16_t>(start_proxy(ps.type));

	using err = std::optional<error_code>;

	char url[256];
	std::snprintf(url, sizeof(url), "%s://127.0.0.1:%d/", protocol.c_str(), port);
	std::string url_base(url);

	run_test(url_base + "relative/redirect", 3216, 200, 2, error_code(), ps);
	run_test(url_base + "redirect", 3216, 200, 2, error_code(), ps);
	// the actual error code for an abort caused by too many
	// redirects is a bit unpredictable. under SSL for instance,
	// it will be an ungraceful shutdown
	run_test(url_base + "infinite_redirect", 0, 301, 6, err(), ps);
	run_test(url_base + "test_file", 3216, 200, 1, error_code(), ps);
	run_test(url_base + "test_file.gz", 3216, 200, 1, error_code(), ps);
	run_test(url_base + "non-existing-file", -1, 404, 1, err(), ps);
	run_test(url_base + "password_protected", 3216, 200, 1, error_code(), ps
		, "testuser:testpass");

	// try a very long path
	std::string path;
	for (int i = 0; i < 6000; ++i)
	{
		path += static_cast<char>(i % 26) + 'a';
	}
	run_test(url_base + path, 0, 404, 1, err(), ps);

	// only run the tests to handle NX_DOMAIN if we have a proper internet
	// connection that doesn't inject false DNS responses (like Comcast does)
	hostent* h = gethostbyname("non-existent-domain.se");
	std::printf("gethostbyname(\"non-existent-domain.se\") = %p. h_errno = %d\n"
		, static_cast<void*>(h), h_errno);
	if (h == nullptr && h_errno == HOST_NOT_FOUND)
	{
		// if we have a proxy, we'll be able to connect to it, we will just get an
		// error from the proxy saying it failed to connect to the final target
		if (protocol == "http" && (ps.type == settings_pack::http || ps.type == settings_pack::http_pw))
			run_test(protocol + "://non-existent-domain.se/non-existing-file", -1, -1, 1, err(), ps);
		else
			run_test(protocol + "://non-existent-domain.se/non-existing-file", -1, -1, 0, err(), ps);
	}
	if (ps.type != settings_pack::none)
		stop_proxy(ps.port);
	stop_web_server();
}

} // anonymous namespace

#if TORRENT_USE_SSL
TORRENT_TEST(no_proxy_ssl) { run_suite("https", settings_pack::none); }
TORRENT_TEST(http_ssl) { run_suite("https", settings_pack::http); }
TORRENT_TEST(http_pw_ssl) { run_suite("https", settings_pack::http_pw); }
TORRENT_TEST(socks5_proxy_ssl) { run_suite("https", settings_pack::socks5); }
TORRENT_TEST(socks5_pw_proxy_ssl) { run_suite("https", settings_pack::socks5_pw); }
#endif // USE_SSL

TORRENT_TEST(http_proxy) { run_suite("http", settings_pack::http); }
TORRENT_TEST(http__pwproxy) { run_suite("http", settings_pack::http_pw); }
TORRENT_TEST(socks5_proxy) { run_suite("http", settings_pack::socks5); }
TORRENT_TEST(socks5_pw_proxy) { run_suite("http", settings_pack::socks5_pw); }

TORRENT_TEST(no_keepalive)
{
	run_suite("http", settings_pack::none, 0);
}<|MERGE_RESOLUTION|>--- conflicted
+++ resolved
@@ -109,12 +109,8 @@
 
 	std::shared_ptr<aux::http_connection> h = std::make_shared<aux::http_connection>(ios
 		, res, &::http_handler_test, true, 1024*1024, &::http_connect_handler_test
-<<<<<<< HEAD
 		, aux::http_filter_handler()
-=======
-		, http_filter_handler()
-		, hostname_filter_handler()
->>>>>>> f726d108
+		, aux::hostname_filter_handler()
 #if TORRENT_USE_SSL
 		, &ssl_ctx
 #endif

--- conflicted
+++ resolved
@@ -115,11 +115,7 @@
 		, &ssl_ctx
 #endif
 		);
-<<<<<<< HEAD
-	h->get(url, seconds(5), 0, &ps, 5, "test/user-agent", std::nullopt, aux::resolver_flags{}, auth);
-=======
-	h->get(url, seconds(5), &ps, 5, "test/user-agent", boost::none, aux::resolver_flags{}, auth);
->>>>>>> be8313e3
+	h->get(url, seconds(5), &ps, 5, "test/user-agent", std::nullopt, aux::resolver_flags{}, auth);
 	ios.restart();
 	ios.run();
 

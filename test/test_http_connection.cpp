/*

Copyright (c) 2016, Steven Siloti
Copyright (c) 2007-2010, 2013-2020, Arvid Norberg
Copyright (c) 2016, Andrei Kurushin
Copyright (c) 2016-2018, 2020, Alden Torres
Copyright (c) 2020, Paul-Louis Ageneau
All rights reserved.

Redistribution and use in source and binary forms, with or without
modification, are permitted provided that the following conditions
are met:

    * Redistributions of source code must retain the above copyright
      notice, this list of conditions and the following disclaimer.
    * Redistributions in binary form must reproduce the above copyright
      notice, this list of conditions and the following disclaimer in
      the documentation and/or other materials provided with the distribution.
    * Neither the name of the author nor the names of its
      contributors may be used to endorse or promote products derived
      from this software without specific prior written permission.

THIS SOFTWARE IS PROVIDED BY THE COPYRIGHT HOLDERS AND CONTRIBUTORS "AS IS"
AND ANY EXPRESS OR IMPLIED WARRANTIES, INCLUDING, BUT NOT LIMITED TO, THE
IMPLIED WARRANTIES OF MERCHANTABILITY AND FITNESS FOR A PARTICULAR PURPOSE
ARE DISCLAIMED. IN NO EVENT SHALL THE COPYRIGHT OWNER OR CONTRIBUTORS BE
LIABLE FOR ANY DIRECT, INDIRECT, INCIDENTAL, SPECIAL, EXEMPLARY, OR
CONSEQUENTIAL DAMAGES (INCLUDING, BUT NOT LIMITED TO, PROCUREMENT OF
SUBSTITUTE GOODS OR SERVICES; LOSS OF USE, DATA, OR PROFITS; OR BUSINESS
INTERRUPTION) HOWEVER CAUSED AND ON ANY THEORY OF LIABILITY, WHETHER IN
CONTRACT, STRICT LIABILITY, OR TORT (INCLUDING NEGLIGENCE OR OTHERWISE)
ARISING IN ANY WAY OUT OF THE USE OF THIS SOFTWARE, EVEN IF ADVISED OF THE
POSSIBILITY OF SUCH DAMAGE.

*/

#include "test.hpp"
#include "setup_transfer.hpp"
#include "test_utils.hpp"

#include "libtorrent/socket.hpp"
#include "libtorrent/socket_io.hpp" // print_endpoint
#include "libtorrent/http_connection.hpp"
#include "libtorrent/aux_/resolver.hpp"
#include "libtorrent/aux_/storage_utils.hpp"
#include "libtorrent/random.hpp"

#include <iostream>
#include <boost/optional.hpp>

using namespace lt;

namespace {

io_context ios;
aux::resolver res(ios);

int connect_handler_called = 0;
int handler_called = 0;
int data_size = 0;
int http_status = 0;
error_code g_error_code;
char data_buffer[4000];

void print_http_header(http_parser const& p)
{
	std::cout << time_now_string() << " < " << p.status_code() << " " << p.message() << std::endl;

	for (auto const& i : p.headers())
	{
		std::cout << time_now_string() << " < " << i.first << ": " << i.second << std::endl;
	}
}

void http_connect_handler_test(http_connection& c)
{
	++connect_handler_called;
	TEST_CHECK(c.socket().is_open());
	error_code ec;
	std::cout << time_now_string() << " connected to: "
		<< print_endpoint(c.socket().remote_endpoint(ec)) << std::endl;
// this is not necessarily true when using a proxy and proxying hostnames
//	TEST_CHECK(c.socket().remote_endpoint(ec).address() == make_address("127.0.0.1", ec));
}

void http_handler_test(error_code const& ec, http_parser const& parser
	, span<char const> data, http_connection&)
{
	++handler_called;
	data_size = int(data.size());
	g_error_code = ec;
	TORRENT_ASSERT(data.empty() || parser.finished());

	if (parser.header_finished())
	{
		http_status = parser.status_code();
		if (http_status == 200)
		{
			TEST_CHECK(span<char>(data_buffer, data.size()) == data);
		}
	}
	print_http_header(parser);
}

void reset_globals()
{
	connect_handler_called = 0;
	handler_called = 0;
	data_size = 0;
	http_status = 0;
	g_error_code = error_code();
}

void run_test(std::string const& url, int size, int status, int connected
	, boost::optional<error_code> ec, aux::proxy_settings const& ps
	, std::string const& auth = std::string())
{
	reset_globals();

	std::cout << " ===== TESTING: " << url << " =====" << std::endl;

	std::cout << time_now_string()
		<< " expecting: size: " << size
		<< " status: " << status
		<< " connected: " << connected
		<< " error: " << (ec?ec->message():"no error") << std::endl;

#if TORRENT_USE_SSL
	ssl::context ssl_ctx(ssl::context::sslv23_client);
	ssl_ctx.set_verify_mode(ssl::context::verify_none);
#endif

	std::shared_ptr<http_connection> h = std::make_shared<http_connection>(ios
		, res, &::http_handler_test, true, 1024*1024, &::http_connect_handler_test
		, http_filter_handler()
<<<<<<< HEAD
#if TORRENT_USE_SSL
=======
		, hostname_filter_handler()
#ifdef TORRENT_USE_OPENSSL
>>>>>>> 0ad0f29a
		, &ssl_ctx
#endif
		);
	h->get(url, seconds(5), 0, &ps, 5, "test/user-agent", boost::none, aux::resolver_flags{}, auth);
	ios.restart();
	ios.run();

	std::string const n = time_now_string();
	std::cout << n << " connect_handler_called: " << connect_handler_called << std::endl;
	std::cout << n << " handler_called: " << handler_called << std::endl;
	std::cout << n << " status: " << http_status << std::endl;
	std::cout << n << " size: " << data_size << std::endl;
	std::cout << n << " expected-size: " << size << std::endl;
	std::cout << n << " error_code: " << g_error_code.message() << std::endl;
	TEST_CHECK(connect_handler_called == connected);
	TEST_CHECK(handler_called == 1);
	TEST_CHECK(data_size == size || size == -1);
	TEST_CHECK(!ec || g_error_code == *ec);
	TEST_CHECK(http_status == status || status == -1);
}

enum suite_flags_t
{
	flag_chunked_encoding = 1,
	flag_keepalive = 2
};

void run_suite(std::string const& protocol
	, settings_pack::proxy_type_t proxy_type
	, int flags = flag_keepalive)
{
	aux::random_bytes(data_buffer);
	ofstream("test_file").write(data_buffer, 3216);

	// starting the web server will also generate test_file.gz (from test_file)
	// so it has to happen after we write test_file
	int port = start_web_server(protocol == "https"
		, (flags & flag_chunked_encoding) != 0
		, (flags & flag_keepalive) != 0);

	aux::proxy_settings ps;
	ps.hostname = "127.0.0.1";
	ps.username = "testuser";
	ps.password = "testpass";
	ps.type = proxy_type;

	if (ps.type != settings_pack::none)
		ps.port = aux::numeric_cast<std::uint16_t>(start_proxy(ps.type));

	using err = boost::optional<error_code>;

	char url[256];
	std::snprintf(url, sizeof(url), "%s://127.0.0.1:%d/", protocol.c_str(), port);
	std::string url_base(url);

	run_test(url_base + "relative/redirect", 3216, 200, 2, error_code(), ps);
	run_test(url_base + "redirect", 3216, 200, 2, error_code(), ps);
	// the actual error code for an abort caused by too many
	// redirects is a bit unpredictable. under SSL for instance,
	// it will be an ungraceful shutdown
	run_test(url_base + "infinite_redirect", 0, 301, 6, err(), ps);
	run_test(url_base + "test_file", 3216, 200, 1, error_code(), ps);
	run_test(url_base + "test_file.gz", 3216, 200, 1, error_code(), ps);
	run_test(url_base + "non-existing-file", -1, 404, 1, err(), ps);
	run_test(url_base + "password_protected", 3216, 200, 1, error_code(), ps
		, "testuser:testpass");

	// try a very long path
	std::string path;
	for (int i = 0; i < 6000; ++i)
	{
		path += static_cast<char>(i % 26) + 'a';
	}
	run_test(url_base + path, 0, 404, 1, err(), ps);

	// only run the tests to handle NX_DOMAIN if we have a proper internet
	// connection that doesn't inject false DNS responses (like Comcast does)
	hostent* h = gethostbyname("non-existent-domain.se");
	std::printf("gethostbyname(\"non-existent-domain.se\") = %p. h_errno = %d\n"
		, static_cast<void*>(h), h_errno);
	if (h == nullptr && h_errno == HOST_NOT_FOUND)
	{
		// if we have a proxy, we'll be able to connect to it, we will just get an
		// error from the proxy saying it failed to connect to the final target
		if (protocol == "http" && (ps.type == settings_pack::http || ps.type == settings_pack::http_pw))
			run_test(protocol + "://non-existent-domain.se/non-existing-file", -1, -1, 1, err(), ps);
		else
			run_test(protocol + "://non-existent-domain.se/non-existing-file", -1, -1, 0, err(), ps);
	}
	if (ps.type != settings_pack::none)
		stop_proxy(ps.port);
	stop_web_server();
}

} // anonymous namespace

#if TORRENT_USE_SSL
TORRENT_TEST(no_proxy_ssl) { run_suite("https", settings_pack::none); }
TORRENT_TEST(http_ssl) { run_suite("https", settings_pack::http); }
TORRENT_TEST(http_pw_ssl) { run_suite("https", settings_pack::http_pw); }
TORRENT_TEST(socks5_proxy_ssl) { run_suite("https", settings_pack::socks5); }
TORRENT_TEST(socks5_pw_proxy_ssl) { run_suite("https", settings_pack::socks5_pw); }
#endif // USE_SSL

TORRENT_TEST(http_proxy) { run_suite("http", settings_pack::http); }
TORRENT_TEST(http__pwproxy) { run_suite("http", settings_pack::http_pw); }
TORRENT_TEST(socks5_proxy) { run_suite("http", settings_pack::socks5); }
TORRENT_TEST(socks5_pw_proxy) { run_suite("http", settings_pack::socks5_pw); }

TORRENT_TEST(no_keepalive)
{
	run_suite("http", settings_pack::none, 0);
}<|MERGE_RESOLUTION|>--- conflicted
+++ resolved
@@ -133,12 +133,8 @@
 	std::shared_ptr<http_connection> h = std::make_shared<http_connection>(ios
 		, res, &::http_handler_test, true, 1024*1024, &::http_connect_handler_test
 		, http_filter_handler()
-<<<<<<< HEAD
+		, hostname_filter_handler()
 #if TORRENT_USE_SSL
-=======
-		, hostname_filter_handler()
-#ifdef TORRENT_USE_OPENSSL
->>>>>>> 0ad0f29a
 		, &ssl_ctx
 #endif
 		);

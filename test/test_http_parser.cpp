--- conflicted
+++ resolved
@@ -588,9 +588,6 @@
 	TEST_CHECK(std::get<2>(received) == true);
 }
 
-<<<<<<< HEAD
-TORRENT_TEST(missing_chunked_header)
-=======
 TORRENT_TEST(overflow_content_length)
 {
 	char const* chunked_input =
@@ -599,10 +596,10 @@
 		"\r\n";
 
 	http_parser parser;
-	boost::tuple<int, int, bool> const received
+	std::tuple<int, int, bool> const received
 		= feed_bytes(parser, chunked_input);
 
-	TEST_CHECK(boost::get<2>(received) == true);
+	TEST_CHECK(std::get<2>(received) == true);
 }
 
 TORRENT_TEST(overflow_content_range_end)
@@ -613,10 +610,10 @@
 		"\n";
 
 	http_parser parser;
-	boost::tuple<int, int, bool> const received
+	std::tuple<int, int, bool> const received
 		= feed_bytes(parser, chunked_input);
 
-	TEST_CHECK(boost::get<2>(received) == true);
+	TEST_CHECK(std::get<2>(received) == true);
 }
 
 TORRENT_TEST(overflow_content_range_begin)
@@ -627,14 +624,13 @@
 		"\n";
 
 	http_parser parser;
-	boost::tuple<int, int, bool> const received
+	std::tuple<int, int, bool> const received
 		= feed_bytes(parser, chunked_input);
 
-	TEST_CHECK(boost::get<2>(received) == true);
-}
-
-TORRENT_TEST(invalid_chunk_afl)
->>>>>>> aaf9304a
+	TEST_CHECK(std::get<2>(received) == true);
+}
+
+TORRENT_TEST(missing_chunked_header)
 {
 	char const input[] =
 		"HTTP/1.1 200 OK\r\n"

--- conflicted
+++ resolved
@@ -737,89 +737,6 @@
 	TEST_CHECK(merkle_pad(32, 8) == pad2);
 }
 
-<<<<<<< HEAD
-TORRENT_TEST(merkle_check_proofs_right_left)
-{
-/*
-	       ah
-	   ad      eh
-	 ab  cd  ef  gh
-	a b c d  e f g h
-*/
-
-	// Prove that c is correct by providing its position in its layer (2) and
-	// all the uncle-hashes up. We then get the root hash back which we can
-	// verify against ah.
-	std::vector<sha256_hash> uncles{d, ab, eh};
-
-	auto const [proofs, tree_root] = merkle_check_proofs(c, uncles, 2);
-
-	TEST_CHECK(tree_root == ah);
-	TEST_CHECK((proofs == std::vector<std::pair<sha256_hash, sha256_hash>>{{c, d}, {ab, cd}, {ad, eh}}));
-}
-
-TORRENT_TEST(merkle_check_proofs_left_right)
-{
-/*
-	       ah
-	   ad      eh
-	 ab  cd  ef  gh
-	a b c d  e f g h
-*/
-
-	// Prove that d is correct by providing its position in its layer (3) and
-	// all the uncle-hashes up. We then get the root hash back which we can
-	// verify against ah.
-	std::vector<sha256_hash> uncles{c, ab, eh};
-
-	auto const [proofs, tree_root] = merkle_check_proofs(d, uncles, 3);
-
-	TEST_CHECK(tree_root == ah);
-	TEST_CHECK((proofs == std::vector<std::pair<sha256_hash, sha256_hash>>{{c, d}, {ab, cd}, {ad, eh}}));
-}
-
-TORRENT_TEST(merkle_check_proofs_far_left)
-{
-/*
-	       ah
-	   ad      eh
-	 ab  cd  ef  gh
-	a b c d  e f g h
-*/
-
-	// Prove that a is correct by providing its position in its layer (0) and
-	// all the uncle-hashes up. We then get the root hash back which we can
-	// verify against ah.
-	std::vector<sha256_hash> uncles{b, cd, eh};
-
-	auto const [proofs, tree_root] = merkle_check_proofs(a, uncles, 0);
-
-	TEST_CHECK(tree_root == ah);
-	TEST_CHECK((proofs == std::vector<std::pair<sha256_hash, sha256_hash>>{{a, b}, {ab, cd}, {ad, eh}}));
-}
-
-TORRENT_TEST(merkle_check_proofs_far_right)
-{
-/*
-	       ah
-	   ad      eh
-	 ab  cd  ef  gh
-	a b c d  e f g h
-*/
-
-	// Prove that h is correct by providing its position in its layer (7) and
-	// all the uncle-hashes up. We then get the root hash back which we can
-	// verify against ah.
-	std::vector<sha256_hash> uncles{g, ef, ad};
-
-	auto const [proofs, tree_root] = merkle_check_proofs(h, uncles, 7);
-
-	TEST_CHECK(tree_root == ah);
-	TEST_CHECK((proofs == std::vector<std::pair<sha256_hash, sha256_hash>>{{g, h}, {ef, gh}, {ad, eh}}));
-}
-
-=======
->>>>>>> 0914dcd6
 TORRENT_TEST(merkle_validate_node)
 {
 	TEST_CHECK(merkle_validate_node(a, b, ab));

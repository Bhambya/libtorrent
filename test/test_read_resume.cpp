--- conflicted
+++ resolved
@@ -134,26 +134,6 @@
 	TEST_EQUAL(ec, error_code(errors::invalid_file_tag));
 }
 
-<<<<<<< HEAD
-TORRENT_TEST(read_resume_mismatching_torrent)
-{
-	entry rd;
-
-	rd["file-format"] = "libtorrent resume file";
-	rd["file-version"] = 1;
-	rd["info-hash"] = "abcdefghijklmnopqrst";
-	entry& info = rd["info"];
-	info["piece length"] = 16384 * 16;
-	info["name"] = "test";
-
-	// the info-hash field does not match the torrent in the "info" field, so it
-	// will be ignored
-	add_torrent_params atp = read_resume_data(bencode(rd));
-	TEST_CHECK(!atp.ti);
-}
-
-=======
->>>>>>> 07c62c7e
 namespace {
 std::shared_ptr<torrent_info> generate_torrent()
 {

/*

Copyright (c) 2008, Arvid Norberg
All rights reserved.

Redistribution and use in source and binary forms, with or without
modification, are permitted provided that the following conditions
are met:

    * Redistributions of source code must retain the above copyright
      notice, this list of conditions and the following disclaimer.
    * Redistributions in binary form must reproduce the above copyright
      notice, this list of conditions and the following disclaimer in
      the documentation and/or other materials provided with the distribution.
    * Neither the name of the author nor the names of its
      contributors may be used to endorse or promote products derived
      from this software without specific prior written permission.

THIS SOFTWARE IS PROVIDED BY THE COPYRIGHT HOLDERS AND CONTRIBUTORS "AS IS"
AND ANY EXPRESS OR IMPLIED WARRANTIES, INCLUDING, BUT NOT LIMITED TO, THE
IMPLIED WARRANTIES OF MERCHANTABILITY AND FITNESS FOR A PARTICULAR PURPOSE
ARE DISCLAIMED. IN NO EVENT SHALL THE COPYRIGHT OWNER OR CONTRIBUTORS BE
LIABLE FOR ANY DIRECT, INDIRECT, INCIDENTAL, SPECIAL, EXEMPLARY, OR
CONSEQUENTIAL DAMAGES (INCLUDING, BUT NOT LIMITED TO, PROCUREMENT OF
SUBSTITUTE GOODS OR SERVICES; LOSS OF USE, DATA, OR PROFITS; OR BUSINESS
INTERRUPTION) HOWEVER CAUSED AND ON ANY THEORY OF LIABILITY, WHETHER IN
CONTRACT, STRICT LIABILITY, OR TORT (INCLUDING NEGLIGENCE OR OTHERWISE)
ARISING IN ANY WAY OUT OF THE USE OF THIS SOFTWARE, EVEN IF ADVISED OF THE
POSSIBILITY OF SUCH DAMAGE.

*/

#include "libtorrent/upnp.hpp"
#include "libtorrent/socket.hpp"
#include "libtorrent/socket_io.hpp" // print_endpoint
#include "libtorrent/http_parser.hpp"
#include "test.hpp"
#include "setup_transfer.hpp"
#include "libtorrent/aux_/path.hpp"
#include <fstream>
#include <functional>
#include <iostream>
#include <memory>

using namespace lt;

using lt::portmap_protocol;

namespace {

broadcast_socket* sock = nullptr;
int g_port = 0;

char const* soap_add_response[] = {
	"<s:Envelope xmlns:s=\"http://schemas.xmlsoap.org/soap/envelope/\" "
	"s:encodingStyle=\"http://schemas.xmlsoap.org/soap/encoding/\">"
	"<s:Body><u:AddPortMapping xmlns:u=\"urn:schemas-upnp-org:service:WANIPConnection:1\">"
	"</u:AddPortMapping></s:Body></s:Envelope>",
	"<s:Envelope xmlns:s=\"http://schemas.xmlsoap.org/soap/envelope/\" "
	"s:encodingStyle=\"http://schemas.xmlsoap.org/soap/encoding/\">"
	"<s:Body><u:AddPortMapping xmlns:u=\"urn:schemas-upnp-org:service:WANIPConnection:2\">"
	"</u:AddPortMapping></s:Body></s:Envelope>"};

char const* soap_delete_response[] = {
	"<s:Envelope xmlns:s=\"http://schemas.xmlsoap.org/soap/envelope/\" "
	"s:encodingStyle=\"http://schemas.xmlsoap.org/soap/encoding/\">"
	"<s:Body><u:DeletePortMapping xmlns:u=\"urn:schemas-upnp-org:service:WANIPConnection:1\">"
	"</u:DeletePortMapping></s:Body></s:Envelope>",
	"<s:Envelope xmlns:s=\"http://schemas.xmlsoap.org/soap/envelope/\" "
	"s:encodingStyle=\"http://schemas.xmlsoap.org/soap/encoding/\">"
	"<s:Body><u:DeletePortMapping xmlns:u=\"urn:schemas-upnp-org:service:WANIPConnection:2\">"
	"</u:DeletePortMapping></s:Body></s:Envelope>"};

void incoming_msearch(udp::endpoint const& from, span<char const> buffer)
{
	http_parser p;
	bool error = false;
	p.incoming(buffer, error);
	if (error || !p.header_finished())
	{
		std::cout << "*** malformed HTTP from "
			<< print_endpoint(from) << std::endl;
		return;
	}

	if (p.method() != "m-search") return;

	std::cout << "< incoming m-search from " << from << std::endl;

	char msg[] = "HTTP/1.1 200 OK\r\n"
		"ST:upnp:rootdevice\r\n"
		"USN:uuid:000f-66d6-7296000099dc::upnp:rootdevice\r\n"
		"Location: http://127.0.0.1:%d/upnp.xml\r\n"
		"Server: Custom/1.0 UPnP/1.0 Proc/Ver\r\n"
		"EXT:\r\n"
		"Cache-Control:max-age=180\r\n"
		"DATE: Fri, 02 Jan 1970 08:10:38 GMT\r\n\r\n";

	TORRENT_ASSERT(g_port != 0);
	char buf[sizeof(msg) + 30];
#ifdef __clang__
#pragma clang diagnostic push
#pragma clang diagnostic ignored "-Wformat-nonliteral"
#endif
	int const len = std::snprintf(buf, sizeof(buf), msg, g_port);
#ifdef __clang__
#pragma clang diagnostic pop
#endif
	error_code ec;
	sock->send(buf, len, ec);

	if (ec) std::cout << "*** error sending " << ec.message() << std::endl;
}

struct callback_info
{
	port_mapping_t mapping;
	int port;
	error_code ec;
	bool operator==(callback_info const& e)
	{ return mapping == e.mapping && port == e.port && !ec == !e.ec; }
};

std::list<callback_info> callbacks;

namespace // TODO: remove this nested namespace
{
	struct upnp_callback final : aux::portmap_callback
	{
		void on_port_mapping(port_mapping_t const mapping
			, address const& ip, int port
			, portmap_protocol const protocol, error_code const& err
			, portmap_transport) override
		{
			callback_info info = {mapping, port, err};
			callbacks.push_back(info);
			std::cout << "mapping: " << static_cast<int>(mapping)
				<< ", port: " << port << ", IP: " << ip
				<< ", proto: " << static_cast<int>(protocol)
				<< ", error: \"" << err.message() << "\"\n";
		}
	#ifndef TORRENT_DISABLE_LOGGING
		bool should_log_portmap(portmap_transport) const override
		{
			return true;
		}

		void log_portmap(portmap_transport, char const* msg) const override
		{
			std::cout << "UPnP: " << msg << std::endl;
			//TODO: store the log and verify that some key messages are there
		}
	#endif
	};
}

void run_upnp_test(char const* root_filename, char const* router_model, char const* control_name, int igd_version)
{
	lt::io_service ios;

	g_port = start_web_server();

	std::vector<char> buf;
	error_code ec;
	load_file(root_filename, buf, ec);
	buf.push_back(0);

	FILE* xml_file = fopen("upnp.xml", "w+");
	if (xml_file == nullptr)
	{
		std::printf("failed to open file 'upnp.xml': %s\n", strerror(errno));
		TEST_CHECK(false);
		return;
	}
#ifdef __clang__
#pragma clang diagnostic push
#pragma clang diagnostic ignored "-Wformat-nonliteral"
#endif
	std::fprintf(xml_file, &buf[0], g_port);
#ifdef __clang__
#pragma clang diagnostic pop
#endif
	fclose(xml_file);

	std::ofstream xml(control_name, std::ios::trunc);
	xml.write(soap_add_response[igd_version-1], sizeof(soap_add_response[igd_version-1])-1);
	xml.close();

	sock = new broadcast_socket(udp::endpoint(address_v4::from_string("239.255.255.250")
		, 1900));

	sock->open(&incoming_msearch, ios, ec);

	std::string user_agent = "test agent";

	upnp_callback cb;
	auto upnp_handler = std::make_shared<upnp>(ios, user_agent, cb, false);
	upnp_handler->start();
	upnp_handler->discover_device();

	for (int i = 0; i < 20; ++i)
	{
		ios.reset();
		ios.poll(ec);
		if (ec)
		{
			std::printf("io_service::run(): %s\n", ec.message().c_str());
			ec.clear();
			break;
		}
<<<<<<< HEAD
		if (upnp_handler->router_model() != "") break;
		std::this_thread::sleep_for(lt::milliseconds(100));
	}

	std::cout << "router: " << upnp_handler->router_model() << std::endl;
	TEST_EQUAL(upnp_handler->router_model(), router_model);
=======
		if (!upnp_handler->router_model().empty()) break;
		test_sleep(100);
	}

	std::cerr << "router: " << upnp_handler->router_model() << std::endl;
	TEST_CHECK(!upnp_handler->router_model().empty());
>>>>>>> 24dea1f8

	auto const mapping1 = upnp_handler->add_mapping(portmap_protocol::tcp, 500, ep("127.0.0.1", 500));
	auto const mapping2 = upnp_handler->add_mapping(portmap_protocol::udp, 501, ep("127.0.0.1", 501));

	for (int i = 0; i < 40; ++i)
	{
		ios.reset();
		ios.poll(ec);
		if (ec)
		{
			std::printf("io_service::run(): %s\n", ec.message().c_str());
			ec.clear();
			break;
		}
		if (callbacks.size() >= 2) break;
		std::this_thread::sleep_for(lt::milliseconds(100));
	}

	callback_info expected1 = {mapping1, 500, error_code()};
	callback_info expected2 = {mapping2, 501, error_code()};
	TEST_EQUAL(std::count(callbacks.begin(), callbacks.end(), expected1), 1);
	TEST_EQUAL(std::count(callbacks.begin(), callbacks.end(), expected2), 1);

	xml.open(control_name, std::ios::trunc);
	xml.write(soap_delete_response[igd_version-1], sizeof(soap_delete_response[igd_version-1])-1);
	xml.close();

	upnp_handler->close();
	sock->close();

	for (int i = 0; i < 40; ++i)
	{
		ios.reset();
		ios.poll(ec);
		if (ec)
		{
			std::printf("io_service::run(): %s\n", ec.message().c_str());
			ec.clear();
			break;
		}
		if (callbacks.size() >= 4) break;
		std::this_thread::sleep_for(lt::milliseconds(100));
	}

	// there should have been two DeleteMapping calls
	TEST_EQUAL(callbacks.size(), 4);

	stop_web_server();

	callbacks.clear();

	delete sock;
}

} // anonymous namespace

TORRENT_TEST(upnp)
{
	run_upnp_test(combine_path("..", "root1.xml").c_str(), "Xtreme N GIGABIT Router", "wipconn", 1);
	run_upnp_test(combine_path("..", "root2.xml").c_str(), "D-Link Router", "WANIPConnection", 1);
	run_upnp_test(combine_path("..", "root3.xml").c_str(), "D-Link Router", "WANIPConnection_2", 2);
}

TORRENT_TEST(upnp_max_mappings)
{
	lt::io_service ios;
	upnp_callback cb;
	auto upnp_handler = std::make_shared<upnp>(ios, "test agent", cb, false);

	for (int i = 0; i < 50; ++i)
	{
		auto const mapping = upnp_handler->add_mapping(portmap_protocol::tcp
			, 500 + i, ep("127.0.0.1", 500 + i));

		TEST_CHECK(mapping != port_mapping_t{-1});
	}
}<|MERGE_RESOLUTION|>--- conflicted
+++ resolved
@@ -154,7 +154,7 @@
 	};
 }
 
-void run_upnp_test(char const* root_filename, char const* router_model, char const* control_name, int igd_version)
+void run_upnp_test(char const* root_filename, char const* control_name, int igd_version)
 {
 	lt::io_service ios;
 
@@ -208,21 +208,12 @@
 			ec.clear();
 			break;
 		}
-<<<<<<< HEAD
-		if (upnp_handler->router_model() != "") break;
+		if (!upnp_handler->router_model().empty()) break;
 		std::this_thread::sleep_for(lt::milliseconds(100));
 	}
 
 	std::cout << "router: " << upnp_handler->router_model() << std::endl;
-	TEST_EQUAL(upnp_handler->router_model(), router_model);
-=======
-		if (!upnp_handler->router_model().empty()) break;
-		test_sleep(100);
-	}
-
-	std::cerr << "router: " << upnp_handler->router_model() << std::endl;
 	TEST_CHECK(!upnp_handler->router_model().empty());
->>>>>>> 24dea1f8
 
 	auto const mapping1 = upnp_handler->add_mapping(portmap_protocol::tcp, 500, ep("127.0.0.1", 500));
 	auto const mapping2 = upnp_handler->add_mapping(portmap_protocol::udp, 501, ep("127.0.0.1", 501));
@@ -281,9 +272,9 @@
 
 TORRENT_TEST(upnp)
 {
-	run_upnp_test(combine_path("..", "root1.xml").c_str(), "Xtreme N GIGABIT Router", "wipconn", 1);
-	run_upnp_test(combine_path("..", "root2.xml").c_str(), "D-Link Router", "WANIPConnection", 1);
-	run_upnp_test(combine_path("..", "root3.xml").c_str(), "D-Link Router", "WANIPConnection_2", 2);
+	run_upnp_test(combine_path("..", "root1.xml").c_str(), "wipconn", 1);
+	run_upnp_test(combine_path("..", "root2.xml").c_str(), "WANIPConnection", 1);
+	run_upnp_test(combine_path("..", "root3.xml").c_str(), "WANIPConnection_2", 2);
 }
 
 TORRENT_TEST(upnp_max_mappings)

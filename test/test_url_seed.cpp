--- conflicted
+++ resolved
@@ -19,42 +19,26 @@
 #if TORRENT_USE_SSL
 TORRENT_TEST(url_seed_ssl_keepalive)
 {
-<<<<<<< HEAD
 	run_http_suite(proxy, "https", 0, 0, 1);
-=======
-	run_http_suite(proxy, "https", 1, 0, 0, 1);
->>>>>>> f726d108
 }
 
 TORRENT_TEST(url_seed_ssl)
 {
-<<<<<<< HEAD
 	run_http_suite(proxy, "https", 0, 0, 0);
-=======
-	run_http_suite(proxy, "https", 1, 0, 0, 0);
->>>>>>> f726d108
 }
 #endif
 
 TORRENT_TEST(url_seed_keepalive)
 {
-<<<<<<< HEAD
 	run_http_suite(proxy, "http", 0, 0, 1);
-=======
-	run_http_suite(proxy, "http", 1, 0, 0, 1);
->>>>>>> f726d108
 }
 
 TORRENT_TEST(url_seed)
 {
-<<<<<<< HEAD
 	run_http_suite(proxy, "http", 0, 0, 0);
-=======
-	run_http_suite(proxy, "http", 1, 0, 0, 0);
->>>>>>> f726d108
 }
 
 TORRENT_TEST(url_seed_keepalive_rename)
 {
-	run_http_suite(proxy, "http", 0, 0, 1, 1);
+	run_http_suite(proxy, "http", 0, 1, 1);
 }
--- conflicted
+++ resolved
@@ -131,10 +131,6 @@
 				detail::write_uint32(1800, ptr); // interval
 				detail::write_uint32(1, ptr); // incomplete
 				detail::write_uint32(1, ptr); // complete
-<<<<<<< HEAD
-				// 0 peers
-				m_socket.send_to(boost::asio::buffer(buffer, 20), *from, 0, e);
-=======
 				// 1 peers
 #if TORRENT_USE_IPV6
 				if (from->address().is_v6())
@@ -158,7 +154,6 @@
 					detail::write_uint16(1337, ptr);
 				}
 				m_socket.send_to(boost::asio::buffer(buffer, ptr - buffer), *from, 0, e);
->>>>>>> 6f650aa7
 				if (e) std::printf("%s: UDP send_to failed. ERROR: %s\n"
 					, time_now_string(), e.message().c_str());
 				else std::printf("%s: UDP sent response to: %s\n"

--- conflicted
+++ resolved
@@ -217,13 +217,8 @@
 	~udp_tracker()
 	{
 		std::printf("%s: UDP tracker [%p], ~udp_tracker\n"
-<<<<<<< HEAD
-			, time_now_string(), static_cast<void*>(this));
+			, time_now_string().c_str(), static_cast<void*>(this));
 		post(m_ios, std::bind(&udp_tracker::stop, this));
-=======
-			, time_now_string().c_str(), static_cast<void*>(this));
-		m_ios.post(std::bind(&udp_tracker::stop, this));
->>>>>>> b87d0129
 		if (m_thread) m_thread->join();
 	}
 

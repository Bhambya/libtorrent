/*

Copyright (c) 2020, Arvid Norberg
All rights reserved.

You may use, distribute and modify this code under the terms of the BSD license,
see LICENSE file.
*/

#include "libtorrent/session.hpp" // for default_disk_io_constructor
#include "libtorrent/disk_interface.hpp"
#include "libtorrent/settings_pack.hpp"
#include "libtorrent/file_storage.hpp"
#include "libtorrent/flags.hpp"
#include "libtorrent/performance_counters.hpp"
#include "libtorrent/add_torrent_params.hpp"

// TODO: remove this dependency
#include "libtorrent/aux_/path.hpp"

#include <random>
#include <algorithm>
#include <vector>
#include <iostream>
#include <iomanip>

using disk_test_mode_t = lt::flags::bitfield_flag<std::uint8_t, struct disk_test_mode_tag>;

using lt::operator""_bit;
using lt::operator "" _sv;

namespace test_mode {
constexpr disk_test_mode_t sparse = 0_bit;
constexpr disk_test_mode_t even_file_sizes = 1_bit;
constexpr disk_test_mode_t read_random_order = 2_bit;
constexpr disk_test_mode_t flush_files = 3_bit;
}

std::mt19937 random_engine(std::random_device{}());

// TODO: in C++17, use std::filesystem
void remove_all(std::string path)
{
#ifdef TORRENT_WINDOWS
	WIN32_FIND_DATA data;
	HANDLE list = ::FindFirstFile(path.c_str(), &data);
	if (list == INVALID_HANDLE_VALUE)
	{
		::DeleteFile(path.c_str());
		return;
	}

	do
	{
		if (data.cFileName != "."_sv && data.cFileName != ".."_sv)
		{
			remove_all(path + "\\" + data.cFileName);
		}
	} while(FindNextFile(list, &data));
	FindClose(list);
	RemoveDirectory(path.c_str());
#else
	DIR* handle = ::opendir(path.c_str());
	if (handle == nullptr)
	{
		::remove(path.c_str());
		return;
	}

	dirent* de = ::readdir(handle);
	while (de != nullptr)
	{
		if (de->d_name != "."_sv && de->d_name != ".."_sv)
		{
			remove_all(path + "/" + de->d_name);
		}
		de = ::readdir(handle);
	}
	::closedir(handle);
	::remove(path.c_str());
#endif
}

bool check_block_fill(lt::peer_request const& req, char const* buf, int len)
{
	int const v = (static_cast<int>(req.piece) << 8) | ((req.start / lt::default_block_size) & 0xff);
	for (int i = 0; i < len; i += 4)
		if (std::memcmp(buf + i, reinterpret_cast<char const*>(&v), 4) != 0)
		{
			std::cout << "buffer diverged at byte: " << i << '\n';
			return false;
		}
	return true;
}

void generate_block_fill(lt::peer_request const& req, char* buf, int len)
{
	int const v = (static_cast<int>(req.piece) << 8) | ((req.start / lt::default_block_size) & 0xff);
	for (int i = 0; i < len; i += 4)
		std::memcpy(buf + i, reinterpret_cast<char const*>(&v), 4);
}

struct test_case
{
	int num_files;
	int queue_size;
	int num_threads;
	int read_multiplier;
	int file_pool_size;
	disk_test_mode_t flags;
};

int run_test(test_case const& t) try
{
	lt::file_storage fs;

	std::int64_t file_size = (t.flags & test_mode::even_file_sizes)
		? 0x1000
		: 1337;

	int const piece_size = 0x8000;
	int const blocks_per_piece = std::max(1, piece_size / lt::default_block_size);

	std::int64_t off = 0;
	for (int i = 0; i < t.num_files; ++i)
	{
		fs.add_file("test/" + std::to_string(i), file_size);
		std::cout << " test/" << std::setw(2) << i
			<< " size: " << std::setw(10) << file_size
			<< " first piece: (" << (off / piece_size) << "," << (off % piece_size) << ")"
			<< '\n';
		off += file_size;
		file_size *= 2;
	}
	std::int64_t const total_size = fs.total_size();
	int const num_pieces = static_cast<int>((total_size + piece_size - 1) / piece_size);

	std::cout << "                           last piece: ("
		<< (off / piece_size) << "," << (off % piece_size) << ")\n";
	std::cout << "num pieces: " << num_pieces << '\n';

	fs.set_num_pieces(num_pieces);
	fs.set_piece_length(piece_size);
	lt::io_context ioc;
	lt::counters cnt;
	lt::settings_pack pack;
	pack.set_int(lt::settings_pack::aio_threads, t.num_threads);
	pack.set_int(lt::settings_pack::file_pool_size, t.file_pool_size);

	std::unique_ptr<lt::disk_interface> disk_io
		= lt::default_disk_io_constructor(ioc, pack, cnt);

	std::cerr << "RUNNING: "
		<< ((t.flags & test_mode::sparse) ? "s-" : "f-")
		<< ((t.flags & test_mode::even_file_sizes) ? "e-" : "o-")
		<< ((t.flags & test_mode::read_random_order) ? "rr-" : "or-")
		<< ((t.flags & test_mode::flush_files) ? "f-" : "a-")
		<< num_pieces << '-'
		<< t.file_pool_size << '-'
		<< t.queue_size << '-'
		<< t.read_multiplier
		<< ": ";

	// TODO: in C++17, use std::filesystem
	remove_all("scratch-area");

	// TODO: add test mode where some file priorities are 0

	lt::aux::vector<lt::download_priority_t, lt::file_index_t> prios;
	std::string save_path = "./scratch-area";
	lt::storage_params params(fs, nullptr
		, save_path
		, (t.flags & test_mode::sparse) ? lt::storage_mode_sparse : lt::storage_mode_allocate
		, prios
		, lt::sha1_hash("01234567890123456789"));

	lt::storage_holder tor = disk_io->new_torrent(params, {});

	std::vector<lt::peer_request> blocks_to_write;
	for (int p = 0; p < num_pieces; ++p)
	{
		for (int b = 0; b < blocks_per_piece; ++b)
		{
			blocks_to_write.push_back(
				{lt::piece_index_t{p}, b * lt::default_block_size, lt::default_block_size});
		}
	}
	std::shuffle(blocks_to_write.begin(), blocks_to_write.end(), random_engine);

	lt::aux::vector<lt::peer_request> blocks_to_read;
	blocks_to_read.reserve(blocks_to_write.size());

	std::vector<char> write_buffer(lt::default_block_size);

	int outstanding = 0;

	lt::add_torrent_params atp;

	disk_io->async_check_files(tor, &atp, lt::aux::vector<std::string, lt::file_index_t>{}
		, [&](lt::status_t, lt::storage_error const&) { --outstanding; });
	++outstanding;
	disk_io->submit_jobs();

	while (outstanding > 0)
	{
		ioc.run_one();
		ioc.restart();
	}

	int job_counter = 0;

	while (!blocks_to_write.empty()
		|| !blocks_to_read.empty()
		|| outstanding > 0)
	{
		for (int i = 0; i < t.read_multiplier; ++i)
		{
			if (!blocks_to_read.empty() && outstanding < t.queue_size)
			{
				auto const req = blocks_to_read.back();
				blocks_to_read.erase(blocks_to_read.end() - 1);

				disk_io->async_read(tor, req
					, [&, req](lt::disk_buffer_holder h, lt::storage_error const& ec)
					{
						--outstanding;
						++job_counter;
						if (ec) throw std::runtime_error("async_read failed " + ec.ec.message());

						int const block_size = std::min((fs.piece_size(req.piece) - req.start), int(h.size()));
						if (!check_block_fill(req, h.data(), block_size))
						{
							std::cerr << "read buffer mismatch: (" << req.piece << ", " << req.start << ")\n";
							throw std::runtime_error("read buffer mismatch!");
						}
					});

				++outstanding;
			}
		}

		if (!blocks_to_write.empty() && outstanding < t.queue_size)
		{
			auto const req = blocks_to_write.back();
			blocks_to_write.erase(blocks_to_write.end() - 1);

			generate_block_fill(req, write_buffer.data(), lt::default_block_size);

			disk_io->async_write(tor, req, write_buffer.data()
				, {}, [&](lt::storage_error const& ec)
				{
					--outstanding;
					++job_counter;
					if (ec) throw std::runtime_error("async_write failed " + ec.ec.message());
<<<<<<< HEAD
					if (flags & test_mode::read_random_order)
					{
						std::uniform_int_distribution<> d(0, blocks_to_read.end_index());
						blocks_to_read.insert(blocks_to_read.begin() + d(random_engine), req);
					}
					else
					{
						blocks_to_read.push_back(req);
					}
					// if read_multiplier > 1, put this block more times in the
					// read queue
					for (int i = 1; i < read_multiplier; ++i)
					{
						std::uniform_int_distribution<> d(0, blocks_to_read.end_index());
						blocks_to_read.insert(blocks_to_read.begin() + d(random_engine), req);
					}
=======
>>>>>>> e081262c
				});
			if (t.flags & test_mode::read_random_order)
			{
				std::uniform_int_distribution<> d(0, int(blocks_to_read.size()));
				blocks_to_read.insert(blocks_to_read.begin() + d(random_engine), req);
			}
			else
			{
				blocks_to_read.push_back(req);
			}
			// if read_multiplier > 1, put this block more times in the
			// read queue
			for (int i = 1; i < t.read_multiplier; ++i)
			{
				std::uniform_int_distribution<> d(0, int(blocks_to_read.size()));
				blocks_to_read.insert(blocks_to_read.begin() + d(random_engine), req);
			}

			++outstanding;
		}

		if ((t.flags & test_mode::flush_files) && (job_counter % 500) == 499)
		{
			disk_io->async_release_files(tor, [&]()
				{
					--outstanding;
					++job_counter;
				});
			++outstanding;
		}

		// TODO: add test_mode for async_move_storage
		// TODO: add test_mode for async_hash and async_hash2
		// TODO: add test_mode for abort_hash_jobs
		// TODO: add test_mode for async_delete_files
		// TODO: add test_mode for async_rename_file
		// TODO: add test_mode for async_set_file_priority

		disk_io->submit_jobs();
		if (outstanding >= t.queue_size)
			ioc.run_one();
		else
			ioc.poll();
		ioc.restart();
	}

	disk_io->remove_torrent(tor);

	disk_io->abort(true);

	std::cerr << "OK (" << job_counter << " jobs)\n";
	return 0;
}
catch (std::exception const& e)
{
	std::cerr << "FAILED WITH EXCEPTION: " << e.what() << '\n';
	return 1;
}

void print_usage()
{
	std::cerr << "USAGE: disk_io_stress_test <options>\n"
		"If no options are specified, the default suite of tests are run\n\n"
		"OPTIONS:\n"
		"   alloc\n"
		"      open files in pre-allocate mode\n"
		"   even-size\n"
		"      make test files even multiples of 1 kB\n"
		"   random-read\n"
		"      instead of reading blocks back in the same order they were written,\n"
		"      read them back in random order\n"
		"   flush\n"
		"      issue a 'release-files' disk job every 500 jobs\n"
		"   -f <val>\n"
		"      specifies the number of files to use in the test torrent\n"
		"   -q <val>\n"
		"      specifies the job queue size. i.e. the max number of outstanding\n"
		"      jobs to post to the disk I/O subsystem\n"
		"   -t <val>\n"
		"      specifies the number of disk I/O threads to use\n"
		"   -r <val>\n"
		"      specifies the read multiplier. Each block that's written, is read this many times\n"
		"   -p <val>\n"
		"      specifies the file pool size. This is the number of files to keep open\n"
		;

}

int main(int argc, char const* argv[])
{
	if (argc == 1)
	{
		// the default test suite
		namespace tm = test_mode;

		test_case tests[] = {
			// files, queue, threads, read-mult, pool, flags
			{20, 32, 16, 3, 10, tm::sparse},
			{20, 32, 16, 3, 10, tm::sparse | tm::even_file_sizes},
			{20, 32, 16, 3, 10, tm::sparse | tm::read_random_order},
			{20, 32, 16, 3, 10, tm::sparse | tm::read_random_order | tm::even_file_sizes},
			{20, 32, 16, 3, 10, tm::flush_files | tm::sparse | tm::read_random_order | tm::even_file_sizes},

			// test with small pool size
			{10, 32, 16, 3, 1, tm::sparse | tm::read_random_order},

			// test with many threads pool size
			{10, 32, 64, 3, 9, tm::sparse | tm::read_random_order},
		};

		int ret = 0;
		for (auto const& t : tests)
			ret |= run_test(t);

		return ret;
	}

	// strip program name
	argc -= 1;
	argv += 1;
	test_case tc{20, 32, 16, 3, 10, test_mode::sparse};
	while (argc > 0)
	{
		lt::string_view opt(argv[0]);

		if (opt == "-h" || opt == "--help")
		{
			print_usage();
			return 0;
		}

		if (opt.substr(0, 1) == "-")
		{
			if (argc < 1)
			{
				std::cerr << "missing value associated with \"" << opt << "\"\n";
				print_usage();
				return 1;
			}
			if (opt == "-f")
				tc.num_files = std::atoi(argv[1]);
			else if (opt == "-q")
				tc.queue_size = std::atoi(argv[1]);
			else if (opt == "-t")
				tc.num_threads = std::atoi(argv[1]);
			else if (opt == "-r")
				tc.read_multiplier = std::atoi(argv[1]);
			else if (opt == "-p")
				tc.file_pool_size = std::atoi(argv[1]);
			else
			{
				std::cerr << "unknown option \"" << opt << "\"\n";
				print_usage();
				return 1;
			}

			argc -= 1;
			argv += 1;
		}
		else if (opt == "alloc")
			tc.flags &= ~test_mode::sparse;
		else if (opt == "even-size")
			tc.flags |= test_mode::even_file_sizes;
		else if (opt == "random-read")
			tc.flags |= test_mode::read_random_order;
		else if (opt == "flush")
			tc.flags |= test_mode::flush_files;
		else
		{
			std::cerr << "unknown option \"" << opt << "\"\n";
			print_usage();
			return 1;
		}

		argc -= 1;
		argv += 1;
	}

	return run_test(tc);
}<|MERGE_RESOLUTION|>--- conflicted
+++ resolved
@@ -252,29 +252,10 @@
 					--outstanding;
 					++job_counter;
 					if (ec) throw std::runtime_error("async_write failed " + ec.ec.message());
-<<<<<<< HEAD
-					if (flags & test_mode::read_random_order)
-					{
-						std::uniform_int_distribution<> d(0, blocks_to_read.end_index());
-						blocks_to_read.insert(blocks_to_read.begin() + d(random_engine), req);
-					}
-					else
-					{
-						blocks_to_read.push_back(req);
-					}
-					// if read_multiplier > 1, put this block more times in the
-					// read queue
-					for (int i = 1; i < read_multiplier; ++i)
-					{
-						std::uniform_int_distribution<> d(0, blocks_to_read.end_index());
-						blocks_to_read.insert(blocks_to_read.begin() + d(random_engine), req);
-					}
-=======
->>>>>>> e081262c
 				});
 			if (t.flags & test_mode::read_random_order)
 			{
-				std::uniform_int_distribution<> d(0, int(blocks_to_read.size()));
+				std::uniform_int_distribution<> d(0, blocks_to_read.end_index());
 				blocks_to_read.insert(blocks_to_read.begin() + d(random_engine), req);
 			}
 			else
@@ -285,7 +266,7 @@
 			// read queue
 			for (int i = 1; i < t.read_multiplier; ++i)
 			{
-				std::uniform_int_distribution<> d(0, int(blocks_to_read.size()));
+				std::uniform_int_distribution<> d(0, blocks_to_read.end_index());
 				blocks_to_read.insert(blocks_to_read.begin() + d(random_engine), req);
 			}
 
